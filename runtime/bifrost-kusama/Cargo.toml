--- conflicted
+++ resolved
@@ -18,70 +18,6 @@
 static_assertions = "1.1.0"
 # primitives
 node-primitives = { default-features = false, path = "../../node/primitives" }
-<<<<<<< HEAD
-sp-api = { git = "https://github.com/paritytech/substrate", branch = "polkadot-v0.9.15", default-features = false }
-sp-arithmetic = { git = "https://github.com/paritytech/substrate", branch = "polkadot-v0.9.15", default-features = false }
-sp-block-builder = { git = "https://github.com/paritytech/substrate", branch = "polkadot-v0.9.15", default-features = false }
-sp-consensus-aura = { git = "https://github.com/paritytech/substrate", branch = "polkadot-v0.9.15", default-features = false }
-sp-core = { git = "https://github.com/paritytech/substrate", branch = "polkadot-v0.9.15", default-features = false }
-sp-inherents = { git = "https://github.com/paritytech/substrate", branch = "polkadot-v0.9.15", default-features = false }
-sp-offchain = { git = "https://github.com/paritytech/substrate", branch = "polkadot-v0.9.15", default-features = false }
-sp-runtime = { git = "https://github.com/paritytech/substrate", branch = "polkadot-v0.9.15", default-features = false }
-sp-session = { git = "https://github.com/paritytech/substrate", branch = "polkadot-v0.9.15", default-features = false }
-sp-std = { git = "https://github.com/paritytech/substrate", branch = "polkadot-v0.9.15", default-features = false }
-sp-transaction-pool = { git = "https://github.com/paritytech/substrate", branch = "polkadot-v0.9.15", default-features = false }
-sp-version = { git = "https://github.com/paritytech/substrate", branch = "polkadot-v0.9.15", default-features = false }
-
-# frame dependencies
-frame-benchmarking = { git = "https://github.com/paritytech/substrate", branch = "polkadot-v0.9.15", default-features = false, optional = true }
-frame-executive = { git = "https://github.com/paritytech/substrate", branch = "polkadot-v0.9.15", default-features = false }
-frame-support = { git = "https://github.com/paritytech/substrate", branch = "polkadot-v0.9.15", default-features = false }
-frame-system = { git = "https://github.com/paritytech/substrate", branch = "polkadot-v0.9.15", default-features = false }
-frame-system-benchmarking = { git = "https://github.com/paritytech/substrate", branch = "polkadot-v0.9.15", default-features = false, optional = true }
-frame-system-rpc-runtime-api = { git = "https://github.com/paritytech/substrate", branch = "polkadot-v0.9.15", default-features = false }
-frame-try-runtime = { git = "https://github.com/paritytech/substrate", branch = "polkadot-v0.9.15", default-features = false, optional = true }
-pallet-aura = { git = "https://github.com/paritytech/substrate", branch = "polkadot-v0.9.15", default-features = false }
-pallet-authorship = { git = "https://github.com/paritytech/substrate", branch = "polkadot-v0.9.15", default-features = false }
-pallet-balances = { git = "https://github.com/paritytech/substrate", branch = "polkadot-v0.9.15", default-features = false }
-pallet-bounties = { git = "https://github.com/paritytech/substrate", branch = "polkadot-v0.9.15", default-features = false }
-pallet-collective = { git = "https://github.com/paritytech/substrate", branch = "polkadot-v0.9.15", default-features = false }
-pallet-democracy = { git = "https://github.com/paritytech/substrate", branch = "polkadot-v0.9.15", default-features = false }
-pallet-elections-phragmen = { git = "https://github.com/paritytech/substrate", branch = "polkadot-v0.9.15", default-features = false }
-pallet-identity = { git = "https://github.com/paritytech/substrate", branch = "polkadot-v0.9.15", default-features = false }
-pallet-indices = { git = "https://github.com/paritytech/substrate", branch = "polkadot-v0.9.15", default-features = false }
-pallet-membership = { git = "https://github.com/paritytech/substrate", branch = "polkadot-v0.9.15", default-features = false }
-pallet-multisig = { git = "https://github.com/paritytech/substrate", branch = "polkadot-v0.9.15", default-features = false }
-pallet-proxy = { git = "https://github.com/paritytech/substrate", branch = "polkadot-v0.9.15", default-features = false }
-pallet-scheduler = { git = "https://github.com/paritytech/substrate", branch = "polkadot-v0.9.15", default-features = false }
-pallet-session = { git = "https://github.com/paritytech/substrate", branch = "polkadot-v0.9.15", default-features = false }
-pallet-timestamp = { git = "https://github.com/paritytech/substrate", branch = "polkadot-v0.9.15", default-features = false }
-pallet-tips = { git = "https://github.com/paritytech/substrate", branch = "polkadot-v0.9.15", default-features = false }
-pallet-transaction-payment = { git = "https://github.com/paritytech/substrate", branch = "polkadot-v0.9.15", default-features = false }
-pallet-transaction-payment-rpc-runtime-api = { git = "https://github.com/paritytech/substrate", branch = "polkadot-v0.9.15", default-features = false }
-pallet-treasury = { git = "https://github.com/paritytech/substrate", branch = "polkadot-v0.9.15", default-features = false }
-pallet-utility = { git = "https://github.com/paritytech/substrate", branch = "polkadot-v0.9.15", default-features = false }
-
-# Cumulus dependencies
-cumulus-pallet-aura-ext = { git = "https://github.com/paritytech/cumulus", branch = "polkadot-v0.9.15", default-features = false }
-cumulus-pallet-dmp-queue = { git = "https://github.com/paritytech/cumulus", branch = "polkadot-v0.9.15", default-features = false }
-cumulus-pallet-parachain-system = { git = "https://github.com/paritytech/cumulus", branch = "polkadot-v0.9.15", default-features = false }
-cumulus-pallet-xcm = { git = "https://github.com/paritytech/cumulus", branch = "polkadot-v0.9.15", default-features = false }
-cumulus-pallet-xcmp-queue = { git = "https://github.com/paritytech/cumulus", branch = "polkadot-v0.9.15", default-features = false }
-cumulus-primitives-core = { git = "https://github.com/paritytech/cumulus", branch = "polkadot-v0.9.15", default-features = false }
-cumulus-primitives-timestamp = { git = "https://github.com/paritytech/cumulus", branch = "polkadot-v0.9.15", default-features = false }
-cumulus-primitives-utility = { git = "https://github.com/paritytech/cumulus", branch = "polkadot-v0.9.15", default-features = false }
-pallet-collator-selection = { git = "https://github.com/paritytech/cumulus", branch = "polkadot-v0.9.15", default-features = false }
-parachain-info = { git = "https://github.com/paritytech/cumulus", branch = "polkadot-v0.9.15", default-features = false }
-
-# Polkadot dependencies
-pallet-xcm = { git = "https://github.com/paritytech/polkadot", branch = "release-v0.9.15", default-features = false }
-polkadot-parachain = { git = "https://github.com/paritytech/polkadot", branch = "release-v0.9.15", default-features = false }
-polkadot-primitives = { git = "https://github.com/paritytech/polkadot", branch = "release-v0.9.15", default-features = false }
-xcm = { git = "https://github.com/paritytech/polkadot", branch = "release-v0.9.15", default-features = false }
-xcm-builder = { git = "https://github.com/paritytech/polkadot", branch = "release-v0.9.15", default-features = false }
-xcm-executor = { git = "https://github.com/paritytech/polkadot", branch = "release-v0.9.15", default-features = false }
-
-=======
 sp-api = { git = "https://github.com/paritytech/substrate", branch = "polkadot-v0.9.16", default-features = false }
 sp-arithmetic = { git = "https://github.com/paritytech/substrate", branch = "polkadot-v0.9.16", default-features = false }
 sp-block-builder = { git = "https://github.com/paritytech/substrate", branch = "polkadot-v0.9.16", default-features = false }
@@ -145,7 +81,6 @@
 xcm = { git = "https://github.com/paritytech/polkadot", branch = "release-v0.9.16", default-features = false }
 xcm-builder = { git = "https://github.com/paritytech/polkadot", branch = "release-v0.9.16",default-features = false}
 xcm-executor = { git = "https://github.com/paritytech/polkadot", branch = "release-v0.9.16", default-features = false }
->>>>>>> ddeca919
 
 # Bifrost
 bifrost-flexible-fee = { path = "../../pallets/flexible-fee", default-features = false }
@@ -179,11 +114,7 @@
 
 
 [build-dependencies]
-<<<<<<< HEAD
-substrate-wasm-builder = { git = "https://github.com/paritytech/substrate", branch = "polkadot-v0.9.15" }
-=======
 substrate-wasm-builder = { git = "https://github.com/paritytech/substrate", branch = "polkadot-v0.9.16" }
->>>>>>> ddeca919
 
 [features]
 default = ["std"]
