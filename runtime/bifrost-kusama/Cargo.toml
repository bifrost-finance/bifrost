[package]
name = "bifrost-kusama-runtime"
version = "0.8.0"
authors = ["Edwin Wang <lark930@gmail.com>"]
edition = "2021"
build = "build.rs"

[dependencies]
# third-party dependencies
codec = { package = "parity-scale-codec", version = "3.0.0", default-features = false, features = [
	"derive",
	"max-encoded-len",
] }
hex-literal = { version = "0.3.1" }
log = { version = "0.4.17", default-features = false }
scale-info = { version = "2.3.1", default-features = false, features = [
	"derive",
] }
smallvec = "1.10.0"
static_assertions = "1.1.0"
strum = { version = "0.24", default-features = false, features = [ "derive" ] }
strum_macros = "0.24"
# primitives
node-primitives = { default-features = false, path = "../../node/primitives" }
sp-api = { git = "https://github.com/paritytech/substrate", branch = "polkadot-v0.9.42", default-features = false }
sp-arithmetic = { git = "https://github.com/paritytech/substrate", branch = "polkadot-v0.9.42", default-features = false }
sp-block-builder = { git = "https://github.com/paritytech/substrate", branch = "polkadot-v0.9.42", default-features = false }
sp-consensus-aura = { git = "https://github.com/paritytech/substrate", branch = "polkadot-v0.9.42", default-features = false }
sp-core = { git = "https://github.com/paritytech/substrate", branch = "polkadot-v0.9.42", default-features = false }
sp-io = { git = "https://github.com/paritytech/substrate", branch = "polkadot-v0.9.42", default-features = false }
sp-inherents = { git = "https://github.com/paritytech/substrate", branch = "polkadot-v0.9.42", default-features = false }
sp-offchain = { git = "https://github.com/paritytech/substrate", branch = "polkadot-v0.9.42", default-features = false }
sp-runtime = { git = "https://github.com/paritytech/substrate", branch = "polkadot-v0.9.42", default-features = false }
sp-session = { git = "https://github.com/paritytech/substrate", branch = "polkadot-v0.9.42", default-features = false }
sp-std = { git = "https://github.com/paritytech/substrate", branch = "polkadot-v0.9.42", default-features = false }
sp-transaction-pool = { git = "https://github.com/paritytech/substrate", branch = "polkadot-v0.9.42", default-features = false }
sp-version = { git = "https://github.com/paritytech/substrate", branch = "polkadot-v0.9.42", default-features = false }

# frame dependencies
frame-benchmarking = { git = "https://github.com/paritytech/substrate", branch = "polkadot-v0.9.42", default-features = false, optional = true }
frame-executive = { git = "https://github.com/paritytech/substrate", branch = "polkadot-v0.9.42", default-features = false }
frame-support = { git = "https://github.com/paritytech/substrate", branch = "polkadot-v0.9.42", default-features = false, features = ["tuples-96"] }
frame-system = { git = "https://github.com/paritytech/substrate", branch = "polkadot-v0.9.42", default-features = false }
frame-system-benchmarking = { git = "https://github.com/paritytech/substrate", branch = "polkadot-v0.9.42", default-features = false, optional = true }
frame-system-rpc-runtime-api = { git = "https://github.com/paritytech/substrate", branch = "polkadot-v0.9.42", default-features = false }
frame-try-runtime = { git = "https://github.com/paritytech/substrate", branch = "polkadot-v0.9.42", default-features = false, optional = true }
pallet-aura = { git = "https://github.com/paritytech/substrate", branch = "polkadot-v0.9.42", default-features = false }
pallet-authorship = { git = "https://github.com/paritytech/substrate", branch = "polkadot-v0.9.42", default-features = false }
pallet-balances = { git = "https://github.com/paritytech/substrate", branch = "polkadot-v0.9.42", default-features = false }
pallet-bounties = { git = "https://github.com/paritytech/substrate", branch = "polkadot-v0.9.42", default-features = false }
pallet-collective = { git = "https://github.com/paritytech/substrate", branch = "polkadot-v0.9.42", default-features = false }
pallet-conviction-voting = { git = "https://github.com/paritytech/substrate", branch = "polkadot-v0.9.42", default-features = false }
pallet-democracy = { git = "https://github.com/paritytech/substrate", branch = "polkadot-v0.9.42", default-features = false }
pallet-elections-phragmen = { git = "https://github.com/paritytech/substrate", branch = "polkadot-v0.9.42", default-features = false }
pallet-identity = { git = "https://github.com/paritytech/substrate", branch = "polkadot-v0.9.42", default-features = false }
pallet-indices = { git = "https://github.com/paritytech/substrate", branch = "polkadot-v0.9.42", default-features = false }
pallet-membership = { git = "https://github.com/paritytech/substrate", branch = "polkadot-v0.9.42", default-features = false }
pallet-multisig = { git = "https://github.com/paritytech/substrate", branch = "polkadot-v0.9.42", default-features = false }
pallet-proxy = { git = "https://github.com/paritytech/substrate", branch = "polkadot-v0.9.42", default-features = false }
pallet-preimage = { git = 'https://github.com/paritytech/substrate.git', branch = 'polkadot-v0.9.42', default-features = false }
pallet-ranked-collective = { git = "https://github.com/paritytech/substrate", branch = "polkadot-v0.9.42", default-features = false }
pallet-referenda = { git = "https://github.com/paritytech/substrate", branch = "polkadot-v0.9.42", default-features = false }
pallet-scheduler = { git = "https://github.com/paritytech/substrate", branch = "polkadot-v0.9.42", default-features = false }
pallet-session = { git = "https://github.com/paritytech/substrate", branch = "polkadot-v0.9.42", default-features = false }
pallet-timestamp = { git = "https://github.com/paritytech/substrate", branch = "polkadot-v0.9.42", default-features = false }
pallet-tips = { git = "https://github.com/paritytech/substrate", branch = "polkadot-v0.9.42", default-features = false }
pallet-transaction-payment = { git = "https://github.com/paritytech/substrate", branch = "polkadot-v0.9.42", default-features = false }
pallet-transaction-payment-rpc-runtime-api = { git = "https://github.com/paritytech/substrate", branch = "polkadot-v0.9.42", default-features = false }
pallet-treasury = { git = "https://github.com/paritytech/substrate", branch = "polkadot-v0.9.42", default-features = false }
pallet-utility = { git = "https://github.com/paritytech/substrate", branch = "polkadot-v0.9.42", default-features = false }
pallet-whitelist = { git = "https://github.com/paritytech/substrate", branch = "polkadot-v0.9.42", default-features = false }

# Cumulus dependencies
cumulus-pallet-aura-ext = { git = "https://github.com/paritytech/cumulus", branch = "polkadot-v0.9.42", default-features = false }
cumulus-pallet-dmp-queue = { git = "https://github.com/paritytech/cumulus", branch = "polkadot-v0.9.42", default-features = false }
cumulus-pallet-parachain-system = { git = "https://github.com/paritytech/cumulus", branch = "polkadot-v0.9.42", default-features = false }
cumulus-pallet-xcm = { git = "https://github.com/paritytech/cumulus", branch = "polkadot-v0.9.42", default-features = false }
cumulus-pallet-xcmp-queue = { git = "https://github.com/paritytech/cumulus", branch = "polkadot-v0.9.42", default-features = false }
cumulus-primitives-core = { git = "https://github.com/paritytech/cumulus", branch = "polkadot-v0.9.42", default-features = false }
cumulus-primitives-timestamp = { git = "https://github.com/paritytech/cumulus", branch = "polkadot-v0.9.42", default-features = false }
cumulus-primitives-utility = { git = "https://github.com/paritytech/cumulus", branch = "polkadot-v0.9.42", default-features = false }
pallet-collator-selection = { git = "https://github.com/paritytech/cumulus", branch = "polkadot-v0.9.42", default-features = false }
parachain-info = { git = "https://github.com/paritytech/cumulus", branch = "polkadot-v0.9.42", default-features = false }

# Polkadot dependencies
pallet-xcm = { git = "https://github.com/paritytech/polkadot", branch = "release-v0.9.42", default-features = false }
polkadot-parachain = { git = "https://github.com/paritytech/polkadot", branch = "release-v0.9.42", default-features = false }
polkadot-primitives = { git = "https://github.com/paritytech/polkadot", branch = "release-v0.9.42", default-features = false }
xcm = { git = "https://github.com/paritytech/polkadot", branch = "release-v0.9.42", default-features = false }
xcm-builder = { git = "https://github.com/paritytech/polkadot", branch = "release-v0.9.42", default-features = false }
xcm-executor = { git = "https://github.com/paritytech/polkadot", branch = "release-v0.9.42", default-features = false }

# Nuts Finance
nutsfinance-stable-asset = { path = "../../pallets/stable-asset", default-features = false }

# Bifrost
bifrost-flexible-fee = { path = "../../pallets/flexible-fee", default-features = false }
bifrost-flexible-fee-rpc-runtime-api = { path = "../../pallets/flexible-fee/rpc/runtime-api", default-features = false }
bifrost-runtime-common = { package = "bifrost-runtime-common", path = "../common", default-features = false }
bifrost-salp = { path = "../../pallets/salp", default-features = false }
bifrost-salp-rpc-runtime-api = { path = "../../pallets/salp/rpc/runtime-api", default-features = false }
pallet-vesting = { package = "bifrost-vesting", path = "../../pallets/vesting", default-features = false }
bifrost-vsbond-auction = { path = "../../pallets/vsbond-auction", default-features = false }
bifrost-token-issuer = { path = "../../pallets/token-issuer", default-features = false }
bifrost-call-switchgear = { path = "../../pallets/call-switchgear", default-features = false }
bifrost-slp = { path = "../../pallets/slp", default-features = false }
# xcm-support = { path = "../../xcm-support", default-features = false }
bifrost-vtoken-minting = { path = "../../pallets/vtoken-minting", default-features = false }
bifrost-system-staking = { path = "../../pallets/system-staking", default-features = false }
bifrost-system-maker = { path = "../../pallets/system-maker", default-features = false }
bifrost-cross-in-out = { path = "../../pallets/cross-in-out", default-features = false }
bifrost-asset-registry = { path = "../../pallets/asset-registry", default-features = false }
bifrost-vstoken-conversion = { path = "../../pallets/vstoken-conversion", default-features = false }
bifrost-farming = { path = "../../pallets/farming", default-features = false }
bifrost-farming-rpc-runtime-api = { path = "../../pallets/farming/rpc/runtime-api", default-features = false }
parachain-staking = { path = "../../pallets/parachain-staking", default-features = false }
bifrost-fee-share = { path = "../../pallets/fee-share", default-features = false }
bifrost-slpx = { path = "../../pallets/slpx", default-features = false }
<<<<<<< HEAD
bifrost-vtoken-voting = { path = "../../pallets/vtoken-voting", default-features = false, features = [ "kusama" ] }
=======
bifrost-stable-pool = { path = "../../pallets/stable-pool", default-features = false }
bifrost-stable-pool-rpc-runtime-api = { path = "../../pallets/stable-pool/rpc/runtime-api", default-features = false }
>>>>>>> 2346a4bd

# orml
orml-currencies = { version = "0.4.1-dev", default-features = false }
orml-tokens = { version = "0.4.1-dev", default-features = false }
orml-traits = { version = "0.4.1-dev", default-features = false }
orml-xtokens = { version = "0.4.1-dev", default-features = false }
orml-unknown-tokens = { version = "0.4.1-dev", default-features = false }
orml-xcm = { version = "0.4.1-dev", default-features = false }
orml-xcm-support = { version = "0.4.1-dev", default-features = false }

merkle-distributor = { version = "*", default-features = false }
zenlink-protocol = { version = "*", default-features = false }
zenlink-protocol-runtime-api = { version = "*", default-features = false }
xcm-interface = { path = "../../pallets/xcm-interface", default-features = false }

zenlink-stable-amm = { version = "*", default-features = false }
zenlink-stable-amm-runtime-api = { version = "*", default-features = false }
zenlink-swap-router = { version = "*", default-features = false }

[build-dependencies]
substrate-wasm-builder = { git = "https://github.com/paritytech/substrate", branch = "polkadot-v0.9.42", optional = true }

[features]
default = ["std"]
std = [
	"codec/std",
	"scale-info/std",
	"log/std",
	"frame-executive/std",
	"frame-try-runtime/std",
	"frame-support/std",
	"frame-system-rpc-runtime-api/std",
	"frame-system/std",
	"frame-benchmarking/std",
	"node-primitives/std",
	"pallet-balances/std",
	"pallet-bounties/std",
	"pallet-collective/std",
	"pallet-conviction-voting/std",
	"pallet-democracy/std",
	"pallet-identity/std",
	"pallet-indices/std",
	"pallet-multisig/std",
	"pallet-proxy/std",
	"pallet-ranked-collective/std",
	"pallet-referenda/std",
	"pallet-timestamp/std",
	"pallet-transaction-payment-rpc-runtime-api/std",
	"pallet-transaction-payment/std",
	"pallet-treasury/std",
	"pallet-preimage/std",
	"pallet-scheduler/std",
	"pallet-elections-phragmen/std",
	"pallet-tips/std",
	"pallet-whitelist/std",
	"sp-api/std",
	"sp-io/std",
	"sp-arithmetic/std",
	"sp-block-builder/std",
	"sp-consensus-aura/std",
	"sp-inherents/std",
	"sp-offchain/std",
	"sp-core/std",
	"sp-runtime/std",
	"sp-std/std",
	"sp-session/std",
	"sp-transaction-pool/std",
	"parachain-info/std",
	"cumulus-pallet-aura-ext/std",
	"cumulus-pallet-dmp-queue/std",
	"cumulus-pallet-parachain-system/std",
	"cumulus-pallet-xcmp-queue/std",
	"cumulus-pallet-xcm/std",
	"cumulus-primitives-core/std",
	"cumulus-primitives-timestamp/std",
	"cumulus-primitives-utility/std",
	"xcm/std",
	"xcm-builder/std",
	"xcm-executor/std",
	"polkadot-primitives/std",
	"pallet-aura/std",
	"pallet-collator-selection/std",
	"pallet-session/std",
	"pallet-vesting/std",
	"orml-currencies/std",
	"orml-traits/std",
	"orml-tokens/std",
	"orml-xtokens/std",
	"orml-unknown-tokens/std",
	"orml-xcm/std",
	"orml-xcm-support/std",
	"nutsfinance-stable-asset/std",
	"bifrost-runtime-common/std",
	"bifrost-farming/std",
	"bifrost-farming-rpc-runtime-api/std",
	"bifrost-flexible-fee/std",
	"bifrost-flexible-fee-rpc-runtime-api/std",
	"bifrost-salp/std",
	"bifrost-salp-rpc-runtime-api/std",
	"bifrost-vsbond-auction/std",
	"bifrost-token-issuer/std",
	"bifrost-slp/std",
	"bifrost-vtoken-minting/std",
	"bifrost-asset-registry/std",
	"bifrost-system-staking/std",
	"bifrost-system-maker/std",
	"bifrost-cross-in-out/std",
	"parachain-staking/std",
	"bifrost-fee-share/std",
	"bifrost-slpx/std",
<<<<<<< HEAD
	"bifrost-vtoken-voting/std",
=======
	"bifrost-stable-pool/std",
	"bifrost-stable-pool-rpc-runtime-api/std",
>>>>>>> 2346a4bd
	"zenlink-protocol/std",
	"zenlink-protocol-runtime-api/std",
	"zenlink-stable-amm/std",
	"zenlink-stable-amm-runtime-api/std",
	"zenlink-swap-router/std",
	"merkle-distributor/std",
	"xcm-interface/std",
	"substrate-wasm-builder",
]
with-tracing = ["frame-executive/with-tracing"]

runtime-benchmarks = [
	"frame-benchmarking",
	"frame-system-benchmarking/runtime-benchmarks",
	"frame-support/runtime-benchmarks",
	"frame-system/runtime-benchmarks",
	"pallet-balances/runtime-benchmarks",
	"pallet-bounties/runtime-benchmarks",
	"pallet-collective/runtime-benchmarks",
	"pallet-conviction-voting/runtime-benchmarks",
	"pallet-indices/runtime-benchmarks",
	"pallet-ranked-collective/runtime-benchmarks",
	"pallet-referenda/runtime-benchmarks",
	"pallet-scheduler/runtime-benchmarks",
	"pallet-timestamp/runtime-benchmarks",
	"pallet-treasury/runtime-benchmarks",
	"pallet-utility/runtime-benchmarks",
	"pallet-vesting/runtime-benchmarks",
	"pallet-xcm/runtime-benchmarks",
	"pallet-tips/runtime-benchmarks",
	"pallet-elections-phragmen/runtime-benchmarks",
	"pallet-whitelist/runtime-benchmarks",
	"sp-runtime/runtime-benchmarks",
	"xcm-builder/runtime-benchmarks",
	"bifrost-flexible-fee/runtime-benchmarks",
	"bifrost-salp/runtime-benchmarks",
	"bifrost-vsbond-auction/runtime-benchmarks",
	"bifrost-token-issuer/runtime-benchmarks",
	"bifrost-call-switchgear/runtime-benchmarks",
	"bifrost-vtoken-minting/runtime-benchmarks",
	"bifrost-farming/runtime-benchmarks",
	"bifrost-system-staking/runtime-benchmarks",
	"bifrost-system-maker/runtime-benchmarks",
	"bifrost-vstoken-conversion/runtime-benchmarks",
	"bifrost-slp/runtime-benchmarks",
	"bifrost-asset-registry/runtime-benchmarks",
	"parachain-staking/runtime-benchmarks",
	"sp-api/disable-logging",
	"bifrost-cross-in-out/runtime-benchmarks",
	"bifrost-fee-share/runtime-benchmarks",
	"bifrost-slpx/runtime-benchmarks",
<<<<<<< HEAD
	"bifrost-vtoken-voting/runtime-benchmarks",
=======
	"bifrost-stable-pool/runtime-benchmarks"
>>>>>>> 2346a4bd
]

try-runtime = [
	"frame-try-runtime",
	"frame-support/try-runtime",
	"frame-system/try-runtime",
	"frame-executive/try-runtime",
	"pallet-timestamp/try-runtime",
	"pallet-indices/try-runtime",
	"cumulus-pallet-parachain-system/try-runtime",
	"parachain-info/try-runtime",
	"pallet-balances/try-runtime",
	"pallet-transaction-payment/try-runtime",
	"pallet-authorship/try-runtime",
	"pallet-session/try-runtime",
	"pallet-aura/try-runtime",
	"cumulus-pallet-aura-ext/try-runtime",
	"parachain-staking/try-runtime",
	"pallet-democracy/try-runtime",
	"pallet-collective/try-runtime",
	"pallet-conviction-voting/try-runtime",
	"pallet-elections-phragmen/try-runtime",
	"pallet-membership/try-runtime",
	"cumulus-pallet-xcmp-queue/try-runtime",
	"pallet-xcm/try-runtime",
	"cumulus-pallet-xcm/try-runtime",
	"cumulus-pallet-dmp-queue/try-runtime",
	"pallet-utility/try-runtime",
	"pallet-scheduler/try-runtime",
	"pallet-proxy/try-runtime",
	"pallet-multisig/try-runtime",
	"pallet-identity/try-runtime",
	"pallet-ranked-collective/try-runtime",
	"pallet-referenda/try-runtime",
	"pallet-vesting/try-runtime",
	"pallet-treasury/try-runtime",
	"pallet-bounties/try-runtime",
	"pallet-tips/try-runtime",
	"pallet-preimage/try-runtime",
	"pallet-whitelist/try-runtime",
	"orml-xtokens/try-runtime",
	"orml-tokens/try-runtime",
	"orml-currencies/try-runtime",
	"orml-unknown-tokens/try-runtime",
	"orml-xcm/try-runtime",
	"zenlink-protocol/try-runtime",
	"merkle-distributor/try-runtime",
	"zenlink-stable-amm/try-runtime",
	"zenlink-swap-router/try-runtime",
	"bifrost-flexible-fee/try-runtime",
	"bifrost-salp/try-runtime",
	"bifrost-token-issuer/try-runtime",
	"bifrost-call-switchgear/try-runtime",
	"bifrost-vsbond-auction/try-runtime",
	"bifrost-asset-registry/try-runtime",
	"bifrost-vtoken-minting/try-runtime",
	"bifrost-slp/try-runtime",
	"xcm-interface/try-runtime",
	"bifrost-vstoken-conversion/try-runtime",
	"bifrost-farming/try-runtime",
	"bifrost-system-staking/try-runtime",
	"bifrost-system-maker/try-runtime",
	"bifrost-fee-share/try-runtime",
	"bifrost-cross-in-out/try-runtime",
	"bifrost-slpx/try-runtime",
<<<<<<< HEAD
	"bifrost-vtoken-voting/try-runtime",
=======
	"nutsfinance-stable-asset/try-runtime",
	"bifrost-stable-pool/try-runtime",
>>>>>>> 2346a4bd
]

# When enabled, the runtime API will not be build.
#
# This is required by Cumulus to access certain types of the
# runtime without clashing with the runtime API exported functions
# in WASM.
disable-runtime-api = []

# A feature that should be enabled when the runtime should be build for on-chain
# deployment. This will disable stuff that shouldn't be part of the on-chain wasm
# to make it smaller like logging for example.
on-chain-release-build = ["sp-api/disable-logging"]

# Set timing constants (e.g. session period) to faster versions to speed up testing.
fast-runtime = []<|MERGE_RESOLUTION|>--- conflicted
+++ resolved
@@ -116,12 +116,9 @@
 parachain-staking = { path = "../../pallets/parachain-staking", default-features = false }
 bifrost-fee-share = { path = "../../pallets/fee-share", default-features = false }
 bifrost-slpx = { path = "../../pallets/slpx", default-features = false }
-<<<<<<< HEAD
-bifrost-vtoken-voting = { path = "../../pallets/vtoken-voting", default-features = false, features = [ "kusama" ] }
-=======
 bifrost-stable-pool = { path = "../../pallets/stable-pool", default-features = false }
 bifrost-stable-pool-rpc-runtime-api = { path = "../../pallets/stable-pool/rpc/runtime-api", default-features = false }
->>>>>>> 2346a4bd
+bifrost-vtoken-voting = { path = "../../pallets/vtoken-voting", default-features = false, features = [ "kusama" ] }
 
 # orml
 orml-currencies = { version = "0.4.1-dev", default-features = false }
@@ -232,13 +229,10 @@
 	"parachain-staking/std",
 	"bifrost-fee-share/std",
 	"bifrost-slpx/std",
-<<<<<<< HEAD
-	"bifrost-vtoken-voting/std",
-=======
 	"bifrost-stable-pool/std",
 	"bifrost-stable-pool-rpc-runtime-api/std",
->>>>>>> 2346a4bd
-	"zenlink-protocol/std",
+    "bifrost-vtoken-voting/std",
+    "zenlink-protocol/std",
 	"zenlink-protocol-runtime-api/std",
 	"zenlink-stable-amm/std",
 	"zenlink-stable-amm-runtime-api/std",
@@ -289,11 +283,8 @@
 	"bifrost-cross-in-out/runtime-benchmarks",
 	"bifrost-fee-share/runtime-benchmarks",
 	"bifrost-slpx/runtime-benchmarks",
-<<<<<<< HEAD
-	"bifrost-vtoken-voting/runtime-benchmarks",
-=======
-	"bifrost-stable-pool/runtime-benchmarks"
->>>>>>> 2346a4bd
+	"bifrost-stable-pool/runtime-benchmarks",
+    "bifrost-vtoken-voting/runtime-benchmarks",
 ]
 
 try-runtime = [
@@ -359,12 +350,9 @@
 	"bifrost-fee-share/try-runtime",
 	"bifrost-cross-in-out/try-runtime",
 	"bifrost-slpx/try-runtime",
-<<<<<<< HEAD
-	"bifrost-vtoken-voting/try-runtime",
-=======
 	"nutsfinance-stable-asset/try-runtime",
 	"bifrost-stable-pool/try-runtime",
->>>>>>> 2346a4bd
+    "bifrost-vtoken-voting/try-runtime",
 ]
 
 # When enabled, the runtime API will not be build.
