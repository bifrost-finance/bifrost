[package]
name = "bifrost-kusama-runtime"
version = "0.8.0"
authors = ["Edwin Wang <lark930@gmail.com>"]
edition = "2021"
build = "build.rs"

[dependencies]
# third-party dependencies
codec = { package = "parity-scale-codec", version = "3.0.0", default-features = false, features = ["derive", "max-encoded-len"] }
hex-literal = { version = "0.4.1" }
log = { version = "0.4.17", default-features = false }
scale-info = { version = "2.5.0", default-features = false, features = ["derive"] }
smallvec = "1.10.0"
static_assertions = "1.1.0"
strum = { version = "0.24", features = [ "derive" ], default-features = false }
strum_macros = "0.24"

# frame dependencies
frame-benchmarking = { git = "https://github.com/paritytech/polkadot-sdk", branch = "release-polkadot-v1.1.0", default-features = false, optional = true }
frame-executive = { git = "https://github.com/paritytech/polkadot-sdk", branch = "release-polkadot-v1.1.0", default-features = false }
frame-support = { git = "https://github.com/paritytech/polkadot-sdk", branch = "release-polkadot-v1.1.0", default-features = false, features = ["tuples-96"] }
frame-system = { git = "https://github.com/paritytech/polkadot-sdk", branch = "release-polkadot-v1.1.0", default-features = false }
frame-system-benchmarking = { git = "https://github.com/paritytech/polkadot-sdk", branch = "release-polkadot-v1.1.0", default-features = false, optional = true }
frame-system-rpc-runtime-api = { git = "https://github.com/paritytech/polkadot-sdk", branch = "release-polkadot-v1.1.0", default-features = false }
frame-try-runtime = { git = "https://github.com/paritytech/polkadot-sdk", branch = "release-polkadot-v1.1.0", default-features = false, optional = true }
pallet-aura = { git = "https://github.com/paritytech/polkadot-sdk", branch = "release-polkadot-v1.1.0", default-features = false }
pallet-authorship = { git = "https://github.com/paritytech/polkadot-sdk", branch = "release-polkadot-v1.1.0", default-features = false }
pallet-balances = { git = "https://github.com/paritytech/polkadot-sdk", branch = "release-polkadot-v1.1.0", default-features = false }
pallet-bounties = { git = "https://github.com/paritytech/polkadot-sdk", branch = "release-polkadot-v1.1.0", default-features = false }
pallet-collective = { git = "https://github.com/paritytech/polkadot-sdk", branch = "release-polkadot-v1.1.0", default-features = false }
pallet-conviction-voting = { git = "https://github.com/paritytech/polkadot-sdk", branch = "release-polkadot-v1.1.0", default-features = false }
pallet-democracy = { git = "https://github.com/paritytech/polkadot-sdk", branch = "release-polkadot-v1.1.0", default-features = false }
pallet-elections-phragmen = { git = "https://github.com/paritytech/polkadot-sdk", branch = "release-polkadot-v1.1.0", default-features = false }
pallet-identity = { git = "https://github.com/paritytech/polkadot-sdk", branch = "release-polkadot-v1.1.0", default-features = false }
pallet-indices = { git = "https://github.com/paritytech/polkadot-sdk", branch = "release-polkadot-v1.1.0", default-features = false }
pallet-membership = { git = "https://github.com/paritytech/polkadot-sdk", branch = "release-polkadot-v1.1.0", default-features = false }
pallet-multisig = { git = "https://github.com/paritytech/polkadot-sdk", branch = "release-polkadot-v1.1.0", default-features = false }
pallet-preimage = { git = 'https://github.com/paritytech/polkadot-sdk.git', branch = 'release-polkadot-v1.1.0', default-features = false }
pallet-proxy = { git = "https://github.com/paritytech/polkadot-sdk", branch = "release-polkadot-v1.1.0", default-features = false }
pallet-ranked-collective = { git = "https://github.com/paritytech/polkadot-sdk", branch = "release-polkadot-v1.1.0", default-features = false }
pallet-referenda = { git = "https://github.com/paritytech/polkadot-sdk", branch = "release-polkadot-v1.1.0", default-features = false }
pallet-scheduler = { git = "https://github.com/paritytech/polkadot-sdk", branch = "release-polkadot-v1.1.0", default-features = false }
pallet-session = { git = "https://github.com/paritytech/polkadot-sdk", branch = "release-polkadot-v1.1.0", default-features = false }
pallet-timestamp = { git = "https://github.com/paritytech/polkadot-sdk", branch = "release-polkadot-v1.1.0", default-features = false }
pallet-tips = { git = "https://github.com/paritytech/polkadot-sdk", branch = "release-polkadot-v1.1.0", default-features = false }
pallet-transaction-payment = { git = "https://github.com/paritytech/polkadot-sdk", branch = "release-polkadot-v1.1.0", default-features = false }
pallet-transaction-payment-rpc-runtime-api = { git = "https://github.com/paritytech/polkadot-sdk", branch = "release-polkadot-v1.1.0", default-features = false }
pallet-treasury = { git = "https://github.com/paritytech/polkadot-sdk", branch = "release-polkadot-v1.1.0", default-features = false }
pallet-utility = { git = "https://github.com/paritytech/polkadot-sdk", branch = "release-polkadot-v1.1.0", default-features = false }
pallet-whitelist = { git = "https://github.com/paritytech/polkadot-sdk", branch = "release-polkadot-v1.1.0", default-features = false }
sp-api = { git = "https://github.com/paritytech/polkadot-sdk", branch = "release-polkadot-v1.1.0", default-features = false }
sp-arithmetic = { git = "https://github.com/paritytech/polkadot-sdk", branch = "release-polkadot-v1.1.0", default-features = false }
sp-block-builder = { git = "https://github.com/paritytech/polkadot-sdk", branch = "release-polkadot-v1.1.0", default-features = false }
sp-consensus-aura = { git = "https://github.com/paritytech/polkadot-sdk", branch = "release-polkadot-v1.1.0", default-features = false }
sp-core = { git = "https://github.com/paritytech/polkadot-sdk", branch = "release-polkadot-v1.1.0", default-features = false }
sp-inherents = { git = "https://github.com/paritytech/polkadot-sdk", branch = "release-polkadot-v1.1.0", default-features = false }
sp-io = { git = "https://github.com/paritytech/polkadot-sdk", branch = "release-polkadot-v1.1.0", default-features = false }
sp-offchain = { git = "https://github.com/paritytech/polkadot-sdk", branch = "release-polkadot-v1.1.0", default-features = false }
sp-runtime = { git = "https://github.com/paritytech/polkadot-sdk", branch = "release-polkadot-v1.1.0", default-features = false }
sp-session = { git = "https://github.com/paritytech/polkadot-sdk", branch = "release-polkadot-v1.1.0", default-features = false }
sp-staking = { git = "https://github.com/paritytech/polkadot-sdk", branch = "release-polkadot-v1.1.0", default-features = false }
sp-std = { git = "https://github.com/paritytech/polkadot-sdk", branch = "release-polkadot-v1.1.0", default-features = false }
sp-transaction-pool = { git = "https://github.com/paritytech/polkadot-sdk", branch = "release-polkadot-v1.1.0", default-features = false }
sp-version = { git = "https://github.com/paritytech/polkadot-sdk", branch = "release-polkadot-v1.1.0", default-features = false }


# Cumulus dependencies
cumulus-pallet-aura-ext = { git = "https://github.com/paritytech/polkadot-sdk", branch = "release-polkadot-v1.1.0", default-features = false }
cumulus-pallet-dmp-queue = { git = "https://github.com/paritytech/polkadot-sdk", branch = "release-polkadot-v1.1.0", default-features = false }
cumulus-pallet-parachain-system = { git = "https://github.com/paritytech/polkadot-sdk", branch = "release-polkadot-v1.1.0", default-features = false ,features = ["parameterized-consensus-hook"] }
cumulus-pallet-xcm = { git = "https://github.com/paritytech/polkadot-sdk", branch = "release-polkadot-v1.1.0", default-features = false }
cumulus-pallet-xcmp-queue = { git = "https://github.com/paritytech/polkadot-sdk", branch = "release-polkadot-v1.1.0", default-features = false }
cumulus-primitives-core = { git = "https://github.com/paritytech/polkadot-sdk", branch = "release-polkadot-v1.1.0", default-features = false }
cumulus-primitives-timestamp = { git = "https://github.com/paritytech/polkadot-sdk", branch = "release-polkadot-v1.1.0", default-features = false }
cumulus-primitives-utility = { git = "https://github.com/paritytech/polkadot-sdk", branch = "release-polkadot-v1.1.0", default-features = false }
parachain-info = { git = "https://github.com/paritytech/polkadot-sdk", branch = "release-polkadot-v1.1.0", default-features = false }

# Polkadot dependencies
pallet-xcm = { git = "https://github.com/paritytech/polkadot-sdk", branch = "release-polkadot-v1.1.0", default-features = false }
polkadot-parachain = { package = "polkadot-parachain-primitives", git = "https://github.com/paritytech/polkadot-sdk", branch = "release-polkadot-v1.1.0", default-features = false }
polkadot-primitives = { git = "https://github.com/paritytech/polkadot-sdk", branch = "release-polkadot-v1.1.0", default-features = false }
xcm = { package = "staging-xcm", git = "https://github.com/paritytech/polkadot-sdk", branch = "release-polkadot-v1.1.0", default-features = false }
xcm-builder = { package = "staging-xcm-builder", git = "https://github.com/paritytech/polkadot-sdk", branch = "release-polkadot-v1.1.0", default-features = false }
xcm-executor = { package = "staging-xcm-executor", git = "https://github.com/paritytech/polkadot-sdk", branch = "release-polkadot-v1.1.0", default-features = false }

# orml
orml-tokens = { version = "0.4.1-dev", default-features = false }
orml-traits = { version = "0.4.1-dev", default-features = false }
orml-unknown-tokens = { version = "0.4.1-dev", default-features = false }
orml-xcm = { version = "0.4.1-dev", default-features = false }
orml-xcm-support = { version = "0.4.1-dev", default-features = false }
orml-xtokens = { version = "0.4.1-dev", default-features = false }

# zenlink
merkle-distributor = { version = "*", default-features = false }
zenlink-protocol = { version = "*", default-features = false }
zenlink-protocol-runtime-api = { version = "*", default-features = false }
zenlink-stable-amm = { version = "*", default-features = false }
zenlink-stable-amm-runtime-api = { version = "*", default-features = false }
zenlink-swap-router = { version = "*", default-features = false }

# Nuts Finance
nutsfinance-stable-asset = { path = "../../pallets/stable-asset", default-features = false }

# Bifrost
bifrost-asset-registry = { path = "../../pallets/asset-registry", default-features = false }
bifrost-call-switchgear = { path = "../../pallets/call-switchgear", default-features = false }
bifrost-cross-in-out = { path = "../../pallets/cross-in-out", default-features = false }
bifrost-currencies = { path = "../../pallets/currencies", default-features = false }
bifrost-farming = { path = "../../pallets/farming", default-features = false }
bifrost-farming-rpc-runtime-api = { path = "../../pallets/farming/rpc/runtime-api", default-features = false }
bifrost-fee-share = { path = "../../pallets/fee-share", default-features = false }
bifrost-flexible-fee = { path = "../../pallets/flexible-fee", default-features = false }
bifrost-flexible-fee-rpc-runtime-api = { path = "../../pallets/flexible-fee/rpc/runtime-api", default-features = false }
bifrost-primitives = { path = "../../primitives" , default-features = false }
bifrost-runtime-common = { package = "bifrost-runtime-common", path = "../common", default-features = false }
bifrost-salp = { path = "../../pallets/salp", default-features = false }
bifrost-salp-rpc-runtime-api = { path = "../../pallets/salp/rpc/runtime-api", default-features = false }
bifrost-slp = { path = "../../pallets/slp", default-features = false }
bifrost-slpx = { path = "../../pallets/slpx", default-features = false }
bifrost-stable-pool = { path = "../../pallets/stable-pool", default-features = false }
bifrost-stable-pool-rpc-runtime-api = { path = "../../pallets/stable-pool/rpc/runtime-api", default-features = false }
<<<<<<< HEAD
bifrost-currencies = { workspace = true }
lend-market = { path = "../../pallets/lend-market", default-features = false }
lend-market-rpc-runtime-api = { path = "../../pallets/lend-market/rpc/runtime-api", default-features = false }
pallet-prices = { path = "../../pallets/prices", default-features = false }
bifrost-vtoken-voting = { path = "../../pallets/vtoken-voting", default-features = false, features = [ "kusama" ] }
leverage-staking = { path = "../../pallets/leverage-staking", default-features = false }

# orml
orml-tokens = { version = "0.4.1-dev", default-features = false }
orml-traits = { version = "0.4.1-dev", default-features = false }
orml-xtokens = { version = "0.4.1-dev", default-features = false }
orml-unknown-tokens = { version = "0.4.1-dev", default-features = false }
orml-xcm = { version = "0.4.1-dev", default-features = false }
orml-xcm-support = { version = "0.4.1-dev", default-features = false }
orml-oracle = { version = "0.4.1-dev", default-features = false }

merkle-distributor = { version = "*", default-features = false }
zenlink-protocol = { version = "*", default-features = false }
zenlink-protocol-runtime-api = { version = "*", default-features = false }
xcm-interface = { path = "../../pallets/xcm-interface", default-features = false }

zenlink-stable-amm = { version = "*", default-features = false }
zenlink-stable-amm-runtime-api = { version = "*", default-features = false }
zenlink-swap-router = { version = "*", default-features = false }
=======
bifrost-system-maker = { path = "../../pallets/system-maker", default-features = false }
bifrost-system-staking = { path = "../../pallets/system-staking", default-features = false }
bifrost-token-issuer = { path = "../../pallets/token-issuer", default-features = false }
bifrost-vesting = { path = "../../pallets/vesting", default-features = false }
bifrost-vsbond-auction = { path = "../../pallets/vsbond-auction", default-features = false }
bifrost-vstoken-conversion = { path = "../../pallets/vstoken-conversion", default-features = false }
bifrost-vtoken-minting = { path = "../../pallets/vtoken-minting", default-features = false }
bifrost-vtoken-voting = { path = "../../pallets/vtoken-voting", default-features = false, features = [ "kusama" ] }
bifrost-xcm-interface = { path = "../../pallets/xcm-interface", default-features = false }
parachain-staking = { path = "../../pallets/parachain-staking", default-features = false }
>>>>>>> 122eda7f

[build-dependencies]
substrate-wasm-builder = { git = "https://github.com/paritytech/polkadot-sdk", branch = "release-polkadot-v1.1.0", optional = true }

[features]
default = ["std"]
std = [
	"strum/std",
	"codec/std",
	"scale-info/std",
	"log/std",

	"frame-benchmarking?/std",
	"frame-executive/std",
	"frame-support/std",
	"frame-system-rpc-runtime-api/std",
	"frame-system/std",
	"frame-system-benchmarking?/std",
	"frame-try-runtime/std",
	"pallet-aura/std",
	"pallet-authorship/std",
	"pallet-balances/std",
	"pallet-bounties/std",
	"pallet-collective/std",
	"pallet-conviction-voting/std",
	"pallet-democracy/std",
	"pallet-elections-phragmen/std",
	"pallet-identity/std",
	"pallet-indices/std",
	"pallet-membership/std",
	"pallet-multisig/std",
	"pallet-preimage/std",
	"pallet-proxy/std",
	"pallet-ranked-collective/std",
	"pallet-referenda/std",
	"pallet-scheduler/std",
	"pallet-session/std",
	"pallet-timestamp/std",
	"pallet-tips/std",
	"pallet-transaction-payment-rpc-runtime-api/std",
	"pallet-transaction-payment/std",
	"pallet-treasury/std",
	"pallet-utility/std",
	"pallet-whitelist/std",
	"sp-api/std",
	"sp-arithmetic/std",
	"sp-block-builder/std",
	"sp-consensus-aura/std",
	"sp-core/std",
	"sp-inherents/std",
	"sp-io/std",
	"sp-offchain/std",
	"sp-runtime/std",
	"sp-session/std",
	"sp-staking/std",
	"sp-std/std",
	"sp-transaction-pool/std",
	"sp-version/std",

	"cumulus-pallet-aura-ext/std",
	"cumulus-pallet-dmp-queue/std",
	"cumulus-pallet-parachain-system/std",
	"cumulus-pallet-xcm/std",
	"cumulus-pallet-xcmp-queue/std",
	"cumulus-primitives-core/std",
	"cumulus-primitives-timestamp/std",
	"cumulus-primitives-utility/std",
	"parachain-info/std",

	"pallet-xcm/std",
	"polkadot-parachain/std",
	"polkadot-primitives/std",
	"xcm/std",
	"xcm-builder/std",
	"xcm-executor/std",

	"orml-tokens/std",
	"orml-traits/std",
	"orml-unknown-tokens/std",
	"orml-xcm-support/std",
<<<<<<< HEAD
	"orml-oracle/std",
	"nutsfinance-stable-asset/std",
	"bifrost-runtime-common/std",
	"bifrost-farming/std",
=======
	"orml-xcm/std",
	"orml-xtokens/std",

	"zenlink-protocol/std",
	"zenlink-protocol-runtime-api/std",
	"zenlink-stable-amm/std",
	"zenlink-stable-amm-runtime-api/std",
	"zenlink-swap-router/std",
	"merkle-distributor/std",

	"bifrost-primitives/std",
	"bifrost-asset-registry/std",
	"bifrost-call-switchgear/std",
	"bifrost-cross-in-out/std",
	"bifrost-currencies/std",
>>>>>>> 122eda7f
	"bifrost-farming-rpc-runtime-api/std",
	"bifrost-farming/std",
	"bifrost-fee-share/std",
	"bifrost-flexible-fee-rpc-runtime-api/std",
	"bifrost-flexible-fee/std",
	"bifrost-runtime-common/std",
	"bifrost-salp-rpc-runtime-api/std",
	"bifrost-salp/std",
	"bifrost-slp/std",
	"bifrost-slpx/std",
	"bifrost-stable-pool-rpc-runtime-api/std",
<<<<<<< HEAD
	"lend-market/std",
	"lend-market-rpc-runtime-api/std",
	"pallet-prices/std",
	"bifrost-vtoken-voting/std",
	"leverage-staking/std",
	"zenlink-protocol/std",
	"zenlink-protocol-runtime-api/std",
	"zenlink-stable-amm/std",
	"zenlink-stable-amm-runtime-api/std",
	"zenlink-swap-router/std",
	"merkle-distributor/std",
	"xcm-interface/std",
	"substrate-wasm-builder",
=======
	"bifrost-stable-pool/std",
	"bifrost-system-maker/std",
	"bifrost-system-staking/std",
	"bifrost-token-issuer/std",
	"bifrost-vesting/std",
	"bifrost-vsbond-auction/std",
	"bifrost-vstoken-conversion/std",
	"bifrost-vtoken-minting/std",
	"bifrost-vtoken-voting/std",
	"nutsfinance-stable-asset/std",
	"parachain-staking/std",
	"bifrost-xcm-interface/std",

	"substrate-wasm-builder"
>>>>>>> 122eda7f
]
with-tracing = ["frame-executive/with-tracing"]

runtime-benchmarks = [
	"frame-benchmarking",
	"frame-system-benchmarking/runtime-benchmarks",
	"frame-support/runtime-benchmarks",
	"frame-system/runtime-benchmarks",
	"pallet-balances/runtime-benchmarks",
	"pallet-bounties/runtime-benchmarks",
	"pallet-collective/runtime-benchmarks",
	"pallet-conviction-voting/runtime-benchmarks",
	"pallet-indices/runtime-benchmarks",
	"pallet-ranked-collective/runtime-benchmarks",
	"pallet-referenda/runtime-benchmarks",
	"pallet-scheduler/runtime-benchmarks",
	"pallet-timestamp/runtime-benchmarks",
	"pallet-treasury/runtime-benchmarks",
	"pallet-utility/runtime-benchmarks",
	"bifrost-vesting/runtime-benchmarks",
	"pallet-xcm/runtime-benchmarks",
	"pallet-tips/runtime-benchmarks",
	"pallet-elections-phragmen/runtime-benchmarks",
	"pallet-whitelist/runtime-benchmarks",
	"sp-runtime/runtime-benchmarks",
	"xcm-builder/runtime-benchmarks",
	"bifrost-flexible-fee/runtime-benchmarks",
	"bifrost-salp/runtime-benchmarks",
	"bifrost-vsbond-auction/runtime-benchmarks",
	"bifrost-token-issuer/runtime-benchmarks",
	"bifrost-call-switchgear/runtime-benchmarks",
	"bifrost-vtoken-minting/runtime-benchmarks",
	"bifrost-farming/runtime-benchmarks",
	"bifrost-system-staking/runtime-benchmarks",
	"bifrost-system-maker/runtime-benchmarks",
	"bifrost-vstoken-conversion/runtime-benchmarks",
	"bifrost-slp/runtime-benchmarks",
	"bifrost-asset-registry/runtime-benchmarks",
	"parachain-staking/runtime-benchmarks",
	"sp-api/disable-logging",
	"bifrost-cross-in-out/runtime-benchmarks",
	"bifrost-fee-share/runtime-benchmarks",
	"bifrost-slpx/runtime-benchmarks",
	"bifrost-stable-pool/runtime-benchmarks",
	"bifrost-vtoken-voting/runtime-benchmarks",
	"lend-market/runtime-benchmarks",
	"leverage-staking/runtime-benchmarks",
]

try-runtime = [
	"frame-try-runtime",
	"frame-support/try-runtime",
	"frame-system/try-runtime",
	"frame-executive/try-runtime",
	"pallet-timestamp/try-runtime",
	"pallet-indices/try-runtime",
	"cumulus-pallet-parachain-system/try-runtime",
	"parachain-info/try-runtime",
	"pallet-balances/try-runtime",
	"pallet-transaction-payment/try-runtime",
	"pallet-authorship/try-runtime",
	"pallet-session/try-runtime",
	"pallet-aura/try-runtime",
	"cumulus-pallet-aura-ext/try-runtime",
	"parachain-staking/try-runtime",
	"pallet-democracy/try-runtime",
	"pallet-collective/try-runtime",
	"pallet-conviction-voting/try-runtime",
	"pallet-elections-phragmen/try-runtime",
	"pallet-membership/try-runtime",
	"cumulus-pallet-xcmp-queue/try-runtime",
	"pallet-xcm/try-runtime",
	"cumulus-pallet-xcm/try-runtime",
	"cumulus-pallet-dmp-queue/try-runtime",
	"pallet-utility/try-runtime",
	"pallet-scheduler/try-runtime",
	"pallet-proxy/try-runtime",
	"pallet-multisig/try-runtime",
	"pallet-identity/try-runtime",
	"pallet-ranked-collective/try-runtime",
	"pallet-referenda/try-runtime",
	"bifrost-vesting/try-runtime",
	"pallet-treasury/try-runtime",
	"pallet-bounties/try-runtime",
	"pallet-tips/try-runtime",
	"pallet-preimage/try-runtime",
	"pallet-whitelist/try-runtime",
	"orml-xtokens/try-runtime",
	"orml-tokens/try-runtime",
	"bifrost-currencies/try-runtime",
	"orml-unknown-tokens/try-runtime",
	"orml-xcm/try-runtime",
	"orml-oracle/try-runtime",
	"zenlink-protocol/try-runtime",
	"merkle-distributor/try-runtime",
	"zenlink-stable-amm/try-runtime",
	"zenlink-swap-router/try-runtime",
	"bifrost-flexible-fee/try-runtime",
	"bifrost-salp/try-runtime",
	"bifrost-token-issuer/try-runtime",
	"bifrost-call-switchgear/try-runtime",
	"bifrost-vsbond-auction/try-runtime",
	"bifrost-asset-registry/try-runtime",
	"bifrost-vtoken-minting/try-runtime",
	"bifrost-slp/try-runtime",
	"bifrost-xcm-interface/try-runtime",
	"bifrost-vstoken-conversion/try-runtime",
	"bifrost-farming/try-runtime",
	"bifrost-system-staking/try-runtime",
	"bifrost-system-maker/try-runtime",
	"bifrost-fee-share/try-runtime",
	"bifrost-cross-in-out/try-runtime",
	"bifrost-slpx/try-runtime",
	"nutsfinance-stable-asset/try-runtime",
	"bifrost-stable-pool/try-runtime",
	"lend-market/try-runtime",
	"pallet-prices/try-runtime",
	"bifrost-vtoken-voting/try-runtime",
	"leverage-staking/try-runtime",
]

# When enabled, the runtime API will not be build.
#
# This is required by Cumulus to access certain types of the
# runtime without clashing with the runtime API exported functions
# in WASM.
disable-runtime-api = []

# A feature that should be enabled when the runtime should be build for on-chain
# deployment. This will disable stuff that shouldn't be part of the on-chain wasm
# to make it smaller like logging for example.
on-chain-release-build = ["sp-api/disable-logging"]

# Set timing constants (e.g. session period) to faster versions to speed up testing.
fast-runtime = []<|MERGE_RESOLUTION|>--- conflicted
+++ resolved
@@ -91,6 +91,7 @@
 orml-xcm = { version = "0.4.1-dev", default-features = false }
 orml-xcm-support = { version = "0.4.1-dev", default-features = false }
 orml-xtokens = { version = "0.4.1-dev", default-features = false }
+orml-oracle = { version = "0.4.1-dev", default-features = false }
 
 # zenlink
 merkle-distributor = { version = "*", default-features = false }
@@ -121,32 +122,6 @@
 bifrost-slpx = { path = "../../pallets/slpx", default-features = false }
 bifrost-stable-pool = { path = "../../pallets/stable-pool", default-features = false }
 bifrost-stable-pool-rpc-runtime-api = { path = "../../pallets/stable-pool/rpc/runtime-api", default-features = false }
-<<<<<<< HEAD
-bifrost-currencies = { workspace = true }
-lend-market = { path = "../../pallets/lend-market", default-features = false }
-lend-market-rpc-runtime-api = { path = "../../pallets/lend-market/rpc/runtime-api", default-features = false }
-pallet-prices = { path = "../../pallets/prices", default-features = false }
-bifrost-vtoken-voting = { path = "../../pallets/vtoken-voting", default-features = false, features = [ "kusama" ] }
-leverage-staking = { path = "../../pallets/leverage-staking", default-features = false }
-
-# orml
-orml-tokens = { version = "0.4.1-dev", default-features = false }
-orml-traits = { version = "0.4.1-dev", default-features = false }
-orml-xtokens = { version = "0.4.1-dev", default-features = false }
-orml-unknown-tokens = { version = "0.4.1-dev", default-features = false }
-orml-xcm = { version = "0.4.1-dev", default-features = false }
-orml-xcm-support = { version = "0.4.1-dev", default-features = false }
-orml-oracle = { version = "0.4.1-dev", default-features = false }
-
-merkle-distributor = { version = "*", default-features = false }
-zenlink-protocol = { version = "*", default-features = false }
-zenlink-protocol-runtime-api = { version = "*", default-features = false }
-xcm-interface = { path = "../../pallets/xcm-interface", default-features = false }
-
-zenlink-stable-amm = { version = "*", default-features = false }
-zenlink-stable-amm-runtime-api = { version = "*", default-features = false }
-zenlink-swap-router = { version = "*", default-features = false }
-=======
 bifrost-system-maker = { path = "../../pallets/system-maker", default-features = false }
 bifrost-system-staking = { path = "../../pallets/system-staking", default-features = false }
 bifrost-token-issuer = { path = "../../pallets/token-issuer", default-features = false }
@@ -157,7 +132,10 @@
 bifrost-vtoken-voting = { path = "../../pallets/vtoken-voting", default-features = false, features = [ "kusama" ] }
 bifrost-xcm-interface = { path = "../../pallets/xcm-interface", default-features = false }
 parachain-staking = { path = "../../pallets/parachain-staking", default-features = false }
->>>>>>> 122eda7f
+lend-market = { path = "../../pallets/lend-market", default-features = false }
+lend-market-rpc-runtime-api = { path = "../../pallets/lend-market/rpc/runtime-api", default-features = false }
+pallet-prices = { path = "../../pallets/prices", default-features = false }
+leverage-staking = { path = "../../pallets/leverage-staking", default-features = false }
 
 [build-dependencies]
 substrate-wasm-builder = { git = "https://github.com/paritytech/polkadot-sdk", branch = "release-polkadot-v1.1.0", optional = true }
@@ -238,12 +216,7 @@
 	"orml-traits/std",
 	"orml-unknown-tokens/std",
 	"orml-xcm-support/std",
-<<<<<<< HEAD
 	"orml-oracle/std",
-	"nutsfinance-stable-asset/std",
-	"bifrost-runtime-common/std",
-	"bifrost-farming/std",
-=======
 	"orml-xcm/std",
 	"orml-xtokens/std",
 
@@ -259,7 +232,6 @@
 	"bifrost-call-switchgear/std",
 	"bifrost-cross-in-out/std",
 	"bifrost-currencies/std",
->>>>>>> 122eda7f
 	"bifrost-farming-rpc-runtime-api/std",
 	"bifrost-farming/std",
 	"bifrost-fee-share/std",
@@ -271,21 +243,6 @@
 	"bifrost-slp/std",
 	"bifrost-slpx/std",
 	"bifrost-stable-pool-rpc-runtime-api/std",
-<<<<<<< HEAD
-	"lend-market/std",
-	"lend-market-rpc-runtime-api/std",
-	"pallet-prices/std",
-	"bifrost-vtoken-voting/std",
-	"leverage-staking/std",
-	"zenlink-protocol/std",
-	"zenlink-protocol-runtime-api/std",
-	"zenlink-stable-amm/std",
-	"zenlink-stable-amm-runtime-api/std",
-	"zenlink-swap-router/std",
-	"merkle-distributor/std",
-	"xcm-interface/std",
-	"substrate-wasm-builder",
-=======
 	"bifrost-stable-pool/std",
 	"bifrost-system-maker/std",
 	"bifrost-system-staking/std",
@@ -295,12 +252,15 @@
 	"bifrost-vstoken-conversion/std",
 	"bifrost-vtoken-minting/std",
 	"bifrost-vtoken-voting/std",
+	"lend-market/std",
+	"lend-market-rpc-runtime-api/std",
+	"pallet-prices/std",
+	"leverage-staking/std",
 	"nutsfinance-stable-asset/std",
 	"parachain-staking/std",
 	"bifrost-xcm-interface/std",
 
 	"substrate-wasm-builder"
->>>>>>> 122eda7f
 ]
 with-tracing = ["frame-executive/with-tracing"]
 
