// This file is part of Bifrost.

// Copyright (C) 2019-2022 Liebi Technologies (UK) Ltd.
// SPDX-License-Identifier: GPL-3.0-or-later WITH Classpath-exception-2.0

// This program is free software: you can redistribute it and/or modify
// it under the terms of the GNU General Public License as published by
// the Free Software Foundation, either version 3 of the License, or
// (at your option) any later version.

// This program is distributed in the hope that it will be useful,
// but WITHOUT ANY WARRANTY; without even the implied warranty of
// MERCHANTABILITY or FITNESS FOR A PARTICULAR PURPOSE. See the
// GNU General Public License for more details.

// You should have received a copy of the GNU General Public License
// along with this program. If not, see <https://www.gnu.org/licenses/>.

//! The Bifrost Node runtime. This can be compiled with `#[no_std]`, ready for Wasm.

#![cfg_attr(not(feature = "std"), no_std)]
// `construct_runtime!` does a lot of recursion and requires us to increase the limit to 256.
#![recursion_limit = "256"]

// Make the WASM binary available.
#[cfg(feature = "std")]
include!(concat!(env!("OUT_DIR"), "/wasm_binary.rs"));

use core::convert::TryInto;

use bifrost_slp::QueryResponseManager;
// A few exports that help ease life for downstream crates.
pub use frame_support::{
	construct_runtime, match_types, parameter_types,
	traits::{
		Contains, EqualPrivilegeOnly, Everything, InstanceFilter, IsInVec, Nothing, Randomness,
	},
	weights::{
		constants::{BlockExecutionWeight, ExtrinsicBaseWeight, RocksDbWeight, WEIGHT_PER_SECOND},
		ConstantMultiplier, DispatchClass, IdentityFee, Weight,
	},
	PalletId, RuntimeDebug, StorageValue,
};
use frame_system::limits::{BlockLength, BlockWeights};
use node_primitives::AssetIdMapping;
pub use pallet_balances::Call as BalancesCall;
pub use pallet_timestamp::Call as TimestampCall;
use pallet_xcm::QueryStatus;
pub use parachain_staking::{InflationInfo, Range};
use sp_api::impl_runtime_apis;
use sp_core::OpaqueMetadata;
#[cfg(any(feature = "std", test))]
pub use sp_runtime::BuildStorage;
use sp_runtime::{
	create_runtime_str, generic, impl_opaque_keys,
	traits::{
		AccountIdConversion, AccountIdLookup, BlakeTwo256, Block as BlockT, StaticLookup,
		UniqueSaturatedInto, Zero,
	},
	transaction_validity::{TransactionSource, TransactionValidity},
	ApplyExtrinsicResult, DispatchError, DispatchResult, Perbill, Permill, SaturatedConversion,
};
use sp_std::{marker::PhantomData, prelude::*};
#[cfg(feature = "std")]
use sp_version::NativeVersion;
use sp_version::RuntimeVersion;
use static_assertions::const_assert;

/// Constant values used within the runtime.
pub mod constants;
use bifrost_asset_registry::{AssetIdMaps, FixedRateOfForeignAsset};
use bifrost_flexible_fee::{
	fee_dealer::{FeeDealer, FixedCurrencyFeeRate},
	misc_fees::{ExtraFeeMatcher, MiscFeeHandler, NameGetter},
};
use bifrost_runtime_common::{
	cent, constants::time::*, dollar, micro, milli, millicent, prod_or_test, AuraId,
	CouncilCollective, EnsureRootOrAllTechnicalCommittee, MoreThanHalfCouncil,
	SlowAdjustingFeeUpdate, TechnicalCollective,
};
use bifrost_slp::QueryId;
use codec::{Decode, Encode, MaxEncodedLen};
use constants::currency::*;
use cumulus_primitives_core::ParaId as CumulusParaId;
use frame_support::{
	sp_runtime::traits::Convert,
	traits::{EnsureOneOf, Get, LockIdentifier},
};
use frame_system::EnsureRoot;
use hex_literal::hex;
pub use node_primitives::{
	traits::{CheckSubAccount, VtokenMintingOperator},
	AccountId, Amount, Balance, BlockNumber, CurrencyId, ExtraFeeName, Moment, Nonce, ParaId,
	PoolId, RpcContributionStatus, TimeUnit, TokenSymbol,
};
// orml imports
use orml_currencies::BasicCurrencyAdapter;
use orml_traits::{location::AbsoluteReserveProvider, parameter_type_with_key, MultiCurrency};
use orml_xcm_support::{DepositToAlternative, MultiCurrencyAdapter};
use pallet_xcm::XcmPassthrough;
// XCM imports
use polkadot_parachain::primitives::Sibling;
use sp_arithmetic::Percent;
use sp_runtime::traits::ConvertInto;
use xcm::latest::prelude::*;
use xcm_builder::{
	AccountId32Aliases, AllowKnownQueryResponses, AllowSubscriptionsFrom,
	AllowTopLevelPaidExecutionFrom, CurrencyAdapter, EnsureXcmOrigin, FixedRateOfFungible,
	FixedWeightBounds, IsConcrete, LocationInverter, ParentAsSuperuser, ParentIsPreset,
	RelayChainAsNative, SiblingParachainAsNative, SiblingParachainConvertsVia,
	SignedAccountId32AsNative, SignedToAccountId32, SovereignSignedViaLocation, TakeRevenue,
	TakeWeightCredit,
};
use xcm_executor::XcmExecutor;
pub use xcm_interface::traits::{parachains, XcmBaseWeight};
// zenlink imports
use zenlink_protocol::{
	make_x2_location, AssetBalance, AssetId as ZenlinkAssetId, LocalAssetHandler,
	MultiAssetsHandler, PairInfo, ZenlinkMultiAssets,
};
// Weights used in the runtime.
mod weights;

mod xcm_config;

use xcm_config::{
	BifrostAccountIdToMultiLocation, BifrostAssetMatcher, BifrostCurrencyIdConvert,
	MultiNativeAsset,
};

impl_opaque_keys! {
	pub struct SessionKeys {
		pub aura: Aura,
	}
}

/// This runtime version.
#[sp_version::runtime_version]
pub const VERSION: RuntimeVersion = RuntimeVersion {
	spec_name: create_runtime_str!("bifrost"),
	impl_name: create_runtime_str!("bifrost"),
	authoring_version: 1,
<<<<<<< HEAD
	spec_version: 946,
=======
	spec_version: 944,
>>>>>>> b9c7aa79
	impl_version: 0,
	apis: RUNTIME_API_VERSIONS,
	transaction_version: 1,
	state_version: 0,
};

/// The version information used to identify this runtime when compiled natively.
#[cfg(feature = "std")]
pub fn native_version() -> NativeVersion {
	NativeVersion { runtime_version: VERSION, can_author_with: Default::default() }
}

/// We assume that ~10% of the block weight is consumed by `on_initalize` handlers.
/// This is used to limit the maximal weight of a single extrinsic.
const AVERAGE_ON_INITIALIZE_RATIO: Perbill = Perbill::from_percent(10);
/// We allow `Normal` extrinsics to fill up the block up to 75%, the rest can be used
/// by  Operational  extrinsics.
const NORMAL_DISPATCH_RATIO: Perbill = Perbill::from_percent(75);
/// We allow for .5 seconds of compute with a 12 second average block time.
const MAXIMUM_BLOCK_WEIGHT: Weight = WEIGHT_PER_SECOND / 2;

parameter_types! {
	pub const BlockHashCount: BlockNumber = 250;
	pub const Version: RuntimeVersion = VERSION;
	pub RuntimeBlockLength: BlockLength =
		BlockLength::max_with_normal_ratio(5 * 1024 * 1024, NORMAL_DISPATCH_RATIO);
	pub RuntimeBlockWeights: BlockWeights = BlockWeights::builder()
		.base_block(BlockExecutionWeight::get())
		.for_class(DispatchClass::all(), |weights| {
			weights.base_extrinsic = ExtrinsicBaseWeight::get();
		})
		.for_class(DispatchClass::Normal, |weights| {
			weights.max_total = Some(NORMAL_DISPATCH_RATIO * MAXIMUM_BLOCK_WEIGHT);
		})
		.for_class(DispatchClass::Operational, |weights| {
			weights.max_total = Some(MAXIMUM_BLOCK_WEIGHT);
			// Operational transactions have some extra reserved space, so that they
			// are included even if block reached `MAXIMUM_BLOCK_WEIGHT`.
			weights.reserved = Some(
				MAXIMUM_BLOCK_WEIGHT - NORMAL_DISPATCH_RATIO * MAXIMUM_BLOCK_WEIGHT
			);
		})
		.avg_block_initialization(AVERAGE_ON_INITIALIZE_RATIO)
		.build_or_panic();
	pub const SS58Prefix: u8 = 6;
}

pub struct CallFilter;
impl Contains<Call> for CallFilter {
	fn contains(call: &Call) -> bool {
		let is_core_call =
			matches!(call, Call::System(_) | Call::Timestamp(_) | Call::ParachainSystem(_));
		if is_core_call {
			// always allow core call
			return true;
		}

		if bifrost_call_switchgear::OverallToggleFilter::<Runtime>::get_overall_toggle_status() {
			return false;
		}

		// temporarily ban PhragmenElection
		let is_temporarily_banned = matches!(call, Call::PhragmenElection(_));

		if is_temporarily_banned {
			return false;
		}

		let is_switched_off =
			bifrost_call_switchgear::SwitchOffTransactionFilter::<Runtime>::contains(call);
		if is_switched_off {
			// no switched off call
			return false;
		}

		// disable transfer
		let is_transfer = matches!(call, Call::Currencies(_) | Call::Tokens(_) | Call::Balances(_));
		if is_transfer {
			let is_disabled = match *call {
				// orml-currencies module
				Call::Currencies(orml_currencies::Call::transfer {
					dest: _,
					currency_id,
					amount: _,
				}) => bifrost_call_switchgear::DisableTransfersFilter::<Runtime>::contains(
					&currency_id,
				),
				Call::Currencies(orml_currencies::Call::transfer_native_currency {
					dest: _,
					amount: _,
				}) => bifrost_call_switchgear::DisableTransfersFilter::<Runtime>::contains(
					&NativeCurrencyId::get(),
				),
				// orml-tokens module
				Call::Tokens(orml_tokens::Call::transfer { dest: _, currency_id, amount: _ }) =>
					bifrost_call_switchgear::DisableTransfersFilter::<Runtime>::contains(
						&currency_id,
					),
				Call::Tokens(orml_tokens::Call::transfer_all {
					dest: _,
					currency_id,
					keep_alive: _,
				}) => bifrost_call_switchgear::DisableTransfersFilter::<Runtime>::contains(
					&currency_id,
				),
				Call::Tokens(orml_tokens::Call::transfer_keep_alive {
					dest: _,
					currency_id,
					amount: _,
				}) => bifrost_call_switchgear::DisableTransfersFilter::<Runtime>::contains(
					&currency_id,
				),
				// Balances module
				Call::Balances(pallet_balances::Call::transfer { dest: _, value: _ }) =>
					bifrost_call_switchgear::DisableTransfersFilter::<Runtime>::contains(
						&NativeCurrencyId::get(),
					),
				Call::Balances(pallet_balances::Call::transfer_keep_alive {
					dest: _,
					value: _,
				}) => bifrost_call_switchgear::DisableTransfersFilter::<Runtime>::contains(
					&NativeCurrencyId::get(),
				),
				Call::Balances(pallet_balances::Call::transfer_all { dest: _, keep_alive: _ }) =>
					bifrost_call_switchgear::DisableTransfersFilter::<Runtime>::contains(
						&NativeCurrencyId::get(),
					),
				_ => false,
			};

			if is_disabled {
				// no switched off call
				return false;
			}
		}

		true
	}
}

parameter_types! {
	pub const NativeCurrencyId: CurrencyId = CurrencyId::Native(TokenSymbol::BNC);
	pub const RelayCurrencyId: CurrencyId = CurrencyId::Token(TokenSymbol::KSM);
	pub const StableCurrencyId: CurrencyId = CurrencyId::Stable(TokenSymbol::KUSD);
	pub SelfParaId: u32 = ParachainInfo::parachain_id().into();
	pub const PolkadotCurrencyId: CurrencyId = CurrencyId::Token(TokenSymbol::DOT);
}

parameter_types! {
	pub const TreasuryPalletId: PalletId = PalletId(*b"bf/trsry");
	pub const BifrostCrowdloanId: PalletId = PalletId(*b"bf/salp#");
	pub const BifrostSalpLiteCrowdloanId: PalletId = PalletId(*b"bf/salpl");
	pub const LiquidityMiningPalletId: PalletId = PalletId(*b"bf/lm###");
	pub const LiquidityMiningDOTPalletId: PalletId = PalletId(*b"bf/lmdot");
	pub const LighteningRedeemPalletId: PalletId = PalletId(*b"bf/ltnrd");
	pub const MerkleDirtributorPalletId: PalletId = PalletId(*b"bf/mklds");
	pub const VsbondAuctionPalletId: PalletId = PalletId(*b"bf/vsbnd");
	pub const ParachainStakingPalletId: PalletId = PalletId(*b"bf/stake");
	pub const BifrostVsbondPalletId: PalletId = PalletId(*b"bf/salpb");
	pub const SlpEntrancePalletId: PalletId = PalletId(*b"bf/vtkin");
	pub const SlpExitPalletId: PalletId = PalletId(*b"bf/vtout");
	pub const FarmingKeeperPalletId: PalletId = PalletId(*b"bf/fmkpr");
	pub const FarmingRewardIssuerPalletId: PalletId = PalletId(*b"bf/fmrir");
}

impl frame_system::Config for Runtime {
	type AccountData = pallet_balances::AccountData<Balance>;
	/// The identifier used to distinguish between accounts.
	type AccountId = AccountId;
	type BaseCallFilter = CallFilter;
	/// Maximum number of block number to block hash mappings to keep (oldest pruned first).
	type BlockHashCount = BlockHashCount;
	type BlockLength = RuntimeBlockLength;
	/// The index type for blocks.
	type BlockNumber = BlockNumber;
	type BlockWeights = RuntimeBlockWeights;
	/// The aggregated dispatch type that is available for extrinsics.
	type Call = Call;
	type DbWeight = RocksDbWeight;
	/// The ubiquitous event type.
	type Event = Event;
	/// The type for hashing blocks and tries.
	type Hash = Hash;
	/// The hashing algorithm used.
	type Hashing = BlakeTwo256;
	/// The header type.
	type Header = generic::Header<BlockNumber, BlakeTwo256>;
	/// The index type for storing how many extrinsics an account has signed.
	type Index = Index;
	/// The lookup mechanism to get account ID from whatever is passed in dispatchers.
	type Lookup = Indices;
	type OnKilledAccount = ();
	type OnNewAccount = ();
	type OnSetCode = cumulus_pallet_parachain_system::ParachainSetCode<Self>;
	/// The ubiquitous origin type.
	type Origin = Origin;
	/// Converts a module to an index of this module in the runtime.
	type PalletInfo = PalletInfo;
	type SS58Prefix = SS58Prefix;
	type SystemWeightInfo = ();
	/// Runtime version.
	type Version = Version;
	type MaxConsumers = frame_support::traits::ConstU32<16>;
}

parameter_types! {
	pub const MinimumPeriod: Moment = SLOT_DURATION / 2;
}

impl pallet_timestamp::Config for Runtime {
	type MinimumPeriod = MinimumPeriod;
	/// A timestamp: milliseconds since the unix epoch.
	type Moment = Moment;
	type OnTimestampSet = ();
	type WeightInfo = ();
}

parameter_types! {
	pub ExistentialDeposit: Balance = 10 * milli(NativeCurrencyId::get());
	pub TransferFee: Balance = 1 * milli(NativeCurrencyId::get());
	pub CreationFee: Balance = 1 * milli(NativeCurrencyId::get());
	pub TransactionByteFee: Balance = 16 * micro(NativeCurrencyId::get());
	pub const OperationalFeeMultiplier: u8 = 5;
	pub const MaxLocks: u32 = 50;
	pub const MaxReserves: u32 = 50;
}

impl pallet_utility::Config for Runtime {
	type Call = Call;
	type Event = Event;
	type PalletsOrigin = OriginCaller;
	type WeightInfo = ();
}

parameter_types! {
	// One storage item; key size 32, value size 8; .
	pub ProxyDepositBase: Balance = deposit(1, 8);
	// Additional storage item size of 33 bytes.
	pub ProxyDepositFactor: Balance = deposit(0, 33);
	pub const MaxProxies: u16 = 32;
	pub AnnouncementDepositBase: Balance = deposit(1, 8);
	pub AnnouncementDepositFactor: Balance = deposit(0, 66);
	pub const MaxPending: u16 = 32;
}

/// The type used to represent the kinds of proxying allowed.
#[derive(
	Copy,
	Clone,
	Eq,
	PartialEq,
	Ord,
	PartialOrd,
	Encode,
	Decode,
	RuntimeDebug,
	MaxEncodedLen,
	scale_info::TypeInfo,
)]
pub enum ProxyType {
	Any = 0,
	NonTransfer = 1,
	Governance = 2,
	CancelProxy = 3,
	IdentityJudgement = 4,
	Staking = 5,
}

impl Default for ProxyType {
	fn default() -> Self {
		Self::Any
	}
}
impl InstanceFilter<Call> for ProxyType {
	fn filter(&self, c: &Call) -> bool {
		match self {
			ProxyType::Any => true,
			ProxyType::NonTransfer => matches!(
				c,
				Call::System(..) |
				Call::Scheduler(..) |
				Call::Preimage(_) |
				Call::Timestamp(..) |
				Call::Indices(pallet_indices::Call::claim{..}) |
				Call::Indices(pallet_indices::Call::free{..}) |
				Call::Indices(pallet_indices::Call::freeze{..}) |
				// Specifically omitting Indices `transfer`, `force_transfer`
				// Specifically omitting the entire Balances pallet
				Call::Authorship(..) |
				Call::Session(..) |
				Call::Democracy(..) |
				Call::Council(..) |
				Call::TechnicalCommittee(..) |
				Call::PhragmenElection(..) |
				Call::TechnicalMembership(..) |
				Call::Treasury(..) |
				Call::Bounties(..) |
				Call::Tips(..) |
				Call::Vesting(pallet_vesting::Call::vest{..}) |
				Call::Vesting(pallet_vesting::Call::vest_other{..}) |
				// Specifically omitting Vesting `vested_transfer`, and `force_vested_transfer`
				Call::Utility(..) |
				Call::Proxy(..) |
				Call::Multisig(..) |
				Call::ParachainStaking(..)
			),
			ProxyType::Staking => matches!(c, Call::ParachainStaking(..) | Call::Utility(..)),
			ProxyType::Governance => matches!(
				c,
				Call::Democracy(..) |
					Call::Council(..) | Call::TechnicalCommittee(..) |
					Call::PhragmenElection(..) |
					Call::Treasury(..) | Call::Bounties(..) |
					Call::Tips(..) | Call::Utility(..)
			),
			ProxyType::CancelProxy => {
				matches!(c, Call::Proxy(pallet_proxy::Call::reject_announcement { .. }))
			},
			ProxyType::IdentityJudgement => matches!(
				c,
				Call::Identity(pallet_identity::Call::provide_judgement { .. }) | Call::Utility(..)
			),
		}
	}

	fn is_superset(&self, o: &Self) -> bool {
		match (self, o) {
			(x, y) if x == y => true,
			(ProxyType::Any, _) => true,
			(_, ProxyType::Any) => false,
			(ProxyType::NonTransfer, _) => true,
			_ => false,
		}
	}
}

impl pallet_proxy::Config for Runtime {
	type AnnouncementDepositBase = AnnouncementDepositBase;
	type AnnouncementDepositFactor = AnnouncementDepositFactor;
	type Call = Call;
	type CallHasher = BlakeTwo256;
	type Currency = Balances;
	type Event = Event;
	type MaxPending = MaxPending;
	type MaxProxies = MaxProxies;
	type ProxyDepositBase = ProxyDepositBase;
	type ProxyDepositFactor = ProxyDepositFactor;
	type ProxyType = ProxyType;
	type WeightInfo = ();
}

parameter_types! {
	pub const PreimageMaxSize: u32 = 4096 * 1024;
	pub PreimageBaseDeposit: Balance = deposit(2, 64);
	pub PreimageByteDeposit: Balance = deposit(0, 1);
}

impl pallet_preimage::Config for Runtime {
	type WeightInfo = pallet_preimage::weights::SubstrateWeight<Runtime>;
	type Event = Event;
	type Currency = Balances;
	type ManagerOrigin = EnsureRoot<AccountId>;
	type MaxSize = PreimageMaxSize;
	type BaseDeposit = PreimageBaseDeposit;
	type ByteDeposit = PreimageByteDeposit;
}

parameter_types! {
	pub MaximumSchedulerWeight: Weight = Perbill::from_percent(80) *
		RuntimeBlockWeights::get().max_block;
	pub const MaxScheduledPerBlock: u32 = 50;
	pub const NoPreimagePostponement: Option<u32> = Some(10);
}

impl pallet_scheduler::Config for Runtime {
	type Call = Call;
	type Event = Event;
	type MaxScheduledPerBlock = MaxScheduledPerBlock;
	type MaximumWeight = MaximumSchedulerWeight;
	type Origin = Origin;
	type OriginPrivilegeCmp = EqualPrivilegeOnly;
	type PalletsOrigin = OriginCaller;
	type ScheduleOrigin = EnsureRoot<AccountId>;
	type WeightInfo = ();
	type PreimageProvider = Preimage;
	type NoPreimagePostponement = NoPreimagePostponement;
}

parameter_types! {
	// One storage item; key size is 32; value is size 4+4+16+32 bytes = 56 bytes.
	pub DepositBase: Balance = deposit(1, 88);
	// Additional storage item size of 32 bytes.
	pub DepositFactor: Balance = deposit(0, 32);
	pub const MaxSignatories: u16 = 100;
}

impl pallet_multisig::Config for Runtime {
	type Call = Call;
	type Currency = Balances;
	type DepositBase = DepositBase;
	type DepositFactor = DepositFactor;
	type Event = Event;
	type MaxSignatories = MaxSignatories;
	type WeightInfo = ();
}

parameter_types! {
	// Minimum 4 CENTS/byte
	pub BasicDeposit: Balance = deposit(1, 258);
	pub FieldDeposit: Balance = deposit(0, 66);
	pub SubAccountDeposit: Balance = deposit(1, 53);
	pub const MaxSubAccounts: u32 = 100;
	pub const MaxAdditionalFields: u32 = 100;
	pub const MaxRegistrars: u32 = 20;
}

impl pallet_identity::Config for Runtime {
	type Event = Event;
	type Currency = Balances;
	type BasicDeposit = BasicDeposit;
	type FieldDeposit = FieldDeposit;
	type SubAccountDeposit = SubAccountDeposit;
	type MaxSubAccounts = MaxSubAccounts;
	type MaxAdditionalFields = MaxAdditionalFields;
	type MaxRegistrars = MaxRegistrars;
	type Slashed = Treasury;
	type ForceOrigin = MoreThanHalfCouncil;
	type RegistrarOrigin = MoreThanHalfCouncil;
	type WeightInfo = ();
}

parameter_types! {
	pub IndexDeposit: Balance = 1 * dollar(NativeCurrencyId::get());
}

impl pallet_indices::Config for Runtime {
	type AccountIndex = AccountIndex;
	type Currency = Balances;
	type Deposit = IndexDeposit;
	type Event = Event;
	type WeightInfo = ();
}

impl pallet_balances::Config for Runtime {
	type AccountStore = System;
	/// The type for recording an account's balance.
	type Balance = Balance;
	type DustRemoval = Treasury;
	/// The ubiquitous event type.
	type Event = Event;
	type ExistentialDeposit = ExistentialDeposit;
	type MaxLocks = MaxLocks;
	type MaxReserves = MaxReserves;
	type ReserveIdentifier = [u8; 8];
	type WeightInfo = ();
}

parameter_types! {
	pub const CouncilMotionDuration: BlockNumber = 2 * DAYS;
	pub const CouncilMaxProposals: u32 = 100;
	pub const CouncilMaxMembers: u32 = 100;
}

impl pallet_collective::Config<CouncilCollective> for Runtime {
	type DefaultVote = pallet_collective::PrimeDefaultVote;
	type Event = Event;
	type MaxMembers = CouncilMaxMembers;
	type MaxProposals = CouncilMaxProposals;
	type MotionDuration = CouncilMotionDuration;
	type Origin = Origin;
	type Proposal = Call;
	type WeightInfo = ();
}

parameter_types! {
	pub const TechnicalMotionDuration: BlockNumber = 2 * DAYS;
	pub const TechnicalMaxProposals: u32 = 100;
	pub const TechnicalMaxMembers: u32 = 100;
}

impl pallet_collective::Config<TechnicalCollective> for Runtime {
	type DefaultVote = pallet_collective::PrimeDefaultVote;
	type Event = Event;
	type MaxMembers = TechnicalMaxMembers;
	type MaxProposals = TechnicalMaxProposals;
	type MotionDuration = TechnicalMotionDuration;
	type Origin = Origin;
	type Proposal = Call;
	type WeightInfo = ();
}

impl pallet_membership::Config<pallet_membership::Instance1> for Runtime {
	type AddOrigin = MoreThanHalfCouncil;
	type Event = Event;
	type MaxMembers = CouncilMaxMembers;
	type MembershipChanged = Council;
	type MembershipInitialized = Council;
	type PrimeOrigin = MoreThanHalfCouncil;
	type RemoveOrigin = MoreThanHalfCouncil;
	type ResetOrigin = MoreThanHalfCouncil;
	type SwapOrigin = MoreThanHalfCouncil;
	type WeightInfo = ();
}

impl pallet_membership::Config<pallet_membership::Instance2> for Runtime {
	type AddOrigin = MoreThanHalfCouncil;
	type Event = Event;
	type MaxMembers = TechnicalMaxMembers;
	type MembershipChanged = TechnicalCommittee;
	type MembershipInitialized = TechnicalCommittee;
	type PrimeOrigin = MoreThanHalfCouncil;
	type RemoveOrigin = MoreThanHalfCouncil;
	type ResetOrigin = MoreThanHalfCouncil;
	type SwapOrigin = MoreThanHalfCouncil;
	type WeightInfo = ();
}

parameter_types! {
	pub CandidacyBond: Balance = 100 * cent(NativeCurrencyId::get());
	// 1 storage item created, key size is 32 bytes, value size is 16+16.
	pub VotingBondBase: Balance = deposit(1, 64);
	// additional data per vote is 32 bytes (account id).
	pub VotingBondFactor: Balance = deposit(0, 32);
	/// Daily council elections
	pub const TermDuration: BlockNumber = 24 * HOURS;
	pub const DesiredMembers: u32 = 7;
	pub const DesiredRunnersUp: u32 = 7;
	pub const PhragmenElectionPalletId: LockIdentifier = *b"phrelect";
}

// Make sure that there are no more than MaxMembers members elected via phragmen.
const_assert!(DesiredMembers::get() <= CouncilMaxMembers::get());

impl pallet_elections_phragmen::Config for Runtime {
	type CandidacyBond = CandidacyBond;
	type ChangeMembers = Council;
	type Currency = Balances;
	type CurrencyToVote = frame_support::traits::U128CurrencyToVote;
	type DesiredMembers = DesiredMembers;
	type DesiredRunnersUp = DesiredRunnersUp;
	type Event = Event;
	type InitializeMembers = Council;
	type KickedMember = Treasury;
	type LoserCandidate = Treasury;
	type PalletId = PhragmenElectionPalletId;
	type TermDuration = TermDuration;
	type VotingBondBase = VotingBondBase;
	type VotingBondFactor = VotingBondFactor;
	type WeightInfo = ();
}

parameter_types! {
	pub const LaunchPeriod: BlockNumber = 7 * DAYS;
	pub const VotingPeriod: BlockNumber = 7 * DAYS;
	pub const FastTrackVotingPeriod: BlockNumber = 3 * HOURS;
	pub MinimumDeposit: Balance = 100 * dollar(NativeCurrencyId::get());
	pub const EnactmentPeriod: BlockNumber = 2 * DAYS;
	pub const CooloffPeriod: BlockNumber = 7 * DAYS;
	pub const InstantAllowed: bool = true;
	pub const MaxVotes: u32 = 100;
	pub const MaxProposals: u32 = 100;
}

impl pallet_democracy::Config for Runtime {
	type BlacklistOrigin = EnsureRoot<AccountId>;
	// To cancel a proposal before it has been passed, the technical committee must be unanimous or
	// Root must agree.
	type CancelProposalOrigin = EnsureOneOf<
		EnsureRoot<AccountId>,
		pallet_collective::EnsureProportionAtLeast<AccountId, TechnicalCollective, 1, 1>,
	>;
	// To cancel a proposal which has been passed, 2/3 of the council must agree to it.
	type CancellationOrigin =
		pallet_collective::EnsureProportionAtLeast<AccountId, CouncilCollective, 2, 3>;
	type CooloffPeriod = CooloffPeriod;
	type Currency = Balances;
	type EnactmentPeriod = EnactmentPeriod;
	type Event = Event;
	/// A unanimous council can have the next scheduled referendum be a straight default-carries
	/// (NTB) vote.
	type ExternalDefaultOrigin =
		pallet_collective::EnsureProportionAtLeast<AccountId, CouncilCollective, 1, 1>;
	/// A super-majority can have the next scheduled referendum be a straight majority-carries vote.
	type ExternalMajorityOrigin =
		pallet_collective::EnsureProportionAtLeast<AccountId, CouncilCollective, 3, 4>;
	/// A straight majority of the council can decide what their next motion is.
	type ExternalOrigin =
		pallet_collective::EnsureProportionAtLeast<AccountId, CouncilCollective, 1, 2>;
	/// Two thirds of the technical committee can have an ExternalMajority/ExternalDefault vote
	/// be tabled immediately and with a shorter voting/enactment period.
	type FastTrackOrigin =
		pallet_collective::EnsureProportionAtLeast<AccountId, TechnicalCollective, 2, 3>;
	type FastTrackVotingPeriod = FastTrackVotingPeriod;
	type InstantAllowed = InstantAllowed;
	type InstantOrigin =
		pallet_collective::EnsureProportionAtLeast<AccountId, TechnicalCollective, 1, 1>;
	type LaunchPeriod = LaunchPeriod;
	type MaxProposals = MaxProposals;
	type MaxVotes = MaxVotes;
	type MinimumDeposit = MinimumDeposit;
	type OperationalPreimageOrigin = pallet_collective::EnsureMember<AccountId, CouncilCollective>;
	type PalletsOrigin = OriginCaller;
	type PreimageByteDeposit = PreimageByteDeposit;
	type Proposal = Call;
	type Scheduler = Scheduler;
	type Slash = Treasury;
	// Any single technical committee member may veto a coming council proposal, however they can
	// only do it once and it lasts only for the cool-off period.
	type VetoOrigin = pallet_collective::EnsureMember<AccountId, TechnicalCollective>;
	type VoteLockingPeriod = EnactmentPeriod; // Same as EnactmentPeriod
	type VotingPeriod = VotingPeriod;
	type WeightInfo = ();
}

parameter_types! {
	pub const ProposalBond: Permill = Permill::from_percent(5);
	pub ProposalBondMinimum: Balance = 100 * dollar(NativeCurrencyId::get());
	pub ProposalBondMaximum: Balance = 500 * dollar(NativeCurrencyId::get());
	pub const SpendPeriod: BlockNumber = 6 * DAYS;
	pub const Burn: Permill = Permill::from_perthousand(0);
	pub const TipCountdown: BlockNumber = 1 * DAYS;
	pub const TipFindersFee: Percent = Percent::from_percent(20);
	pub TipReportDepositBase: Balance = 1 * dollar(NativeCurrencyId::get());
	pub DataDepositPerByte: Balance = 10 * cent(NativeCurrencyId::get());
	pub BountyDepositBase: Balance = 1 * dollar(NativeCurrencyId::get());
	pub const BountyDepositPayoutDelay: BlockNumber = 4 * DAYS;
	pub const BountyUpdatePeriod: BlockNumber = 90 * DAYS;
	pub const MaximumReasonLength: u32 = 16384;
	pub const BountyCuratorDeposit: Permill = Permill::from_percent(50);
	pub BountyValueMinimum: Balance = 10 * dollar(NativeCurrencyId::get());
	pub const MaxApprovals: u32 = 100;

	pub const CuratorDepositMultiplier: Permill = Permill::from_percent(50);
	pub CuratorDepositMin: Balance = 1 * dollar(NativeCurrencyId::get());
	pub CuratorDepositMax: Balance = 100 * dollar(NativeCurrencyId::get());
}

type ApproveOrigin = EnsureOneOf<
	EnsureRoot<AccountId>,
	pallet_collective::EnsureProportionAtLeast<AccountId, CouncilCollective, 3, 5>,
>;

impl pallet_treasury::Config for Runtime {
	type ApproveOrigin = ApproveOrigin;
	type Burn = Burn;
	type BurnDestination = ();
	type Currency = Balances;
	type Event = Event;
	type MaxApprovals = MaxApprovals;
	type OnSlash = Treasury;
	type PalletId = TreasuryPalletId;
	type ProposalBond = ProposalBond;
	type ProposalBondMinimum = ProposalBondMinimum;
	type ProposalBondMaximum = ProposalBondMaximum;
	type RejectOrigin = MoreThanHalfCouncil;
	type SpendFunds = Bounties;
	type SpendPeriod = SpendPeriod;
	type WeightInfo = ();
}

impl pallet_bounties::Config for Runtime {
	type BountyDepositBase = BountyDepositBase;
	type BountyDepositPayoutDelay = BountyDepositPayoutDelay;
	type BountyUpdatePeriod = BountyUpdatePeriod;
	type BountyValueMinimum = BountyValueMinimum;
	type CuratorDepositMultiplier = CuratorDepositMultiplier;
	type CuratorDepositMin = CuratorDepositMin;
	type CuratorDepositMax = CuratorDepositMax;
	type DataDepositPerByte = DataDepositPerByte;
	type Event = Event;
	type MaximumReasonLength = MaximumReasonLength;
	type WeightInfo = ();
	type ChildBountyManager = ();
}

impl pallet_tips::Config for Runtime {
	type DataDepositPerByte = DataDepositPerByte;
	type Event = Event;
	type MaximumReasonLength = MaximumReasonLength;
	type TipCountdown = TipCountdown;
	type TipFindersFee = TipFindersFee;
	type TipReportDepositBase = TipReportDepositBase;
	type Tippers = PhragmenElection;
	type WeightInfo = ();
}

impl pallet_transaction_payment::Config for Runtime {
	type FeeMultiplierUpdate = SlowAdjustingFeeUpdate<Self>;
	type LengthToFee = ConstantMultiplier<Balance, TransactionByteFee>;
	type OnChargeTransaction = FlexibleFee;
	type OperationalFeeMultiplier = OperationalFeeMultiplier;
	type WeightToFee = WeightToFee;
}

impl<LocalCall> frame_system::offchain::CreateSignedTransaction<LocalCall> for Runtime
where
	Call: From<LocalCall>,
{
	fn create_transaction<C: frame_system::offchain::AppCrypto<Self::Public, Self::Signature>>(
		call: Call,
		public: <Signature as sp_runtime::traits::Verify>::Signer,
		account: AccountId,
		nonce: Nonce,
	) -> Option<(Call, <UncheckedExtrinsic as sp_runtime::traits::Extrinsic>::SignaturePayload)> {
		// take the biggest period possible.
		let period =
			BlockHashCount::get().checked_next_power_of_two().map(|c| c / 2).unwrap_or(2) as u64;
		let current_block = System::block_number()
			.saturated_into::<u64>()
			// The `System::block_number` is initialized with `n+1`,
			// so the actual block number is `n`.
			.saturating_sub(1);
		let tip = 0;
		let extra: SignedExtra = (
			frame_system::CheckNonZeroSender::<Runtime>::new(),
			frame_system::CheckSpecVersion::<Runtime>::new(),
			frame_system::CheckTxVersion::<Runtime>::new(),
			frame_system::CheckGenesis::<Runtime>::new(),
			frame_system::CheckEra::<Runtime>::from(generic::Era::mortal(period, current_block)),
			frame_system::CheckNonce::<Runtime>::from(nonce),
			frame_system::CheckWeight::<Runtime>::new(),
			pallet_transaction_payment::ChargeTransactionPayment::<Runtime>::from(tip),
		);
		let raw_payload = SignedPayload::new(call, extra)
			.map_err(|e| {
				log::warn!("Unable to create signed payload: {:?}", e);
			})
			.ok()?;
		let signature = raw_payload.using_encoded(|payload| C::sign(payload, public))?;
		let address = AccountIdLookup::unlookup(account);
		let (call, extra, _) = raw_payload.deconstruct();
		Some((call, (address, signature, extra)))
	}
}

impl frame_system::offchain::SigningTypes for Runtime {
	type Public = <Signature as sp_runtime::traits::Verify>::Signer;
	type Signature = Signature;
}

impl<C> frame_system::offchain::SendTransactionTypes<C> for Runtime
where
	Call: From<C>,
{
	type OverarchingCall = Call;
	type Extrinsic = UncheckedExtrinsic;
}

// culumus runtime start
parameter_types! {
	pub const ReservedXcmpWeight: Weight = MAXIMUM_BLOCK_WEIGHT / 4;
	pub const ReservedDmpWeight: Weight = MAXIMUM_BLOCK_WEIGHT / 4;
}

impl cumulus_pallet_parachain_system::Config for Runtime {
	type DmpMessageHandler = DmpQueue;
	type Event = Event;
	type OnSystemEvent = ();
	type OutboundXcmpMessageSource = XcmpQueue;
	type ReservedDmpWeight = ReservedDmpWeight;
	type ReservedXcmpWeight = ReservedXcmpWeight;
	type SelfParaId = parachain_info::Pallet<Runtime>;
	type XcmpMessageHandler = XcmpQueue;
}

impl parachain_info::Config for Runtime {}

impl cumulus_pallet_aura_ext::Config for Runtime {}

parameter_types! {
	/// Minimum round length is 2 minutes (10 * 12 second block times)
	pub const MinBlocksPerRound: u32 = 10;
	/// Blocks per round
	pub const DefaultBlocksPerRound: u32 = prod_or_test!(2 * HOURS, 10);
	/// Rounds before the collator leaving the candidates request can be executed
	pub const LeaveCandidatesDelay: u32 = 84;
	/// Rounds before the candidate bond increase/decrease can be executed
	pub const CandidateBondLessDelay: u32 = 84;
	/// Rounds before the delegator exit can be executed
	pub const LeaveDelegatorsDelay: u32 = 84;
	/// Rounds before the delegator revocation can be executed
	pub const RevokeDelegationDelay: u32 = 84;
	/// Rounds before the delegator bond increase/decrease can be executed
	pub const DelegationBondLessDelay: u32 = 84;
	/// Rounds before the reward is paid
	pub const RewardPaymentDelay: u32 = 2;
	/// Minimum collators selected per round, default at genesis and minimum forever after
	pub const MinSelectedCandidates: u32 = prod_or_test!(16,6);
	/// Maximum top delegations per candidate
	pub const MaxTopDelegationsPerCandidate: u32 = 300;
	/// Maximum bottom delegations per candidate
	pub const MaxBottomDelegationsPerCandidate: u32 = 50;
	/// Maximum delegations per delegator
	pub const MaxDelegationsPerDelegator: u32 = 100;
	/// Default fixed percent a collator takes off the top of due rewards
	pub const DefaultCollatorCommission: Perbill = Perbill::from_percent(10);
	/// Default percent of inflation set aside for parachain bond every round
	pub const DefaultParachainBondReservePercent: Percent = Percent::from_percent(0);
	/// Minimum stake required to become a collator
	pub MinCollatorStk: u128 = 5000 * dollar(NativeCurrencyId::get());
	/// Minimum stake required to be reserved to be a candidate
	pub MinCandidateStk: u128 = 5000 * dollar(NativeCurrencyId::get());
	/// Minimum stake required to be reserved to be a delegator
	pub MinDelegatorStk: u128 = 50 * dollar(NativeCurrencyId::get());
	pub AllowInflation: bool = false;
	pub ToMigrateInvulnables: Vec<AccountId> = prod_or_test!(vec![
		hex!["8cf80f0bafcd0a3d80ca61cb688e4400e275b39d3411b4299b47e712e9dab809"].into(),
		hex!["40ac4effe39181731a8feb8a8ee0780e177bdd0d752b09c8fd71047e67189022"].into(),
		hex!["624d6a004c72a1abcf93131e185515ebe1410e43a301fe1f25d20d8da345376e"].into(),
		hex!["985d2738e512909c81289e6055e60a6824818964535ecfbf10e4d69017084756"].into(),
	],vec![
		hex!["d43593c715fdd31c61141abd04a99fd6822c8558854ccde39a5684e7a56da27d"].into(),
		hex!["8eaf04151687736326c9fea17e25fc5287613693c912909cb226aa4794f26a48"].into(),
	]);
	pub PaymentInRound: u128 = 180 * dollar(NativeCurrencyId::get());
	pub InitSeedStk: u128 = 5000 * dollar(NativeCurrencyId::get());
}
impl parachain_staking::Config for Runtime {
	type Event = Event;
	type Currency = Balances;
	type MonetaryGovernanceOrigin =
		EnsureOneOf<MoreThanHalfCouncil, EnsureRootOrAllTechnicalCommittee>;
	type MinBlocksPerRound = MinBlocksPerRound;
	type DefaultBlocksPerRound = DefaultBlocksPerRound;
	type LeaveCandidatesDelay = LeaveCandidatesDelay;
	type CandidateBondLessDelay = CandidateBondLessDelay;
	type LeaveDelegatorsDelay = LeaveDelegatorsDelay;
	type RevokeDelegationDelay = RevokeDelegationDelay;
	type DelegationBondLessDelay = DelegationBondLessDelay;
	type RewardPaymentDelay = RewardPaymentDelay;
	type MinSelectedCandidates = MinSelectedCandidates;
	type MaxTopDelegationsPerCandidate = MaxTopDelegationsPerCandidate;
	type MaxBottomDelegationsPerCandidate = MaxBottomDelegationsPerCandidate;
	type MaxDelegationsPerDelegator = MaxDelegationsPerDelegator;
	type DefaultCollatorCommission = DefaultCollatorCommission;
	type DefaultParachainBondReservePercent = DefaultParachainBondReservePercent;
	type MinCollatorStk = MinCollatorStk;
	type MinCandidateStk = MinCandidateStk;
	type MinDelegation = MinDelegatorStk;
	type MinDelegatorStk = MinDelegatorStk;
	type AllowInflation = AllowInflation;
	type PaymentInRound = PaymentInRound;
	type ToMigrateInvulnables = ToMigrateInvulnables;
	type PalletId = ParachainStakingPalletId;
	type InitSeedStk = InitSeedStk;
	type WeightInfo = parachain_staking::weights::SubstrateWeight<Runtime>;
	type EnsureConfirmAsGovernance =
		EnsureOneOf<MoreThanHalfCouncil, EnsureRootOrAllTechnicalCommittee>;
}

parameter_types! {
	pub const KsmLocation: MultiLocation = MultiLocation::parent();
	pub const RelayNetwork: NetworkId = prod_or_test!(NetworkId::Kusama, NetworkId::Any);
	pub RelayChainOrigin: Origin = cumulus_pallet_xcm::Origin::Relay.into();
	pub SelfParaChainId: CumulusParaId = ParachainInfo::parachain_id();
	pub Ancestry: MultiLocation = Parachain(ParachainInfo::parachain_id().into()).into();
}

/// Type for specifying how a `MultiLocation` can be converted into an `AccountId`. This is used
/// when determining ownership of accounts for asset transacting and when attempting to use XCM
/// `Transact` in order to determine the dispatch Origin.
pub type LocationToAccountId = (
	// The parent (Relay-chain) origin converts to the parent `AccountId`.
	ParentIsPreset<AccountId>,
	// Sibling parachain origins convert to AccountId via the `ParaId::into`.
	SiblingParachainConvertsVia<Sibling, AccountId>,
	// Straight up local `AccountId32` origins just alias directly to `AccountId`.
	AccountId32Aliases<RelayNetwork, AccountId>,
);

/// Means for transacting assets on this chain.
pub type LocalAssetTransactor = CurrencyAdapter<
	// Use this currency:
	Balances,
	// Use this currency when it is a fungible asset matching the given location or name:
	IsConcrete<KsmLocation>,
	// Do a simple punn to convert an AccountId32 MultiLocation into a native chain account ID:
	LocationToAccountId,
	// Our chain's account ID type (we can't get away without mentioning it explicitly):
	AccountId,
	// We don't track any teleports.
	(),
>;

/// This is the type we use to convert an (incoming) XCM origin into a local `Origin` instance,
/// ready for dispatching a transaction with Xcm's `Transact`. There is an `OriginKind` which can
/// biases the kind of local `Origin` it will become.
pub type XcmOriginToTransactDispatchOrigin = (
	// Sovereign account converter; this attempts to derive an `AccountId` from the origin location
	// using `LocationToAccountId` and then turn that into the usual `Signed` origin. Useful for
	// foreign chains who want to have a local sovereign account on this chain which they control.
	SovereignSignedViaLocation<LocationToAccountId, Origin>,
	// Native converter for Relay-chain (Parent) location; will converts to a `Relay` origin when
	// recognized.
	RelayChainAsNative<RelayChainOrigin, Origin>,
	// Native converter for sibling Parachains; will convert to a `SiblingPara` origin when
	// recognized.
	SiblingParachainAsNative<cumulus_pallet_xcm::Origin, Origin>,
	// Superuser converter for the Relay-chain (Parent) location. This will allow it to issue a
	// transaction from the Root origin.
	ParentAsSuperuser<Origin>,
	// Native signed account converter; this just converts an `AccountId32` origin into a normal
	// `Origin::Signed` origin of the same 32-byte value.
	SignedAccountId32AsNative<RelayNetwork, Origin>,
	// Xcm origins can be represented natively under the Xcm pallet's Xcm origin.
	XcmPassthrough<Origin>,
);

parameter_types! {
	// One XCM operation is 200_000_000 weight, cross-chain transfer ~= 2x of transfer = 3_000_000_000
	pub UnitWeightCost: Weight = 200_000_000;
	pub const MaxInstructions: u32 = 100;
}

match_types! {
	pub type ParentOrParentsExecutivePlurality: impl Contains<MultiLocation> = {
		MultiLocation { parents: 1, interior: Here } |
		MultiLocation { parents: 1, interior: X1(Plurality { id: BodyId::Executive, .. }) }
	};
}

pub type Barrier = (
	TakeWeightCredit,
	AllowTopLevelPaidExecutionFrom<Everything>,
	AllowKnownQueryResponses<PolkadotXcm>,
	AllowSubscriptionsFrom<Everything>,
);

pub type BifrostAssetTransactor = MultiCurrencyAdapter<
	Currencies,
	UnknownTokens,
	BifrostAssetMatcher<CurrencyId, BifrostCurrencyIdConvert<SelfParaChainId>>,
	AccountId,
	LocationToAccountId,
	CurrencyId,
	BifrostCurrencyIdConvert<SelfParaChainId>,
	DepositToAlternative<BifrostTreasuryAccount, Currencies, CurrencyId, AccountId, Balance>,
>;

parameter_types! {
	pub KsmPerSecond: (AssetId, u128) = (MultiLocation::parent().into(), ksm_per_second());
	pub VsksmPerSecond: (AssetId, u128) = (
		MultiLocation::new(
			1,
			X2(Parachain(SelfParaId::get()), GeneralKey(CurrencyId::VSToken(TokenSymbol::KSM).encode()))
		).into(),
		ksm_per_second()
	);
	pub VsksmNewPerSecond: (AssetId, u128) = (
		MultiLocation::new(
			0,
			X1(GeneralKey(CurrencyId::VSToken(TokenSymbol::KSM).encode()))
		).into(),
		ksm_per_second()
	);
	pub BncPerSecond: (AssetId, u128) = (
		MultiLocation::new(
			1,
			X2(Parachain(SelfParaId::get()), GeneralKey(NativeCurrencyId::get().encode()))
		).into(),
		// BNC:KSM = 80:1
		ksm_per_second() * 80
	);
	pub BncNewPerSecond: (AssetId, u128) = (
		MultiLocation::new(
			0,
			X1(GeneralKey(NativeCurrencyId::get().encode()))
		).into(),
		// BNC:KSM = 80:1
		ksm_per_second() * 80
	);
	pub ZlkPerSecond: (AssetId, u128) = (
		MultiLocation::new(
			1,
			X2(Parachain(SelfParaId::get()), GeneralKey(CurrencyId::Token(TokenSymbol::ZLK).encode()))
		).into(),
		// ZLK:KSM = 150:1
		//ZLK has a decimal of 18, while KSM is 12.
		ksm_per_second() * 150 * 1_000_000
	);
	pub ZlkNewPerSecond: (AssetId, u128) = (
		MultiLocation::new(
			0,
			X1(GeneralKey(CurrencyId::Token(TokenSymbol::ZLK).encode()))
		).into(),
		// ZLK:KSM = 150:1
		//ZLK has a decimal of 18, while KSM is 12.
		ksm_per_second() * 150 * 1_000_000
	);
	pub KarPerSecond: (AssetId, u128) = (
		MultiLocation::new(
			1,
			X2(Parachain(parachains::karura::ID), GeneralKey(parachains::karura::KAR_KEY.to_vec()))
		).into(),
		// KAR:KSM = 100:1
		ksm_per_second() * 100
	);
	pub KusdPerSecond: (AssetId, u128) = (
		MultiLocation::new(
			1,
			X2(Parachain(parachains::karura::ID), GeneralKey(parachains::karura::KUSD_KEY.to_vec()))
		).into(),
		// kUSD:KSM = 400:1
		ksm_per_second() * 400
	);
	pub PhaPerSecond: (AssetId, u128) = (
		MultiLocation::new(
			1,
			X1(Parachain(parachains::phala::ID)),
		).into(),
		// PHA:KSM = 400:1
		ksm_per_second() * 400
	);
	pub RmrkPerSecond: (AssetId, u128) = (
		MultiLocation::new(
			1,
			X2(Parachain(parachains::Statemine::ID), GeneralIndex(parachains::Statemine::RMRK_ID.into()))
		).into(),
		// rmrk:KSM = 10:1
		ksm_per_second() * 10 / 100 //rmrk currency decimal as 10
	);
	pub RmrkNewPerSecond: (AssetId, u128) = (
		MultiLocation::new(
			1,
			X3(Parachain(parachains::Statemine::ID), PalletInstance(parachains::Statemine::PALLET_ID),GeneralIndex(parachains::Statemine::RMRK_ID.into()))
		).into(),
		// rmrk:KSM = 10:1
		ksm_per_second() * 10 / 100 //rmrk currency decimal as 10
	);
	pub MovrPerSecond: (AssetId, u128) = (
		MultiLocation::new(
			1,
			X2(Parachain(parachains::moonriver::ID), PalletInstance(parachains::moonriver::PALLET_ID.into()))
		).into(),
		// MOVR:KSM = 2.67:1
		ksm_per_second() * 267 * 10_000 //movr currency decimal as 18
	);
	pub ForeignAssetUnitsPerSecond: u128 = ksm_per_second();
}

pub struct ToTreasury;
impl TakeRevenue for ToTreasury {
	fn take_revenue(revenue: MultiAsset) {
		if let MultiAsset { id: Concrete(location), fun: Fungible(amount) } = revenue {
			if let Some(currency_id) =
				BifrostCurrencyIdConvert::<SelfParaChainId>::convert(location)
			{
				let _ = Currencies::deposit(currency_id, &BifrostTreasuryAccount::get(), amount);
			}
		}
	}
}

pub type Trader = (
	FixedRateOfFungible<KsmPerSecond, ToTreasury>,
	FixedRateOfFungible<VsksmPerSecond, ToTreasury>,
	FixedRateOfFungible<VsksmNewPerSecond, ToTreasury>,
	FixedRateOfFungible<BncPerSecond, ToTreasury>,
	FixedRateOfFungible<BncNewPerSecond, ToTreasury>,
	FixedRateOfFungible<ZlkPerSecond, ToTreasury>,
	FixedRateOfFungible<ZlkNewPerSecond, ToTreasury>,
	FixedRateOfFungible<KarPerSecond, ToTreasury>,
	FixedRateOfFungible<KusdPerSecond, ToTreasury>,
	FixedRateOfFungible<PhaPerSecond, ToTreasury>,
	FixedRateOfFungible<RmrkPerSecond, ToTreasury>,
	FixedRateOfFungible<RmrkNewPerSecond, ToTreasury>,
	FixedRateOfFungible<MovrPerSecond, ToTreasury>,
	FixedRateOfForeignAsset<Runtime, ForeignAssetUnitsPerSecond, ToTreasury>,
);

pub struct XcmConfig;
impl xcm_executor::Config for XcmConfig {
	type AssetClaims = PolkadotXcm;
	type AssetTransactor = BifrostAssetTransactor;
	type AssetTrap = PolkadotXcm;
	type Barrier = Barrier;
	type Call = Call;
	type IsReserve = MultiNativeAsset<AbsoluteReserveProvider>;
	type IsTeleporter = ();
	type LocationInverter = LocationInverter<Ancestry>;
	type OriginConverter = XcmOriginToTransactDispatchOrigin;
	type ResponseHandler = PolkadotXcm;
	type SubscriptionService = PolkadotXcm;
	type Trader = Trader;
	type Weigher = FixedWeightBounds<UnitWeightCost, Call, MaxInstructions>;
	type XcmSender = XcmRouter;
}

/// Local origins on this chain are allowed to dispatch XCM sends/executions.
pub type LocalOriginToLocation = SignedToAccountId32<Origin, AccountId, RelayNetwork>;

/// The means for routing XCM messages which are not for local execution into the right message
/// queues.
pub type XcmRouter = (
	// Two routers - use UMP to communicate with the relay chain:
	cumulus_primitives_utility::ParentAsUmp<ParachainSystem, PolkadotXcm>,
	// ..and XCMP to communicate with the sibling chains.
	XcmpQueue,
);

impl pallet_xcm::Config for Runtime {
	type Event = Event;
	type ExecuteXcmOrigin = EnsureXcmOrigin<Origin, LocalOriginToLocation>;
	type LocationInverter = LocationInverter<Ancestry>;
	type SendXcmOrigin = EnsureXcmOrigin<Origin, LocalOriginToLocation>;
	type Weigher = FixedWeightBounds<UnitWeightCost, Call, MaxInstructions>;
	type XcmExecuteFilter = Nothing;
	type XcmExecutor = XcmExecutor<XcmConfig>;
	type XcmReserveTransferFilter = Everything;
	type XcmRouter = XcmRouter;
	type XcmTeleportFilter = Nothing;
	type Origin = Origin;
	type Call = Call;
	const VERSION_DISCOVERY_QUEUE_SIZE: u32 = 100;
	type AdvertisedXcmVersion = pallet_xcm::CurrentXcmVersion;
}

impl cumulus_pallet_xcm::Config for Runtime {
	type Event = Event;
	type XcmExecutor = XcmExecutor<XcmConfig>;
}

impl cumulus_pallet_xcmp_queue::Config for Runtime {
	type ChannelInfo = ParachainSystem;
	type Event = Event;
	type VersionWrapper = PolkadotXcm;
	type XcmExecutor = XcmExecutor<XcmConfig>;
	type ExecuteOverweightOrigin = EnsureRoot<AccountId>;
	type ControllerOrigin = EnsureRoot<AccountId>;
	type ControllerOriginConverter = XcmOriginToTransactDispatchOrigin;
	type WeightInfo = ();
}

impl cumulus_pallet_dmp_queue::Config for Runtime {
	type Event = Event;
	type ExecuteOverweightOrigin = frame_system::EnsureRoot<AccountId>;
	type XcmExecutor = XcmExecutor<XcmConfig>;
}

parameter_types! {
	pub const Period: u32 = 6 * HOURS;
	pub const Offset: u32 = 0;
}

impl pallet_session::Config for Runtime {
	type Event = Event;
	type Keys = SessionKeys;
	type NextSessionRotation = ParachainStaking;
	// Essentially just Aura, but lets be pedantic.
	type SessionHandler = <SessionKeys as sp_runtime::traits::OpaqueKeys>::KeyTypeIdProviders;
	type SessionManager = ParachainStaking;
	type ShouldEndSession = ParachainStaking;
	type ValidatorId = <Self as frame_system::Config>::AccountId;
	// we don't have stash and controller, thus we don't need the convert as well.
	type ValidatorIdOf = ConvertInto;
	type WeightInfo = ();
}

parameter_types! {
	pub const UncleGenerations: u32 = 0;
}

impl pallet_authorship::Config for Runtime {
	type EventHandler = ParachainStaking;
	type FilterUncle = ();
	type FindAuthor = pallet_session::FindAccountFromAuthorIndex<Self, Aura>;
	type UncleGenerations = UncleGenerations;
}

parameter_types! {
	pub const MaxAuthorities: u32 = 100_000;
}

impl pallet_aura::Config for Runtime {
	type AuthorityId = AuraId;
	type DisabledValidators = ();
	type MaxAuthorities = MaxAuthorities;
}

// culumus runtime end

impl pallet_vesting::Config for Runtime {
	type BlockNumberToBalance = ConvertInto;
	type Currency = Balances;
	type Event = Event;
	type MinVestedTransfer = ExistentialDeposit;
	type WeightInfo = ();
}

// orml runtime start

impl orml_currencies::Config for Runtime {
	type GetNativeCurrencyId = NativeCurrencyId;
	type MultiCurrency = Tokens;
	type NativeCurrency = BasicCurrencyAdapter<Runtime, Balances, Amount, BlockNumber>;
	type WeightInfo = ();
}

parameter_type_with_key! {
	pub ExistentialDeposits: |currency_id: CurrencyId| -> Balance {
		match currency_id {
			&CurrencyId::Native(TokenSymbol::BNC) => 10 * milli(NativeCurrencyId::get()),   // 0.01 BNC
			&CurrencyId::Stable(TokenSymbol::KUSD) => 10 * millicent(StableCurrencyId::get()),
			&CurrencyId::Token(TokenSymbol::KSM) => 10 * millicent(RelayCurrencyId::get()),  // 0.0001 KSM
			&CurrencyId::Token(TokenSymbol::KAR) => 10 * millicent(CurrencyId::Token(TokenSymbol::KAR)),
			&CurrencyId::Token(TokenSymbol::DOT) => 1 * cent(PolkadotCurrencyId::get()),  // DOT has a decimals of 10e10, 0.01 DOT
			&CurrencyId::Token(TokenSymbol::ZLK) => 1 * micro(CurrencyId::Token(TokenSymbol::ZLK)),	// ZLK has a decimals of 10e18
			&CurrencyId::Token(TokenSymbol::PHA) => 4 * cent(CurrencyId::Token(TokenSymbol::PHA)),	// 0.04 PHA, PHA has a decimals of 10e12.
			&CurrencyId::VSToken(TokenSymbol::KSM) => 10 * millicent(RelayCurrencyId::get()),
			&CurrencyId::VSToken(TokenSymbol::DOT) => 1 * cent(PolkadotCurrencyId::get()),
			&CurrencyId::VSBond(TokenSymbol::BNC, ..) => 10 * millicent(NativeCurrencyId::get()),
			&CurrencyId::VSBond(TokenSymbol::KSM, ..) => 10 * millicent(RelayCurrencyId::get()),
			&CurrencyId::VSBond(TokenSymbol::DOT, ..) => 1 * cent(PolkadotCurrencyId::get()),
			&CurrencyId::LPToken(..) => 10 * millicent(NativeCurrencyId::get()),
			&CurrencyId::VToken(TokenSymbol::KSM) => 10 * millicent(RelayCurrencyId::get()),  // 0.0001 vKSM
			&CurrencyId::Token(TokenSymbol::RMRK) => 1 * micro(CurrencyId::Token(TokenSymbol::RMRK)),
			&CurrencyId::Token(TokenSymbol::MOVR) => 1 * micro(CurrencyId::Token(TokenSymbol::MOVR)),	// MOVR has a decimals of 10e18
			CurrencyId::ForeignAsset(foreign_asset_id) => {
				AssetIdMaps::<Runtime>::get_foreign_asset_metadata(*foreign_asset_id).
					map_or(Balance::max_value(), |metatata| metatata.minimal_balance)
			},
			_ => Balance::max_value(), // unsupported
		}
	};
}

pub struct DustRemovalWhitelist;
impl Contains<AccountId> for DustRemovalWhitelist {
	fn contains(a: &AccountId) -> bool {
		AccountIdConversion::<AccountId>::into_account(&TreasuryPalletId::get()).eq(a) ||
			AccountIdConversion::<AccountId>::into_account(&BifrostCrowdloanId::get()).eq(a) ||
			AccountIdConversion::<AccountId>::into_account(&BifrostSalpLiteCrowdloanId::get())
				.eq(a) || AccountIdConversion::<AccountId>::into_account(&LighteningRedeemPalletId::get())
			.eq(a) || AccountIdConversion::<AccountId>::into_account(&VsbondAuctionPalletId::get())
			.eq(a) || LiquidityMiningPalletId::get().check_sub_account::<PoolId>(a) ||
			LiquidityMiningDOTPalletId::get().check_sub_account::<PoolId>(a) ||
			AccountIdConversion::<AccountId>::into_account(&ParachainStakingPalletId::get())
				.eq(a) || AccountIdConversion::<AccountId>::into_account(&BifrostVsbondPalletId::get())
			.eq(a) || AccountIdConversion::<AccountId>::into_account(&SlpEntrancePalletId::get()).eq(a) ||
			AccountIdConversion::<AccountId>::into_account(&SlpExitPalletId::get()).eq(a) ||
			FarmingKeeperPalletId::get().check_sub_account::<PoolId>(a) ||
			FarmingRewardIssuerPalletId::get().check_sub_account::<PoolId>(a)
	}
}

parameter_types! {
	pub BifrostTreasuryAccount: AccountId = TreasuryPalletId::get().into_account();
}

impl orml_tokens::Config for Runtime {
	type Amount = Amount;
	type Balance = Balance;
	type CurrencyId = CurrencyId;
	type DustRemovalWhitelist = DustRemovalWhitelist;
	type Event = Event;
	type ExistentialDeposits = ExistentialDeposits;
	type MaxLocks = MaxLocks;
	type MaxReserves = MaxReserves;
	type OnDust = orml_tokens::TransferDust<Runtime, BifrostTreasuryAccount>;
	type ReserveIdentifier = [u8; 8];
	type WeightInfo = ();
}

parameter_types! {
	pub SelfLocation: MultiLocation = MultiLocation::new(1, X1(Parachain(ParachainInfo::get().into())));
	pub RelayXcmBaseWeight: u64 = milli(RelayCurrencyId::get()) as u64;
	pub const MaxAssetsForTransfer: usize = 2;
}

parameter_type_with_key! {
	pub ParachainMinFee: |_location: MultiLocation| -> u128 {
		u128::MAX
	};
}

impl orml_xtokens::Config for Runtime {
	type Event = Event;
	type Balance = Balance;
	type CurrencyId = CurrencyId;
	type CurrencyIdConvert = BifrostCurrencyIdConvert<ParachainInfo>;
	type AccountIdToMultiLocation = BifrostAccountIdToMultiLocation;
	type LocationInverter = LocationInverter<Ancestry>;
	type SelfLocation = SelfLocation;
	type XcmExecutor = XcmExecutor<XcmConfig>;
	type Weigher = FixedWeightBounds<UnitWeightCost, Call, MaxInstructions>;
	type BaseXcmWeight = RelayXcmBaseWeight;
	type MaxAssetsForTransfer = MaxAssetsForTransfer;
	type MinXcmFee = ParachainMinFee;
	type MultiLocationsFilter = Everything;
	type ReserveProvider = AbsoluteReserveProvider;
}

impl orml_unknown_tokens::Config for Runtime {
	type Event = Event;
}

impl orml_xcm::Config for Runtime {
	type Event = Event;
	type SovereignOrigin = MoreThanHalfCouncil;
}

// orml runtime end

// Bifrost modules start

// Aggregate name getter to get fee names if the call needs to pay extra fees.
// If any call need to pay extra fees, it should be added as an item here.
// Used together with AggregateExtraFeeFilter below.
pub struct FeeNameGetter;
impl NameGetter<Call> for FeeNameGetter {
	fn get_name(c: &Call) -> ExtraFeeName {
		match *c {
			Call::Salp(bifrost_salp::Call::contribute { .. }) => ExtraFeeName::SalpContribute,
			Call::XcmInterface(xcm_interface::Call::transfer_statemine_assets { .. }) =>
				ExtraFeeName::StatemineTransfer,
			_ => ExtraFeeName::NoExtraFee,
		}
	}
}

// Aggregate filter to filter if the call needs to pay extra fees
// If any call need to pay extra fees, it should be added as an item here.
pub struct AggregateExtraFeeFilter;
impl Contains<Call> for AggregateExtraFeeFilter {
	fn contains(c: &Call) -> bool {
		match *c {
			Call::Salp(bifrost_salp::Call::contribute { .. }) => true,
			Call::XcmInterface(xcm_interface::Call::transfer_statemine_assets { .. }) => true,
			_ => false,
		}
	}
}

pub struct ContributeFeeFilter;
impl Contains<Call> for ContributeFeeFilter {
	fn contains(c: &Call) -> bool {
		match *c {
			Call::Salp(bifrost_salp::Call::contribute { .. }) => true,
			_ => false,
		}
	}
}

pub struct StatemineTransferFeeFilter;
impl Contains<Call> for StatemineTransferFeeFilter {
	fn contains(c: &Call) -> bool {
		match *c {
			Call::XcmInterface(xcm_interface::Call::transfer_statemine_assets { .. }) => true,
			_ => false,
		}
	}
}

parameter_types! {
	pub const AltFeeCurrencyExchangeRate: (u32, u32) = (1, 100);
	pub UmpContributeFee: Balance = UmpTransactFee::get();
}

pub type MiscFeeHandlers = (
	MiscFeeHandler<Runtime, RelayCurrencyId, UmpContributeFee, ContributeFeeFilter>,
	MiscFeeHandler<Runtime, RelayCurrencyId, StatemineTransferFee, StatemineTransferFeeFilter>,
);

impl bifrost_flexible_fee::Config for Runtime {
	type Currency = Balances;
	type DexOperator = ZenlinkProtocol;
	// type FeeDealer = FlexibleFee;
	type FeeDealer = FixedCurrencyFeeRate<Runtime>;
	type Event = Event;
	type MultiCurrency = Currencies;
	type TreasuryAccount = BifrostTreasuryAccount;
	type NativeCurrencyId = NativeCurrencyId;
	type AlternativeFeeCurrencyId = RelayCurrencyId;
	type AltFeeCurrencyExchangeRate = AltFeeCurrencyExchangeRate;
	type OnUnbalanced = Treasury;
	type WeightInfo = ();
	type ExtraFeeMatcher = ExtraFeeMatcher<Runtime, FeeNameGetter, AggregateExtraFeeFilter>;
	type MiscFeeHandler = MiscFeeHandlers;
}

parameter_types! {
	pub BifrostParachainAccountId20: [u8; 20] = hex_literal::hex!["7369626cd1070000000000000000000000000000"].into();
}

pub fn create_x2_multilocation(index: u16, currency_id: CurrencyId) -> MultiLocation {
	match currency_id {
		CurrencyId::Token(TokenSymbol::MOVR) => MultiLocation::new(
			1,
			X2(
				Parachain(parachains::moonriver::ID.into()),
				AccountKey20 {
					network: NetworkId::Any,
					key: Slp::derivative_account_id_20(
						hex_literal::hex!["7369626cd1070000000000000000000000000000"].into(),
						index,
					)
					.into(),
				},
			),
		),
		_ => MultiLocation::new(
			1,
			X1(AccountId32 {
				network: NetworkId::Any,
				id: Utility::derivative_account_id(ParachainInfo::get().into_account(), index)
					.into(),
			}),
		),
	}
}

pub struct SubAccountIndexMultiLocationConvertor;
impl Convert<(u16, CurrencyId), MultiLocation> for SubAccountIndexMultiLocationConvertor {
	fn convert((sub_account_index, currency_id): (u16, CurrencyId)) -> MultiLocation {
		create_x2_multilocation(sub_account_index, currency_id)
	}
}

parameter_types! {
	pub MinContribution: Balance = dollar(RelayCurrencyId::get()) / 10;
	pub const RemoveKeysLimit: u32 = 500;
	pub const VSBondValidPeriod: BlockNumber = 30 * DAYS;
	pub const ReleaseCycle: BlockNumber = 1 * DAYS;
	pub const LeasePeriod: BlockNumber = KUSAMA_LEASE_PERIOD;
	pub const ReleaseRatio: Percent = Percent::from_percent(50);
	pub const SlotLength: BlockNumber = 8u32 as BlockNumber;
	pub ConfirmMuitiSigAccount: AccountId = hex!["e4da05f08e89bf6c43260d96f26fffcfc7deae5b465da08669a9d008e64c2c63"].into();
}

impl bifrost_salp::Config for Runtime {
	type BancorPool = ();
	type Event = Event;
	type LeasePeriod = LeasePeriod;
	type MinContribution = MinContribution;
	type MultiCurrency = Currencies;
	type PalletId = BifrostCrowdloanId;
	type RelayChainToken = RelayCurrencyId;
	type ReleaseCycle = ReleaseCycle;
	type ReleaseRatio = ReleaseRatio;
	type RemoveKeysLimit = RemoveKeysLimit;
	type SlotLength = SlotLength;
	type VSBondValidPeriod = VSBondValidPeriod;
	type WeightInfo = ();
	type EnsureConfirmAsGovernance =
		EnsureOneOf<MoreThanHalfCouncil, EnsureRootOrAllTechnicalCommittee>;
	type XcmInterface = XcmInterface;
}

parameter_types! {
	pub const PolkaMinContribution: Balance = 5 * 10_000_000_000;
	pub const PolkaLeasePeriod: BlockNumber = POLKA_LEASE_PERIOD;
	pub PolkaConfirmAsMultiSig: AccountId = hex!["e4f78719c654cd8e8ac1375c447b7a80f9476cfe6505ea401c4b15bd6b967c93"].into();
}

impl bifrost_salp_lite::Config for Runtime {
	type BancorPool = ();
	type Event = Event;
	type LeasePeriod = PolkaLeasePeriod;
	type MinContribution = PolkaMinContribution;
	type MultiCurrency = Currencies;
	type PalletId = BifrostSalpLiteCrowdloanId;
	type RelayChainToken = PolkadotCurrencyId;
	type ReleaseCycle = ReleaseCycle;
	type ReleaseRatio = ReleaseRatio;
	type BatchKeysLimit = RemoveKeysLimit;
	type SlotLength = SlotLength;
	type WeightInfo = ();
	type EnsureConfirmAsGovernance =
		EnsureOneOf<MoreThanHalfCouncil, EnsureRootOrAllTechnicalCommittee>;
}

parameter_types! {
	pub const MaximumOrderInTrade: u32 = 1_000;
	pub const MinimumSupply: Balance = 0;
}

impl bifrost_vsbond_auction::Config for Runtime {
	type Event = Event;
	type InvoicingCurrency = RelayCurrencyId;
	type MaximumOrderInTrade = MaximumOrderInTrade;
	type MinimumAmount = MinimumSupply;
	type MultiCurrency = Currencies;
	type WeightInfo = ();
	type PalletId = VsbondAuctionPalletId;
	type TreasuryAccount = BifrostTreasuryAccount;
	type ControlOrigin = EnsureOneOf<MoreThanHalfCouncil, EnsureRootOrAllTechnicalCommittee>;
}

parameter_types! {
	pub const RelayChainTokenSymbolKSM: TokenSymbol = TokenSymbol::KSM;
	pub const RelayChainTokenSymbolDOT: TokenSymbol = TokenSymbol::DOT;
	pub MaximumDepositInPool: Balance = 1_000_000_000_000_000 * dollar(NativeCurrencyId::get());
	pub const MinimumDepositOfUser: Balance = 1_000_000;
	pub const MinimumRewardPerBlock: Balance = 1_000;
	pub const MinimumDuration: BlockNumber = HOURS;
	pub const MaximumOptionRewards: u32 = 7;
	pub const MaximumCharged: u32 = 32;
}

impl bifrost_liquidity_mining::Config<bifrost_liquidity_mining::Instance1> for Runtime {
	type Event = Event;
	type ControlOrigin = MoreThanHalfCouncil;
	type MultiCurrency = Currencies;
	type RelayChainTokenSymbol = RelayChainTokenSymbolKSM;
	type MaximumDepositInPool = MaximumDepositInPool;
	type MinimumDepositOfUser = MinimumDepositOfUser;
	type MinimumRewardPerBlock = MinimumRewardPerBlock;
	type MinimumDuration = MinimumDuration;
	type MaximumCharged = MaximumCharged;
	type MaximumOptionRewards = MaximumOptionRewards;
	type PalletId = LiquidityMiningPalletId;
	type WeightInfo = ();
}

impl bifrost_liquidity_mining::Config<bifrost_liquidity_mining::Instance2> for Runtime {
	type Event = Event;
	type ControlOrigin = MoreThanHalfCouncil;
	type MultiCurrency = Currencies;
	type RelayChainTokenSymbol = RelayChainTokenSymbolDOT;
	type MaximumDepositInPool = MaximumDepositInPool;
	type MinimumDepositOfUser = MinimumDepositOfUser;
	type MinimumRewardPerBlock = MinimumRewardPerBlock;
	type MinimumDuration = MinimumDuration;
	type MaximumCharged = MaximumCharged;
	type MaximumOptionRewards = MaximumOptionRewards;
	type PalletId = LiquidityMiningDOTPalletId;
	type WeightInfo = ();
}

impl bifrost_token_issuer::Config for Runtime {
	type Event = Event;
	type MultiCurrency = Currencies;
	type ControlOrigin = EnsureOneOf<MoreThanHalfCouncil, EnsureRootOrAllTechnicalCommittee>;
	type WeightInfo = ();
}

impl bifrost_lightening_redeem::Config for Runtime {
	type Event = Event;
	type MultiCurrency = Tokens;
	type ControlOrigin = EnsureOneOf<MoreThanHalfCouncil, EnsureRootOrAllTechnicalCommittee>;
	type PalletId = LighteningRedeemPalletId;
	type WeightInfo = ();
}

impl bifrost_call_switchgear::Config for Runtime {
	type Event = Event;
	type UpdateOrigin = EnsureOneOf<MoreThanHalfCouncil, EnsureRootOrAllTechnicalCommittee>;
	type WeightInfo = ();
}

impl bifrost_asset_registry::Config for Runtime {
	type Event = Event;
	type Currency = Balances;
	type RegisterOrigin = MoreThanHalfCouncil;
}

parameter_types! {
	pub ParachainAccount: AccountId = ParachainInfo::get().into_account();
	pub ContributionWeight:XcmBaseWeight = RelayXcmBaseWeight::get().into();
	pub UmpTransactFee: Balance = prod_or_test!(milli(RelayCurrencyId::get()),milli(RelayCurrencyId::get()) * 100);
	pub StatemineTransferFee: Balance = milli(RelayCurrencyId::get()) * 4;
	pub StatemineTransferWeight:XcmBaseWeight = (RelayXcmBaseWeight::get() * 4).into();
}

impl xcm_interface::Config for Runtime {
	type Event = Event;
	type UpdateOrigin = EnsureOneOf<MoreThanHalfCouncil, EnsureRootOrAllTechnicalCommittee>;
	type MultiCurrency = Currencies;
	type RelayNetwork = RelayNetwork;
	type RelaychainCurrencyId = RelayCurrencyId;
	type ParachainSovereignAccount = ParachainAccount;
	type XcmExecutor = XcmExecutor<XcmConfig>;
	type AccountIdToMultiLocation = BifrostAccountIdToMultiLocation;
	type StatemineTransferWeight = StatemineTransferWeight;
	type StatemineTransferFee = StatemineTransferFee;
	type ContributionWeight = ContributionWeight;
	type ContributionFee = UmpTransactFee;
}

parameter_types! {
	pub const MaxTypeEntryPerBlock: u32 = 10;
	pub const MaxRefundPerBlock: u32 = 10;
}

pub struct SubstrateResponseManager;
impl QueryResponseManager<QueryId, MultiLocation, BlockNumber> for SubstrateResponseManager {
	fn get_query_response_record(query_id: QueryId) -> bool {
		if let Some(QueryStatus::Ready { .. }) = PolkadotXcm::query(query_id) {
			true
		} else {
			false
		}
	}

	fn create_query_record(responder: &MultiLocation, timeout: BlockNumber) -> u64 {
		PolkadotXcm::new_query(responder.clone(), timeout)
		// for xcm v3 version see the following
		// PolkadotXcm::new_query(responder, timeout, Here)
	}

	fn remove_query_record(query_id: QueryId) -> bool {
		// Temporarily banned. Querries from pallet_xcm cannot be removed unless it is in ready
		// status. And we are not allowed to mannually change query status.
		// So in the manual mode, it is not possible to remove the query at all.
		// PolkadotXcm::take_response(query_id).is_some()

		PolkadotXcm::take_response(query_id);
		true
	}
}

impl bifrost_slp::Config for Runtime {
	type Event = Event;
	type MultiCurrency = Currencies;
	type ControlOrigin = EnsureOneOf<MoreThanHalfCouncil, EnsureRootOrAllTechnicalCommittee>;
	type WeightInfo = ();
	type VtokenMinting = VtokenMinting;
	type AccountConverter = SubAccountIndexMultiLocationConvertor;
	type ParachainId = SelfParaChainId;
	type XcmRouter = XcmRouter;
	type XcmExecutor = XcmExecutor<XcmConfig>;
	type SubstrateResponseManager = SubstrateResponseManager;
	type MaxTypeEntryPerBlock = MaxTypeEntryPerBlock;
	type MaxRefundPerBlock = MaxRefundPerBlock;
}

impl bifrost_vstoken_conversion::Config for Runtime {
	type Event = Event;
	type MultiCurrency = Currencies;
	type TreasuryAccount = BifrostTreasuryAccount;
	type ControlOrigin = EnsureOneOf<MoreThanHalfCouncil, EnsureRootOrAllTechnicalCommittee>;
	type VsbondAccount = BifrostVsbondPalletId;
	type WeightInfo = ();
}

impl bifrost_farming::Config for Runtime {
	type Event = Event;
	type MultiCurrency = Currencies;
	type ControlOrigin = EnsureOneOf<MoreThanHalfCouncil, EnsureRootOrAllTechnicalCommittee>;
	type Keeper = FarmingKeeperPalletId;
	type RewardIssuer = FarmingRewardIssuerPalletId;
	type WeightInfo = ();
}

// Bifrost modules end

// zenlink runtime start

parameter_types! {
	pub const StringLimit: u32 = 50;
}

impl merkle_distributor::Config for Runtime {
	type Event = Event;
	type CurrencyId = CurrencyId;
	type MultiCurrency = Currencies;
	type Balance = Balance;
	type MerkleDistributorId = u32;
	type PalletId = MerkleDirtributorPalletId;
	type StringLimit = StringLimit;
	type WeightInfo = ();
}

parameter_types! {
	pub const ZenlinkPalletId: PalletId = PalletId(*b"/zenlink");
	pub const GetExchangeFee: (u32, u32) = (3, 1000);   // 0.3%

	// xcm
	pub const AnyNetwork: NetworkId = NetworkId::Any;
	pub ZenlinkRegistedParaChains: Vec<(MultiLocation, u128)> = vec![
		// Bifrost local and live, 0.01 BNC
		(make_x2_location(2001), 10_000_000_000),
		// Phala local and live, 1 PHA
		(make_x2_location(2004), 1_000_000_000_000),
		// Plasm local and live, 0.0000000000001 SDN
		(make_x2_location(2007), 1_000_000),
		// Sherpax live, 0 KSX
		(make_x2_location(2013), 0),

		// Zenlink local 1 for test
		(make_x2_location(200), 1_000_000),
		// Zenlink local 2 for test
		(make_x2_location(300), 1_000_000),
	];
}

impl zenlink_protocol::Config for Runtime {
	type Conversion = ZenlinkLocationToAccountId;
	type Event = Event;
	type MultiAssetsHandler = MultiAssets;
	type PalletId = ZenlinkPalletId;
	type SelfParaId = SelfParaId;
	type TargetChains = ZenlinkRegistedParaChains;
	type XcmExecutor = ();
	type WeightInfo = ();
}

type MultiAssets = ZenlinkMultiAssets<ZenlinkProtocol, Balances, LocalAssetAdaptor<Currencies>>;

pub type ZenlinkLocationToAccountId = (
	// Sibling parachain origins convert to AccountId via the `ParaId::into`.
	SiblingParachainConvertsVia<Sibling, AccountId>,
	// Straight up local `AccountId32` origins just alias directly to `AccountId`.
	AccountId32Aliases<AnyNetwork, AccountId>,
);

parameter_types! {
	pub const MaximumUnlockIdOfUser: u32 = 10;
	pub const MaximumUnlockIdOfTimeUnit: u32 = 50;
	pub BifrostFeeAccount: AccountId = TreasuryPalletId::get().into_account();
}

impl bifrost_vtoken_minting::Config for Runtime {
	type Event = Event;
	type MultiCurrency = Currencies;
	type ControlOrigin = EnsureOneOf<MoreThanHalfCouncil, EnsureRootOrAllTechnicalCommittee>;
	type MaximumUnlockIdOfUser = MaximumUnlockIdOfUser;
	type MaximumUnlockIdOfTimeUnit = MaximumUnlockIdOfTimeUnit;
	type EntranceAccount = SlpEntrancePalletId;
	type ExitAccount = SlpExitPalletId;
	type FeeAccount = BifrostFeeAccount;
	type WeightInfo = ();
}

// Below is the implementation of tokens manipulation functions other than native token.
pub struct LocalAssetAdaptor<Local>(PhantomData<Local>);

impl<Local, AccountId> LocalAssetHandler<AccountId> for LocalAssetAdaptor<Local>
where
	Local: MultiCurrency<AccountId, CurrencyId = CurrencyId>,
{
	fn local_balance_of(asset_id: ZenlinkAssetId, who: &AccountId) -> AssetBalance {
		let currency_id: CurrencyId = asset_id.try_into().unwrap_or_default();
		Local::free_balance(currency_id, &who).saturated_into()
	}

	fn local_total_supply(asset_id: ZenlinkAssetId) -> AssetBalance {
		let currency_id: CurrencyId = asset_id.try_into().unwrap_or_default();
		Local::total_issuance(currency_id).saturated_into()
	}

	fn local_is_exists(asset_id: ZenlinkAssetId) -> bool {
		let currency_id: Result<CurrencyId, ()> = asset_id.try_into();
		match currency_id {
			Ok(_) => true,
			Err(_) => false,
		}
	}

	fn local_transfer(
		asset_id: ZenlinkAssetId,
		origin: &AccountId,
		target: &AccountId,
		amount: AssetBalance,
	) -> DispatchResult {
		let currency_id: CurrencyId = asset_id.try_into().unwrap_or_default();
		Local::transfer(currency_id, &origin, &target, amount.unique_saturated_into())?;

		Ok(())
	}

	fn local_deposit(
		asset_id: ZenlinkAssetId,
		origin: &AccountId,
		amount: AssetBalance,
	) -> Result<AssetBalance, DispatchError> {
		let currency_id: CurrencyId = asset_id.try_into().unwrap_or_default();
		Local::deposit(currency_id, &origin, amount.unique_saturated_into())?;
		return Ok(amount);
	}

	fn local_withdraw(
		asset_id: ZenlinkAssetId,
		origin: &AccountId,
		amount: AssetBalance,
	) -> Result<AssetBalance, DispatchError> {
		let currency_id: CurrencyId = asset_id.try_into().unwrap_or_default();
		Local::withdraw(currency_id, &origin, amount.unique_saturated_into())?;

		Ok(amount)
	}
}

// zenlink runtime end

construct_runtime! {
	pub enum Runtime where
		Block = Block,
		NodeBlock = generic::Block<Header, sp_runtime::OpaqueExtrinsic>,
		UncheckedExtrinsic = UncheckedExtrinsic,
	{
		// Basic stuff
		System: frame_system::{Pallet, Call, Config, Storage, Event<T>} = 0,
		Timestamp: pallet_timestamp::{Pallet, Call, Storage, Inherent} = 1,
		Indices: pallet_indices::{Pallet, Call, Storage, Config<T>, Event<T>} = 2,
		ParachainSystem: cumulus_pallet_parachain_system::{Pallet, Call, Config, Storage, Inherent, Event<T>, ValidateUnsigned} = 5,
		ParachainInfo: parachain_info::{Pallet, Storage, Config} = 6,

		// Monetary stuff
		Balances: pallet_balances::{Pallet, Call, Storage, Config<T>, Event<T>} = 10,
		TransactionPayment: pallet_transaction_payment::{Pallet, Storage} = 11,

		// Collator support. the order of these 4 are important and shall not change.
		Authorship: pallet_authorship::{Pallet, Call, Storage} = 20,
		Session: pallet_session::{Pallet, Call, Storage, Event, Config<T>} = 22,
		Aura: pallet_aura::{Pallet, Storage, Config<T>} = 23,
		AuraExt: cumulus_pallet_aura_ext::{Pallet, Storage, Config} = 24,
		ParachainStaking: parachain_staking::{Pallet, Call, Storage, Event<T>, Config<T>} = 25,

		// Governance stuff
		Democracy: pallet_democracy::{Pallet, Call, Storage, Config<T>, Event<T>} = 30,
		Council: pallet_collective::<Instance1>::{Pallet, Call, Storage, Origin<T>, Event<T>, Config<T>} = 31,
		TechnicalCommittee: pallet_collective::<Instance2>::{Pallet, Call, Storage, Origin<T>, Event<T>, Config<T>} = 32,
		PhragmenElection: pallet_elections_phragmen::{Pallet, Call, Storage, Event<T>, Config<T>} = 33,
		CouncilMembership: pallet_membership::<Instance1>::{Pallet, Call, Storage, Event<T>, Config<T>} = 34,
		TechnicalMembership: pallet_membership::<Instance2>::{Pallet, Call, Storage, Event<T>, Config<T>} = 35,

		// XCM helpers.
		XcmpQueue: cumulus_pallet_xcmp_queue::{Pallet, Call, Storage, Event<T>} = 40,
		PolkadotXcm: pallet_xcm::{Pallet, Call, Storage, Event<T>, Origin, Config} = 41,
		CumulusXcm: cumulus_pallet_xcm::{Pallet, Call, Event<T>, Origin} = 42,
		DmpQueue: cumulus_pallet_dmp_queue::{Pallet, Call, Storage, Event<T>} = 43,

		// utilities
		Utility: pallet_utility::{Pallet, Call, Event} = 50,
		Scheduler: pallet_scheduler::{Pallet, Call, Storage, Event<T>} = 51,
		Proxy: pallet_proxy::{Pallet, Call, Storage, Event<T>} = 52,
		Multisig: pallet_multisig::{Pallet, Call, Storage, Event<T>} = 53,
		Identity: pallet_identity::{Pallet, Call, Storage, Event<T>} = 54,

		// Vesting. Usable initially, but removed once all vesting is finished.
		Vesting: pallet_vesting::{Pallet, Call, Storage, Event<T>, Config<T>} = 60,

		// Treasury stuff
		Treasury: pallet_treasury::{Pallet, Call, Storage, Config, Event<T>} = 61,
		Bounties: pallet_bounties::{Pallet, Call, Storage, Event<T>} = 62,
		Tips: pallet_tips::{Pallet, Call, Storage, Event<T>} = 63,
		Preimage: pallet_preimage::{Pallet, Call, Storage, Event<T>} = 64,

		// Third party modules
		XTokens: orml_xtokens::{Pallet, Call, Event<T>} = 70,
		Tokens: orml_tokens::{Pallet, Call, Storage, Event<T>, Config<T>} = 71,
		Currencies: orml_currencies::{Pallet, Call} = 72,
		UnknownTokens: orml_unknown_tokens::{Pallet, Storage, Event} = 73,
		OrmlXcm: orml_xcm::{Pallet, Call, Event<T>} = 74,
		ZenlinkProtocol: zenlink_protocol::{Pallet, Call, Storage, Event<T>} = 80,
		MerkleDistributor: merkle_distributor::{Pallet, Call, Storage, Event<T>} = 81,

		// Bifrost modules
		FlexibleFee: bifrost_flexible_fee::{Pallet, Call, Storage, Event<T>} = 100,
		Salp: bifrost_salp::{Pallet, Call, Storage, Event<T>, Config<T>} = 105,
		LiquidityMiningDOT: bifrost_liquidity_mining::<Instance2>::{Pallet, Call, Storage, Event<T>} = 107,
		LiquidityMining: bifrost_liquidity_mining::<Instance1>::{Pallet, Call, Storage, Event<T>} = 108,
		TokenIssuer: bifrost_token_issuer::{Pallet, Call, Storage, Event<T>} = 109,
		LighteningRedeem: bifrost_lightening_redeem::{Pallet, Call, Storage, Event<T>} = 110,
		SalpLite: bifrost_salp_lite::{Pallet, Call, Storage, Event<T>, Config<T>} = 111,
		CallSwitchgear: bifrost_call_switchgear::{Pallet, Storage, Call, Event<T>} = 112,
		VSBondAuction: bifrost_vsbond_auction::{Pallet, Call, Storage, Event<T>} = 113,
		AssetRegistry: bifrost_asset_registry::{Pallet, Call, Storage, Event<T>} = 114,
		VtokenMinting: bifrost_vtoken_minting::{Pallet, Call, Storage, Event<T>} = 115,
		Slp: bifrost_slp::{Pallet, Call, Storage, Event<T>} = 116,
		XcmInterface: xcm_interface::{Pallet, Call, Storage, Event<T>} = 117,
		VstokenConversion: bifrost_vstoken_conversion::{Pallet, Call, Storage, Event<T>} = 118,
		Farming: bifrost_farming::{Pallet, Call, Storage, Event<T>} = 119,
	}
}

/// The type for looking up accounts. We don't expect more than 4 billion of them.
pub type AccountIndex = u32;
/// Alias to 512-bit hash when used in the context of a transaction signature on the chain.
pub type Signature = sp_runtime::MultiSignature;
/// Index of a transaction in the chain.
pub type Index = u32;
/// A hash of some data used by the chain.
pub type Hash = sp_core::H256;
/// The address format for describing accounts.
pub type Address = sp_runtime::MultiAddress<AccountId, AccountIndex>;
/// Block header type as expected by this runtime.
pub type Header = generic::Header<BlockNumber, BlakeTwo256>;
/// Block type as expected by this runtime.
pub type Block = generic::Block<Header, UncheckedExtrinsic>;
/// A Block signed with a Justification
pub type SignedBlock = generic::SignedBlock<Block>;
/// BlockId type as expected by this runtime.
pub type BlockId = generic::BlockId<Block>;
/// The SignedExtension to the basic transaction logic.
pub type SignedExtra = (
	frame_system::CheckNonZeroSender<Runtime>,
	frame_system::CheckSpecVersion<Runtime>,
	frame_system::CheckTxVersion<Runtime>,
	frame_system::CheckGenesis<Runtime>,
	frame_system::CheckEra<Runtime>,
	frame_system::CheckNonce<Runtime>,
	frame_system::CheckWeight<Runtime>,
	pallet_transaction_payment::ChargeTransactionPayment<Runtime>,
);
/// Unchecked extrinsic type as expected by this runtime.
pub type UncheckedExtrinsic = generic::UncheckedExtrinsic<Address, Call, Signature, SignedExtra>;
/// Extrinsic type that has already been checked.
pub type CheckedExtrinsic = generic::CheckedExtrinsic<AccountId, Call, SignedExtra>;
/// The payload being signed in transactions.
pub type SignedPayload = generic::SignedPayload<Call, SignedExtra>;
/// Executive: handles dispatch to the various modules.
pub type Executive = frame_executive::Executive<
	Runtime,
	Block,
	frame_system::ChainContext<Runtime>,
	Runtime,
	AllPalletsWithSystem,
	(),
>;

#[cfg(feature = "runtime-benchmarks")]
#[macro_use]
extern crate frame_benchmarking;

#[cfg(feature = "runtime-benchmarks")]
mod benches {
	define_benchmarks!(
		[bifrost_flexible_fee, FlexibleFee]
		[bifrost_salp, Salp]
		[bifrost_salp_lite, SalpLite]
		[bifrost_liquidity_mining, LiquidityMining]
		[bifrost_vsbond_auction, VSBondAuction]
		[bifrost_token_issuer, TokenIssuer]
		[bifrost_lightening_redeem, LighteningRedeem]
		[bifrost_call_switchgear, CallSwitchgear]
		[parachain_staking, ParachainStaking]
	);
}

impl_runtime_apis! {
	impl sp_transaction_pool::runtime_api::TaggedTransactionQueue<Block> for Runtime {
		fn validate_transaction(
			source: TransactionSource,
			tx: <Block as BlockT>::Extrinsic,
			block_hash: <Block as BlockT>::Hash,
		) -> TransactionValidity {
			Executive::validate_transaction(source, tx, block_hash)
		}
	}

	impl sp_api::Core<Block> for Runtime {
		fn version() -> RuntimeVersion {
			VERSION
		}

		fn execute_block(block: Block) {
			Executive::execute_block(block);
		}

		fn initialize_block(header: &<Block as BlockT>::Header) {
			Executive::initialize_block(header)
		}
	}

	impl sp_block_builder::BlockBuilder<Block> for Runtime {
		fn apply_extrinsic(
			extrinsic: <Block as BlockT>::Extrinsic,
		) -> ApplyExtrinsicResult {
			Executive::apply_extrinsic(extrinsic)
		}

		fn finalize_block() -> <Block as BlockT>::Header {
			Executive::finalize_block()
		}

		fn inherent_extrinsics(data: sp_inherents::InherentData) -> Vec<<Block as BlockT>::Extrinsic> {
			data.create_extrinsics()
		}

		fn check_inherents(block: Block, data: sp_inherents::InherentData) -> sp_inherents::CheckInherentsResult {
			data.check_extrinsics(&block)
		}
	}

	impl frame_system_rpc_runtime_api::AccountNonceApi<Block, AccountId, Nonce> for Runtime {
		fn account_nonce(account: AccountId) -> Nonce {
			System::account_nonce(account)
		}
	}

	impl pallet_transaction_payment_rpc_runtime_api::TransactionPaymentApi<
		Block,
		Balance,
	> for Runtime {
		fn query_info(
			uxt: <Block as BlockT>::Extrinsic,
			len: u32,
		) -> pallet_transaction_payment_rpc_runtime_api::RuntimeDispatchInfo<Balance> {
			TransactionPayment::query_info(uxt, len)
		}
		fn query_fee_details(
			uxt: <Block as BlockT>::Extrinsic,
			len: u32,
		) -> pallet_transaction_payment::FeeDetails<Balance> {
			TransactionPayment::query_fee_details(uxt, len)
		}
	}

	impl sp_api::Metadata<Block> for Runtime {
		fn metadata() -> OpaqueMetadata {
			OpaqueMetadata::new(Runtime::metadata().into())
		}
	}

	impl sp_offchain::OffchainWorkerApi<Block> for Runtime {
		fn offchain_worker(header: &<Block as BlockT>::Header) {
			Executive::offchain_worker(header)
		}
	}

	impl sp_session::SessionKeys<Block> for Runtime {
		fn decode_session_keys(
			encoded: Vec<u8>,
		) -> Option<Vec<(Vec<u8>, sp_core::crypto::KeyTypeId)>> {
			SessionKeys::decode_into_raw_public_keys(&encoded)
		}

		fn generate_session_keys(seed: Option<Vec<u8>>) -> Vec<u8> {
			SessionKeys::generate(seed)
		}
	}

	impl cumulus_primitives_core::CollectCollationInfo<Block> for Runtime {
		fn collect_collation_info(header: &<Block as BlockT>::Header) -> cumulus_primitives_core::CollationInfo {
			ParachainSystem::collect_collation_info(header)
		}
	}

	impl sp_consensus_aura::AuraApi<Block, AuraId> for Runtime {
		fn slot_duration() -> sp_consensus_aura::SlotDuration {
			sp_consensus_aura::SlotDuration::from_millis(Aura::slot_duration())
		}

		fn authorities() -> Vec<AuraId> {
			Aura::authorities().into_inner()
		}
	}

	impl bifrost_flexible_fee_rpc_runtime_api::FlexibleFeeRuntimeApi<Block, AccountId> for Runtime {
		fn get_fee_token_and_amount(who: AccountId, fee: Balance) -> (CurrencyId, Balance) {
			let rs = FlexibleFee::cal_fee_token_and_amount(&who, fee);
			match rs {
				Ok(val) => val,
				_ => (CurrencyId::Native(TokenSymbol::BNC), Zero::zero()),
			}
		}
	}

	// zenlink runtime outer apis
	impl zenlink_protocol_runtime_api::ZenlinkProtocolApi<Block, AccountId> for Runtime {

		fn get_balance(
			asset_id: ZenlinkAssetId,
			owner: AccountId
		) -> AssetBalance {
			<Runtime as zenlink_protocol::Config>::MultiAssetsHandler::balance_of(asset_id, &owner)
		}

		fn get_sovereigns_info(
			asset_id: ZenlinkAssetId
		) -> Vec<(u32, AccountId, AssetBalance)> {
			ZenlinkProtocol::get_sovereigns_info(&asset_id)
		}

		fn get_pair_by_asset_id(
			asset_0: ZenlinkAssetId,
			asset_1: ZenlinkAssetId
		) -> Option<PairInfo<AccountId, AssetBalance>> {
			ZenlinkProtocol::get_pair_by_asset_id(asset_0, asset_1)
		}

		fn get_amount_in_price(
			supply: AssetBalance,
			path: Vec<ZenlinkAssetId>
		) -> AssetBalance {
			ZenlinkProtocol::desired_in_amount(supply, path)
		}

		fn get_amount_out_price(
			supply: AssetBalance,
			path: Vec<ZenlinkAssetId>
		) -> AssetBalance {
			ZenlinkProtocol::supply_out_amount(supply, path)
		}

		fn get_estimate_lptoken(
			token_0: ZenlinkAssetId,
			token_1: ZenlinkAssetId,
			amount_0_desired: AssetBalance,
			amount_1_desired: AssetBalance,
			amount_0_min: AssetBalance,
			amount_1_min: AssetBalance,
		) -> AssetBalance{
			ZenlinkProtocol::get_estimate_lptoken(
				token_0,
				token_1,
				amount_0_desired,
				amount_1_desired,
				amount_0_min,
				amount_1_min
			)
		}
	}

	impl bifrost_salp_rpc_runtime_api::SalpRuntimeApi<Block, ParaId, AccountId> for Runtime {
		fn get_contribution(index: ParaId, who: AccountId) -> (Balance,RpcContributionStatus) {
			let rs = Salp::contribution_by_fund(index, &who);
			match rs {
				Ok((val,status)) => (val,status.to_rpc()),
				_ => (Zero::zero(),RpcContributionStatus::Idle),
			}
		}

		fn get_lite_contribution(index: ParaId, who: AccountId) -> (Balance,RpcContributionStatus) {
			let rs = SalpLite::contribution_by_fund(index, &who);
			match rs {
				Ok((val,status)) => (val,status.to_rpc()),
				_ => (Zero::zero(),RpcContributionStatus::Idle),
			}
		}
	}

	impl bifrost_liquidity_mining_rpc_runtime_api::LiquidityMiningRuntimeApi<Block, AccountId, PoolId> for Runtime {
		fn get_rewards(who: AccountId, pid: PoolId, pallet_instance: u32) -> Vec<(CurrencyId, Balance)> {
			match pallet_instance {
				1 => LiquidityMining::rewards(who, pid).unwrap_or(Vec::new()),
				2 => LiquidityMiningDOT::rewards(who, pid).unwrap_or(Vec::new()),
				_ => Vec::new()
			}
		}
	}

	impl bifrost_farming_rpc_runtime_api::FarmingRuntimeApi<Block, AccountId, PoolId> for Runtime {
		fn get_farming_rewards(who: AccountId, pid: PoolId) -> Vec<(CurrencyId, Balance)> {
			Farming::get_farming_rewards(&who, pid).unwrap_or(Vec::new())
		}

		fn get_gauge_rewards(who: AccountId, pid: PoolId) -> Vec<(CurrencyId, Balance)> {
			Farming::get_gauge_rewards(&who, pid).unwrap_or(Vec::new())
		}
	}

	#[cfg(feature = "runtime-benchmarks")]
	impl frame_benchmarking::Benchmark<Block> for Runtime {
		fn benchmark_metadata(extra: bool) -> (
			Vec<frame_benchmarking::BenchmarkList>,
			Vec<frame_support::traits::StorageInfo>,
		) {
			use frame_benchmarking::{Benchmarking, BenchmarkList};
			use frame_support::traits::StorageInfoTrait;

			let mut list = Vec::<BenchmarkList>::new();
			list_benchmarks!(list, extra);

			let storage_info = AllPalletsWithSystem::storage_info();
			return (list, storage_info)
		}

		fn dispatch_benchmark(
			config: frame_benchmarking::BenchmarkConfig
		) -> Result<Vec<frame_benchmarking::BenchmarkBatch>, sp_runtime::RuntimeString> {
			use frame_benchmarking::{Benchmarking, BenchmarkBatch, TrackedStorageKey};

			impl frame_system_benchmarking::Config for Runtime {}

			let whitelist: Vec<TrackedStorageKey> = vec![
				// Block Number
				hex_literal::hex!("26aa394eea5630e07c48ae0c9558cef702a5c1b19ab7a04f536c519aca4983ac").to_vec().into(),
				// Total Issuance
				hex_literal::hex!("c2261276cc9d1f8598ea4b6a74b15c2f57c875e4cff74148e4628f264b974c80").to_vec().into(),
				// Execution Phase
				hex_literal::hex!("26aa394eea5630e07c48ae0c9558cef7ff553b5a9862a516939d82b3d3d8661a").to_vec().into(),
				// Event Count
				hex_literal::hex!("26aa394eea5630e07c48ae0c9558cef70a98fdbe9ce6c55837576c60c7af3850").to_vec().into(),
				// System Events
				hex_literal::hex!("26aa394eea5630e07c48ae0c9558cef780d41e5e16056765bc8461851072c9d7").to_vec().into(),
			];

			let mut batches = Vec::<BenchmarkBatch>::new();
			let params = (&config, &whitelist);
			add_benchmarks!(params, batches);

			if batches.is_empty() { return Err("Benchmark not found for this pallet.".into()) }
			Ok(batches)
		}
	}

	#[cfg(feature = "try-runtime")]
	impl frame_try_runtime::TryRuntime<Block> for Runtime {
		fn on_runtime_upgrade() -> (Weight, Weight) {
			log::info!("try-runtime::on_runtime_upgrade bifrost.");
			let weight = Executive::try_runtime_upgrade().unwrap();
			(weight, RuntimeBlockWeights::get().max_block)
		}
		fn execute_block_no_check(block: Block) -> Weight {
			Executive::execute_block_no_check(block)
		}
	}
}

struct CheckInherents;

impl cumulus_pallet_parachain_system::CheckInherents<Block> for CheckInherents {
	fn check_inherents(
		block: &Block,
		relay_state_proof: &cumulus_pallet_parachain_system::RelayChainStateProof,
	) -> sp_inherents::CheckInherentsResult {
		let relay_chain_slot = relay_state_proof
			.read_slot()
			.expect("Could not read the relay chain slot from the proof");

		let inherent_data =
			cumulus_primitives_timestamp::InherentDataProvider::from_relay_chain_slot_and_duration(
				relay_chain_slot,
				sp_std::time::Duration::from_secs(6),
			)
			.create_inherent_data()
			.expect("Could not create the timestamp inherent data");

		inherent_data.check_extrinsics(&block)
	}
}

cumulus_pallet_parachain_system::register_validate_block! {
	Runtime = Runtime,
	BlockExecutor = cumulus_pallet_aura_ext::BlockExecutor::<Runtime, Executive>,
	CheckInherents = CheckInherents,
}<|MERGE_RESOLUTION|>--- conflicted
+++ resolved
@@ -140,11 +140,7 @@
 	spec_name: create_runtime_str!("bifrost"),
 	impl_name: create_runtime_str!("bifrost"),
 	authoring_version: 1,
-<<<<<<< HEAD
 	spec_version: 946,
-=======
-	spec_version: 944,
->>>>>>> b9c7aa79
 	impl_version: 0,
 	apis: RUNTIME_API_VERSIONS,
 	transaction_version: 1,
