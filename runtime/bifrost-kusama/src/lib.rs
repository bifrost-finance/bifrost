// This file is part of Bifrost.

// Copyright (C) 2019-2022 Liebi Technologies (UK) Ltd.
// SPDX-License-Identifier: GPL-3.0-or-later WITH Classpath-exception-2.0

// This program is free software: you can redistribute it and/or modify
// it under the terms of the GNU General Public License as published by
// the Free Software Foundation, either version 3 of the License, or
// (at your option) any later version.

// This program is distributed in the hope that it will be useful,
// but WITHOUT ANY WARRANTY; without even the implied warranty of
// MERCHANTABILITY or FITNESS FOR A PARTICULAR PURPOSE. See the
// GNU General Public License for more details.

// You should have received a copy of the GNU General Public License
// along with this program. If not, see <https://www.gnu.org/licenses/>.

//! The Bifrost Node runtime. This can be compiled with `#[no_std]`, ready for Wasm.

#![cfg_attr(not(feature = "std"), no_std)]
// `construct_runtime!` does a lot of recursion and requires us to increase the limit to 256.
#![recursion_limit = "256"]

// Make the WASM binary available.
#[cfg(feature = "std")]
include!(concat!(env!("OUT_DIR"), "/wasm_binary.rs"));

use core::convert::TryInto;

use bifrost_slp::QueryResponseManager;
// A few exports that help ease life for downstream crates.
pub use frame_support::{
	construct_runtime, match_types, parameter_types,
	traits::{
		Contains, EqualPrivilegeOnly, Everything, InstanceFilter, IsInVec, NeverEnsureOrigin,
		Nothing, Randomness,
	},
	weights::{
		constants::{BlockExecutionWeight, ExtrinsicBaseWeight, RocksDbWeight, WEIGHT_PER_SECOND},
		ConstantMultiplier, DispatchClass, IdentityFee, Weight,
	},
	PalletId, RuntimeDebug, StorageValue,
};
use frame_system::limits::{BlockLength, BlockWeights};
pub use pallet_balances::Call as BalancesCall;
pub use pallet_timestamp::Call as TimestampCall;
use pallet_xcm::QueryStatus;
pub use parachain_staking::{InflationInfo, Range};
use sp_api::impl_runtime_apis;
use sp_core::OpaqueMetadata;
#[cfg(any(feature = "std", test))]
pub use sp_runtime::BuildStorage;
use sp_runtime::{
	create_runtime_str, generic, impl_opaque_keys,
	traits::{
		AccountIdConversion, AccountIdLookup, BlakeTwo256, Block as BlockT, StaticLookup, Zero,
	},
	transaction_validity::{TransactionSource, TransactionValidity},
	ApplyExtrinsicResult, DispatchError, DispatchResult, Perbill, Permill, SaturatedConversion,
};
use sp_std::{marker::PhantomData, prelude::*};
#[cfg(feature = "std")]
use sp_version::NativeVersion;
use sp_version::RuntimeVersion;
use static_assertions::const_assert;

/// Constant values used within the runtime.
pub mod constants;
use bifrost_asset_registry::{AssetIdMaps, FixedRateOfAsset};
#[allow(unused_imports)]
use bifrost_flexible_fee::{
	fee_dealer::{FeeDealer, FixedCurrencyFeeRate},
	misc_fees::{ExtraFeeMatcher, MiscFeeHandler, NameGetter},
};
use bifrost_runtime_common::{
	cent, constants::time::*, dollar, micro, milli, millicent, prod_or_test, AuraId,
	CouncilCollective, EnsureRootOrAllTechnicalCommittee, MoreThanHalfCouncil,
	SlowAdjustingFeeUpdate, TechnicalCollective,
};
use bifrost_slp::QueryId;
use codec::{Decode, Encode, MaxEncodedLen};
use constants::currency::*;
use cumulus_pallet_parachain_system::RelayNumberStrictlyIncreases;
use cumulus_primitives_core::ParaId as CumulusParaId;
use frame_support::{
	sp_runtime::traits::Convert,
	traits::{EitherOfDiverse, Get, LockIdentifier},
};
use frame_system::EnsureRoot;
use hex_literal::hex;
pub use node_primitives::{
	traits::{CheckSubAccount, FarmingInfo, VtokenMintingInterface, VtokenMintingOperator},
	AccountId, Amount, AssetIds, Balance, BlockNumber, CurrencyId, CurrencyIdMapping,
	DistributionId, ExtraFeeName, Moment, Nonce, ParaId, PoolId, RpcContributionStatus, TimeUnit,
	TokenSymbol,
};
// orml imports
use orml_currencies::BasicCurrencyAdapter;
use orml_traits::{location::AbsoluteReserveProvider, parameter_type_with_key, MultiCurrency};
use orml_xcm_support::{DepositToAlternative, MultiCurrencyAdapter};
use pallet_xcm::XcmPassthrough;
// XCM imports
use polkadot_parachain::primitives::Sibling;
use sp_arithmetic::Percent;
use sp_runtime::traits::ConvertInto;
use xcm::latest::prelude::*;
use xcm_builder::{
	AccountId32Aliases, AllowKnownQueryResponses, AllowSubscriptionsFrom,
	AllowTopLevelPaidExecutionFrom, CurrencyAdapter, EnsureXcmOrigin, FixedRateOfFungible,
	FixedWeightBounds, IsConcrete, LocationInverter, ParentAsSuperuser, ParentIsPreset,
	RelayChainAsNative, SiblingParachainAsNative, SiblingParachainConvertsVia,
	SignedAccountId32AsNative, SignedToAccountId32, SovereignSignedViaLocation, TakeRevenue,
	TakeWeightCredit,
};
use xcm_executor::XcmExecutor;
pub use xcm_interface::traits::{parachains, XcmBaseWeight};
// zenlink imports
use zenlink_protocol::{
	make_x2_location, AssetBalance, AssetId as ZenlinkAssetId, LocalAssetHandler,
	MultiAssetsHandler, PairInfo, ZenlinkMultiAssets,
};
// Weights used in the runtime.
// mod weights;

mod xcm_config;

use xcm_config::{
	BifrostAccountIdToMultiLocation, BifrostAssetMatcher, BifrostCurrencyIdConvert,
	MultiNativeAsset,
};

impl_opaque_keys! {
	pub struct SessionKeys {
		pub aura: Aura,
	}
}

/// This runtime version.
#[sp_version::runtime_version]
pub const VERSION: RuntimeVersion = RuntimeVersion {
	spec_name: create_runtime_str!("bifrost"),
	impl_name: create_runtime_str!("bifrost"),
	authoring_version: 1,
	spec_version: 958,
	impl_version: 0,
	apis: RUNTIME_API_VERSIONS,
	transaction_version: 1,
	state_version: 0,
};

/// The version information used to identify this runtime when compiled natively.
#[cfg(feature = "std")]
pub fn native_version() -> NativeVersion {
	NativeVersion { runtime_version: VERSION, can_author_with: Default::default() }
}

/// We assume that ~10% of the block weight is consumed by `on_initalize` handlers.
/// This is used to limit the maximal weight of a single extrinsic.
const AVERAGE_ON_INITIALIZE_RATIO: Perbill = Perbill::from_percent(10);
/// We allow `Normal` extrinsics to fill up the block up to 75%, the rest can be used
/// by  Operational  extrinsics.
const NORMAL_DISPATCH_RATIO: Perbill = Perbill::from_percent(75);
/// We allow for .5 seconds of compute with a 12 second average block time.
const MAXIMUM_BLOCK_WEIGHT: Weight = WEIGHT_PER_SECOND / 2;

parameter_types! {
	pub const BlockHashCount: BlockNumber = 250;
	pub const Version: RuntimeVersion = VERSION;
	pub RuntimeBlockLength: BlockLength =
		BlockLength::max_with_normal_ratio(5 * 1024 * 1024, NORMAL_DISPATCH_RATIO);
	pub RuntimeBlockWeights: BlockWeights = BlockWeights::builder()
		.base_block(BlockExecutionWeight::get())
		.for_class(DispatchClass::all(), |weights| {
			weights.base_extrinsic = ExtrinsicBaseWeight::get();
		})
		.for_class(DispatchClass::Normal, |weights| {
			weights.max_total = Some(NORMAL_DISPATCH_RATIO * MAXIMUM_BLOCK_WEIGHT);
		})
		.for_class(DispatchClass::Operational, |weights| {
			weights.max_total = Some(MAXIMUM_BLOCK_WEIGHT);
			// Operational transactions have some extra reserved space, so that they
			// are included even if block reached `MAXIMUM_BLOCK_WEIGHT`.
			weights.reserved = Some(
				MAXIMUM_BLOCK_WEIGHT - NORMAL_DISPATCH_RATIO * MAXIMUM_BLOCK_WEIGHT
			);
		})
		.avg_block_initialization(AVERAGE_ON_INITIALIZE_RATIO)
		.build_or_panic();
	pub const SS58Prefix: u8 = 6;
}

pub struct CallFilter;
impl Contains<Call> for CallFilter {
	fn contains(call: &Call) -> bool {
		let is_core_call =
			matches!(call, Call::System(_) | Call::Timestamp(_) | Call::ParachainSystem(_));
		if is_core_call {
			// always allow core call
			return true;
		}

		if bifrost_call_switchgear::OverallToggleFilter::<Runtime>::get_overall_toggle_status() {
			return false;
		}

		// temporarily ban PhragmenElection
		let is_temporarily_banned = matches!(call, Call::PhragmenElection(_));

		if is_temporarily_banned {
			return false;
		}

		let is_switched_off =
			bifrost_call_switchgear::SwitchOffTransactionFilter::<Runtime>::contains(call);
		if is_switched_off {
			// no switched off call
			return false;
		}

		// disable transfer
		let is_transfer = matches!(call, Call::Currencies(_) | Call::Tokens(_) | Call::Balances(_));
		if is_transfer {
			let is_disabled = match *call {
				// orml-currencies module
				Call::Currencies(orml_currencies::Call::transfer {
					dest: _,
					currency_id,
					amount: _,
				}) => bifrost_call_switchgear::DisableTransfersFilter::<Runtime>::contains(
					&currency_id,
				),
				Call::Currencies(orml_currencies::Call::transfer_native_currency {
					dest: _,
					amount: _,
				}) => bifrost_call_switchgear::DisableTransfersFilter::<Runtime>::contains(
					&NativeCurrencyId::get(),
				),
				// orml-tokens module
				Call::Tokens(orml_tokens::Call::transfer { dest: _, currency_id, amount: _ }) =>
					bifrost_call_switchgear::DisableTransfersFilter::<Runtime>::contains(
						&currency_id,
					),
				Call::Tokens(orml_tokens::Call::transfer_all {
					dest: _,
					currency_id,
					keep_alive: _,
				}) => bifrost_call_switchgear::DisableTransfersFilter::<Runtime>::contains(
					&currency_id,
				),
				Call::Tokens(orml_tokens::Call::transfer_keep_alive {
					dest: _,
					currency_id,
					amount: _,
				}) => bifrost_call_switchgear::DisableTransfersFilter::<Runtime>::contains(
					&currency_id,
				),
				// Balances module
				Call::Balances(pallet_balances::Call::transfer { dest: _, value: _ }) =>
					bifrost_call_switchgear::DisableTransfersFilter::<Runtime>::contains(
						&NativeCurrencyId::get(),
					),
				Call::Balances(pallet_balances::Call::transfer_keep_alive {
					dest: _,
					value: _,
				}) => bifrost_call_switchgear::DisableTransfersFilter::<Runtime>::contains(
					&NativeCurrencyId::get(),
				),
				Call::Balances(pallet_balances::Call::transfer_all { dest: _, keep_alive: _ }) =>
					bifrost_call_switchgear::DisableTransfersFilter::<Runtime>::contains(
						&NativeCurrencyId::get(),
					),
				_ => false,
			};

			if is_disabled {
				// no switched off call
				return false;
			}
		}

		true
	}
}

parameter_types! {
	pub const NativeCurrencyId: CurrencyId = CurrencyId::Native(TokenSymbol::BNC);
	pub const RelayCurrencyId: CurrencyId = CurrencyId::Token(TokenSymbol::KSM);
	pub const StableCurrencyId: CurrencyId = CurrencyId::Stable(TokenSymbol::KUSD);
	pub SelfParaId: u32 = ParachainInfo::parachain_id().into();
	pub const PolkadotCurrencyId: CurrencyId = CurrencyId::Token(TokenSymbol::DOT);
}

parameter_types! {
	pub const TreasuryPalletId: PalletId = PalletId(*b"bf/trsry");
	pub const BifrostCrowdloanId: PalletId = PalletId(*b"bf/salp#");
	pub const BifrostSalpLiteCrowdloanId: PalletId = PalletId(*b"bf/salpl");
	pub const LiquidityMiningPalletId: PalletId = PalletId(*b"bf/lm###");
	pub const LiquidityMiningDOTPalletId: PalletId = PalletId(*b"bf/lmdot");
	pub const LighteningRedeemPalletId: PalletId = PalletId(*b"bf/ltnrd");
	pub const MerkleDirtributorPalletId: PalletId = PalletId(*b"bf/mklds");
	pub const VsbondAuctionPalletId: PalletId = PalletId(*b"bf/vsbnd");
	pub const ParachainStakingPalletId: PalletId = PalletId(*b"bf/stake");
	pub const BifrostVsbondPalletId: PalletId = PalletId(*b"bf/salpb");
	pub const SlpEntrancePalletId: PalletId = PalletId(*b"bf/vtkin");
	pub const SlpExitPalletId: PalletId = PalletId(*b"bf/vtout");
	pub const FarmingKeeperPalletId: PalletId = PalletId(*b"bf/fmkpr");
	pub const FarmingRewardIssuerPalletId: PalletId = PalletId(*b"bf/fmrir");
	pub const SystemStakingPalletId: PalletId = PalletId(*b"bf/sysst");
	pub const BuybackPalletId: PalletId = PalletId(*b"bf/salpc");
	pub const SystemMakerPalletId: PalletId = PalletId(*b"bf/sysmk");
	pub const FeeSharePalletId: PalletId = PalletId(*b"bf/feesh");
}

impl frame_system::Config for Runtime {
	type AccountData = pallet_balances::AccountData<Balance>;
	/// The identifier used to distinguish between accounts.
	type AccountId = AccountId;
	type BaseCallFilter = CallFilter;
	/// Maximum number of block number to block hash mappings to keep (oldest pruned first).
	type BlockHashCount = BlockHashCount;
	type BlockLength = RuntimeBlockLength;
	/// The index type for blocks.
	type BlockNumber = BlockNumber;
	type BlockWeights = RuntimeBlockWeights;
	/// The aggregated dispatch type that is available for extrinsics.
	type Call = Call;
	type DbWeight = RocksDbWeight;
	/// The ubiquitous event type.
	type Event = Event;
	/// The type for hashing blocks and tries.
	type Hash = Hash;
	/// The hashing algorithm used.
	type Hashing = BlakeTwo256;
	/// The header type.
	type Header = generic::Header<BlockNumber, BlakeTwo256>;
	/// The index type for storing how many extrinsics an account has signed.
	type Index = Index;
	/// The lookup mechanism to get account ID from whatever is passed in dispatchers.
	type Lookup = Indices;
	type OnKilledAccount = ();
	type OnNewAccount = ();
	type OnSetCode = cumulus_pallet_parachain_system::ParachainSetCode<Self>;
	/// The ubiquitous origin type.
	type Origin = Origin;
	/// Converts a module to an index of this module in the runtime.
	type PalletInfo = PalletInfo;
	type SS58Prefix = SS58Prefix;
	type SystemWeightInfo = ();
	/// Runtime version.
	type Version = Version;
	type MaxConsumers = frame_support::traits::ConstU32<16>;
}

parameter_types! {
	pub const MinimumPeriod: Moment = SLOT_DURATION / 2;
}

impl pallet_timestamp::Config for Runtime {
	type MinimumPeriod = MinimumPeriod;
	/// A timestamp: milliseconds since the unix epoch.
	type Moment = Moment;
	type OnTimestampSet = ();
	type WeightInfo = ();
}

parameter_types! {
	pub ExistentialDeposit: Balance = 10 * milli::<Runtime>(NativeCurrencyId::get());
	pub TransferFee: Balance = 1 * milli::<Runtime>(NativeCurrencyId::get());
	pub CreationFee: Balance = 1 * milli::<Runtime>(NativeCurrencyId::get());
	pub TransactionByteFee: Balance = 16 * micro::<Runtime>(NativeCurrencyId::get());
	pub const OperationalFeeMultiplier: u8 = 5;
	pub const MaxLocks: u32 = 50;
	pub const MaxReserves: u32 = 50;
}

impl pallet_utility::Config for Runtime {
	type Call = Call;
	type Event = Event;
	type PalletsOrigin = OriginCaller;
	type WeightInfo = ();
}

parameter_types! {
	// One storage item; key size 32, value size 8; .
	pub ProxyDepositBase: Balance = deposit::<Runtime>(1, 8);
	// Additional storage item size of 33 bytes.
	pub ProxyDepositFactor: Balance = deposit::<Runtime>(0, 33);
	pub const MaxProxies: u16 = 32;
	pub AnnouncementDepositBase: Balance = deposit::<Runtime>(1, 8);
	pub AnnouncementDepositFactor: Balance = deposit::<Runtime>(0, 66);
	pub const MaxPending: u16 = 32;
}

/// The type used to represent the kinds of proxying allowed.
#[derive(
	Copy,
	Clone,
	Eq,
	PartialEq,
	Ord,
	PartialOrd,
	Encode,
	Decode,
	RuntimeDebug,
	MaxEncodedLen,
	scale_info::TypeInfo,
)]
pub enum ProxyType {
	Any = 0,
	NonTransfer = 1,
	Governance = 2,
	CancelProxy = 3,
	IdentityJudgement = 4,
	Staking = 5,
}

impl Default for ProxyType {
	fn default() -> Self {
		Self::Any
	}
}
impl InstanceFilter<Call> for ProxyType {
	fn filter(&self, c: &Call) -> bool {
		match self {
			ProxyType::Any => true,
			ProxyType::NonTransfer => matches!(
				c,
				Call::System(..) |
				Call::Scheduler(..) |
				Call::Preimage(_) |
				Call::Timestamp(..) |
				Call::Indices(pallet_indices::Call::claim{..}) |
				Call::Indices(pallet_indices::Call::free{..}) |
				Call::Indices(pallet_indices::Call::freeze{..}) |
				// Specifically omitting Indices `transfer`, `force_transfer`
				// Specifically omitting the entire Balances pallet
				Call::Authorship(..) |
				Call::Session(..) |
				Call::Democracy(..) |
				Call::Council(..) |
				Call::TechnicalCommittee(..) |
				Call::PhragmenElection(..) |
				Call::TechnicalMembership(..) |
				Call::Treasury(..) |
				Call::Bounties(..) |
				Call::Tips(..) |
				Call::Vesting(pallet_vesting::Call::vest{..}) |
				Call::Vesting(pallet_vesting::Call::vest_other{..}) |
				// Specifically omitting Vesting `vested_transfer`, and `force_vested_transfer`
				Call::Utility(..) |
				Call::Proxy(..) |
				Call::Multisig(..) |
				Call::ParachainStaking(..)
			),
			ProxyType::Staking => matches!(c, Call::ParachainStaking(..) | Call::Utility(..)),
			ProxyType::Governance => matches!(
				c,
				Call::Democracy(..) |
					Call::Council(..) | Call::TechnicalCommittee(..) |
					Call::PhragmenElection(..) |
					Call::Treasury(..) | Call::Bounties(..) |
					Call::Tips(..) | Call::Utility(..)
			),
			ProxyType::CancelProxy => {
				matches!(c, Call::Proxy(pallet_proxy::Call::reject_announcement { .. }))
			},
			ProxyType::IdentityJudgement => matches!(
				c,
				Call::Identity(pallet_identity::Call::provide_judgement { .. }) | Call::Utility(..)
			),
		}
	}

	fn is_superset(&self, o: &Self) -> bool {
		match (self, o) {
			(x, y) if x == y => true,
			(ProxyType::Any, _) => true,
			(_, ProxyType::Any) => false,
			(ProxyType::NonTransfer, _) => true,
			_ => false,
		}
	}
}

impl pallet_proxy::Config for Runtime {
	type AnnouncementDepositBase = AnnouncementDepositBase;
	type AnnouncementDepositFactor = AnnouncementDepositFactor;
	type Call = Call;
	type CallHasher = BlakeTwo256;
	type Currency = Balances;
	type Event = Event;
	type MaxPending = MaxPending;
	type MaxProxies = MaxProxies;
	type ProxyDepositBase = ProxyDepositBase;
	type ProxyDepositFactor = ProxyDepositFactor;
	type ProxyType = ProxyType;
	type WeightInfo = ();
}

parameter_types! {
	pub const PreimageMaxSize: u32 = 4096 * 1024;
	pub PreimageBaseDeposit: Balance = deposit::<Runtime>(2, 64);
	pub PreimageByteDeposit: Balance = deposit::<Runtime>(0, 1);
}

impl pallet_preimage::Config for Runtime {
	type WeightInfo = pallet_preimage::weights::SubstrateWeight<Runtime>;
	type Event = Event;
	type Currency = Balances;
	type ManagerOrigin = EnsureRoot<AccountId>;
	type MaxSize = PreimageMaxSize;
	type BaseDeposit = PreimageBaseDeposit;
	type ByteDeposit = PreimageByteDeposit;
}

parameter_types! {
	pub MaximumSchedulerWeight: Weight = Perbill::from_percent(80) *
		RuntimeBlockWeights::get().max_block;
	pub const MaxScheduledPerBlock: u32 = 50;
	pub const NoPreimagePostponement: Option<u32> = Some(10);
}

impl pallet_scheduler::Config for Runtime {
	type Call = Call;
	type Event = Event;
	type MaxScheduledPerBlock = MaxScheduledPerBlock;
	type MaximumWeight = MaximumSchedulerWeight;
	type Origin = Origin;
	type OriginPrivilegeCmp = EqualPrivilegeOnly;
	type PalletsOrigin = OriginCaller;
	type ScheduleOrigin = EnsureRoot<AccountId>;
	type WeightInfo = ();
	type PreimageProvider = Preimage;
	type NoPreimagePostponement = NoPreimagePostponement;
}

parameter_types! {
	// One storage item; key size is 32; value is size 4+4+16+32 bytes = 56 bytes.
	pub DepositBase: Balance = deposit::<Runtime>(1, 88);
	// Additional storage item size of 32 bytes.
	pub DepositFactor: Balance = deposit::<Runtime>(0, 32);
	pub const MaxSignatories: u16 = 100;
}

impl pallet_multisig::Config for Runtime {
	type Call = Call;
	type Currency = Balances;
	type DepositBase = DepositBase;
	type DepositFactor = DepositFactor;
	type Event = Event;
	type MaxSignatories = MaxSignatories;
	type WeightInfo = ();
}

parameter_types! {
	// Minimum 4 CENTS/byte
	pub BasicDeposit: Balance = deposit::<Runtime>(1, 258);
	pub FieldDeposit: Balance = deposit::<Runtime>(0, 66);
	pub SubAccountDeposit: Balance = deposit::<Runtime>(1, 53);
	pub const MaxSubAccounts: u32 = 100;
	pub const MaxAdditionalFields: u32 = 100;
	pub const MaxRegistrars: u32 = 20;
}

impl pallet_identity::Config for Runtime {
	type Event = Event;
	type Currency = Balances;
	type BasicDeposit = BasicDeposit;
	type FieldDeposit = FieldDeposit;
	type SubAccountDeposit = SubAccountDeposit;
	type MaxSubAccounts = MaxSubAccounts;
	type MaxAdditionalFields = MaxAdditionalFields;
	type MaxRegistrars = MaxRegistrars;
	type Slashed = Treasury;
	type ForceOrigin = MoreThanHalfCouncil;
	type RegistrarOrigin = MoreThanHalfCouncil;
	type WeightInfo = ();
}

parameter_types! {
	pub IndexDeposit: Balance = 1 * dollar::<Runtime>(NativeCurrencyId::get());
}

impl pallet_indices::Config for Runtime {
	type AccountIndex = AccountIndex;
	type Currency = Balances;
	type Deposit = IndexDeposit;
	type Event = Event;
	type WeightInfo = ();
}

impl pallet_balances::Config for Runtime {
	type AccountStore = System;
	/// The type for recording an account's balance.
	type Balance = Balance;
	type DustRemoval = Treasury;
	/// The ubiquitous event type.
	type Event = Event;
	type ExistentialDeposit = ExistentialDeposit;
	type MaxLocks = MaxLocks;
	type MaxReserves = MaxReserves;
	type ReserveIdentifier = [u8; 8];
	type WeightInfo = ();
}

parameter_types! {
	pub const CouncilMotionDuration: BlockNumber = 2 * DAYS;
	pub const CouncilMaxProposals: u32 = 100;
	pub const CouncilMaxMembers: u32 = 100;
}

impl pallet_collective::Config<CouncilCollective> for Runtime {
	type DefaultVote = pallet_collective::PrimeDefaultVote;
	type Event = Event;
	type MaxMembers = CouncilMaxMembers;
	type MaxProposals = CouncilMaxProposals;
	type MotionDuration = CouncilMotionDuration;
	type Origin = Origin;
	type Proposal = Call;
	type WeightInfo = ();
}

parameter_types! {
	pub const TechnicalMotionDuration: BlockNumber = 2 * DAYS;
	pub const TechnicalMaxProposals: u32 = 100;
	pub const TechnicalMaxMembers: u32 = 100;
}

impl pallet_collective::Config<TechnicalCollective> for Runtime {
	type DefaultVote = pallet_collective::PrimeDefaultVote;
	type Event = Event;
	type MaxMembers = TechnicalMaxMembers;
	type MaxProposals = TechnicalMaxProposals;
	type MotionDuration = TechnicalMotionDuration;
	type Origin = Origin;
	type Proposal = Call;
	type WeightInfo = ();
}

impl pallet_membership::Config<pallet_membership::Instance1> for Runtime {
	type AddOrigin = MoreThanHalfCouncil;
	type Event = Event;
	type MaxMembers = CouncilMaxMembers;
	type MembershipChanged = Council;
	type MembershipInitialized = Council;
	type PrimeOrigin = MoreThanHalfCouncil;
	type RemoveOrigin = MoreThanHalfCouncil;
	type ResetOrigin = MoreThanHalfCouncil;
	type SwapOrigin = MoreThanHalfCouncil;
	type WeightInfo = ();
}

impl pallet_membership::Config<pallet_membership::Instance2> for Runtime {
	type AddOrigin = MoreThanHalfCouncil;
	type Event = Event;
	type MaxMembers = TechnicalMaxMembers;
	type MembershipChanged = TechnicalCommittee;
	type MembershipInitialized = TechnicalCommittee;
	type PrimeOrigin = MoreThanHalfCouncil;
	type RemoveOrigin = MoreThanHalfCouncil;
	type ResetOrigin = MoreThanHalfCouncil;
	type SwapOrigin = MoreThanHalfCouncil;
	type WeightInfo = ();
}

parameter_types! {
	pub CandidacyBond: Balance = 100 * cent::<Runtime>(NativeCurrencyId::get());
	// 1 storage item created, key size is 32 bytes, value size is 16+16.
	pub VotingBondBase: Balance = deposit::<Runtime>(1, 64);
	// additional data per vote is 32 bytes (account id).
	pub VotingBondFactor: Balance = deposit::<Runtime>(0, 32);
	/// Daily council elections
	pub const TermDuration: BlockNumber = 24 * HOURS;
	pub const DesiredMembers: u32 = 7;
	pub const DesiredRunnersUp: u32 = 7;
	pub const PhragmenElectionPalletId: LockIdentifier = *b"phrelect";
	pub const MaxVoters: u32 = 10 * 1000;
	pub const MaxCandidates: u32 = 1000;
}

// Make sure that there are no more than MaxMembers members elected via phragmen.
const_assert!(DesiredMembers::get() <= CouncilMaxMembers::get());

impl pallet_elections_phragmen::Config for Runtime {
	type CandidacyBond = CandidacyBond;
	type ChangeMembers = Council;
	type Currency = Balances;
	type CurrencyToVote = frame_support::traits::U128CurrencyToVote;
	type DesiredMembers = DesiredMembers;
	type DesiredRunnersUp = DesiredRunnersUp;
	type Event = Event;
	type InitializeMembers = Council;
	type KickedMember = Treasury;
	type LoserCandidate = Treasury;
	type PalletId = PhragmenElectionPalletId;
	type TermDuration = TermDuration;
	type VotingBondBase = VotingBondBase;
	type VotingBondFactor = VotingBondFactor;
	type MaxCandidates = MaxCandidates;
	type MaxVoters = MaxVoters;
	type WeightInfo = ();
}

parameter_types! {
	pub const LaunchPeriod: BlockNumber = 7 * DAYS;
	pub const VotingPeriod: BlockNumber = 7 * DAYS;
	pub const FastTrackVotingPeriod: BlockNumber = 3 * HOURS;
	pub MinimumDeposit: Balance = 100 * dollar::<Runtime>(NativeCurrencyId::get());
	pub const EnactmentPeriod: BlockNumber = 2 * DAYS;
	pub const CooloffPeriod: BlockNumber = 7 * DAYS;
	pub const InstantAllowed: bool = true;
	pub const MaxVotes: u32 = 100;
	pub const MaxProposals: u32 = 100;
}

impl pallet_democracy::Config for Runtime {
	type BlacklistOrigin = EnsureRoot<AccountId>;
	// To cancel a proposal before it has been passed, the technical committee must be unanimous or
	// Root must agree.
	type CancelProposalOrigin = EitherOfDiverse<
		EnsureRoot<AccountId>,
		pallet_collective::EnsureProportionAtLeast<AccountId, TechnicalCollective, 1, 1>,
	>;
	// To cancel a proposal which has been passed, 2/3 of the council must agree to it.
	type CancellationOrigin =
		pallet_collective::EnsureProportionAtLeast<AccountId, CouncilCollective, 2, 3>;
	type CooloffPeriod = CooloffPeriod;
	type Currency = Balances;
	type EnactmentPeriod = EnactmentPeriod;
	type Event = Event;
	/// A unanimous council can have the next scheduled referendum be a straight default-carries
	/// (NTB) vote.
	type ExternalDefaultOrigin =
		pallet_collective::EnsureProportionAtLeast<AccountId, CouncilCollective, 1, 1>;
	/// A super-majority can have the next scheduled referendum be a straight majority-carries vote.
	type ExternalMajorityOrigin =
		pallet_collective::EnsureProportionAtLeast<AccountId, CouncilCollective, 3, 4>;
	/// A straight majority of the council can decide what their next motion is.
	type ExternalOrigin =
		pallet_collective::EnsureProportionAtLeast<AccountId, CouncilCollective, 1, 2>;
	/// Two thirds of the technical committee can have an ExternalMajority/ExternalDefault vote
	/// be tabled immediately and with a shorter voting/enactment period.
	type FastTrackOrigin =
		pallet_collective::EnsureProportionAtLeast<AccountId, TechnicalCollective, 2, 3>;
	type FastTrackVotingPeriod = FastTrackVotingPeriod;
	type InstantAllowed = InstantAllowed;
	type InstantOrigin =
		pallet_collective::EnsureProportionAtLeast<AccountId, TechnicalCollective, 1, 1>;
	type LaunchPeriod = LaunchPeriod;
	type MaxProposals = MaxProposals;
	type MaxVotes = MaxVotes;
	type MinimumDeposit = MinimumDeposit;
	type OperationalPreimageOrigin = pallet_collective::EnsureMember<AccountId, CouncilCollective>;
	type PalletsOrigin = OriginCaller;
	type PreimageByteDeposit = PreimageByteDeposit;
	type Proposal = Call;
	type Scheduler = Scheduler;
	type Slash = Treasury;
	// Any single technical committee member may veto a coming council proposal, however they can
	// only do it once and it lasts only for the cool-off period.
	type VetoOrigin = pallet_collective::EnsureMember<AccountId, TechnicalCollective>;
	type VoteLockingPeriod = EnactmentPeriod; // Same as EnactmentPeriod
	type VotingPeriod = VotingPeriod;
	type WeightInfo = ();
}

parameter_types! {
	pub const ProposalBond: Permill = Permill::from_percent(5);
	pub ProposalBondMinimum: Balance = 100 * dollar::<Runtime>(NativeCurrencyId::get());
	pub ProposalBondMaximum: Balance = 500 * dollar::<Runtime>(NativeCurrencyId::get());
	pub const SpendPeriod: BlockNumber = 6 * DAYS;
	pub const Burn: Permill = Permill::from_perthousand(0);
	pub const TipCountdown: BlockNumber = 1 * DAYS;
	pub const TipFindersFee: Percent = Percent::from_percent(20);
	pub TipReportDepositBase: Balance = 1 * dollar::<Runtime>(NativeCurrencyId::get());
	pub DataDepositPerByte: Balance = 10 * cent::<Runtime>(NativeCurrencyId::get());
	pub BountyDepositBase: Balance = 1 * dollar::<Runtime>(NativeCurrencyId::get());
	pub const BountyDepositPayoutDelay: BlockNumber = 4 * DAYS;
	pub const BountyUpdatePeriod: BlockNumber = 90 * DAYS;
	pub const MaximumReasonLength: u32 = 16384;
	pub const BountyCuratorDeposit: Permill = Permill::from_percent(50);
	pub BountyValueMinimum: Balance = 10 * dollar::<Runtime>(NativeCurrencyId::get());
	pub const MaxApprovals: u32 = 100;

	pub const CuratorDepositMultiplier: Permill = Permill::from_percent(50);
	pub CuratorDepositMin: Balance = 1 * dollar::<Runtime>(NativeCurrencyId::get());
	pub CuratorDepositMax: Balance = 100 * dollar::<Runtime>(NativeCurrencyId::get());
}

type ApproveOrigin = EitherOfDiverse<
	EnsureRoot<AccountId>,
	pallet_collective::EnsureProportionAtLeast<AccountId, CouncilCollective, 3, 5>,
>;

impl pallet_treasury::Config for Runtime {
	type ApproveOrigin = ApproveOrigin;
	type SpendOrigin = NeverEnsureOrigin<Balance>;
	type Burn = Burn;
	type BurnDestination = ();
	type Currency = Balances;
	type Event = Event;
	type MaxApprovals = MaxApprovals;
	type OnSlash = Treasury;
	type PalletId = TreasuryPalletId;
	type ProposalBond = ProposalBond;
	type ProposalBondMinimum = ProposalBondMinimum;
	type ProposalBondMaximum = ProposalBondMaximum;
	type RejectOrigin = MoreThanHalfCouncil;
	type SpendFunds = Bounties;
	type SpendPeriod = SpendPeriod;
	type WeightInfo = ();
}

impl pallet_bounties::Config for Runtime {
	type BountyDepositBase = BountyDepositBase;
	type BountyDepositPayoutDelay = BountyDepositPayoutDelay;
	type BountyUpdatePeriod = BountyUpdatePeriod;
	type BountyValueMinimum = BountyValueMinimum;
	type CuratorDepositMultiplier = CuratorDepositMultiplier;
	type CuratorDepositMin = CuratorDepositMin;
	type CuratorDepositMax = CuratorDepositMax;
	type DataDepositPerByte = DataDepositPerByte;
	type Event = Event;
	type MaximumReasonLength = MaximumReasonLength;
	type WeightInfo = ();
	type ChildBountyManager = ();
}

impl pallet_tips::Config for Runtime {
	type DataDepositPerByte = DataDepositPerByte;
	type Event = Event;
	type MaximumReasonLength = MaximumReasonLength;
	type TipCountdown = TipCountdown;
	type TipFindersFee = TipFindersFee;
	type TipReportDepositBase = TipReportDepositBase;
	type Tippers = PhragmenElection;
	type WeightInfo = ();
}

impl pallet_transaction_payment::Config for Runtime {
	type FeeMultiplierUpdate = SlowAdjustingFeeUpdate<Self>;
	type LengthToFee = ConstantMultiplier<Balance, TransactionByteFee>;
	type OnChargeTransaction = FlexibleFee;
	type OperationalFeeMultiplier = OperationalFeeMultiplier;
	type WeightToFee = WeightToFee;
	type Event = Event;
}

impl<LocalCall> frame_system::offchain::CreateSignedTransaction<LocalCall> for Runtime
where
	Call: From<LocalCall>,
{
	fn create_transaction<C: frame_system::offchain::AppCrypto<Self::Public, Self::Signature>>(
		call: Call,
		public: <Signature as sp_runtime::traits::Verify>::Signer,
		account: AccountId,
		nonce: Nonce,
	) -> Option<(Call, <UncheckedExtrinsic as sp_runtime::traits::Extrinsic>::SignaturePayload)> {
		// take the biggest period possible.
		let period =
			BlockHashCount::get().checked_next_power_of_two().map(|c| c / 2).unwrap_or(2) as u64;
		let current_block = System::block_number()
			.saturated_into::<u64>()
			// The `System::block_number` is initialized with `n+1`,
			// so the actual block number is `n`.
			.saturating_sub(1);
		let tip = 0;
		let extra: SignedExtra = (
			frame_system::CheckNonZeroSender::<Runtime>::new(),
			frame_system::CheckSpecVersion::<Runtime>::new(),
			frame_system::CheckTxVersion::<Runtime>::new(),
			frame_system::CheckGenesis::<Runtime>::new(),
			frame_system::CheckEra::<Runtime>::from(generic::Era::mortal(period, current_block)),
			frame_system::CheckNonce::<Runtime>::from(nonce),
			frame_system::CheckWeight::<Runtime>::new(),
			pallet_transaction_payment::ChargeTransactionPayment::<Runtime>::from(tip),
		);
		let raw_payload = SignedPayload::new(call, extra)
			.map_err(|e| {
				log::warn!("Unable to create signed payload: {:?}", e);
			})
			.ok()?;
		let signature = raw_payload.using_encoded(|payload| C::sign(payload, public))?;
		let address = AccountIdLookup::unlookup(account);
		let (call, extra, _) = raw_payload.deconstruct();
		Some((call, (address, signature, extra)))
	}
}

impl frame_system::offchain::SigningTypes for Runtime {
	type Public = <Signature as sp_runtime::traits::Verify>::Signer;
	type Signature = Signature;
}

impl<C> frame_system::offchain::SendTransactionTypes<C> for Runtime
where
	Call: From<C>,
{
	type OverarchingCall = Call;
	type Extrinsic = UncheckedExtrinsic;
}

// culumus runtime start
parameter_types! {
	pub const ReservedXcmpWeight: Weight = MAXIMUM_BLOCK_WEIGHT / 4;
	pub const ReservedDmpWeight: Weight = MAXIMUM_BLOCK_WEIGHT / 4;
}

impl cumulus_pallet_parachain_system::Config for Runtime {
	type DmpMessageHandler = DmpQueue;
	type Event = Event;
	type OnSystemEvent = ();
	type OutboundXcmpMessageSource = XcmpQueue;
	type ReservedDmpWeight = ReservedDmpWeight;
	type ReservedXcmpWeight = ReservedXcmpWeight;
	type SelfParaId = parachain_info::Pallet<Runtime>;
	type XcmpMessageHandler = XcmpQueue;
	type CheckAssociatedRelayNumber = RelayNumberStrictlyIncreases;
}

impl parachain_info::Config for Runtime {}

impl cumulus_pallet_aura_ext::Config for Runtime {}

parameter_types! {
	/// Minimum round length is 2 minutes (10 * 12 second block times)
	pub const MinBlocksPerRound: u32 = 10;
	/// Blocks per round
	pub const DefaultBlocksPerRound: u32 = prod_or_test!(2 * HOURS, 10);
	/// Rounds before the collator leaving the candidates request can be executed
	pub const LeaveCandidatesDelay: u32 = 84;
	/// Rounds before the candidate bond increase/decrease can be executed
	pub const CandidateBondLessDelay: u32 = 84;
	/// Rounds before the delegator exit can be executed
	pub const LeaveDelegatorsDelay: u32 = 84;
	/// Rounds before the delegator revocation can be executed
	pub const RevokeDelegationDelay: u32 = 84;
	/// Rounds before the delegator bond increase/decrease can be executed
	pub const DelegationBondLessDelay: u32 = 84;
	/// Rounds before the reward is paid
	pub const RewardPaymentDelay: u32 = 2;
	/// Minimum collators selected per round, default at genesis and minimum forever after
	pub const MinSelectedCandidates: u32 = prod_or_test!(16,6);
	/// Maximum top delegations per candidate
	pub const MaxTopDelegationsPerCandidate: u32 = 300;
	/// Maximum bottom delegations per candidate
	pub const MaxBottomDelegationsPerCandidate: u32 = 50;
	/// Maximum delegations per delegator
	pub const MaxDelegationsPerDelegator: u32 = 100;
	/// Default fixed percent a collator takes off the top of due rewards
	pub const DefaultCollatorCommission: Perbill = Perbill::from_percent(10);
	/// Default percent of inflation set aside for parachain bond every round
	pub const DefaultParachainBondReservePercent: Percent = Percent::from_percent(0);
	/// Minimum stake required to become a collator
	pub MinCollatorStk: u128 = 5000 * dollar::<Runtime>(NativeCurrencyId::get());
	/// Minimum stake required to be reserved to be a candidate
	pub MinCandidateStk: u128 = 5000 * dollar::<Runtime>(NativeCurrencyId::get());
	/// Minimum stake required to be reserved to be a delegator
	pub MinDelegatorStk: u128 = 50 * dollar::<Runtime>(NativeCurrencyId::get());
	pub AllowInflation: bool = false;
	pub ToMigrateInvulnables: Vec<AccountId> = prod_or_test!(vec![
		hex!["8cf80f0bafcd0a3d80ca61cb688e4400e275b39d3411b4299b47e712e9dab809"].into(),
		hex!["40ac4effe39181731a8feb8a8ee0780e177bdd0d752b09c8fd71047e67189022"].into(),
		hex!["624d6a004c72a1abcf93131e185515ebe1410e43a301fe1f25d20d8da345376e"].into(),
		hex!["985d2738e512909c81289e6055e60a6824818964535ecfbf10e4d69017084756"].into(),
	],vec![
		hex!["d43593c715fdd31c61141abd04a99fd6822c8558854ccde39a5684e7a56da27d"].into(),
		hex!["8eaf04151687736326c9fea17e25fc5287613693c912909cb226aa4794f26a48"].into(),
	]);
	pub PaymentInRound: u128 = 180 * dollar::<Runtime>(NativeCurrencyId::get());
	pub InitSeedStk: u128 = 5000 * dollar::<Runtime>(NativeCurrencyId::get());
}
impl parachain_staking::Config for Runtime {
	type Event = Event;
	type Currency = Balances;
	type MonetaryGovernanceOrigin =
		EitherOfDiverse<MoreThanHalfCouncil, EnsureRootOrAllTechnicalCommittee>;
	type MinBlocksPerRound = MinBlocksPerRound;
	type DefaultBlocksPerRound = DefaultBlocksPerRound;
	type LeaveCandidatesDelay = LeaveCandidatesDelay;
	type CandidateBondLessDelay = CandidateBondLessDelay;
	type LeaveDelegatorsDelay = LeaveDelegatorsDelay;
	type RevokeDelegationDelay = RevokeDelegationDelay;
	type DelegationBondLessDelay = DelegationBondLessDelay;
	type RewardPaymentDelay = RewardPaymentDelay;
	type MinSelectedCandidates = MinSelectedCandidates;
	type MaxTopDelegationsPerCandidate = MaxTopDelegationsPerCandidate;
	type MaxBottomDelegationsPerCandidate = MaxBottomDelegationsPerCandidate;
	type MaxDelegationsPerDelegator = MaxDelegationsPerDelegator;
	type DefaultCollatorCommission = DefaultCollatorCommission;
	type DefaultParachainBondReservePercent = DefaultParachainBondReservePercent;
	type MinCollatorStk = MinCollatorStk;
	type MinCandidateStk = MinCandidateStk;
	type MinDelegation = MinDelegatorStk;
	type MinDelegatorStk = MinDelegatorStk;
	type AllowInflation = AllowInflation;
	type PaymentInRound = PaymentInRound;
	type ToMigrateInvulnables = ToMigrateInvulnables;
	type PalletId = ParachainStakingPalletId;
	type InitSeedStk = InitSeedStk;
	type OnCollatorPayout = ();
	type OnNewRound = ();
	type WeightInfo = parachain_staking::weights::SubstrateWeight<Runtime>;
}

parameter_types! {
	pub const KsmLocation: MultiLocation = MultiLocation::parent();
	pub const RelayNetwork: NetworkId = prod_or_test!(NetworkId::Kusama, NetworkId::Any);
	pub RelayChainOrigin: Origin = cumulus_pallet_xcm::Origin::Relay.into();
	pub SelfParaChainId: CumulusParaId = ParachainInfo::parachain_id();
	pub Ancestry: MultiLocation = Parachain(ParachainInfo::parachain_id().into()).into();
}

/// Type for specifying how a `MultiLocation` can be converted into an `AccountId`. This is used
/// when determining ownership of accounts for asset transacting and when attempting to use XCM
/// `Transact` in order to determine the dispatch Origin.
pub type LocationToAccountId = (
	// The parent (Relay-chain) origin converts to the parent `AccountId`.
	ParentIsPreset<AccountId>,
	// Sibling parachain origins convert to AccountId via the `ParaId::into`.
	SiblingParachainConvertsVia<Sibling, AccountId>,
	// Straight up local `AccountId32` origins just alias directly to `AccountId`.
	AccountId32Aliases<RelayNetwork, AccountId>,
);

/// Means for transacting assets on this chain.
pub type LocalAssetTransactor = CurrencyAdapter<
	// Use this currency:
	Balances,
	// Use this currency when it is a fungible asset matching the given location or name:
	IsConcrete<KsmLocation>,
	// Do a simple punn to convert an AccountId32 MultiLocation into a native chain account ID:
	LocationToAccountId,
	// Our chain's account ID type (we can't get away without mentioning it explicitly):
	AccountId,
	// We don't track any teleports.
	(),
>;

/// This is the type we use to convert an (incoming) XCM origin into a local `Origin` instance,
/// ready for dispatching a transaction with Xcm's `Transact`. There is an `OriginKind` which can
/// biases the kind of local `Origin` it will become.
pub type XcmOriginToTransactDispatchOrigin = (
	// Sovereign account converter; this attempts to derive an `AccountId` from the origin location
	// using `LocationToAccountId` and then turn that into the usual `Signed` origin. Useful for
	// foreign chains who want to have a local sovereign account on this chain which they control.
	SovereignSignedViaLocation<LocationToAccountId, Origin>,
	// Native converter for Relay-chain (Parent) location; will converts to a `Relay` origin when
	// recognized.
	RelayChainAsNative<RelayChainOrigin, Origin>,
	// Native converter for sibling Parachains; will convert to a `SiblingPara` origin when
	// recognized.
	SiblingParachainAsNative<cumulus_pallet_xcm::Origin, Origin>,
	// Superuser converter for the Relay-chain (Parent) location. This will allow it to issue a
	// transaction from the Root origin.
	ParentAsSuperuser<Origin>,
	// Native signed account converter; this just converts an `AccountId32` origin into a normal
	// `Origin::Signed` origin of the same 32-byte value.
	SignedAccountId32AsNative<RelayNetwork, Origin>,
	// Xcm origins can be represented natively under the Xcm pallet's Xcm origin.
	XcmPassthrough<Origin>,
);

parameter_types! {
	// One XCM operation is 200_000_000 weight, cross-chain transfer ~= 2x of transfer = 3_000_000_000
	pub UnitWeightCost: Weight = 200_000_000;
	pub const MaxInstructions: u32 = 100;
}

match_types! {
	pub type ParentOrParentsExecutivePlurality: impl Contains<MultiLocation> = {
		MultiLocation { parents: 1, interior: Here } |
		MultiLocation { parents: 1, interior: X1(Plurality { id: BodyId::Executive, .. }) }
	};
}

pub type Barrier = (
	TakeWeightCredit,
	AllowTopLevelPaidExecutionFrom<Everything>,
	AllowKnownQueryResponses<PolkadotXcm>,
	AllowSubscriptionsFrom<Everything>,
);

pub type BifrostAssetTransactor = MultiCurrencyAdapter<
	Currencies,
	UnknownTokens,
	BifrostAssetMatcher<CurrencyId, BifrostCurrencyIdConvert<SelfParaChainId>>,
	AccountId,
	LocationToAccountId,
	CurrencyId,
	BifrostCurrencyIdConvert<SelfParaChainId>,
	DepositToAlternative<BifrostTreasuryAccount, Currencies, CurrencyId, AccountId, Balance>,
>;

parameter_types! {
	pub KsmPerSecond: (AssetId, u128) = (MultiLocation::parent().into(), ksm_per_second::<Runtime>());
	pub VsksmPerSecond: (AssetId, u128) = (
		MultiLocation::new(
			1,
			X2(Parachain(SelfParaId::get()), GeneralKey((CurrencyId::VSToken(TokenSymbol::KSM).encode()).try_into().unwrap()))
		).into(),
		ksm_per_second::<Runtime>()
	);
	pub VsksmNewPerSecond: (AssetId, u128) = (
		MultiLocation::new(
			0,
			X1(GeneralKey((CurrencyId::VSToken(TokenSymbol::KSM).encode()).try_into().unwrap()))
		).into(),
		ksm_per_second::<Runtime>()
	);
	pub BncPerSecond: (AssetId, u128) = (
		MultiLocation::new(
			1,
			X2(Parachain(SelfParaId::get()), GeneralKey((NativeCurrencyId::get().encode()).try_into().unwrap()))
		).into(),
		// BNC:KSM = 80:1
		ksm_per_second::<Runtime>() * 80
	);
	pub BncNewPerSecond: (AssetId, u128) = (
		MultiLocation::new(
			0,
			X1(GeneralKey((NativeCurrencyId::get().encode()).try_into().unwrap()))
		).into(),
		// BNC:KSM = 80:1
		ksm_per_second::<Runtime>() * 80
	);
	pub ZlkPerSecond: (AssetId, u128) = (
		MultiLocation::new(
			1,
			X2(Parachain(SelfParaId::get()), GeneralKey(CurrencyId::Token(TokenSymbol::ZLK).encode().try_into().unwrap()))
		).into(),
		// ZLK:KSM = 150:1
		//ZLK has a decimal of 18, while KSM is 12.
		ksm_per_second::<Runtime>() * 150 * 1_000_000
	);
	pub ZlkNewPerSecond: (AssetId, u128) = (
		MultiLocation::new(
			0,
			X1(GeneralKey((CurrencyId::Token(TokenSymbol::ZLK).encode()).try_into().unwrap()))
		).into(),
		// ZLK:KSM = 150:1
		//ZLK has a decimal of 18, while KSM is 12.
		ksm_per_second::<Runtime>() * 150 * 1_000_000
	);
	pub KarPerSecond: (AssetId, u128) = (
		MultiLocation::new(
			1,
			X2(Parachain(parachains::karura::ID), GeneralKey((parachains::karura::KAR_KEY.to_vec()).try_into().unwrap()))
		).into(),
		// KAR:KSM = 100:1
		ksm_per_second::<Runtime>() * 100
	);
	pub KusdPerSecond: (AssetId, u128) = (
		MultiLocation::new(
			1,
			X2(Parachain(parachains::karura::ID), GeneralKey((parachains::karura::KUSD_KEY.to_vec()).try_into().unwrap()))
		).into(),
		// kUSD:KSM = 400:1
		ksm_per_second::<Runtime>() * 400
	);
	pub PhaPerSecond: (AssetId, u128) = (
		MultiLocation::new(
			1,
			X1(Parachain(parachains::phala::ID)),
		).into(),
		// PHA:KSM = 400:1
		ksm_per_second::<Runtime>() * 400
	);
	pub RmrkPerSecond: (AssetId, u128) = (
		MultiLocation::new(
			1,
			X2(Parachain(parachains::Statemine::ID), GeneralIndex(parachains::Statemine::RMRK_ID.into()))
		).into(),
		// rmrk:KSM = 10:1
		ksm_per_second::<Runtime>() * 10 / 100 //rmrk currency decimal as 10
	);
	pub RmrkNewPerSecond: (AssetId, u128) = (
		MultiLocation::new(
			1,
			X3(Parachain(parachains::Statemine::ID), PalletInstance(parachains::Statemine::PALLET_ID),GeneralIndex(parachains::Statemine::RMRK_ID.into()))
		).into(),
		// rmrk:KSM = 10:1
		ksm_per_second::<Runtime>() * 10 / 100 //rmrk currency decimal as 10
	);
	pub MovrPerSecond: (AssetId, u128) = (
		MultiLocation::new(
			1,
			X2(Parachain(parachains::moonriver::ID), PalletInstance(parachains::moonriver::PALLET_ID.into()))
		).into(),
		// MOVR:KSM = 2.67:1
		ksm_per_second::<Runtime>() * 267 * 10_000 //movr currency decimal as 18
	);
	pub BasePerSecond: u128 = ksm_per_second::<Runtime>();
}

pub struct ToTreasury;
impl TakeRevenue for ToTreasury {
	fn take_revenue(revenue: MultiAsset) {
		if let MultiAsset { id: Concrete(location), fun: Fungible(amount) } = revenue {
			if let Some(currency_id) =
				BifrostCurrencyIdConvert::<SelfParaChainId>::convert(location)
			{
				let _ = Currencies::deposit(currency_id, &BifrostTreasuryAccount::get(), amount);
			}
		}
	}
}

pub type Trader = (
	FixedRateOfFungible<KsmPerSecond, ToTreasury>,
	FixedRateOfFungible<VsksmPerSecond, ToTreasury>,
	FixedRateOfFungible<VsksmNewPerSecond, ToTreasury>,
	FixedRateOfFungible<BncPerSecond, ToTreasury>,
	FixedRateOfFungible<BncNewPerSecond, ToTreasury>,
	FixedRateOfFungible<ZlkPerSecond, ToTreasury>,
	FixedRateOfFungible<ZlkNewPerSecond, ToTreasury>,
	FixedRateOfFungible<KarPerSecond, ToTreasury>,
	FixedRateOfFungible<KusdPerSecond, ToTreasury>,
	FixedRateOfFungible<PhaPerSecond, ToTreasury>,
	FixedRateOfFungible<RmrkPerSecond, ToTreasury>,
	FixedRateOfFungible<RmrkNewPerSecond, ToTreasury>,
	FixedRateOfFungible<MovrPerSecond, ToTreasury>,
	FixedRateOfAsset<Runtime, BasePerSecond, ToTreasury>,
);

pub struct XcmConfig;
impl xcm_executor::Config for XcmConfig {
	type AssetClaims = PolkadotXcm;
	type AssetTransactor = BifrostAssetTransactor;
	type AssetTrap = PolkadotXcm;
	type Barrier = Barrier;
	type Call = Call;
	type IsReserve = MultiNativeAsset<AbsoluteReserveProvider>;
	type IsTeleporter = ();
	type LocationInverter = LocationInverter<Ancestry>;
	type OriginConverter = XcmOriginToTransactDispatchOrigin;
	type ResponseHandler = PolkadotXcm;
	type SubscriptionService = PolkadotXcm;
	type Trader = Trader;
	type Weigher = FixedWeightBounds<UnitWeightCost, Call, MaxInstructions>;
	type XcmSender = XcmRouter;
}

/// Local origins on this chain are allowed to dispatch XCM sends/executions.
pub type LocalOriginToLocation = SignedToAccountId32<Origin, AccountId, RelayNetwork>;

/// The means for routing XCM messages which are not for local execution into the right message
/// queues.
pub type XcmRouter = (
	// Two routers - use UMP to communicate with the relay chain:
	cumulus_primitives_utility::ParentAsUmp<ParachainSystem, PolkadotXcm>,
	// ..and XCMP to communicate with the sibling chains.
	XcmpQueue,
);

impl pallet_xcm::Config for Runtime {
	type Event = Event;
	type ExecuteXcmOrigin = EnsureXcmOrigin<Origin, LocalOriginToLocation>;
	type LocationInverter = LocationInverter<Ancestry>;
	type SendXcmOrigin = EnsureXcmOrigin<Origin, LocalOriginToLocation>;
	type Weigher = FixedWeightBounds<UnitWeightCost, Call, MaxInstructions>;
	type XcmExecuteFilter = Nothing;
	type XcmExecutor = XcmExecutor<XcmConfig>;
	type XcmReserveTransferFilter = Everything;
	type XcmRouter = XcmRouter;
	type XcmTeleportFilter = Nothing;
	type Origin = Origin;
	type Call = Call;
	const VERSION_DISCOVERY_QUEUE_SIZE: u32 = 100;
	type AdvertisedXcmVersion = pallet_xcm::CurrentXcmVersion;
}

impl cumulus_pallet_xcm::Config for Runtime {
	type Event = Event;
	type XcmExecutor = XcmExecutor<XcmConfig>;
}

impl cumulus_pallet_xcmp_queue::Config for Runtime {
	type ChannelInfo = ParachainSystem;
	type Event = Event;
	type VersionWrapper = PolkadotXcm;
	type XcmExecutor = XcmExecutor<XcmConfig>;
	type ExecuteOverweightOrigin = EnsureRoot<AccountId>;
	type ControllerOrigin = EnsureRoot<AccountId>;
	type ControllerOriginConverter = XcmOriginToTransactDispatchOrigin;
	type WeightInfo = ();
}

impl cumulus_pallet_dmp_queue::Config for Runtime {
	type Event = Event;
	type ExecuteOverweightOrigin = frame_system::EnsureRoot<AccountId>;
	type XcmExecutor = XcmExecutor<XcmConfig>;
}

parameter_types! {
	pub const Period: u32 = 6 * HOURS;
	pub const Offset: u32 = 0;
}

impl pallet_session::Config for Runtime {
	type Event = Event;
	type Keys = SessionKeys;
	type NextSessionRotation = ParachainStaking;
	// Essentially just Aura, but lets be pedantic.
	type SessionHandler = <SessionKeys as sp_runtime::traits::OpaqueKeys>::KeyTypeIdProviders;
	type SessionManager = ParachainStaking;
	type ShouldEndSession = ParachainStaking;
	type ValidatorId = <Self as frame_system::Config>::AccountId;
	// we don't have stash and controller, thus we don't need the convert as well.
	type ValidatorIdOf = ConvertInto;
	type WeightInfo = ();
}

parameter_types! {
	pub const UncleGenerations: u32 = 0;
}

impl pallet_authorship::Config for Runtime {
	type EventHandler = ParachainStaking;
	type FilterUncle = ();
	type FindAuthor = pallet_session::FindAccountFromAuthorIndex<Self, Aura>;
	type UncleGenerations = UncleGenerations;
}

parameter_types! {
	pub const MaxAuthorities: u32 = 100_000;
}

impl pallet_aura::Config for Runtime {
	type AuthorityId = AuraId;
	type DisabledValidators = ();
	type MaxAuthorities = MaxAuthorities;
}

// culumus runtime end

impl pallet_vesting::Config for Runtime {
	type BlockNumberToBalance = ConvertInto;
	type Currency = Balances;
	type Event = Event;
	type MinVestedTransfer = ExistentialDeposit;
	type WeightInfo = ();
}

// orml runtime start

impl orml_currencies::Config for Runtime {
	type GetNativeCurrencyId = NativeCurrencyId;
	type MultiCurrency = Tokens;
	type NativeCurrency = BasicCurrencyAdapter<Runtime, Balances, Amount, BlockNumber>;
	type WeightInfo = ();
}

parameter_type_with_key! {
	pub ExistentialDeposits: |currency_id: CurrencyId| -> Balance {
		match currency_id {
			&CurrencyId::Native(TokenSymbol::BNC) => 10 * milli::<Runtime>(NativeCurrencyId::get()),   // 0.01 BNC
			&CurrencyId::Stable(TokenSymbol::KUSD) => 10 * millicent::<Runtime>(StableCurrencyId::get()),
			&CurrencyId::Token(TokenSymbol::KSM) => 10 * millicent::<Runtime>(RelayCurrencyId::get()),  // 0.0001 KSM
			&CurrencyId::Token(TokenSymbol::KAR) => 10 * millicent::<Runtime>(CurrencyId::Token(TokenSymbol::KAR)),
			&CurrencyId::Token(TokenSymbol::DOT) => 1 * cent::<Runtime>(PolkadotCurrencyId::get()),  // DOT has a decimals of 10e10, 0.01 DOT
			&CurrencyId::Token(TokenSymbol::ZLK) => 1 * micro::<Runtime>(CurrencyId::Token(TokenSymbol::ZLK)),	// ZLK has a decimals of 10e18
			&CurrencyId::Token(TokenSymbol::PHA) => 4 * cent::<Runtime>(CurrencyId::Token(TokenSymbol::PHA)),	// 0.04 PHA, PHA has a decimals of 10e12.
			&CurrencyId::VSToken(TokenSymbol::KSM) => 10 * millicent::<Runtime>(RelayCurrencyId::get()),
			&CurrencyId::VSToken(TokenSymbol::DOT) => 1 * cent::<Runtime>(PolkadotCurrencyId::get()),
			&CurrencyId::VSBond(TokenSymbol::BNC, ..) => 10 * millicent::<Runtime>(NativeCurrencyId::get()),
			&CurrencyId::VSBond(TokenSymbol::KSM, ..) => 10 * millicent::<Runtime>(RelayCurrencyId::get()),
			&CurrencyId::VSBond(TokenSymbol::DOT, ..) => 1 * cent::<Runtime>(PolkadotCurrencyId::get()),
			&CurrencyId::LPToken(..) => 10 * millicent::<Runtime>(NativeCurrencyId::get()),
			&CurrencyId::VToken(TokenSymbol::KSM) => 10 * millicent::<Runtime>(RelayCurrencyId::get()),  // 0.0001 vKSM
			&CurrencyId::Token(TokenSymbol::RMRK) => 1 * micro::<Runtime>(CurrencyId::Token(TokenSymbol::RMRK)),
			&CurrencyId::Token(TokenSymbol::MOVR) => 1 * micro::<Runtime>(CurrencyId::Token(TokenSymbol::MOVR)),	// MOVR has a decimals of 10e18
			&CurrencyId::VToken(TokenSymbol::MOVR) => 1 * micro::<Runtime>(CurrencyId::Token(TokenSymbol::MOVR)),	// MOVR has a decimals of 10e18
			CurrencyId::ForeignAsset(foreign_asset_id) => {
				AssetIdMaps::<Runtime>::get_asset_metadata(AssetIds::ForeignAssetId(*foreign_asset_id)).
					map_or(Balance::max_value(), |metatata| metatata.minimal_balance)
			},
			_ => AssetIdMaps::<Runtime>::get_currency_metadata(*currency_id)
				.map_or(Balance::max_value(), |metatata| metatata.minimal_balance)
		}
	};
}

pub struct DustRemovalWhitelist;
impl Contains<AccountId> for DustRemovalWhitelist {
	fn contains(a: &AccountId) -> bool {
		AccountIdConversion::<AccountId>::into_account_truncating(&TreasuryPalletId::get()).eq(a) ||
			AccountIdConversion::<AccountId>::into_account_truncating(&BifrostCrowdloanId::get())
				.eq(a) || AccountIdConversion::<AccountId>::into_account_truncating(
			&BifrostSalpLiteCrowdloanId::get(),
		)
		.eq(a) || AccountIdConversion::<AccountId>::into_account_truncating(
			&LighteningRedeemPalletId::get(),
		)
		.eq(a) || AccountIdConversion::<AccountId>::into_account_truncating(
			&VsbondAuctionPalletId::get(),
		)
		.eq(a) || LiquidityMiningPalletId::get().check_sub_account::<PoolId>(a) ||
			LiquidityMiningDOTPalletId::get().check_sub_account::<PoolId>(a) ||
			AccountIdConversion::<AccountId>::into_account_truncating(
				&ParachainStakingPalletId::get(),
			)
			.eq(a) || AccountIdConversion::<AccountId>::into_account_truncating(
			&BifrostVsbondPalletId::get(),
		)
		.eq(a) || AccountIdConversion::<AccountId>::into_account_truncating(
			&SlpEntrancePalletId::get(),
		)
		.eq(a) || AccountIdConversion::<AccountId>::into_account_truncating(&SlpExitPalletId::get())
			.eq(a) || FarmingKeeperPalletId::get().check_sub_account::<PoolId>(a) ||
			FarmingRewardIssuerPalletId::get().check_sub_account::<PoolId>(a) ||
			AccountIdConversion::<AccountId>::into_account_truncating(
				&SystemStakingPalletId::get(),
			)
			.eq(a) || AccountIdConversion::<AccountId>::into_account_truncating(&BuybackPalletId::get())
			.eq(a) || AccountIdConversion::<AccountId>::into_account_truncating(
			&SystemMakerPalletId::get(),
		)
		.eq(a) || FeeSharePalletId::get().check_sub_account::<DistributionId>(a)
	}
}

parameter_types! {
	pub BifrostTreasuryAccount: AccountId = TreasuryPalletId::get().into_account_truncating();
}

impl orml_tokens::Config for Runtime {
	type Amount = Amount;
	type Balance = Balance;
	type CurrencyId = CurrencyId;
	type DustRemovalWhitelist = DustRemovalWhitelist;
	type Event = Event;
	type ExistentialDeposits = ExistentialDeposits;
	type MaxLocks = MaxLocks;
	type MaxReserves = MaxReserves;
	type OnDust = orml_tokens::TransferDust<Runtime, BifrostTreasuryAccount>;
	type ReserveIdentifier = [u8; 8];
	type WeightInfo = ();
	type OnNewTokenAccount = ();
	type OnKilledTokenAccount = ();
}

parameter_types! {
	pub SelfLocation: MultiLocation = MultiLocation::new(1, X1(Parachain(ParachainInfo::get().into())));
	pub RelayXcmBaseWeight: u64 = milli::<Runtime>(RelayCurrencyId::get()) as u64;
	pub const MaxAssetsForTransfer: usize = 2;
}

parameter_type_with_key! {
	pub ParachainMinFee: |_location: MultiLocation| -> Option<u128> {
		Some(u128::MAX)
	};
}

impl orml_xtokens::Config for Runtime {
	type Event = Event;
	type Balance = Balance;
	type CurrencyId = CurrencyId;
	type CurrencyIdConvert = BifrostCurrencyIdConvert<ParachainInfo>;
	type AccountIdToMultiLocation = BifrostAccountIdToMultiLocation;
	type LocationInverter = LocationInverter<Ancestry>;
	type SelfLocation = SelfLocation;
	type XcmExecutor = XcmExecutor<XcmConfig>;
	type Weigher = FixedWeightBounds<UnitWeightCost, Call, MaxInstructions>;
	type BaseXcmWeight = RelayXcmBaseWeight;
	type MaxAssetsForTransfer = MaxAssetsForTransfer;
	type MinXcmFee = ParachainMinFee;
	type MultiLocationsFilter = Everything;
	type ReserveProvider = AbsoluteReserveProvider;
}

impl orml_unknown_tokens::Config for Runtime {
	type Event = Event;
}

impl orml_xcm::Config for Runtime {
	type Event = Event;
	type SovereignOrigin = MoreThanHalfCouncil;
}

// orml runtime end

// Bifrost modules start

// Aggregate name getter to get fee names if the call needs to pay extra fees.
// If any call need to pay extra fees, it should be added as an item here.
// Used together with AggregateExtraFeeFilter below.
pub struct FeeNameGetter;
impl NameGetter<Call> for FeeNameGetter {
	fn get_name(c: &Call) -> ExtraFeeName {
		match *c {
			Call::Salp(bifrost_salp::Call::contribute { .. }) => ExtraFeeName::SalpContribute,
			Call::XcmInterface(xcm_interface::Call::transfer_statemine_assets { .. }) =>
				ExtraFeeName::StatemineTransfer,
			_ => ExtraFeeName::NoExtraFee,
		}
	}
}

// Aggregate filter to filter if the call needs to pay extra fees
// If any call need to pay extra fees, it should be added as an item here.
pub struct AggregateExtraFeeFilter;
impl Contains<Call> for AggregateExtraFeeFilter {
	fn contains(c: &Call) -> bool {
		match *c {
			Call::Salp(bifrost_salp::Call::contribute { .. }) => true,
			Call::XcmInterface(xcm_interface::Call::transfer_statemine_assets { .. }) => true,
			_ => false,
		}
	}
}

pub struct ContributeFeeFilter;
impl Contains<Call> for ContributeFeeFilter {
	fn contains(c: &Call) -> bool {
		match *c {
			Call::Salp(bifrost_salp::Call::contribute { .. }) => true,
			_ => false,
		}
	}
}

pub struct StatemineTransferFeeFilter;
impl Contains<Call> for StatemineTransferFeeFilter {
	fn contains(c: &Call) -> bool {
		match *c {
			Call::XcmInterface(xcm_interface::Call::transfer_statemine_assets { .. }) => true,
			_ => false,
		}
	}
}

parameter_types! {
	pub const AltFeeCurrencyExchangeRate: (u32, u32) = (1, 100);
	pub UmpContributeFee: Balance = UmpTransactFee::get();
}

pub type MiscFeeHandlers = (
	MiscFeeHandler<Runtime, RelayCurrencyId, UmpContributeFee, ContributeFeeFilter>,
	MiscFeeHandler<Runtime, RelayCurrencyId, StatemineTransferFee, StatemineTransferFeeFilter>,
);

impl bifrost_flexible_fee::Config for Runtime {
	type Currency = Balances;
	type DexOperator = ZenlinkProtocol;
	type FeeDealer = FlexibleFee;
	type Event = Event;
	type MultiCurrency = Currencies;
	type TreasuryAccount = BifrostTreasuryAccount;
	type NativeCurrencyId = NativeCurrencyId;
	type AlternativeFeeCurrencyId = RelayCurrencyId;
	type AltFeeCurrencyExchangeRate = AltFeeCurrencyExchangeRate;
	type OnUnbalanced = Treasury;
	type WeightInfo = bifrost_flexible_fee::weights::BifrostWeight<Runtime>;
	type ExtraFeeMatcher = ExtraFeeMatcher<Runtime, FeeNameGetter, AggregateExtraFeeFilter>;
	type MiscFeeHandler = MiscFeeHandlers;
	type ParachainId = ParachainInfo;
}

parameter_types! {
	pub BifrostParachainAccountId20: [u8; 20] = cumulus_primitives_core::ParaId::from(ParachainInfo::get()).into_account_truncating();
}

pub fn create_x2_multilocation(index: u16, currency_id: CurrencyId) -> MultiLocation {
	match currency_id {
		CurrencyId::Token(TokenSymbol::MOVR) => MultiLocation::new(
			1,
			X2(
				Parachain(parachains::moonriver::ID.into()),
				AccountKey20 {
					network: NetworkId::Any,
					key: Slp::derivative_account_id_20(
						cumulus_primitives_core::ParaId::from(ParachainInfo::get())
							.into_account_truncating(),
						index,
					)
					.into(),
				},
			),
		),
		_ => MultiLocation::new(
			1,
			X1(AccountId32 {
				network: NetworkId::Any,
				id: Utility::derivative_account_id(
					ParachainInfo::get().into_account_truncating(),
					index,
				)
				.into(),
			}),
		),
	}
}

pub struct SubAccountIndexMultiLocationConvertor;
impl Convert<(u16, CurrencyId), MultiLocation> for SubAccountIndexMultiLocationConvertor {
	fn convert((sub_account_index, currency_id): (u16, CurrencyId)) -> MultiLocation {
		create_x2_multilocation(sub_account_index, currency_id)
	}
}

parameter_types! {
	pub MinContribution: Balance = dollar::<Runtime>(RelayCurrencyId::get()) / 10;
	pub const RemoveKeysLimit: u32 = 500;
	pub const VSBondValidPeriod: BlockNumber = 30 * DAYS;
	pub const ReleaseCycle: BlockNumber = 1 * DAYS;
	pub const LeasePeriod: BlockNumber = KUSAMA_LEASE_PERIOD;
	pub const ReleaseRatio: Percent = Percent::from_percent(50);
	pub const SlotLength: BlockNumber = 8u32 as BlockNumber;
	pub ConfirmMuitiSigAccount: AccountId = hex!["e4da05f08e89bf6c43260d96f26fffcfc7deae5b465da08669a9d008e64c2c63"].into();
}

impl bifrost_salp::Config for Runtime {
	type BancorPool = ();
	type Event = Event;
	type LeasePeriod = LeasePeriod;
	type MinContribution = MinContribution;
	type MultiCurrency = Currencies;
	type PalletId = BifrostCrowdloanId;
	type RelayChainToken = RelayCurrencyId;
	type ReleaseCycle = ReleaseCycle;
	type ReleaseRatio = ReleaseRatio;
	type RemoveKeysLimit = RemoveKeysLimit;
	type SlotLength = SlotLength;
	type VSBondValidPeriod = VSBondValidPeriod;
	type WeightInfo = bifrost_salp::weights::BifrostWeight<Runtime>;
	type EnsureConfirmAsGovernance =
		EitherOfDiverse<MoreThanHalfCouncil, EnsureRootOrAllTechnicalCommittee>;
	type XcmInterface = XcmInterface;
	type TreasuryAccount = BifrostTreasuryAccount;
	type BuybackPalletId = BuybackPalletId;
	type DexOperator = ZenlinkProtocol;
	type CurrencyIdConversion = AssetIdMaps<Runtime>;
	type CurrencyIdRegister = AssetIdMaps<Runtime>;
	type ParachainId = ParachainInfo;
}

parameter_types! {
	pub const PolkaMinContribution: Balance = 5 * 10_000_000_000;
	pub const PolkaLeasePeriod: BlockNumber = POLKA_LEASE_PERIOD;
	pub PolkaConfirmAsMultiSig: AccountId = hex!["e4f78719c654cd8e8ac1375c447b7a80f9476cfe6505ea401c4b15bd6b967c93"].into();
}

impl bifrost_salp_lite::Config for Runtime {
	type BancorPool = ();
	type Event = Event;
	type LeasePeriod = PolkaLeasePeriod;
	type MinContribution = PolkaMinContribution;
	type MultiCurrency = Currencies;
	type PalletId = BifrostSalpLiteCrowdloanId;
	type RelayChainToken = PolkadotCurrencyId;
	type ReleaseCycle = ReleaseCycle;
	type ReleaseRatio = ReleaseRatio;
	type BatchKeysLimit = RemoveKeysLimit;
	type SlotLength = SlotLength;
	type WeightInfo = bifrost_salp_lite::weights::BifrostWeight<Runtime>;
	type EnsureConfirmAsGovernance =
		EitherOfDiverse<MoreThanHalfCouncil, EnsureRootOrAllTechnicalCommittee>;
}

parameter_types! {
	pub const MaximumOrderInTrade: u32 = 1_000;
	pub const MinimumSupply: Balance = 0;
}

impl bifrost_vsbond_auction::Config for Runtime {
	type Event = Event;
	type InvoicingCurrency = RelayCurrencyId;
	type MaximumOrderInTrade = MaximumOrderInTrade;
	type MinimumAmount = MinimumSupply;
	type MultiCurrency = Currencies;
	type WeightInfo = bifrost_vsbond_auction::weights::BifrostWeight<Runtime>;
	type PalletId = VsbondAuctionPalletId;
	type TreasuryAccount = BifrostTreasuryAccount;
	type ControlOrigin = EitherOfDiverse<MoreThanHalfCouncil, EnsureRootOrAllTechnicalCommittee>;
}

parameter_types! {
	pub const RelayChainTokenSymbolKSM: TokenSymbol = TokenSymbol::KSM;
	pub const RelayChainTokenSymbolDOT: TokenSymbol = TokenSymbol::DOT;
	pub MaximumDepositInPool: Balance = 1_000_000_000_000_000 * dollar::<Runtime>(NativeCurrencyId::get());
	pub const MinimumDepositOfUser: Balance = 1_000_000;
	pub const MinimumRewardPerBlock: Balance = 1_000;
	pub const MinimumDuration: BlockNumber = HOURS;
	pub const MaximumOptionRewards: u32 = 7;
	pub const MaximumCharged: u32 = 32;
}

impl bifrost_liquidity_mining::Config<bifrost_liquidity_mining::Instance1> for Runtime {
	type Event = Event;
	type ControlOrigin = MoreThanHalfCouncil;
	type MultiCurrency = Currencies;
	type RelayChainTokenSymbol = RelayChainTokenSymbolKSM;
	type MaximumDepositInPool = MaximumDepositInPool;
	type MinimumDepositOfUser = MinimumDepositOfUser;
	type MinimumRewardPerBlock = MinimumRewardPerBlock;
	type MinimumDuration = MinimumDuration;
	type MaximumCharged = MaximumCharged;
	type MaximumOptionRewards = MaximumOptionRewards;
	type PalletId = LiquidityMiningPalletId;
	type WeightInfo = bifrost_liquidity_mining::weights::BifrostWeight<Runtime>;
}

impl bifrost_liquidity_mining::Config<bifrost_liquidity_mining::Instance2> for Runtime {
	type Event = Event;
	type ControlOrigin = MoreThanHalfCouncil;
	type MultiCurrency = Currencies;
	type RelayChainTokenSymbol = RelayChainTokenSymbolDOT;
	type MaximumDepositInPool = MaximumDepositInPool;
	type MinimumDepositOfUser = MinimumDepositOfUser;
	type MinimumRewardPerBlock = MinimumRewardPerBlock;
	type MinimumDuration = MinimumDuration;
	type MaximumCharged = MaximumCharged;
	type MaximumOptionRewards = MaximumOptionRewards;
	type PalletId = LiquidityMiningDOTPalletId;
	type WeightInfo = bifrost_liquidity_mining::weights::BifrostWeight<Runtime>;
}

impl bifrost_token_issuer::Config for Runtime {
	type Event = Event;
	type MultiCurrency = Currencies;
	type ControlOrigin = EitherOfDiverse<MoreThanHalfCouncil, EnsureRootOrAllTechnicalCommittee>;
	type WeightInfo = bifrost_token_issuer::weights::BifrostWeight<Runtime>;
}

impl bifrost_lightening_redeem::Config for Runtime {
	type Event = Event;
	type MultiCurrency = Tokens;
	type ControlOrigin = EitherOfDiverse<MoreThanHalfCouncil, EnsureRootOrAllTechnicalCommittee>;
	type PalletId = LighteningRedeemPalletId;
	type WeightInfo = bifrost_lightening_redeem::weights::BifrostWeight<Runtime>;
}

impl bifrost_call_switchgear::Config for Runtime {
	type Event = Event;
	type UpdateOrigin = EitherOfDiverse<MoreThanHalfCouncil, EnsureRootOrAllTechnicalCommittee>;
	type WeightInfo = bifrost_call_switchgear::weights::BifrostWeight<Runtime>;
}

impl bifrost_asset_registry::Config for Runtime {
	type Event = Event;
	type Currency = Balances;
	type RegisterOrigin = MoreThanHalfCouncil;
}

parameter_types! {
	pub ParachainAccount: AccountId = ParachainInfo::get().into_account_truncating();
	pub ContributionWeight:XcmBaseWeight = RelayXcmBaseWeight::get().into();
	pub UmpTransactFee: Balance = prod_or_test!(milli::<Runtime>(RelayCurrencyId::get()),milli::<Runtime>(RelayCurrencyId::get()) * 100);
	pub StatemineTransferFee: Balance = milli::<Runtime>(RelayCurrencyId::get()) * 4;
	pub StatemineTransferWeight:XcmBaseWeight = (RelayXcmBaseWeight::get() * 4).into();
}

impl xcm_interface::Config for Runtime {
	type Event = Event;
	type UpdateOrigin = EitherOfDiverse<MoreThanHalfCouncil, EnsureRootOrAllTechnicalCommittee>;
	type MultiCurrency = Currencies;
	type RelayNetwork = RelayNetwork;
	type RelaychainCurrencyId = RelayCurrencyId;
	type ParachainSovereignAccount = ParachainAccount;
	type XcmExecutor = XcmExecutor<XcmConfig>;
	type AccountIdToMultiLocation = BifrostAccountIdToMultiLocation;
	type StatemineTransferWeight = StatemineTransferWeight;
	type StatemineTransferFee = StatemineTransferFee;
	type ContributionWeight = ContributionWeight;
	type ContributionFee = UmpTransactFee;
}

parameter_types! {
	pub const MaxTypeEntryPerBlock: u32 = 10;
	pub const MaxRefundPerBlock: u32 = 10;
}

pub struct SubstrateResponseManager;
impl QueryResponseManager<QueryId, MultiLocation, BlockNumber> for SubstrateResponseManager {
	fn get_query_response_record(query_id: QueryId) -> bool {
		if let Some(QueryStatus::Ready { .. }) = PolkadotXcm::query(query_id) {
			true
		} else {
			false
		}
	}

	fn create_query_record(responder: &MultiLocation, timeout: BlockNumber) -> u64 {
		PolkadotXcm::new_query(responder.clone(), timeout)
		// for xcm v3 version see the following
		// PolkadotXcm::new_query(responder, timeout, Here)
	}

	fn remove_query_record(query_id: QueryId) -> bool {
		// Temporarily banned. Querries from pallet_xcm cannot be removed unless it is in ready
		// status. And we are not allowed to mannually change query status.
		// So in the manual mode, it is not possible to remove the query at all.
		// PolkadotXcm::take_response(query_id).is_some()

		PolkadotXcm::take_response(query_id);
		true
	}
}

pub struct OnRefund;
impl bifrost_slp::OnRefund<AccountId, CurrencyId, Balance> for OnRefund {
	fn on_refund(token_id: CurrencyId, to: AccountId, token_amount: Balance) -> Weight {
		SystemStaking::on_refund(token_id, to, token_amount)
	}
}

impl bifrost_slp::Config for Runtime {
	type Event = Event;
	type MultiCurrency = Currencies;
	type ControlOrigin = EitherOfDiverse<MoreThanHalfCouncil, EnsureRootOrAllTechnicalCommittee>;
	type WeightInfo = bifrost_slp::weights::BifrostWeight<Runtime>;
	type VtokenMinting = VtokenMinting;
	type AccountConverter = SubAccountIndexMultiLocationConvertor;
	type ParachainId = SelfParaChainId;
	type XcmRouter = XcmRouter;
	type XcmExecutor = XcmExecutor<XcmConfig>;
	type SubstrateResponseManager = SubstrateResponseManager;
	type MaxTypeEntryPerBlock = MaxTypeEntryPerBlock;
	type MaxRefundPerBlock = MaxRefundPerBlock;
	type OnRefund = OnRefund;
	type ParachainStaking = ParachainStaking;
}

impl bifrost_vstoken_conversion::Config for Runtime {
	type Event = Event;
	type MultiCurrency = Currencies;
	type RelayCurrencyId = RelayCurrencyId;
	type TreasuryAccount = BifrostTreasuryAccount;
	type ControlOrigin = EitherOfDiverse<MoreThanHalfCouncil, EnsureRootOrAllTechnicalCommittee>;
	type VsbondAccount = BifrostVsbondPalletId;
	type CurrencyIdConversion = AssetIdMaps<Runtime>;
	type WeightInfo = ();
}

impl bifrost_farming::Config for Runtime {
	type Event = Event;
	type MultiCurrency = Currencies;
	type ControlOrigin = EitherOfDiverse<MoreThanHalfCouncil, EnsureRootOrAllTechnicalCommittee>;
	type TreasuryAccount = BifrostTreasuryAccount;
	type Keeper = FarmingKeeperPalletId;
	type RewardIssuer = FarmingRewardIssuerPalletId;
	type WeightInfo = bifrost_farming::weights::BifrostWeight<Runtime>;
}

parameter_types! {
	pub const BlocksPerRound: u32 = prod_or_test!(1500, 50);
	pub const MaxTokenLen: u32 = 500;
	pub const MaxFarmingPoolIdLen: u32 = 100;
}

impl bifrost_system_staking::Config for Runtime {
	type Event = Event;
	type MultiCurrency = Currencies;
	type EnsureConfirmAsGovernance =
		EitherOfDiverse<MoreThanHalfCouncil, EnsureRootOrAllTechnicalCommittee>;
	type WeightInfo = bifrost_system_staking::weights::BifrostWeight<Runtime>;
	type FarmingInfo = Farming;
	type VtokenMintingInterface = VtokenMinting;
	type TreasuryAccount = BifrostTreasuryAccount;
	type PalletId = SystemStakingPalletId;
	type BlocksPerRound = BlocksPerRound;
	type MaxTokenLen = MaxTokenLen;
	type MaxFarmingPoolIdLen = MaxFarmingPoolIdLen;
}

impl bifrost_system_maker::Config for Runtime {
	type Event = Event;
	type MultiCurrency = Currencies;
	type ControlOrigin = EitherOfDiverse<MoreThanHalfCouncil, EnsureRootOrAllTechnicalCommittee>;
	type WeightInfo = ();
	type DexOperator = ZenlinkProtocol;
	type CurrencyIdConversion = AssetIdMaps<Runtime>;
	type TreasuryAccount = BifrostTreasuryAccount;
	type RelayChainToken = RelayCurrencyId;
	type SystemMakerPalletId = SystemMakerPalletId;
	type ParachainId = ParachainInfo;
	type VtokenMintingInterface = VtokenMinting;
}

<<<<<<< HEAD
impl bifrost_cross_in_out::Config for Runtime {
	type Event = Event;
	type MultiCurrency = Currencies;
	type ControlOrigin = EitherOfDiverse<MoreThanHalfCouncil, EnsureRootOrAllTechnicalCommittee>;
	type WeightInfo = bifrost_cross_in_out::weights::BifrostWeight<Runtime>;
=======
impl bifrost_fee_share::Config for Runtime {
	type Event = Event;
	type MultiCurrency = Currencies;
	type ControlOrigin = EitherOfDiverse<MoreThanHalfCouncil, EnsureRootOrAllTechnicalCommittee>;
	type WeightInfo = ();
	type FeeSharePalletId = FeeSharePalletId;
>>>>>>> ca2abbbf
}

// Bifrost modules end

// zenlink runtime start

parameter_types! {
	pub const StringLimit: u32 = 50;
}

impl merkle_distributor::Config for Runtime {
	type Event = Event;
	type CurrencyId = CurrencyId;
	type MultiCurrency = Currencies;
	type Balance = Balance;
	type MerkleDistributorId = u32;
	type PalletId = MerkleDirtributorPalletId;
	type StringLimit = StringLimit;
	type WeightInfo = ();
}

parameter_types! {
	pub const ZenlinkPalletId: PalletId = PalletId(*b"/zenlink");
	pub const GetExchangeFee: (u32, u32) = (3, 1000);   // 0.3%

	// xcm
	pub const AnyNetwork: NetworkId = NetworkId::Any;
	pub ZenlinkRegistedParaChains: Vec<(MultiLocation, u128)> = vec![
		// Bifrost local and live, 0.01 BNC
		(make_x2_location(2001), 10_000_000_000),
		// Phala local and live, 1 PHA
		(make_x2_location(2004), 1_000_000_000_000),
		// Plasm local and live, 0.0000000000001 SDN
		(make_x2_location(2007), 1_000_000),
		// Sherpax live, 0 KSX
		(make_x2_location(2013), 0),

		// Zenlink local 1 for test
		(make_x2_location(200), 1_000_000),
		// Zenlink local 2 for test
		(make_x2_location(300), 1_000_000),
	];
}

impl zenlink_protocol::Config for Runtime {
	type Conversion = ZenlinkLocationToAccountId;
	type Event = Event;
	type MultiAssetsHandler = MultiAssets;
	type PalletId = ZenlinkPalletId;
	type SelfParaId = SelfParaId;
	type TargetChains = ZenlinkRegistedParaChains;
	type XcmExecutor = ();
	type WeightInfo = ();
}

type MultiAssets = ZenlinkMultiAssets<ZenlinkProtocol, Balances, LocalAssetAdaptor<Currencies>>;

pub type ZenlinkLocationToAccountId = (
	// Sibling parachain origins convert to AccountId via the `ParaId::into`.
	SiblingParachainConvertsVia<Sibling, AccountId>,
	// Straight up local `AccountId32` origins just alias directly to `AccountId`.
	AccountId32Aliases<AnyNetwork, AccountId>,
);
pub struct OnRedeemSuccess;
impl bifrost_vtoken_minting::OnRedeemSuccess<AccountId, CurrencyId, Balance> for OnRedeemSuccess {
	fn on_redeem_success(token_id: CurrencyId, to: AccountId, token_amount: Balance) -> Weight {
		SystemStaking::on_redeem_success(token_id, to, token_amount)
	}

	fn on_redeemed(
		address: AccountId,
		token_id: CurrencyId,
		token_amount: Balance,
		vtoken_amount: Balance,
		fee: Balance,
	) -> Weight {
		SystemStaking::on_redeemed(address, token_id, token_amount, vtoken_amount, fee)
	}
}

parameter_types! {
	pub const MaximumUnlockIdOfUser: u32 = 10;
	pub const MaximumUnlockIdOfTimeUnit: u32 = 50;
	pub BifrostFeeAccount: AccountId = TreasuryPalletId::get().into_account_truncating();
}

impl bifrost_vtoken_minting::Config for Runtime {
	type Event = Event;
	type MultiCurrency = Currencies;
	type ControlOrigin = EitherOfDiverse<MoreThanHalfCouncil, EnsureRootOrAllTechnicalCommittee>;
	type MaximumUnlockIdOfUser = MaximumUnlockIdOfUser;
	type MaximumUnlockIdOfTimeUnit = MaximumUnlockIdOfTimeUnit;
	type EntranceAccount = SlpEntrancePalletId;
	type ExitAccount = SlpExitPalletId;
	type FeeAccount = BifrostFeeAccount;
	type BifrostSlp = Slp;
	type WeightInfo = bifrost_vtoken_minting::weights::BifrostWeight<Runtime>;
	type OnRedeemSuccess = OnRedeemSuccess;
	type RelayChainToken = RelayCurrencyId;
	type CurrencyIdConversion = AssetIdMaps<Runtime>;
	type CurrencyIdRegister = AssetIdMaps<Runtime>;
}

// Below is the implementation of tokens manipulation functions other than native token.
pub struct LocalAssetAdaptor<Local>(PhantomData<Local>);

impl<Local, AccountId> LocalAssetHandler<AccountId> for LocalAssetAdaptor<Local>
where
	Local: MultiCurrency<AccountId, CurrencyId = CurrencyId>,
{
	fn local_balance_of(asset_id: ZenlinkAssetId, who: &AccountId) -> AssetBalance {
		if let Ok(currency_id) = asset_id.try_into() {
			return TryInto::<AssetBalance>::try_into(Local::free_balance(currency_id, &who))
				.unwrap_or_default();
		}
		AssetBalance::default()
	}

	fn local_total_supply(asset_id: ZenlinkAssetId) -> AssetBalance {
		if let Ok(currency_id) = asset_id.try_into() {
			return TryInto::<AssetBalance>::try_into(Local::total_issuance(currency_id))
				.unwrap_or_default();
		}
		AssetBalance::default()
	}

	fn local_is_exists(asset_id: ZenlinkAssetId) -> bool {
		let currency_id: Result<CurrencyId, ()> = asset_id.try_into();
		match currency_id {
			Ok(_) => true,
			Err(_) => false,
		}
	}

	fn local_transfer(
		asset_id: ZenlinkAssetId,
		origin: &AccountId,
		target: &AccountId,
		amount: AssetBalance,
	) -> DispatchResult {
		if let Ok(currency_id) = asset_id.try_into() {
			Local::transfer(
				currency_id,
				&origin,
				&target,
				amount
					.try_into()
					.map_err(|_| DispatchError::Other("convert amount in local transfer"))?,
			)
		} else {
			Err(DispatchError::Other("unknown asset in local transfer"))
		}
	}

	fn local_deposit(
		asset_id: ZenlinkAssetId,
		origin: &AccountId,
		amount: AssetBalance,
	) -> Result<AssetBalance, DispatchError> {
		if let Ok(currency_id) = asset_id.try_into() {
			Local::deposit(
				currency_id,
				&origin,
				amount
					.try_into()
					.map_err(|_| DispatchError::Other("convert amount in local deposit"))?,
			)?;
		} else {
			return Err(DispatchError::Other("unknown asset in local transfer"));
		}

		Ok(amount)
	}

	fn local_withdraw(
		asset_id: ZenlinkAssetId,
		origin: &AccountId,
		amount: AssetBalance,
	) -> Result<AssetBalance, DispatchError> {
		if let Ok(currency_id) = asset_id.try_into() {
			Local::withdraw(
				currency_id,
				&origin,
				amount
					.try_into()
					.map_err(|_| DispatchError::Other("convert amount in local withdraw"))?,
			)?;
		} else {
			return Err(DispatchError::Other("unknown asset in local transfer"));
		}

		Ok(amount)
	}
}

// zenlink runtime end

construct_runtime! {
	pub enum Runtime where
		Block = Block,
		NodeBlock = generic::Block<Header, sp_runtime::OpaqueExtrinsic>,
		UncheckedExtrinsic = UncheckedExtrinsic,
	{
		// Basic stuff
		System: frame_system::{Pallet, Call, Config, Storage, Event<T>} = 0,
		Timestamp: pallet_timestamp::{Pallet, Call, Storage, Inherent} = 1,
		Indices: pallet_indices::{Pallet, Call, Storage, Config<T>, Event<T>} = 2,
		ParachainSystem: cumulus_pallet_parachain_system::{Pallet, Call, Config, Storage, Inherent, Event<T>, ValidateUnsigned} = 5,
		ParachainInfo: parachain_info::{Pallet, Storage, Config} = 6,

		// Monetary stuff
		Balances: pallet_balances::{Pallet, Call, Storage, Config<T>, Event<T>} = 10,
		TransactionPayment: pallet_transaction_payment::{Pallet, Storage, Event<T>} = 11,

		// Collator support. the order of these 4 are important and shall not change.
		Authorship: pallet_authorship::{Pallet, Call, Storage} = 20,
		Session: pallet_session::{Pallet, Call, Storage, Event, Config<T>} = 22,
		Aura: pallet_aura::{Pallet, Storage, Config<T>} = 23,
		AuraExt: cumulus_pallet_aura_ext::{Pallet, Storage, Config} = 24,
		ParachainStaking: parachain_staking::{Pallet, Call, Storage, Event<T>, Config<T>} = 25,

		// Governance stuff
		Democracy: pallet_democracy::{Pallet, Call, Storage, Config<T>, Event<T>} = 30,
		Council: pallet_collective::<Instance1>::{Pallet, Call, Storage, Origin<T>, Event<T>, Config<T>} = 31,
		TechnicalCommittee: pallet_collective::<Instance2>::{Pallet, Call, Storage, Origin<T>, Event<T>, Config<T>} = 32,
		PhragmenElection: pallet_elections_phragmen::{Pallet, Call, Storage, Event<T>, Config<T>} = 33,
		CouncilMembership: pallet_membership::<Instance1>::{Pallet, Call, Storage, Event<T>, Config<T>} = 34,
		TechnicalMembership: pallet_membership::<Instance2>::{Pallet, Call, Storage, Event<T>, Config<T>} = 35,

		// XCM helpers.
		XcmpQueue: cumulus_pallet_xcmp_queue::{Pallet, Call, Storage, Event<T>} = 40,
		PolkadotXcm: pallet_xcm::{Pallet, Call, Storage, Event<T>, Origin, Config} = 41,
		CumulusXcm: cumulus_pallet_xcm::{Pallet, Event<T>, Origin} = 42,
		DmpQueue: cumulus_pallet_dmp_queue::{Pallet, Call, Storage, Event<T>} = 43,

		// utilities
		Utility: pallet_utility::{Pallet, Call, Event} = 50,
		Scheduler: pallet_scheduler::{Pallet, Call, Storage, Event<T>} = 51,
		Proxy: pallet_proxy::{Pallet, Call, Storage, Event<T>} = 52,
		Multisig: pallet_multisig::{Pallet, Call, Storage, Event<T>} = 53,
		Identity: pallet_identity::{Pallet, Call, Storage, Event<T>} = 54,

		// Vesting. Usable initially, but removed once all vesting is finished.
		Vesting: pallet_vesting::{Pallet, Call, Storage, Event<T>, Config<T>} = 60,

		// Treasury stuff
		Treasury: pallet_treasury::{Pallet, Call, Storage, Config, Event<T>} = 61,
		Bounties: pallet_bounties::{Pallet, Call, Storage, Event<T>} = 62,
		Tips: pallet_tips::{Pallet, Call, Storage, Event<T>} = 63,
		Preimage: pallet_preimage::{Pallet, Call, Storage, Event<T>} = 64,

		// Third party modules
		XTokens: orml_xtokens::{Pallet, Call, Event<T>} = 70,
		Tokens: orml_tokens::{Pallet, Call, Storage, Event<T>, Config<T>} = 71,
		Currencies: orml_currencies::{Pallet, Call} = 72,
		UnknownTokens: orml_unknown_tokens::{Pallet, Storage, Event} = 73,
		OrmlXcm: orml_xcm::{Pallet, Call, Event<T>} = 74,
		ZenlinkProtocol: zenlink_protocol::{Pallet, Call, Storage, Event<T>} = 80,
		MerkleDistributor: merkle_distributor::{Pallet, Call, Storage, Event<T>} = 81,

		// Bifrost modules
		FlexibleFee: bifrost_flexible_fee::{Pallet, Call, Storage, Event<T>} = 100,
		Salp: bifrost_salp::{Pallet, Call, Storage, Event<T>, Config<T>} = 105,
		LiquidityMiningDOT: bifrost_liquidity_mining::<Instance2>::{Pallet, Call, Storage, Event<T>} = 107,
		LiquidityMining: bifrost_liquidity_mining::<Instance1>::{Pallet, Call, Storage, Event<T>} = 108,
		TokenIssuer: bifrost_token_issuer::{Pallet, Call, Storage, Event<T>} = 109,
		LighteningRedeem: bifrost_lightening_redeem::{Pallet, Call, Storage, Event<T>} = 110,
		SalpLite: bifrost_salp_lite::{Pallet, Call, Storage, Event<T>, Config<T>} = 111,
		CallSwitchgear: bifrost_call_switchgear::{Pallet, Storage, Call, Event<T>} = 112,
		VSBondAuction: bifrost_vsbond_auction::{Pallet, Call, Storage, Event<T>} = 113,
		AssetRegistry: bifrost_asset_registry::{Pallet, Call, Storage, Event<T>} = 114,
		VtokenMinting: bifrost_vtoken_minting::{Pallet, Call, Storage, Event<T>} = 115,
		Slp: bifrost_slp::{Pallet, Call, Storage, Event<T>} = 116,
		XcmInterface: xcm_interface::{Pallet, Call, Storage, Event<T>} = 117,
		VstokenConversion: bifrost_vstoken_conversion::{Pallet, Call, Storage, Event<T>} = 118,
		Farming: bifrost_farming::{Pallet, Call, Storage, Event<T>} = 119,
		SystemStaking: bifrost_system_staking::{Pallet, Call, Storage, Event<T>} = 120,
		SystemMaker: bifrost_system_maker::{Pallet, Call, Storage, Event<T>} = 121,
<<<<<<< HEAD
		CrossInOut: bifrost_cross_in_out::{Pallet, Call, Storage, Event<T>} = 122,
=======
		FeeShare: bifrost_fee_share::{Pallet, Call, Storage, Event<T>} = 122,
>>>>>>> ca2abbbf
	}
}

/// The type for looking up accounts. We don't expect more than 4 billion of them.
pub type AccountIndex = u32;
/// Alias to 512-bit hash when used in the context of a transaction signature on the chain.
pub type Signature = sp_runtime::MultiSignature;
/// Index of a transaction in the chain.
pub type Index = u32;
/// A hash of some data used by the chain.
pub type Hash = sp_core::H256;
/// The address format for describing accounts.
pub type Address = sp_runtime::MultiAddress<AccountId, AccountIndex>;
/// Block header type as expected by this runtime.
pub type Header = generic::Header<BlockNumber, BlakeTwo256>;
/// Block type as expected by this runtime.
pub type Block = generic::Block<Header, UncheckedExtrinsic>;
/// A Block signed with a Justification
pub type SignedBlock = generic::SignedBlock<Block>;
/// BlockId type as expected by this runtime.
pub type BlockId = generic::BlockId<Block>;
/// The SignedExtension to the basic transaction logic.
pub type SignedExtra = (
	frame_system::CheckNonZeroSender<Runtime>,
	frame_system::CheckSpecVersion<Runtime>,
	frame_system::CheckTxVersion<Runtime>,
	frame_system::CheckGenesis<Runtime>,
	frame_system::CheckEra<Runtime>,
	frame_system::CheckNonce<Runtime>,
	frame_system::CheckWeight<Runtime>,
	pallet_transaction_payment::ChargeTransactionPayment<Runtime>,
);
/// Unchecked extrinsic type as expected by this runtime.
pub type UncheckedExtrinsic = generic::UncheckedExtrinsic<Address, Call, Signature, SignedExtra>;
/// Extrinsic type that has already been checked.
pub type CheckedExtrinsic = generic::CheckedExtrinsic<AccountId, Call, SignedExtra>;
/// The payload being signed in transactions.
pub type SignedPayload = generic::SignedPayload<Call, SignedExtra>;
/// Executive: handles dispatch to the various modules.
pub type Executive = frame_executive::Executive<
	Runtime,
	Block,
	frame_system::ChainContext<Runtime>,
	Runtime,
	AllPalletsWithSystem,
	(),
>;

#[cfg(feature = "runtime-benchmarks")]
#[macro_use]
extern crate frame_benchmarking;

#[cfg(feature = "runtime-benchmarks")]
mod benches {
	define_benchmarks!(
		[bifrost_flexible_fee, FlexibleFee]
		[bifrost_salp, Salp]
		[bifrost_salp_lite, SalpLite]
		[bifrost_liquidity_mining, LiquidityMining]
		[bifrost_vsbond_auction, VSBondAuction]
		[bifrost_token_issuer, TokenIssuer]
		[bifrost_lightening_redeem, LighteningRedeem]
		[bifrost_call_switchgear, CallSwitchgear]
		[parachain_staking, ParachainStaking]
		[bifrost_vtoken_minting, VtokenMinting]
		[bifrost_farming, Farming]
		[bifrost_system_staking, SystemStaking]
		[bifrost_slp, Slp]
	);
}

impl_runtime_apis! {
	impl sp_transaction_pool::runtime_api::TaggedTransactionQueue<Block> for Runtime {
		fn validate_transaction(
			source: TransactionSource,
			tx: <Block as BlockT>::Extrinsic,
			block_hash: <Block as BlockT>::Hash,
		) -> TransactionValidity {
			Executive::validate_transaction(source, tx, block_hash)
		}
	}

	impl sp_api::Core<Block> for Runtime {
		fn version() -> RuntimeVersion {
			VERSION
		}

		fn execute_block(block: Block) {
			Executive::execute_block(block);
		}

		fn initialize_block(header: &<Block as BlockT>::Header) {
			Executive::initialize_block(header)
		}
	}

	impl sp_block_builder::BlockBuilder<Block> for Runtime {
		fn apply_extrinsic(
			extrinsic: <Block as BlockT>::Extrinsic,
		) -> ApplyExtrinsicResult {
			Executive::apply_extrinsic(extrinsic)
		}

		fn finalize_block() -> <Block as BlockT>::Header {
			Executive::finalize_block()
		}

		fn inherent_extrinsics(data: sp_inherents::InherentData) -> Vec<<Block as BlockT>::Extrinsic> {
			data.create_extrinsics()
		}

		fn check_inherents(block: Block, data: sp_inherents::InherentData) -> sp_inherents::CheckInherentsResult {
			data.check_extrinsics(&block)
		}
	}

	impl frame_system_rpc_runtime_api::AccountNonceApi<Block, AccountId, Nonce> for Runtime {
		fn account_nonce(account: AccountId) -> Nonce {
			System::account_nonce(account)
		}
	}

	impl pallet_transaction_payment_rpc_runtime_api::TransactionPaymentApi<
		Block,
		Balance,
	> for Runtime {
		fn query_info(
			uxt: <Block as BlockT>::Extrinsic,
			len: u32,
		) -> pallet_transaction_payment_rpc_runtime_api::RuntimeDispatchInfo<Balance> {
			TransactionPayment::query_info(uxt, len)
		}
		fn query_fee_details(
			uxt: <Block as BlockT>::Extrinsic,
			len: u32,
		) -> pallet_transaction_payment::FeeDetails<Balance> {
			TransactionPayment::query_fee_details(uxt, len)
		}
	}

	impl sp_api::Metadata<Block> for Runtime {
		fn metadata() -> OpaqueMetadata {
			OpaqueMetadata::new(Runtime::metadata().into())
		}
	}

	impl sp_offchain::OffchainWorkerApi<Block> for Runtime {
		fn offchain_worker(header: &<Block as BlockT>::Header) {
			Executive::offchain_worker(header)
		}
	}

	impl sp_session::SessionKeys<Block> for Runtime {
		fn decode_session_keys(
			encoded: Vec<u8>,
		) -> Option<Vec<(Vec<u8>, sp_core::crypto::KeyTypeId)>> {
			SessionKeys::decode_into_raw_public_keys(&encoded)
		}

		fn generate_session_keys(seed: Option<Vec<u8>>) -> Vec<u8> {
			SessionKeys::generate(seed)
		}
	}

	impl cumulus_primitives_core::CollectCollationInfo<Block> for Runtime {
		fn collect_collation_info(header: &<Block as BlockT>::Header) -> cumulus_primitives_core::CollationInfo {
			ParachainSystem::collect_collation_info(header)
		}
	}

	impl sp_consensus_aura::AuraApi<Block, AuraId> for Runtime {
		fn slot_duration() -> sp_consensus_aura::SlotDuration {
			sp_consensus_aura::SlotDuration::from_millis(Aura::slot_duration())
		}

		fn authorities() -> Vec<AuraId> {
			Aura::authorities().into_inner()
		}
	}

	impl bifrost_flexible_fee_rpc_runtime_api::FlexibleFeeRuntimeApi<Block, AccountId> for Runtime {
		fn get_fee_token_and_amount(who: AccountId, fee: Balance) -> (CurrencyId, Balance) {
			let rs = FlexibleFee::cal_fee_token_and_amount(&who, fee);
			match rs {
				Ok(val) => val,
				_ => (CurrencyId::Native(TokenSymbol::BNC), Zero::zero()),
			}
		}
	}

	// zenlink runtime outer apis
	impl zenlink_protocol_runtime_api::ZenlinkProtocolApi<Block, AccountId> for Runtime {

		fn get_balance(
			asset_id: ZenlinkAssetId,
			owner: AccountId
		) -> AssetBalance {
			<Runtime as zenlink_protocol::Config>::MultiAssetsHandler::balance_of(asset_id, &owner)
		}

		fn get_sovereigns_info(
			asset_id: ZenlinkAssetId
		) -> Vec<(u32, AccountId, AssetBalance)> {
			ZenlinkProtocol::get_sovereigns_info(&asset_id)
		}

		fn get_pair_by_asset_id(
			asset_0: ZenlinkAssetId,
			asset_1: ZenlinkAssetId
		) -> Option<PairInfo<AccountId, AssetBalance>> {
			ZenlinkProtocol::get_pair_by_asset_id(asset_0, asset_1)
		}

		fn get_amount_in_price(
			supply: AssetBalance,
			path: Vec<ZenlinkAssetId>
		) -> AssetBalance {
			ZenlinkProtocol::desired_in_amount(supply, path)
		}

		fn get_amount_out_price(
			supply: AssetBalance,
			path: Vec<ZenlinkAssetId>
		) -> AssetBalance {
			ZenlinkProtocol::supply_out_amount(supply, path)
		}

		fn get_estimate_lptoken(
			token_0: ZenlinkAssetId,
			token_1: ZenlinkAssetId,
			amount_0_desired: AssetBalance,
			amount_1_desired: AssetBalance,
			amount_0_min: AssetBalance,
			amount_1_min: AssetBalance,
		) -> AssetBalance{
			ZenlinkProtocol::get_estimate_lptoken(
				token_0,
				token_1,
				amount_0_desired,
				amount_1_desired,
				amount_0_min,
				amount_1_min
			)
		}
	}

	impl bifrost_salp_rpc_runtime_api::SalpRuntimeApi<Block, ParaId, AccountId> for Runtime {
		fn get_contribution(index: ParaId, who: AccountId) -> (Balance,RpcContributionStatus) {
			let rs = Salp::contribution_by_fund(index, &who);
			match rs {
				Ok((val,status)) => (val,status.to_rpc()),
				_ => (Zero::zero(),RpcContributionStatus::Idle),
			}
		}

		fn get_lite_contribution(index: ParaId, who: AccountId) -> (Balance,RpcContributionStatus) {
			let rs = SalpLite::contribution_by_fund(index, &who);
			match rs {
				Ok((val,status)) => (val,status.to_rpc()),
				_ => (Zero::zero(),RpcContributionStatus::Idle),
			}
		}
	}

	impl bifrost_liquidity_mining_rpc_runtime_api::LiquidityMiningRuntimeApi<Block, AccountId, PoolId> for Runtime {
		fn get_rewards(who: AccountId, pid: PoolId, pallet_instance: u32) -> Vec<(CurrencyId, Balance)> {
			match pallet_instance {
				1 => LiquidityMining::rewards(who, pid).unwrap_or(Vec::new()),
				2 => LiquidityMiningDOT::rewards(who, pid).unwrap_or(Vec::new()),
				_ => Vec::new()
			}
		}
	}

	impl bifrost_farming_rpc_runtime_api::FarmingRuntimeApi<Block, AccountId, PoolId> for Runtime {
		fn get_farming_rewards(who: AccountId, pid: PoolId) -> Vec<(CurrencyId, Balance)> {
			Farming::get_farming_rewards(&who, pid).unwrap_or(Vec::new())
		}

		fn get_gauge_rewards(who: AccountId, pid: PoolId) -> Vec<(CurrencyId, Balance)> {
			Farming::get_gauge_rewards(&who, pid).unwrap_or(Vec::new())
		}
	}

	#[cfg(feature = "runtime-benchmarks")]
	impl frame_benchmarking::Benchmark<Block> for Runtime {
		fn benchmark_metadata(extra: bool) -> (
			Vec<frame_benchmarking::BenchmarkList>,
			Vec<frame_support::traits::StorageInfo>,
		) {
			use frame_benchmarking::{Benchmarking, BenchmarkList};
			use frame_support::traits::StorageInfoTrait;

			let mut list = Vec::<BenchmarkList>::new();
			list_benchmarks!(list, extra);

			let storage_info = AllPalletsWithSystem::storage_info();
			return (list, storage_info)
		}

		fn dispatch_benchmark(
			config: frame_benchmarking::BenchmarkConfig
		) -> Result<Vec<frame_benchmarking::BenchmarkBatch>, sp_runtime::RuntimeString> {
			use frame_benchmarking::{Benchmarking, BenchmarkBatch, TrackedStorageKey};

			impl frame_system_benchmarking::Config for Runtime {}

			let whitelist: Vec<TrackedStorageKey> = vec![
				// Block Number
				hex_literal::hex!("26aa394eea5630e07c48ae0c9558cef702a5c1b19ab7a04f536c519aca4983ac").to_vec().into(),
				// Total Issuance
				hex_literal::hex!("c2261276cc9d1f8598ea4b6a74b15c2f57c875e4cff74148e4628f264b974c80").to_vec().into(),
				// Execution Phase
				hex_literal::hex!("26aa394eea5630e07c48ae0c9558cef7ff553b5a9862a516939d82b3d3d8661a").to_vec().into(),
				// Event Count
				hex_literal::hex!("26aa394eea5630e07c48ae0c9558cef70a98fdbe9ce6c55837576c60c7af3850").to_vec().into(),
				// System Events
				hex_literal::hex!("26aa394eea5630e07c48ae0c9558cef780d41e5e16056765bc8461851072c9d7").to_vec().into(),
			];

			let mut batches = Vec::<BenchmarkBatch>::new();
			let params = (&config, &whitelist);
			add_benchmarks!(params, batches);

			if batches.is_empty() { return Err("Benchmark not found for this pallet.".into()) }
			Ok(batches)
		}
	}

	#[cfg(feature = "try-runtime")]
	impl frame_try_runtime::TryRuntime<Block> for Runtime {
		fn on_runtime_upgrade() -> (Weight, Weight) {
			log::info!("try-runtime::on_runtime_upgrade bifrost.");
			let weight = Executive::try_runtime_upgrade().unwrap();
			(weight, RuntimeBlockWeights::get().max_block)
		}
		fn execute_block_no_check(block: Block) -> Weight {
			Executive::execute_block_no_check(block)
		}
	}
}

struct CheckInherents;

impl cumulus_pallet_parachain_system::CheckInherents<Block> for CheckInherents {
	fn check_inherents(
		block: &Block,
		relay_state_proof: &cumulus_pallet_parachain_system::RelayChainStateProof,
	) -> sp_inherents::CheckInherentsResult {
		let relay_chain_slot = relay_state_proof
			.read_slot()
			.expect("Could not read the relay chain slot from the proof");

		let inherent_data =
			cumulus_primitives_timestamp::InherentDataProvider::from_relay_chain_slot_and_duration(
				relay_chain_slot,
				sp_std::time::Duration::from_secs(6),
			)
			.create_inherent_data()
			.expect("Could not create the timestamp inherent data");

		inherent_data.check_extrinsics(&block)
	}
}

cumulus_pallet_parachain_system::register_validate_block! {
	Runtime = Runtime,
	BlockExecutor = cumulus_pallet_aura_ext::BlockExecutor::<Runtime, Executive>,
	CheckInherents = CheckInherents,
}<|MERGE_RESOLUTION|>--- conflicted
+++ resolved
@@ -1878,21 +1878,19 @@
 	type ParachainId = ParachainInfo;
 	type VtokenMintingInterface = VtokenMinting;
 }
-
-<<<<<<< HEAD
+impl bifrost_fee_share::Config for Runtime {
+	type Event = Event;
+	type MultiCurrency = Currencies;
+	type ControlOrigin = EitherOfDiverse<MoreThanHalfCouncil, EnsureRootOrAllTechnicalCommittee>;
+	type WeightInfo = ();
+	type FeeSharePalletId = FeeSharePalletId;
+}
+
 impl bifrost_cross_in_out::Config for Runtime {
 	type Event = Event;
 	type MultiCurrency = Currencies;
 	type ControlOrigin = EitherOfDiverse<MoreThanHalfCouncil, EnsureRootOrAllTechnicalCommittee>;
 	type WeightInfo = bifrost_cross_in_out::weights::BifrostWeight<Runtime>;
-=======
-impl bifrost_fee_share::Config for Runtime {
-	type Event = Event;
-	type MultiCurrency = Currencies;
-	type ControlOrigin = EitherOfDiverse<MoreThanHalfCouncil, EnsureRootOrAllTechnicalCommittee>;
-	type WeightInfo = ();
-	type FeeSharePalletId = FeeSharePalletId;
->>>>>>> ca2abbbf
 }
 
 // Bifrost modules end
@@ -2171,11 +2169,8 @@
 		Farming: bifrost_farming::{Pallet, Call, Storage, Event<T>} = 119,
 		SystemStaking: bifrost_system_staking::{Pallet, Call, Storage, Event<T>} = 120,
 		SystemMaker: bifrost_system_maker::{Pallet, Call, Storage, Event<T>} = 121,
-<<<<<<< HEAD
-		CrossInOut: bifrost_cross_in_out::{Pallet, Call, Storage, Event<T>} = 122,
-=======
 		FeeShare: bifrost_fee_share::{Pallet, Call, Storage, Event<T>} = 122,
->>>>>>> ca2abbbf
+		CrossInOut: bifrost_cross_in_out::{Pallet, Call, Storage, Event<T>} = 123,
 	}
 }
 
