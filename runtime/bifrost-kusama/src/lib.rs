// This file is part of Bifrost.

// Copyright (C) Liebi Technologies PTE. LTD.
// SPDX-License-Identifier: GPL-3.0-or-later WITH Classpath-exception-2.0

// This program is free software: you can redistribute it and/or modify
// it under the terms of the GNU General Public License as published by
// the Free Software Foundation, either version 3 of the License, or
// (at your option) any later version.

// This program is distributed in the hope that it will be useful,
// but WITHOUT ANY WARRANTY; without even the implied warranty of
// MERCHANTABILITY or FITNESS FOR A PARTICULAR PURPOSE. See the
// GNU General Public License for more details.

// You should have received a copy of the GNU General Public License
// along with this program. If not, see <https://www.gnu.org/licenses/>.

//! The Bifrost Node runtime. This can be compiled with `#[no_std]`, ready for Wasm.

#![cfg_attr(not(feature = "std"), no_std)]
// `construct_runtime!` does a lot of recursion and requires us to increase the limit to 512.
#![recursion_limit = "512"]

// Make the WASM binary available.
#[cfg(feature = "std")]
include!(concat!(env!("OUT_DIR"), "/wasm_binary.rs"));

use bifrost_slp::{DerivativeAccountProvider, QueryResponseManager};
use core::convert::TryInto;
// A few exports that help ease life for downstream crates.
pub use bifrost_parachain_staking::{InflationInfo, Range};
pub use frame_support::{
	construct_runtime, match_types, parameter_types,
	traits::{
		ConstU128, ConstU32, ConstU64, ConstU8, Contains, EqualPrivilegeOnly, Everything,
		InstanceFilter, IsInVec, Nothing, Randomness, WithdrawReasons,
	},
	weights::{
		constants::{
			BlockExecutionWeight, ExtrinsicBaseWeight, RocksDbWeight, WEIGHT_REF_TIME_PER_SECOND,
		},
		ConstantMultiplier, IdentityFee, Weight,
	},
	PalletId, StorageValue,
};
use frame_system::limits::{BlockLength, BlockWeights};
pub use pallet_balances::Call as BalancesCall;
pub use pallet_timestamp::Call as TimestampCall;
use sp_api::impl_runtime_apis;
use sp_arithmetic::Percent;
use sp_core::{ConstBool, OpaqueMetadata, U256};
use sp_runtime::{
	create_runtime_str, generic, impl_opaque_keys,
	traits::{
		AccountIdConversion, AccountIdLookup, BlakeTwo256, Block as BlockT, StaticLookup, Zero,
	},
	transaction_validity::{TransactionSource, TransactionValidity},
	ApplyExtrinsicResult, DispatchError, DispatchResult, Perbill, Permill, RuntimeDebug,
	SaturatedConversion,
};
use sp_std::{marker::PhantomData, prelude::*};
#[cfg(feature = "std")]
use sp_version::NativeVersion;
use sp_version::RuntimeVersion;
use static_assertions::const_assert;
/// Constant values used within the runtime.
pub mod constants;
mod migration;
pub mod weights;

use bifrost_asset_registry::AssetIdMaps;

pub use bifrost_primitives::{
	traits::{
		CheckSubAccount, FarmingInfo, FeeGetter, VtokenMintingInterface, VtokenMintingOperator,
		XcmDestWeightAndFeeHandler,
	},
	AccountId, Amount, AssetIds, Balance, BlockNumber, CurrencyId, CurrencyIdMapping,
	DistributionId, ExtraFeeInfo, ExtraFeeName, Liquidity, Moment, ParaId, PoolId, Price, Rate,
	Ratio, RpcContributionStatus, Shortfall, TimeUnit, TokenSymbol,
};
pub use bifrost_runtime_common::{
	cent, constants::time::*, dollar, micro, milli, millicent, AuraId, CouncilCollective,
	EnsureRootOrAllTechnicalCommittee, MoreThanHalfCouncil, SlowAdjustingFeeUpdate,
	TechnicalCollective,
};
use bifrost_slp::QueryId;
use constants::currency::*;
use cumulus_pallet_parachain_system::{RelayNumberStrictlyIncreases, RelaychainDataProvider};
use frame_support::{
	dispatch::DispatchClass,
	genesis_builder_helper::{build_state, get_preset},
	sp_runtime::traits::{Convert, ConvertInto},
	traits::{
		fungible::HoldConsideration,
		tokens::{PayFromAccount, UnityAssetBalanceConversion},
		Currency, EitherOf, EitherOfDiverse, Get, Imbalance, InsideBoth, LinearStoragePrice,
		LockIdentifier, OnUnbalanced,
	},
};
use frame_system::{EnsureRoot, EnsureRootWithSuccess, EnsureSigned};
use hex_literal::hex;
use orml_oracle::{DataFeeder, DataProvider, DataProviderExtended};
use pallet_identity::legacy::IdentityInfo;
use parity_scale_codec::{Decode, Encode, MaxEncodedLen};
use polkadot_runtime_common::prod_or_fast;

// zenlink imports
use zenlink_protocol::{
	AssetBalance, AssetId as ZenlinkAssetId, LocalAssetHandler, MultiAssetsHandler, PairInfo,
	PairLpGenerate, ZenlinkMultiAssets,
};
use zenlink_stable_amm::traits::{StableAmmApi, StablePoolLpCurrencyIdGenerate, ValidateCurrency};

// Governance configurations.
pub mod governance;
use governance::{
	custom_origins, CoreAdmin, CoreAdminOrCouncil, LiquidStaking, SALPAdmin, Spender, TechAdmin,
	TechAdminOrCouncil,
};

// xcm config
pub mod xcm_config;
use pallet_xcm::{EnsureResponse, QueryStatus};
use sp_runtime::traits::{IdentityLookup, Verify};
use xcm::{v3::MultiLocation, v4::prelude::*};
pub use xcm_config::{
	parachains, AccountId32Aliases, BifrostCurrencyIdConvert, BifrostTreasuryAccount,
	ExistentialDeposits, MultiCurrency, SelfParaChainId, Sibling, SiblingParachainConvertsVia,
	XcmConfig, XcmRouter,
};
use xcm_executor::{traits::QueryHandler, XcmExecutor};

impl_opaque_keys! {
	pub struct SessionKeys {
		pub aura: Aura,
	}
}

/// This runtime version.
#[sp_version::runtime_version]
pub const VERSION: RuntimeVersion = RuntimeVersion {
	spec_name: create_runtime_str!("bifrost"),
	impl_name: create_runtime_str!("bifrost"),
	authoring_version: 1,
	spec_version: 12000,
	impl_version: 0,
	apis: RUNTIME_API_VERSIONS,
	transaction_version: 1,
	state_version: 0,
};

/// The version information used to identify this runtime when compiled natively.
#[cfg(feature = "std")]
pub fn native_version() -> NativeVersion {
	NativeVersion { runtime_version: VERSION, can_author_with: Default::default() }
}

/// We assume that ~10% of the block weight is consumed by `on_initalize` handlers.
/// This is used to limit the maximal weight of a single extrinsic.
const AVERAGE_ON_INITIALIZE_RATIO: Perbill = Perbill::from_percent(10);
/// We allow `Normal` extrinsics to fill up the block up to 75%, the rest can be used
/// by  Operational  extrinsics.
const NORMAL_DISPATCH_RATIO: Perbill = Perbill::from_percent(75);
/// We allow for 0.5 of a second of compute with a 12 second average block time.
const MAXIMUM_BLOCK_WEIGHT: Weight = Weight::from_parts(
	WEIGHT_REF_TIME_PER_SECOND.saturating_div(2),
	cumulus_primitives_core::relay_chain::MAX_POV_SIZE as u64,
);

parameter_types! {
	pub const BlockHashCount: BlockNumber = 250;
	pub const Version: RuntimeVersion = VERSION;
	pub RuntimeBlockLength: BlockLength =
		BlockLength::max_with_normal_ratio(5 * 1024 * 1024, NORMAL_DISPATCH_RATIO);
	pub RuntimeBlockWeights: BlockWeights = BlockWeights::builder()
		.base_block(BlockExecutionWeight::get())
		.for_class(DispatchClass::all(), |weights| {
			weights.base_extrinsic = ExtrinsicBaseWeight::get();
		})
		.for_class(DispatchClass::Normal, |weights| {
			weights.max_total = Some(NORMAL_DISPATCH_RATIO * MAXIMUM_BLOCK_WEIGHT);
		})
		.for_class(DispatchClass::Operational, |weights| {
			weights.max_total = Some(MAXIMUM_BLOCK_WEIGHT);
			// Operational transactions have some extra reserved space, so that they
			// are included even if block reached `MAXIMUM_BLOCK_WEIGHT`.
			weights.reserved = Some(
				MAXIMUM_BLOCK_WEIGHT - NORMAL_DISPATCH_RATIO * MAXIMUM_BLOCK_WEIGHT
			);
		})
		.avg_block_initialization(AVERAGE_ON_INITIALIZE_RATIO)
		.build_or_panic();
	pub const SS58Prefix: u8 = 6;
}

<<<<<<< HEAD
pub struct CallFilter;
impl Contains<RuntimeCall> for CallFilter {
	fn contains(call: &RuntimeCall) -> bool {
		let is_core_call = matches!(
			call,
			RuntimeCall::System(_) | RuntimeCall::Timestamp(_) | RuntimeCall::ParachainSystem(_)
		);
		if is_core_call {
			// always allow core call
			return true;
		}

		if bifrost_call_switchgear::OverallToggleFilter::<Runtime>::get_overall_toggle_status() {
			return false;
		}

		// temporarily ban PhragmenElection
		let is_temporarily_banned = matches!(call, RuntimeCall::PhragmenElection(_));

		if is_temporarily_banned {
			return false;
		}

		let is_switched_off =
			bifrost_call_switchgear::SwitchOffTransactionFilter::<Runtime>::contains(call);
		if is_switched_off {
			// no switched off call
			return false;
		}

		// disable transfer
		let is_transfer = matches!(
			call,
			RuntimeCall::Currencies(_) | RuntimeCall::Tokens(_) | RuntimeCall::Balances(_)
		);
		if is_transfer {
			let is_disabled = match *call {
				// bifrost-currencies module
				RuntimeCall::Currencies(bifrost_currencies::Call::transfer {
					dest: _,
					currency_id,
					amount: _,
				}) => bifrost_call_switchgear::DisableTransfersFilter::<Runtime>::contains(
					&currency_id,
				),
				RuntimeCall::Currencies(bifrost_currencies::Call::transfer_native_currency {
					dest: _,
					amount: _,
				}) => bifrost_call_switchgear::DisableTransfersFilter::<Runtime>::contains(
					&NativeCurrencyId::get(),
				),
				// orml-tokens module
				RuntimeCall::Tokens(orml_tokens::Call::transfer {
					dest: _,
					currency_id,
					amount: _,
				}) => bifrost_call_switchgear::DisableTransfersFilter::<Runtime>::contains(
					&currency_id,
				),
				RuntimeCall::Tokens(orml_tokens::Call::transfer_all {
					dest: _,
					currency_id,
					keep_alive: _,
				}) => bifrost_call_switchgear::DisableTransfersFilter::<Runtime>::contains(
					&currency_id,
				),
				RuntimeCall::Tokens(orml_tokens::Call::transfer_keep_alive {
					dest: _,
					currency_id,
					amount: _,
				}) => bifrost_call_switchgear::DisableTransfersFilter::<Runtime>::contains(
					&currency_id,
				),
				// Balances module
				RuntimeCall::Balances(pallet_balances::Call::transfer_allow_death {
					dest: _,
					value: _,
				}) => bifrost_call_switchgear::DisableTransfersFilter::<Runtime>::contains(
					&NativeCurrencyId::get(),
				),
				RuntimeCall::Balances(pallet_balances::Call::transfer_keep_alive {
					dest: _,
					value: _,
				}) => bifrost_call_switchgear::DisableTransfersFilter::<Runtime>::contains(
					&NativeCurrencyId::get(),
				),
				RuntimeCall::Balances(pallet_balances::Call::transfer_all {
					dest: _,
					keep_alive: _,
				}) => bifrost_call_switchgear::DisableTransfersFilter::<Runtime>::contains(
					&NativeCurrencyId::get(),
				),
				_ => false,
			};

			if is_disabled {
				// no switched off call
				return false;
			}
		}

		true
	}
}

=======
>>>>>>> 9e37e32b
parameter_types! {
	pub const NativeCurrencyId: CurrencyId = CurrencyId::Native(TokenSymbol::BNC);
	pub const RelayCurrencyId: CurrencyId = CurrencyId::Token(TokenSymbol::KSM);
	pub const StableCurrencyId: CurrencyId = CurrencyId::Stable(TokenSymbol::KUSD);
	pub SelfParaId: u32 = ParachainInfo::parachain_id().into();
	pub const PolkadotCurrencyId: CurrencyId = CurrencyId::Token(TokenSymbol::DOT);
}

parameter_types! {
	pub const TreasuryPalletId: PalletId = PalletId(*b"bf/trsry");
	pub const BifrostCrowdloanId: PalletId = PalletId(*b"bf/salp#");
	pub const BifrostSalpLiteCrowdloanId: PalletId = PalletId(*b"bf/salpl");
	pub const LiquidityMiningPalletId: PalletId = PalletId(*b"bf/lm###");
	pub const LiquidityMiningDOTPalletId: PalletId = PalletId(*b"bf/lmdot");
	pub const LighteningRedeemPalletId: PalletId = PalletId(*b"bf/ltnrd");
	pub const MerkleDirtributorPalletId: PalletId = PalletId(*b"bf/mklds");
	pub const VsbondAuctionPalletId: PalletId = PalletId(*b"bf/vsbnd");
	pub const ParachainStakingPalletId: PalletId = PalletId(*b"bf/stake");
	pub const BifrostVsbondPalletId: PalletId = PalletId(*b"bf/salpb");
	pub const SlpEntrancePalletId: PalletId = PalletId(*b"bf/vtkin");
	pub const SlpExitPalletId: PalletId = PalletId(*b"bf/vtout");
	pub const StableAmmPalletId: PalletId = PalletId(*b"bf/stamm");
	pub const FarmingKeeperPalletId: PalletId = PalletId(*b"bf/fmkpr");
	pub const FarmingRewardIssuerPalletId: PalletId = PalletId(*b"bf/fmrir");
	pub const SystemStakingPalletId: PalletId = PalletId(*b"bf/sysst");
	pub const BuybackPalletId: PalletId = PalletId(*b"bf/salpc");
	pub const SystemMakerPalletId: PalletId = PalletId(*b"bf/sysmk");
	pub const FeeSharePalletId: PalletId = PalletId(*b"bf/feesh");
	pub CheckingAccount: AccountId = PolkadotXcm::check_account();
	pub const FarmingBoostPalletId: PalletId = PalletId(*b"bf/fmbst");
	pub const LendMarketPalletId: PalletId = PalletId(*b"bf/ldmkt");
	pub const OraclePalletId: PalletId = PalletId(*b"bf/oracl");
	pub const StableAssetPalletId: PalletId = PalletId(*b"bf/stabl");
	pub const CommissionPalletId: PalletId = PalletId(*b"bf/comms");
	pub IncentivePoolAccount: PalletId = PalletId(*b"bf/inpoo");
	pub const FarmingGaugeRewardIssuerPalletId: PalletId = PalletId(*b"bf/fmgar");
	pub const FlexibleFeePalletId: PalletId = PalletId(*b"bf/flexi");
}

impl frame_system::Config for Runtime {
	type AccountData = pallet_balances::AccountData<Balance>;
	/// The identifier used to distinguish between accounts.
	type AccountId = AccountId;
	type BaseCallFilter = InsideBoth<Everything, TxPause>;
	/// Maximum number of block number to block hash mappings to keep (oldest pruned first).
	type BlockHashCount = BlockHashCount;
	type BlockLength = RuntimeBlockLength;
	/// The index type for blocks.
	type Nonce = Nonce;
	type BlockWeights = RuntimeBlockWeights;
	type Block = Block;
	/// The aggregated dispatch type that is available for extrinsics.
	type RuntimeCall = RuntimeCall;
	type DbWeight = RocksDbWeight;
	/// The ubiquitous event type.
	type RuntimeEvent = RuntimeEvent;
	/// The type for hashing blocks and tries.
	type Hash = Hash;
	/// The hashing algorithm used.
	type Hashing = BlakeTwo256;
	/// The lookup mechanism to get account ID from whatever is passed in dispatchers.
	type Lookup = Indices;
	type OnKilledAccount = ();
	type OnNewAccount = ();
	type OnSetCode = cumulus_pallet_parachain_system::ParachainSetCode<Self>;
	/// The ubiquitous origin type.
	type RuntimeOrigin = RuntimeOrigin;
	/// Converts a module to an index of this module in the runtime.
	type PalletInfo = PalletInfo;
	type SS58Prefix = SS58Prefix;
	type SystemWeightInfo = frame_system::weights::SubstrateWeight<Runtime>;
	/// Runtime version.
	type Version = Version;
	type MaxConsumers = ConstU32<16>;
	type RuntimeTask = ();
	type SingleBlockMigrations = ();
	type MultiBlockMigrator = ();
	type PreInherents = ();
	type PostInherents = ();
	type PostTransactions = ();
}

impl pallet_timestamp::Config for Runtime {
	type MinimumPeriod = ConstU64<{ SLOT_DURATION / 2 }>;
	/// A timestamp: milliseconds since the unix epoch.
	type Moment = Moment;
	type OnTimestampSet = Aura;
	type WeightInfo = pallet_timestamp::weights::SubstrateWeight<Runtime>;
}

parameter_types! {
	pub ExistentialDeposit: Balance = 10 * MILLIBNC;
	pub TransferFee: Balance = 1 * MILLIBNC;
	pub CreationFee: Balance = 1 * MILLIBNC;
	pub TransactionByteFee: Balance = 16 * MICROBNC;
}

impl pallet_utility::Config for Runtime {
	type RuntimeCall = RuntimeCall;
	type RuntimeEvent = RuntimeEvent;
	type PalletsOrigin = OriginCaller;
	type WeightInfo = pallet_utility::weights::SubstrateWeight<Runtime>;
}

parameter_types! {
	// One storage item; key size 32, value size 8; .
	pub ProxyDepositBase: Balance = deposit::<Runtime>(1, 8);
	// Additional storage item size of 33 bytes.
	pub ProxyDepositFactor: Balance = deposit::<Runtime>(0, 33);
	pub const MaxProxies: u16 = 32;
	pub AnnouncementDepositBase: Balance = deposit::<Runtime>(1, 8);
	pub AnnouncementDepositFactor: Balance = deposit::<Runtime>(0, 66);
	pub const MaxPending: u16 = 32;
}

/// The type used to represent the kinds of proxying allowed.
#[derive(
	Copy,
	Clone,
	Eq,
	PartialEq,
	Ord,
	PartialOrd,
	Encode,
	Decode,
	RuntimeDebug,
	MaxEncodedLen,
	scale_info::TypeInfo,
)]
pub enum ProxyType {
	Any = 0,
	NonTransfer = 1,
	Governance = 2,
	CancelProxy = 3,
	IdentityJudgement = 4,
	Staking = 5,
}

impl Default for ProxyType {
	fn default() -> Self {
		Self::Any
	}
}
impl InstanceFilter<RuntimeCall> for ProxyType {
	fn filter(&self, c: &RuntimeCall) -> bool {
		match self {
			ProxyType::Any => true,
			ProxyType::NonTransfer => matches!(
				c,
				RuntimeCall::System(..) |
				RuntimeCall::Scheduler(..) |
				RuntimeCall::Preimage(_) |
				RuntimeCall::Timestamp(..) |
				RuntimeCall::Indices(pallet_indices::Call::claim{..}) |
				RuntimeCall::Indices(pallet_indices::Call::free{..}) |
				RuntimeCall::Indices(pallet_indices::Call::freeze{..}) |
				// Specifically omitting Indices `transfer`, `force_transfer`
				// Specifically omitting the entire Balances pallet
				RuntimeCall::Session(..) |
				RuntimeCall::Democracy(..) |
				RuntimeCall::Council(..) |
				RuntimeCall::TechnicalCommittee(..) |
				RuntimeCall::PhragmenElection(..) |
				RuntimeCall::TechnicalMembership(..) |
				RuntimeCall::Treasury(..) |
				RuntimeCall::ConvictionVoting(..) |
				RuntimeCall::Referenda(..) |
				RuntimeCall::FellowshipCollective(..) |
				RuntimeCall::FellowshipReferenda(..) |
				RuntimeCall::Whitelist(..) |
				RuntimeCall::Vesting(bifrost_vesting::Call::vest{..}) |
				RuntimeCall::Vesting(bifrost_vesting::Call::vest_other{..}) |
				// Specifically omitting Vesting `vested_transfer`, and `force_vested_transfer`
				RuntimeCall::Utility(..) |
				RuntimeCall::Proxy(..) |
				RuntimeCall::Multisig(..) |
				RuntimeCall::ParachainStaking(..)
			),
			ProxyType::Staking => {
				matches!(c, RuntimeCall::ParachainStaking(..) | RuntimeCall::Utility(..))
			},
			ProxyType::Governance => matches!(
				c,
				RuntimeCall::Democracy(..) |
						RuntimeCall::Council(..) | RuntimeCall::TechnicalCommittee(..) |
						RuntimeCall::PhragmenElection(..) |
						RuntimeCall::Treasury(..) |
						RuntimeCall::Utility(..) |
						// OpenGov calls
						RuntimeCall::ConvictionVoting(..) |
						RuntimeCall::Referenda(..) |
						RuntimeCall::FellowshipCollective(..) |
						RuntimeCall::FellowshipReferenda(..) |
						RuntimeCall::Whitelist(..)
			),
			ProxyType::CancelProxy => {
				matches!(c, RuntimeCall::Proxy(pallet_proxy::Call::reject_announcement { .. }))
			},
			ProxyType::IdentityJudgement => matches!(
				c,
				RuntimeCall::Identity(pallet_identity::Call::provide_judgement { .. }) |
					RuntimeCall::Utility(..)
			),
		}
	}

	fn is_superset(&self, o: &Self) -> bool {
		match (self, o) {
			(x, y) if x == y => true,
			(ProxyType::Any, _) => true,
			(_, ProxyType::Any) => false,
			(ProxyType::NonTransfer, _) => true,
			_ => false,
		}
	}
}

impl pallet_proxy::Config for Runtime {
	type AnnouncementDepositBase = AnnouncementDepositBase;
	type AnnouncementDepositFactor = AnnouncementDepositFactor;
	type RuntimeCall = RuntimeCall;
	type CallHasher = BlakeTwo256;
	type Currency = Balances;
	type RuntimeEvent = RuntimeEvent;
	type MaxPending = MaxPending;
	type MaxProxies = MaxProxies;
	type ProxyDepositBase = ProxyDepositBase;
	type ProxyDepositFactor = ProxyDepositFactor;
	type ProxyType = ProxyType;
	type WeightInfo = pallet_proxy::weights::SubstrateWeight<Runtime>;
}

parameter_types! {
	pub const PreimageMaxSize: u32 = 4096 * 1024;
	pub PreimageBaseDeposit: Balance = deposit::<Runtime>(2, 64);
	pub PreimageByteDeposit: Balance = deposit::<Runtime>(0, 1);
	pub const PreimageHoldReason: RuntimeHoldReason = RuntimeHoldReason::Preimage(pallet_preimage::HoldReason::Preimage);
}

impl pallet_preimage::Config for Runtime {
	type WeightInfo = pallet_preimage::weights::SubstrateWeight<Runtime>;
	type RuntimeEvent = RuntimeEvent;
	type Currency = Balances;
	type ManagerOrigin = EnsureRoot<AccountId>;
	type Consideration = HoldConsideration<
		AccountId,
		Balances,
		PreimageHoldReason,
		LinearStoragePrice<PreimageBaseDeposit, PreimageByteDeposit, Balance>,
	>;
}

parameter_types! {
	pub MaximumSchedulerWeight: Weight = Perbill::from_percent(80) *
		RuntimeBlockWeights::get().max_block;
	pub const MaxScheduledPerBlock: u32 = 50;
	pub const NoPreimagePostponement: Option<u32> = Some(10);
}

impl pallet_scheduler::Config for Runtime {
	type RuntimeCall = RuntimeCall;
	type RuntimeEvent = RuntimeEvent;
	type MaxScheduledPerBlock = MaxScheduledPerBlock;
	type MaximumWeight = MaximumSchedulerWeight;
	type RuntimeOrigin = RuntimeOrigin;
	type OriginPrivilegeCmp = EqualPrivilegeOnly;
	type PalletsOrigin = OriginCaller;
	type ScheduleOrigin = EnsureRoot<AccountId>;
	type WeightInfo = pallet_scheduler::weights::SubstrateWeight<Runtime>;
	type Preimages = Preimage;
}

parameter_types! {
	// One storage item; key size is 32; value is size 4+4+16+32 bytes = 56 bytes.
	pub DepositBase: Balance = deposit::<Runtime>(1, 88);
	// Additional storage item size of 32 bytes.
	pub DepositFactor: Balance = deposit::<Runtime>(0, 32);
	pub const MaxSignatories: u16 = 100;
}

impl pallet_multisig::Config for Runtime {
	type RuntimeCall = RuntimeCall;
	type Currency = Balances;
	type DepositBase = DepositBase;
	type DepositFactor = DepositFactor;
	type RuntimeEvent = RuntimeEvent;
	type MaxSignatories = MaxSignatories;
	type WeightInfo = pallet_multisig::weights::SubstrateWeight<Runtime>;
}

parameter_types! {
	// 1 entry, storing 258 bytes on-chain
	pub BasicDeposit: Balance = deposit::<Runtime>(1, 258);
	   // Additional bytes adds 0 entries, storing 1 byte on-chain
	pub ByteDeposit: Balance = deposit::<Runtime>(0, 1);
	// 1 entry, storing 53 bytes on-chain
	pub SubAccountDeposit: Balance = deposit::<Runtime>(1, 53);
	pub const MaxSubAccounts: u32 = 100;
	pub const MaxAdditionalFields: u32 = 100;
	pub const MaxRegistrars: u32 = 20;
}

impl pallet_identity::Config for Runtime {
	type RuntimeEvent = RuntimeEvent;
	type Currency = Balances;
	type BasicDeposit = BasicDeposit;
	type SubAccountDeposit = SubAccountDeposit;
	type MaxSubAccounts = MaxSubAccounts;
	type IdentityInformation = IdentityInfo<MaxAdditionalFields>;
	type MaxRegistrars = MaxRegistrars;
	type Slashed = Treasury;
	type ForceOrigin = MoreThanHalfCouncil;
	type RegistrarOrigin = MoreThanHalfCouncil;
	type WeightInfo = pallet_identity::weights::SubstrateWeight<Runtime>;
	type ByteDeposit = ByteDeposit;
	type OffchainSignature = Signature;
	type SigningPublicKey = <Signature as Verify>::Signer;
	type UsernameAuthorityOrigin = EnsureRoot<Self::AccountId>;
	type PendingUsernameExpiration = ConstU32<{ 7 * DAYS }>;
	type MaxSuffixLength = ConstU32<7>;
	type MaxUsernameLength = ConstU32<32>;
}

parameter_types! {
	pub IndexDeposit: Balance = 1 * BNCS;
}

impl pallet_indices::Config for Runtime {
	type AccountIndex = AccountIndex;
	type Currency = Balances;
	type Deposit = IndexDeposit;
	type RuntimeEvent = RuntimeEvent;
	type WeightInfo = pallet_indices::weights::SubstrateWeight<Runtime>;
}

// pallet-treasury did not impl OnUnbalanced<Credit>, need an adapter to handle dust.
type CreditOf =
	frame_support::traits::fungible::Credit<<Runtime as frame_system::Config>::AccountId, Balances>;
pub struct DustRemovalAdapter;
impl OnUnbalanced<CreditOf> for DustRemovalAdapter {
	fn on_nonzero_unbalanced(amount: CreditOf) {
		let _ = <Balances as Currency<AccountId>>::deposit_creating(
			&TreasuryPalletId::get().into_account_truncating(),
			amount.peek(),
		);
	}
}

impl pallet_balances::Config for Runtime {
	type AccountStore = System;
	/// The type for recording an account's balance.
	type Balance = Balance;
	type DustRemoval = DustRemovalAdapter;
	/// The ubiquitous event type.
	type RuntimeEvent = RuntimeEvent;
	type ExistentialDeposit = ExistentialDeposit;
	type MaxLocks = ConstU32<50>;
	type MaxReserves = ConstU32<50>;
	type ReserveIdentifier = [u8; 8];
	type FreezeIdentifier = ();
	type MaxFreezes = ConstU32<0>;
	type WeightInfo = pallet_balances::weights::SubstrateWeight<Runtime>;
	type RuntimeHoldReason = RuntimeHoldReason;
	type RuntimeFreezeReason = RuntimeFreezeReason;
}

parameter_types! {
	pub const CouncilMotionDuration: BlockNumber = 2 * DAYS;
	pub const CouncilMaxProposals: u32 = 100;
	pub const CouncilMaxMembers: u32 = 100;
}

impl pallet_collective::Config<CouncilCollective> for Runtime {
	type DefaultVote = pallet_collective::PrimeDefaultVote;
	type RuntimeEvent = RuntimeEvent;
	type MaxMembers = CouncilMaxMembers;
	type MaxProposals = CouncilMaxProposals;
	type MotionDuration = CouncilMotionDuration;
	type RuntimeOrigin = RuntimeOrigin;
	type Proposal = RuntimeCall;
	type WeightInfo = pallet_collective::weights::SubstrateWeight<Runtime>;
	type MaxProposalWeight = MaxProposalWeight;
	type SetMembersOrigin = EnsureRoot<AccountId>;
}

parameter_types! {
	pub const TechnicalMotionDuration: BlockNumber = 2 * DAYS;
	pub const TechnicalMaxProposals: u32 = 100;
	pub const TechnicalMaxMembers: u32 = 100;
	pub MaxProposalWeight: Weight = Perbill::from_percent(50) * RuntimeBlockWeights::get().max_block;
}

impl pallet_collective::Config<TechnicalCollective> for Runtime {
	type DefaultVote = pallet_collective::PrimeDefaultVote;
	type RuntimeEvent = RuntimeEvent;
	type MaxMembers = TechnicalMaxMembers;
	type MaxProposals = TechnicalMaxProposals;
	type MotionDuration = TechnicalMotionDuration;
	type RuntimeOrigin = RuntimeOrigin;
	type Proposal = RuntimeCall;
	type WeightInfo = pallet_collective::weights::SubstrateWeight<Runtime>;
	type MaxProposalWeight = MaxProposalWeight;
	type SetMembersOrigin = EnsureRoot<AccountId>;
}

impl pallet_membership::Config<pallet_membership::Instance1> for Runtime {
	type AddOrigin = MoreThanHalfCouncil;
	type RuntimeEvent = RuntimeEvent;
	type MaxMembers = CouncilMaxMembers;
	type MembershipChanged = Council;
	type MembershipInitialized = Council;
	type PrimeOrigin = MoreThanHalfCouncil;
	type RemoveOrigin = MoreThanHalfCouncil;
	type ResetOrigin = MoreThanHalfCouncil;
	type SwapOrigin = MoreThanHalfCouncil;
	type WeightInfo = pallet_membership::weights::SubstrateWeight<Runtime>;
}

impl pallet_membership::Config<pallet_membership::Instance2> for Runtime {
	type AddOrigin = MoreThanHalfCouncil;
	type RuntimeEvent = RuntimeEvent;
	type MaxMembers = TechnicalMaxMembers;
	type MembershipChanged = TechnicalCommittee;
	type MembershipInitialized = TechnicalCommittee;
	type PrimeOrigin = MoreThanHalfCouncil;
	type RemoveOrigin = MoreThanHalfCouncil;
	type ResetOrigin = MoreThanHalfCouncil;
	type SwapOrigin = MoreThanHalfCouncil;
	type WeightInfo = pallet_membership::weights::SubstrateWeight<Runtime>;
}

parameter_types! {
	pub CandidacyBond: Balance = 10_000 * BNCS;
	// 1 storage item created, key size is 32 bytes, value size is 16+16.
	pub VotingBondBase: Balance = deposit::<Runtime>(1, 64);
	// additional data per vote is 32 bytes (account id).
	pub VotingBondFactor: Balance = deposit::<Runtime>(0, 32);
	/// Daily council elections
	pub const TermDuration: BlockNumber = 24 * HOURS;
	pub const DesiredMembers: u32 = 3;
	pub const DesiredRunnersUp: u32 = 7;
	pub const PhragmenElectionPalletId: LockIdentifier = *b"phrelect";
	pub const MaxVoters: u32 = 512;
	 pub const MaxVotesPerVoter: u32 = 16;
	pub const MaxCandidates: u32 = 64;
}

// Make sure that there are no more than MaxMembers members elected via phragmen.
const_assert!(DesiredMembers::get() <= CouncilMaxMembers::get());

impl pallet_elections_phragmen::Config for Runtime {
	type CandidacyBond = CandidacyBond;
	type ChangeMembers = Council;
	type Currency = Balances;
	type CurrencyToVote = sp_staking::currency_to_vote::U128CurrencyToVote;
	type DesiredMembers = DesiredMembers;
	type DesiredRunnersUp = DesiredRunnersUp;
	type RuntimeEvent = RuntimeEvent;
	type InitializeMembers = Council;
	type KickedMember = Treasury;
	type LoserCandidate = Treasury;
	type PalletId = PhragmenElectionPalletId;
	type TermDuration = TermDuration;
	type VotingBondBase = VotingBondBase;
	type VotingBondFactor = VotingBondFactor;
	type MaxCandidates = MaxCandidates;
	type MaxVoters = MaxVoters;
	type MaxVotesPerVoter = MaxVotesPerVoter;
	type WeightInfo = pallet_elections_phragmen::weights::SubstrateWeight<Runtime>;
}

parameter_types! {
	pub const LaunchPeriod: BlockNumber = 7 * DAYS;
	pub const VotingPeriod: BlockNumber = 7 * DAYS;
	pub const FastTrackVotingPeriod: BlockNumber = 3 * HOURS;
	pub MinimumDeposit: Balance = 100 * BNCS;
	pub const EnactmentPeriod: BlockNumber = 2 * DAYS;
	pub const CooloffPeriod: BlockNumber = 7 * DAYS;
	pub const InstantAllowed: bool = true;
	pub const MaxVotes: u32 = 100;
	pub const MaxProposals: u32 = 100;
}

impl pallet_democracy::Config for Runtime {
	type BlacklistOrigin = EnsureRoot<AccountId>;
	// To cancel a proposal before it has been passed, the technical committee must be unanimous or
	// Root must agree.
	type CancelProposalOrigin = EitherOfDiverse<
		EnsureRoot<AccountId>,
		pallet_collective::EnsureProportionAtLeast<AccountId, TechnicalCollective, 1, 1>,
	>;
	// To cancel a proposal which has been passed, 2/3 of the council must agree to it.
	type CancellationOrigin =
		pallet_collective::EnsureProportionAtLeast<AccountId, CouncilCollective, 2, 3>;
	type CooloffPeriod = CooloffPeriod;
	type Currency = Balances;
	type EnactmentPeriod = EnactmentPeriod;
	type RuntimeEvent = RuntimeEvent;
	/// A unanimous council can have the next scheduled referendum be a straight default-carries
	/// (NTB) vote.
	type ExternalDefaultOrigin =
		pallet_collective::EnsureProportionAtLeast<AccountId, CouncilCollective, 1, 1>;
	/// A super-majority can have the next scheduled referendum be a straight majority-carries vote.
	type ExternalMajorityOrigin =
		pallet_collective::EnsureProportionAtLeast<AccountId, CouncilCollective, 3, 4>;
	/// A straight majority of the council can decide what their next motion is.
	type ExternalOrigin =
		pallet_collective::EnsureProportionAtLeast<AccountId, CouncilCollective, 1, 2>;
	/// Two thirds of the technical committee can have an ExternalMajority/ExternalDefault vote
	/// be tabled immediately and with a shorter voting/enactment period.
	type FastTrackOrigin =
		pallet_collective::EnsureProportionAtLeast<AccountId, TechnicalCollective, 2, 3>;
	type FastTrackVotingPeriod = FastTrackVotingPeriod;
	type InstantAllowed = InstantAllowed;
	type InstantOrigin =
		pallet_collective::EnsureProportionAtLeast<AccountId, TechnicalCollective, 1, 1>;
	type LaunchPeriod = LaunchPeriod;
	type MaxProposals = MaxProposals;
	type MaxVotes = MaxVotes;
	type MinimumDeposit = MinimumDeposit;
	type PalletsOrigin = OriginCaller;
	type Scheduler = Scheduler;
	type Slash = Treasury;
	// Any single technical committee member may veto a coming council proposal, however they can
	// only do it once and it lasts only for the cool-off period.
	type VetoOrigin = pallet_collective::EnsureMember<AccountId, TechnicalCollective>;
	type VoteLockingPeriod = EnactmentPeriod; // Same as EnactmentPeriod
	type VotingPeriod = VotingPeriod;
	type WeightInfo = pallet_democracy::weights::SubstrateWeight<Runtime>;
	type Preimages = Preimage;
	type MaxDeposits = ConstU32<100>;
	type MaxBlacklisted = ConstU32<100>;
	type SubmitOrigin = EnsureSigned<AccountId>;
}

parameter_types! {
	pub const ProposalBond: Permill = Permill::from_percent(5);
	pub ProposalBondMinimum: Balance = 100 * BNCS;
	pub ProposalBondMaximum: Balance = 500 * BNCS;
	pub const SpendPeriod: BlockNumber = 6 * DAYS;
	pub const Burn: Permill = Permill::from_perthousand(0);
	pub TipReportDepositBase: Balance = 1 * BNCS;
	pub DataDepositPerByte: Balance = 10 * cent::<Runtime>(NativeCurrencyId::get());
	pub const MaximumReasonLength: u32 = 16384;
	pub const PayoutSpendPeriod: BlockNumber = 30 * DAYS;
	pub const BountyCuratorDeposit: Permill = Permill::from_percent(50);
	pub const MaxApprovals: u32 = 100;

	pub const MaxBalance: Balance = 800_000 * BNCS;
}

type ApproveOrigin = EitherOfDiverse<
	EnsureRoot<AccountId>,
	pallet_collective::EnsureProportionAtLeast<AccountId, CouncilCollective, 3, 5>,
>;

impl pallet_treasury::Config for Runtime {
	type ApproveOrigin = ApproveOrigin;
	type SpendOrigin = EitherOf<EnsureRootWithSuccess<AccountId, MaxBalance>, Spender>;
	type Burn = Burn;
	type BurnDestination = ();
	type Currency = Balances;
	type RuntimeEvent = RuntimeEvent;
	type MaxApprovals = MaxApprovals;
	type AssetKind = ();
	type Beneficiary = AccountId;
	type BeneficiaryLookup = IdentityLookup<Self::Beneficiary>;
	type Paymaster = PayFromAccount<Balances, BifrostFeeAccount>;
	type BalanceConverter = UnityAssetBalanceConversion;
	type PayoutPeriod = PayoutSpendPeriod;
	#[cfg(feature = "runtime-benchmarks")]
	type BenchmarkHelper = ();
	type OnSlash = Treasury;
	type PalletId = TreasuryPalletId;
	type ProposalBond = ProposalBond;
	type ProposalBondMinimum = ProposalBondMinimum;
	type ProposalBondMaximum = ProposalBondMaximum;
	type RejectOrigin = MoreThanHalfCouncil;
	type SpendFunds = ();
	type SpendPeriod = SpendPeriod;
	type WeightInfo = pallet_treasury::weights::SubstrateWeight<Runtime>;
}

impl pallet_transaction_payment::Config for Runtime {
	type FeeMultiplierUpdate = SlowAdjustingFeeUpdate<Self>;
	type LengthToFee = ConstantMultiplier<Balance, TransactionByteFee>;
	type OnChargeTransaction = FlexibleFee;
	type OperationalFeeMultiplier = ConstU8<5>;
	type WeightToFee = WeightToFee;
	type RuntimeEvent = RuntimeEvent;
}

/// Calls that can bypass the tx-pause pallet.
/// We always allow system calls and timestamp since it is required for block production
pub struct TxPauseWhitelistedCalls;
impl Contains<pallet_tx_pause::RuntimeCallNameOf<Runtime>> for TxPauseWhitelistedCalls {
	fn contains(full_name: &pallet_tx_pause::RuntimeCallNameOf<Runtime>) -> bool {
		matches!(full_name.0.as_slice(), b"System" | b"Timestamp" | b"TxPause")
	}
}

impl pallet_tx_pause::Config for Runtime {
	type RuntimeEvent = RuntimeEvent;
	type RuntimeCall = RuntimeCall;
	type PauseOrigin = TechAdminOrCouncil;
	type UnpauseOrigin = TechAdminOrCouncil;
	type WhitelistedCalls = TxPauseWhitelistedCalls;
	type MaxNameLen = ConstU32<256>;
	type WeightInfo = pallet_tx_pause::weights::SubstrateWeight<Runtime>;
}

impl<LocalCall> frame_system::offchain::CreateSignedTransaction<LocalCall> for Runtime
where
	RuntimeCall: From<LocalCall>,
{
	fn create_transaction<C: frame_system::offchain::AppCrypto<Self::Public, Self::Signature>>(
		call: RuntimeCall,
		public: <Signature as sp_runtime::traits::Verify>::Signer,
		account: AccountId,
		nonce: Nonce,
	) -> Option<(
		RuntimeCall,
		<UncheckedExtrinsic as sp_runtime::traits::Extrinsic>::SignaturePayload,
	)> {
		// take the biggest period possible.
		let period =
			BlockHashCount::get().checked_next_power_of_two().map(|c| c / 2).unwrap_or(2) as u64;
		let current_block = System::block_number()
			.saturated_into::<u64>()
			// The `System::block_number` is initialized with `n+1`,
			// so the actual block number is `n`.
			.saturating_sub(1);
		let tip = 0;
		let extra: SignedExtra = (
			frame_system::CheckNonZeroSender::<Runtime>::new(),
			frame_system::CheckSpecVersion::<Runtime>::new(),
			frame_system::CheckTxVersion::<Runtime>::new(),
			frame_system::CheckGenesis::<Runtime>::new(),
			frame_system::CheckEra::<Runtime>::from(generic::Era::mortal(period, current_block)),
			frame_system::CheckNonce::<Runtime>::from(nonce),
			frame_system::CheckWeight::<Runtime>::new(),
			pallet_transaction_payment::ChargeTransactionPayment::<Runtime>::from(tip),
			frame_metadata_hash_extension::CheckMetadataHash::<Runtime>::new(false),
		);
		let raw_payload = SignedPayload::new(call, extra)
			.map_err(|e| {
				log::warn!("Unable to create signed payload: {:?}", e);
			})
			.ok()?;
		let signature = raw_payload.using_encoded(|payload| C::sign(payload, public))?;
		let address = AccountIdLookup::unlookup(account);
		let (call, extra, _) = raw_payload.deconstruct();
		Some((call, (address, signature, extra)))
	}
}

impl frame_system::offchain::SigningTypes for Runtime {
	type Public = <Signature as sp_runtime::traits::Verify>::Signer;
	type Signature = Signature;
}

impl<C> frame_system::offchain::SendTransactionTypes<C> for Runtime
where
	RuntimeCall: From<C>,
{
	type OverarchingCall = RuntimeCall;
	type Extrinsic = UncheckedExtrinsic;
}

// culumus runtime start
parameter_types! {
	pub const ReservedXcmpWeight: Weight = MAXIMUM_BLOCK_WEIGHT.saturating_div(4);
	pub const ReservedDmpWeight: Weight = MAXIMUM_BLOCK_WEIGHT.saturating_div(4);
}

impl cumulus_pallet_parachain_system::Config for Runtime {
	type DmpQueue = frame_support::traits::EnqueueWithOrigin<MessageQueue, xcm_config::RelayOrigin>;
	type RuntimeEvent = RuntimeEvent;
	type OnSystemEvent = ();
	type OutboundXcmpMessageSource = XcmpQueue;
	type ReservedDmpWeight = ReservedDmpWeight;
	type ReservedXcmpWeight = ReservedXcmpWeight;
	type SelfParaId = parachain_info::Pallet<Runtime>;
	type XcmpMessageHandler = XcmpQueue;
	type CheckAssociatedRelayNumber = RelayNumberStrictlyIncreases;
	type ConsensusHook = cumulus_pallet_parachain_system::ExpectParentIncluded;
	type WeightInfo = cumulus_pallet_parachain_system::weights::SubstrateWeight<Runtime>;
}

impl parachain_info::Config for Runtime {}

impl cumulus_pallet_aura_ext::Config for Runtime {}

parameter_types! {
	/// Minimum round length is 2 minutes (10 * 12 second block times)
	pub const MinBlocksPerRound: u32 = 10;
	/// Blocks per round
	pub const DefaultBlocksPerRound: u32 = prod_or_fast!(2 * HOURS, 10);
	/// Rounds before the collator leaving the candidates request can be executed
	pub const LeaveCandidatesDelay: u32 = 84;
	/// Rounds before the candidate bond increase/decrease can be executed
	pub const CandidateBondLessDelay: u32 = 84;
	/// Rounds before the delegator exit can be executed
	pub const LeaveDelegatorsDelay: u32 = 84;
	/// Rounds before the delegator revocation can be executed
	pub const RevokeDelegationDelay: u32 = 84;
	/// Rounds before the delegator bond increase/decrease can be executed
	pub const DelegationBondLessDelay: u32 = 84;
	/// Rounds before the reward is paid
	pub const RewardPaymentDelay: u32 = 2;
	/// Minimum collators selected per round, default at genesis and minimum forever after
	pub const MinSelectedCandidates: u32 = prod_or_fast!(16,6);
	/// Maximum top delegations per candidate
	pub const MaxTopDelegationsPerCandidate: u32 = 300;
	/// Maximum bottom delegations per candidate
	pub const MaxBottomDelegationsPerCandidate: u32 = 50;
	/// Maximum delegations per delegator
	pub const MaxDelegationsPerDelegator: u32 = 100;
	/// Default fixed percent a collator takes off the top of due rewards
	pub const DefaultCollatorCommission: Perbill = Perbill::from_percent(10);
	/// Default percent of inflation set aside for parachain bond every round
	pub const DefaultParachainBondReservePercent: Percent = Percent::from_percent(0);
	/// Minimum stake required to become a collator
	pub MinCollatorStk: u128 = 5000 * BNCS;
	/// Minimum stake required to be reserved to be a candidate
	pub MinCandidateStk: u128 = 5000 * BNCS;
	/// Minimum stake required to be reserved to be a delegator
	pub MinDelegatorStk: u128 = 50 * BNCS;
	pub AllowInflation: bool = false;
	pub ToMigrateInvulnables: Vec<AccountId> = prod_or_fast!(vec![
		hex!["8cf80f0bafcd0a3d80ca61cb688e4400e275b39d3411b4299b47e712e9dab809"].into(),
		hex!["40ac4effe39181731a8feb8a8ee0780e177bdd0d752b09c8fd71047e67189022"].into(),
		hex!["624d6a004c72a1abcf93131e185515ebe1410e43a301fe1f25d20d8da345376e"].into(),
		hex!["985d2738e512909c81289e6055e60a6824818964535ecfbf10e4d69017084756"].into(),
	],vec![
		hex!["d43593c715fdd31c61141abd04a99fd6822c8558854ccde39a5684e7a56da27d"].into(),
		hex!["8eaf04151687736326c9fea17e25fc5287613693c912909cb226aa4794f26a48"].into(),
	]);
	pub PaymentInRound: u128 = 180 * BNCS;
	pub InitSeedStk: u128 = 5000 * BNCS;
}
impl bifrost_parachain_staking::Config for Runtime {
	type RuntimeEvent = RuntimeEvent;
	type Currency = Balances;
	type MonetaryGovernanceOrigin =
		EitherOfDiverse<MoreThanHalfCouncil, EnsureRootOrAllTechnicalCommittee>;
	type MinBlocksPerRound = MinBlocksPerRound;
	type DefaultBlocksPerRound = DefaultBlocksPerRound;
	type LeaveCandidatesDelay = LeaveCandidatesDelay;
	type CandidateBondLessDelay = CandidateBondLessDelay;
	type LeaveDelegatorsDelay = LeaveDelegatorsDelay;
	type RevokeDelegationDelay = RevokeDelegationDelay;
	type DelegationBondLessDelay = DelegationBondLessDelay;
	type RewardPaymentDelay = RewardPaymentDelay;
	type MinSelectedCandidates = MinSelectedCandidates;
	type MaxTopDelegationsPerCandidate = MaxTopDelegationsPerCandidate;
	type MaxBottomDelegationsPerCandidate = MaxBottomDelegationsPerCandidate;
	type MaxDelegationsPerDelegator = MaxDelegationsPerDelegator;
	type DefaultCollatorCommission = DefaultCollatorCommission;
	type DefaultParachainBondReservePercent = DefaultParachainBondReservePercent;
	type MinCollatorStk = MinCollatorStk;
	type MinCandidateStk = MinCandidateStk;
	type MinDelegation = MinDelegatorStk;
	type MinDelegatorStk = MinDelegatorStk;
	type AllowInflation = AllowInflation;
	type PaymentInRound = PaymentInRound;
	type ToMigrateInvulnables = ToMigrateInvulnables;
	type PalletId = ParachainStakingPalletId;
	type InitSeedStk = InitSeedStk;
	type OnCollatorPayout = ();
	type OnNewRound = ();
	type WeightInfo = bifrost_parachain_staking::weights::SubstrateWeight<Runtime>;
}

parameter_types! {
	pub const Period: u32 = 6 * HOURS;
	pub const Offset: u32 = 0;
}

impl pallet_session::Config for Runtime {
	type RuntimeEvent = RuntimeEvent;
	type Keys = SessionKeys;
	type NextSessionRotation = ParachainStaking;
	// Essentially just Aura, but lets be pedantic.
	type SessionHandler = <SessionKeys as sp_runtime::traits::OpaqueKeys>::KeyTypeIdProviders;
	type SessionManager = ParachainStaking;
	type ShouldEndSession = ParachainStaking;
	type ValidatorId = <Self as frame_system::Config>::AccountId;
	// we don't have stash and controller, thus we don't need the convert as well.
	type ValidatorIdOf = ConvertInto;
	type WeightInfo = pallet_session::weights::SubstrateWeight<Runtime>;
}

impl pallet_authorship::Config for Runtime {
	type EventHandler = ParachainStaking;
	type FindAuthor = pallet_session::FindAccountFromAuthorIndex<Self, Aura>;
}

impl pallet_aura::Config for Runtime {
	type AuthorityId = AuraId;
	type DisabledValidators = ();
	type MaxAuthorities = ConstU32<100_000>;
	type AllowMultipleBlocksPerSlot = ConstBool<false>;
	type SlotDuration = ConstU64<SLOT_DURATION>;
}

// culumus runtime end
parameter_types! {
	pub UnvestedFundsAllowedWithdrawReasons: WithdrawReasons =
		WithdrawReasons::except(WithdrawReasons::TRANSFER | WithdrawReasons::RESERVE);
}

impl bifrost_vesting::Config for Runtime {
	type BlockNumberToBalance = ConvertInto;
	type Currency = Balances;
	type RuntimeEvent = RuntimeEvent;
	type MinVestedTransfer = ExistentialDeposit;
	type WeightInfo = weights::bifrost_vesting::BifrostWeight<Runtime>;
	type UnvestedFundsAllowedWithdrawReasons = UnvestedFundsAllowedWithdrawReasons;
	const MAX_VESTING_SCHEDULES: u32 = 28;
}

// Bifrost modules start

pub struct ExtraFeeMatcher;
impl FeeGetter<RuntimeCall> for ExtraFeeMatcher {
	fn get_fee_info(c: &RuntimeCall) -> ExtraFeeInfo {
		match *c {
			RuntimeCall::Salp(bifrost_salp::Call::contribute { .. }) => ExtraFeeInfo {
				extra_fee_name: ExtraFeeName::SalpContribute,
				extra_fee_currency: RelayCurrencyId::get(),
			},
			RuntimeCall::XcmInterface(bifrost_xcm_interface::Call::transfer_statemine_assets {
				..
			}) => ExtraFeeInfo {
				extra_fee_name: ExtraFeeName::StatemineTransfer,
				extra_fee_currency: RelayCurrencyId::get(),
			},
			RuntimeCall::VtokenVoting(bifrost_vtoken_voting::Call::vote { vtoken, .. }) =>
				ExtraFeeInfo {
					extra_fee_name: ExtraFeeName::VoteVtoken,
					extra_fee_currency: vtoken.to_token().unwrap_or(vtoken),
				},
			RuntimeCall::VtokenVoting(bifrost_vtoken_voting::Call::remove_delegator_vote {
				vtoken,
				..
			}) => ExtraFeeInfo {
				extra_fee_name: ExtraFeeName::VoteRemoveDelegatorVote,
				extra_fee_currency: vtoken.to_token().unwrap_or(vtoken),
			},
			_ => ExtraFeeInfo::default(),
		}
	}
}

parameter_types! {
	pub MaxFeeCurrencyOrderListLen: u32 = 50;
}

impl bifrost_flexible_fee::Config for Runtime {
	type Currency = Balances;
	type DexOperator = ZenlinkProtocol;
	type RuntimeEvent = RuntimeEvent;
	type MultiCurrency = Currencies;
	type TreasuryAccount = BifrostTreasuryAccount;
	type MaxFeeCurrencyOrderListLen = MaxFeeCurrencyOrderListLen;
	type OnUnbalanced = Treasury;
	type WeightInfo = weights::bifrost_flexible_fee::BifrostWeight<Runtime>;
	type ExtraFeeMatcher = ExtraFeeMatcher;
	type ParachainId = ParachainInfo;
	type ControlOrigin = TechAdminOrCouncil;
	type XcmWeightAndFeeHandler = XcmInterface;
	type MinAssetHubExecutionFee = ConstU128<{ 3 * DOLLARS }>;
	type MinRelaychainExecutionFee = ConstU128<{ 3 * DOLLARS }>;
	type RelaychainCurrencyId = RelayCurrencyId;
	type XcmRouter = XcmRouter;
	type PalletId = FlexibleFeePalletId;
}

parameter_types! {
	pub BifrostParachainAccountId20: [u8; 20] = cumulus_primitives_core::ParaId::from(ParachainInfo::get()).into_account_truncating();
}

pub fn create_x2_multilocation(index: u16, currency_id: CurrencyId) -> xcm::v3::Location {
	match currency_id {
		// AccountKey20 format of Bifrost sibling para account
		CurrencyId::Token(TokenSymbol::MOVR) => xcm::v3::Location::new(
			1,
			xcm::v3::Junctions::X2(
				xcm::v3::Junction::Parachain(parachains::moonriver::ID.into()),
				xcm::v3::Junction::AccountKey20 {
					network: None,
					key: Slp::derivative_account_id_20(
						polkadot_parachain_primitives::primitives::Sibling::from(
							ParachainInfo::get(),
						)
						.into_account_truncating(),
						index,
					)
					.into(),
				},
			),
		),
		// Only relay chain use the Bifrost para account with "para"
		CurrencyId::Token(TokenSymbol::KSM) => xcm::v3::Location::new(
			1,
			xcm::v3::Junctions::X1(xcm::v3::Junction::AccountId32 {
				network: None,
				id: Utility::derivative_account_id(
					ParachainInfo::get().into_account_truncating(),
					index,
				)
				.into(),
			}),
		),
		// Bifrost Kusama Native token
		CurrencyId::Native(TokenSymbol::BNC) => xcm::v3::Location::new(
			0,
			xcm::v3::Junctions::X1(xcm::v3::Junction::AccountId32 {
				network: None,
				id: Utility::derivative_account_id(
					polkadot_parachain_primitives::primitives::Sibling::from(ParachainInfo::get())
						.into_account_truncating(),
					index,
				)
				.into(),
			}),
		),
		// Other sibling chains use the Bifrost para account with "sibl"
		_ => {
			// get parachain id
			if let Some(location) =
				BifrostCurrencyIdConvert::<SelfParaChainId>::convert(currency_id)
			{
				if let Some(Parachain(para_id)) = location.interior().first() {
					xcm::v3::Location::new(
						1,
						xcm::v3::Junctions::X2(
							xcm::v3::Junction::Parachain(*para_id),
							xcm::v3::Junction::AccountId32 {
								network: None,
								id: Utility::derivative_account_id(
									polkadot_parachain_primitives::primitives::Sibling::from(
										ParachainInfo::get(),
									)
									.into_account_truncating(),
									index,
								)
								.into(),
							},
						),
					)
				} else {
					xcm::v3::Location::default()
				}
			} else {
				xcm::v3::Location::default()
			}
		},
	}
}

pub struct SubAccountIndexMultiLocationConvertor;
impl Convert<(u16, CurrencyId), MultiLocation> for SubAccountIndexMultiLocationConvertor {
	fn convert((sub_account_index, currency_id): (u16, CurrencyId)) -> MultiLocation {
		create_x2_multilocation(sub_account_index, currency_id)
	}
}

parameter_types! {
	pub MinContribution: Balance = dollar::<Runtime>(RelayCurrencyId::get()) / 10;
	pub const RemoveKeysLimit: u32 = 500;
	pub const VSBondValidPeriod: BlockNumber = 30 * DAYS;
	pub const ReleaseCycle: BlockNumber = 1 * DAYS;
	pub const LeasePeriod: BlockNumber = KUSAMA_LEASE_PERIOD;
	pub const ReleaseRatio: Percent = Percent::from_percent(50);
	pub const SlotLength: BlockNumber = 8u32 as BlockNumber;
	pub ConfirmMuitiSigAccount: AccountId = hex!["e4da05f08e89bf6c43260d96f26fffcfc7deae5b465da08669a9d008e64c2c63"].into();
	pub const SalpLockId: LockIdentifier = *b"salplock";
	pub const BatchLimit: u32 = 50;
}

impl bifrost_salp::Config for Runtime {
	type BancorPool = ();
	type RuntimeEvent = RuntimeEvent;
	type RuntimeOrigin = RuntimeOrigin;
	type RuntimeCall = RuntimeCall;
	type LeasePeriod = LeasePeriod;
	type MinContribution = MinContribution;
	type MultiCurrency = Currencies;
	type PalletId = BifrostCrowdloanId;
	type RelayChainToken = RelayCurrencyId;
	type ReleaseCycle = ReleaseCycle;
	type ReleaseRatio = ReleaseRatio;
	type RemoveKeysLimit = RemoveKeysLimit;
	type SlotLength = SlotLength;
	type VSBondValidPeriod = VSBondValidPeriod;
	type WeightInfo = weights::bifrost_salp::BifrostWeight<Runtime>;
	type EnsureConfirmAsGovernance = EitherOfDiverse<TechAdminOrCouncil, SALPAdmin>;
	type XcmInterface = XcmInterface;
	type TreasuryAccount = BifrostTreasuryAccount;
	type BuybackPalletId = BuybackPalletId;
	type DexOperator = ZenlinkProtocol;
	type CurrencyIdConversion = AssetIdMaps<Runtime>;
	type CurrencyIdRegister = AssetIdMaps<Runtime>;
	type ParachainId = ParachainInfo;
	type StablePool = StablePool;
	type VtokenMinting = VtokenMinting;
	type LockId = SalpLockId;
	type BatchLimit = BatchLimit;
}

parameter_types! {
	pub const MaximumOrderInTrade: u32 = 1_000;
	pub const MinimumSupply: Balance = 0;
}

impl bifrost_vsbond_auction::Config for Runtime {
	type RuntimeEvent = RuntimeEvent;
	type InvoicingCurrency = RelayCurrencyId;
	type MaximumOrderInTrade = MaximumOrderInTrade;
	type MinimumAmount = MinimumSupply;
	type MultiCurrency = Currencies;
	type WeightInfo = weights::bifrost_vsbond_auction::BifrostWeight<Runtime>;
	type PalletId = VsbondAuctionPalletId;
	type TreasuryAccount = BifrostTreasuryAccount;
	type ControlOrigin = EitherOfDiverse<MoreThanHalfCouncil, EnsureRootOrAllTechnicalCommittee>;
}

impl bifrost_token_issuer::Config for Runtime {
	type RuntimeEvent = RuntimeEvent;
	type MultiCurrency = Currencies;
	type ControlOrigin = EitherOfDiverse<MoreThanHalfCouncil, EnsureRootOrAllTechnicalCommittee>;
	type WeightInfo = weights::bifrost_token_issuer::BifrostWeight<Runtime>;
	type MaxLengthLimit = MaxLengthLimit;
}

impl bifrost_asset_registry::Config for Runtime {
	type RuntimeEvent = RuntimeEvent;
	type Currency = Balances;
	type RegisterOrigin = EitherOfDiverse<MoreThanHalfCouncil, TechAdmin>;
	type WeightInfo = weights::bifrost_asset_registry::BifrostWeight<Runtime>;
}

parameter_types! {
	pub const MaxTypeEntryPerBlock: u32 = 10;
	pub const MaxRefundPerBlock: u32 = 10;
	pub const MaxLengthLimit: u32 = 500;
}

pub struct SubstrateResponseManager;
impl QueryResponseManager<QueryId, Location, BlockNumber, RuntimeCall>
	for SubstrateResponseManager
{
	fn get_query_response_record(query_id: QueryId) -> bool {
		if let Some(QueryStatus::Ready { .. }) = PolkadotXcm::query(query_id) {
			true
		} else {
			false
		}
	}

	fn create_query_record(
		responder: Location,
		call_back: Option<RuntimeCall>,
		timeout: BlockNumber,
	) -> u64 {
		// for xcm v3 version see the following
		// PolkadotXcm::new_query(responder, timeout, Here)
		if let Some(call_back) = call_back {
			PolkadotXcm::new_notify_query(responder.clone(), call_back, timeout, Here)
		} else {
			PolkadotXcm::new_query(responder, timeout, Here)
		}
	}

	fn remove_query_record(query_id: QueryId) -> bool {
		// Temporarily banned. Querries from pallet_xcm cannot be removed unless it is in ready
		// status. And we are not allowed to mannually change query status.
		// So in the manual mode, it is not possible to remove the query at all.
		// PolkadotXcm::take_response(query_id).is_some()

		PolkadotXcm::take_response(query_id);
		true
	}
}

impl bifrost_slp::Config for Runtime {
	type RuntimeEvent = RuntimeEvent;
	type RuntimeOrigin = RuntimeOrigin;
	type RuntimeCall = RuntimeCall;
	type MultiCurrency = Currencies;
	type ControlOrigin = EitherOfDiverse<TechAdminOrCouncil, LiquidStaking>;
	type WeightInfo = weights::bifrost_slp::BifrostWeight<Runtime>;
	type VtokenMinting = VtokenMinting;
	type AccountConverter = SubAccountIndexMultiLocationConvertor;
	type ParachainId = SelfParaChainId;
	type SubstrateResponseManager = SubstrateResponseManager;
	type MaxTypeEntryPerBlock = MaxTypeEntryPerBlock;
	type MaxRefundPerBlock = MaxRefundPerBlock;
	type ParachainStaking = ParachainStaking;
	type XcmTransfer = XTokens;
	type MaxLengthLimit = MaxLengthLimit;
	type XcmWeightAndFeeHandler = XcmInterface;
	type ChannelCommission = ChannelCommission;
	type StablePoolHandler = StablePool;
	type AssetIdMaps = AssetIdMaps<Runtime>;
	type TreasuryAccount = BifrostTreasuryAccount;
}

impl bifrost_vstoken_conversion::Config for Runtime {
	type RuntimeEvent = RuntimeEvent;
	type MultiCurrency = Currencies;
	type RelayCurrencyId = RelayCurrencyId;
	type TreasuryAccount = BifrostTreasuryAccount;
	type ControlOrigin = CoreAdminOrCouncil;
	type VsbondAccount = BifrostVsbondPalletId;
	type CurrencyIdConversion = AssetIdMaps<Runtime>;
	type WeightInfo = weights::bifrost_vstoken_conversion::BifrostWeight<Runtime>;
}

parameter_types! {
	pub const WhitelistMaximumLimit: u32 = 10;
}

impl bifrost_farming::Config for Runtime {
	type RuntimeEvent = RuntimeEvent;
	type MultiCurrency = Currencies;
	type CurrencyId = CurrencyId;
	type ControlOrigin = TechAdminOrCouncil;
	type TreasuryAccount = BifrostTreasuryAccount;
	type Keeper = FarmingKeeperPalletId;
	type RewardIssuer = FarmingRewardIssuerPalletId;
	type WeightInfo = weights::bifrost_farming::BifrostWeight<Runtime>;
	type FarmingBoost = FarmingBoostPalletId;
	type VeMinting = ();
	type BlockNumberToBalance = ConvertInto;
	type WhitelistMaximumLimit = WhitelistMaximumLimit;
	type GaugeRewardIssuer = FarmingGaugeRewardIssuerPalletId;
}

parameter_types! {
	pub const BlocksPerRound: u32 = prod_or_fast!(1500, 50);
	pub const MaxTokenLen: u32 = 500;
	pub const MaxFarmingPoolIdLen: u32 = 100;
}

impl bifrost_system_staking::Config for Runtime {
	type RuntimeEvent = RuntimeEvent;
	type MultiCurrency = Currencies;
	type EnsureConfirmAsGovernance = CoreAdminOrCouncil;
	type WeightInfo = weights::bifrost_system_staking::BifrostWeight<Runtime>;
	type FarmingInfo = Farming;
	type VtokenMintingInterface = VtokenMinting;
	type TreasuryAccount = BifrostTreasuryAccount;
	type PalletId = SystemStakingPalletId;
	type BlocksPerRound = BlocksPerRound;
	type MaxTokenLen = MaxTokenLen;
	type MaxFarmingPoolIdLen = MaxFarmingPoolIdLen;
}

impl bifrost_system_maker::Config for Runtime {
	type RuntimeEvent = RuntimeEvent;
	type MultiCurrency = Currencies;
	type ControlOrigin = EitherOfDiverse<MoreThanHalfCouncil, EnsureRootOrAllTechnicalCommittee>;
	type WeightInfo = weights::bifrost_system_maker::BifrostWeight<Runtime>;
	type DexOperator = ZenlinkProtocol;
	type CurrencyIdConversion = AssetIdMaps<Runtime>;
	type TreasuryAccount = BifrostTreasuryAccount;
	type RelayChainToken = RelayCurrencyId;
	type SystemMakerPalletId = SystemMakerPalletId;
	type ParachainId = ParachainInfo;
	type VtokenMintingInterface = VtokenMinting;
}

impl bifrost_fee_share::Config for Runtime {
	type RuntimeEvent = RuntimeEvent;
	type MultiCurrency = Currencies;
	type ControlOrigin = CoreAdminOrCouncil;
	type WeightInfo = weights::bifrost_fee_share::BifrostWeight<Runtime>;
	type FeeSharePalletId = FeeSharePalletId;
}

impl bifrost_cross_in_out::Config for Runtime {
	type RuntimeEvent = RuntimeEvent;
	type MultiCurrency = Currencies;
	type ControlOrigin = TechAdminOrCouncil;
	type EntrancePalletId = SlpEntrancePalletId;
	type WeightInfo = weights::bifrost_cross_in_out::BifrostWeight<Runtime>;
	type MaxLengthLimit = MaxLengthLimit;
}

parameter_types! {
	pub const QueryTimeout: BlockNumber = 100;
	pub const ReferendumCheckInterval: BlockNumber = 300;
}

pub struct DerivativeAccountTokenFilter;
impl Contains<CurrencyId> for DerivativeAccountTokenFilter {
	fn contains(token: &CurrencyId) -> bool {
		*token == RelayCurrencyId::get()
	}
}

impl bifrost_vtoken_voting::Config for Runtime {
	type RuntimeEvent = RuntimeEvent;
	type RuntimeOrigin = RuntimeOrigin;
	type RuntimeCall = RuntimeCall;
	type MultiCurrency = Currencies;
	type ControlOrigin = EitherOfDiverse<CoreAdmin, MoreThanHalfCouncil>;
	type ResponseOrigin = EnsureResponse<Everything>;
	type XcmDestWeightAndFee = XcmInterface;
	type DerivativeAccount = DerivativeAccountProvider<Runtime, DerivativeAccountTokenFilter>;
	type RelaychainBlockNumberProvider = RelaychainDataProvider<Runtime>;
	type VTokenSupplyProvider = VtokenMinting;
	type ParachainId = SelfParaChainId;
	type MaxVotes = ConstU32<256>;
	type QueryTimeout = QueryTimeout;
	type ReferendumCheckInterval = ReferendumCheckInterval;
	type WeightInfo = weights::bifrost_vtoken_voting::BifrostWeight<Runtime>;
}

// Bifrost modules end

// zenlink runtime start

parameter_types! {
	pub const StringLimit: u32 = 50;
}

impl zenlink_stable_amm::Config for Runtime {
	type RuntimeEvent = RuntimeEvent;
	type CurrencyId = CurrencyId;
	type MultiCurrency = Currencies;
	type PoolId = u32;
	type TimeProvider = Timestamp;
	type EnsurePoolAsset = StableAmmVerifyPoolAsset;
	type LpGenerate = PoolLpGenerate;
	type PoolCurrencySymbolLimit = StringLimit;
	type PalletId = StableAmmPalletId;
	type WeightInfo = ();
}

impl zenlink_swap_router::Config for Runtime {
	type RuntimeEvent = RuntimeEvent;
	type StablePoolId = u32;
	type Balance = u128;
	type StableCurrencyId = CurrencyId;
	type NormalCurrencyId = ZenlinkAssetId;
	type NormalAmm = ZenlinkProtocol;
	type StableAMM = ZenlinkStableAMM;
	type WeightInfo = zenlink_swap_router::weights::SubstrateWeight<Runtime>;
}

impl merkle_distributor::Config for Runtime {
	type RuntimeEvent = RuntimeEvent;
	type CurrencyId = CurrencyId;
	type MultiCurrency = Currencies;
	type Balance = Balance;
	type MerkleDistributorId = u32;
	type PalletId = MerkleDirtributorPalletId;
	type StringLimit = StringLimit;
	type WeightInfo = ();
}

pub struct StableAmmVerifyPoolAsset;

impl ValidateCurrency<CurrencyId> for StableAmmVerifyPoolAsset {
	fn validate_pooled_currency(_currencies: &[CurrencyId]) -> bool {
		true
	}

	fn validate_pool_lp_currency(_currency_id: CurrencyId) -> bool {
		if Currencies::total_issuance(_currency_id) > 0 {
			return false;
		}
		true
	}
}

pub struct PoolLpGenerate;

impl StablePoolLpCurrencyIdGenerate<CurrencyId, PoolId> for PoolLpGenerate {
	fn generate_by_pool_id(pool_id: PoolId) -> CurrencyId {
		CurrencyId::StableLpToken(pool_id)
	}
}

parameter_types! {
	pub const ZenlinkPalletId: PalletId = PalletId(*b"/zenlink");
	pub const GetExchangeFee: (u32, u32) = (3, 1000);   // 0.3%
}

impl zenlink_protocol::Config for Runtime {
	type RuntimeEvent = RuntimeEvent;
	type MultiAssetsHandler = MultiAssets;
	type PalletId = ZenlinkPalletId;
	type SelfParaId = SelfParaId;
	type TargetChains = ();
	type WeightInfo = ();
	type AssetId = ZenlinkAssetId;
	type LpGenerate = PairLpGenerate<Self>;
}

type MultiAssets = ZenlinkMultiAssets<ZenlinkProtocol, Balances, LocalAssetAdaptor<Currencies>>;

pub struct OnRedeemSuccess;
impl bifrost_vtoken_minting::OnRedeemSuccess<AccountId, CurrencyId, Balance> for OnRedeemSuccess {
	fn on_redeem_success(token_id: CurrencyId, to: AccountId, token_amount: Balance) -> Weight {
		SystemStaking::on_redeem_success(token_id, to, token_amount)
	}

	fn on_redeemed(
		address: AccountId,
		token_id: CurrencyId,
		token_amount: Balance,
		vtoken_amount: Balance,
		fee: Balance,
	) -> Weight {
		SystemStaking::on_redeemed(address, token_id, token_amount, vtoken_amount, fee)
	}
}

parameter_types! {
	pub const MaximumUnlockIdOfUser: u32 = 10;
	pub const MaximumUnlockIdOfTimeUnit: u32 = 50;
	pub BifrostFeeAccount: AccountId = TreasuryPalletId::get().into_account_truncating();
}

impl bifrost_vtoken_minting::Config for Runtime {
	type RuntimeEvent = RuntimeEvent;
	type MultiCurrency = Currencies;
	type ControlOrigin = TechAdminOrCouncil;
	type MaximumUnlockIdOfUser = MaximumUnlockIdOfUser;
	type MaximumUnlockIdOfTimeUnit = MaximumUnlockIdOfTimeUnit;
	type EntranceAccount = SlpEntrancePalletId;
	type ExitAccount = SlpExitPalletId;
	type FeeAccount = BifrostFeeAccount;
	type RedeemFeeAccount = BifrostFeeAccount;
	type BifrostSlp = Slp;
	type BifrostSlpx = Slpx;
	type WeightInfo = weights::bifrost_vtoken_minting::BifrostWeight<Runtime>;
	type OnRedeemSuccess = OnRedeemSuccess;
	type RelayChainToken = RelayCurrencyId;
	type CurrencyIdConversion = AssetIdMaps<Runtime>;
	type CurrencyIdRegister = AssetIdMaps<Runtime>;
	type XcmTransfer = XTokens;
	type AstarParachainId = ConstU32<2007>;
	type MoonbeamParachainId = ConstU32<2023>;
	type HydradxParachainId = ConstU32<2034>;
	type MantaParachainId = ConstU32<2104>;
	type InterlayParachainId = ConstU32<2092>;
	type ChannelCommission = ChannelCommission;
	type MaxLockRecords = ConstU32<100>;
	type IncentivePoolAccount = IncentivePoolAccount;
	type VeMinting = ();
	type AssetIdMaps = AssetIdMaps<Runtime>;
}

impl bifrost_slpx::Config for Runtime {
	type RuntimeEvent = RuntimeEvent;
	type ControlOrigin = TechAdminOrCouncil;
	type MultiCurrency = Currencies;
	type DexOperator = ZenlinkProtocol;
	type VtokenMintingInterface = VtokenMinting;
	type StablePoolHandler = StablePool;
	type XcmTransfer = XTokens;
	type XcmSender = XcmRouter;
	type CurrencyIdConvert = AssetIdMaps<Runtime>;
	type TreasuryAccount = BifrostTreasuryAccount;
	type ParachainId = SelfParaChainId;
	type WeightInfo = weights::bifrost_slpx::BifrostWeight<Runtime>;
}

pub struct EnsurePoolAssetId;
impl bifrost_stable_asset::traits::ValidateAssetId<CurrencyId> for EnsurePoolAssetId {
	fn validate(_: CurrencyId) -> bool {
		true
	}
}

/// Configure the pallet bifrost_stable_asset in pallets/bifrost_stable_asset.
impl bifrost_stable_asset::Config for Runtime {
	type RuntimeEvent = RuntimeEvent;
	type AssetId = CurrencyId;
	type Balance = Balance;
	type Assets = Currencies;
	type PalletId = StableAssetPalletId;
	type AtLeast64BitUnsigned = u128;
	type FeePrecision = ConstU128<10_000_000_000>;
	type APrecision = ConstU128<100>;
	type PoolAssetLimit = ConstU32<5>;
	type SwapExactOverAmount = ConstU128<100>;
	type WeightInfo = ();
	type ListingOrigin = EitherOfDiverse<MoreThanHalfCouncil, EnsureRootOrAllTechnicalCommittee>;
	type EnsurePoolAssetId = EnsurePoolAssetId;
}

impl bifrost_stable_pool::Config for Runtime {
	type WeightInfo = weights::bifrost_stable_pool::BifrostWeight<Runtime>;
	type ControlOrigin = TechAdminOrCouncil;
	type CurrencyId = CurrencyId;
	type MultiCurrency = Currencies;
	type StableAsset = StableAsset;
	type VtokenMinting = VtokenMinting;
	type CurrencyIdConversion = AssetIdMaps<Runtime>;
	type CurrencyIdRegister = AssetIdMaps<Runtime>;
}

parameter_types! {
	pub const MinimumCount: u32 = 3;
	pub const ExpiresIn: Moment = 1000 * 60 * 60; // 60 mins
	pub const MaxHasDispatchedSize: u32 = 100;
	pub OracleRootOperatorAccountId: AccountId = OraclePalletId::get().into_account_truncating();
}

type BifrostDataProvider = orml_oracle::Instance1;
impl orml_oracle::Config<BifrostDataProvider> for Runtime {
	type RuntimeEvent = RuntimeEvent;
	type OnNewData = ();
	type CombineData =
		orml_oracle::DefaultCombineData<Runtime, MinimumCount, ExpiresIn, BifrostDataProvider>;
	type Time = Timestamp;
	type OracleKey = CurrencyId;
	type OracleValue = Price;
	type RootOperatorAccountId = OracleRootOperatorAccountId;
	type MaxHasDispatchedSize = MaxHasDispatchedSize;
	type WeightInfo = weights::orml_oracle::WeightInfo<Runtime>;
	type Members = OracleMembership;
	type MaxFeedValues = ConstU32<100>;
}

pub type TimeStampedPrice = orml_oracle::TimestampedValue<Price, Moment>;
pub struct AggregatedDataProvider;
impl DataProvider<CurrencyId, TimeStampedPrice> for AggregatedDataProvider {
	fn get(key: &CurrencyId) -> Option<TimeStampedPrice> {
		Oracle::get(key)
	}
}

impl DataProviderExtended<CurrencyId, TimeStampedPrice> for AggregatedDataProvider {
	fn get_no_op(key: &CurrencyId) -> Option<TimeStampedPrice> {
		Oracle::get_no_op(key)
	}

	fn get_all_values() -> Vec<(CurrencyId, Option<TimeStampedPrice>)> {
		Oracle::get_all_values()
	}
}

impl DataFeeder<CurrencyId, TimeStampedPrice, AccountId> for AggregatedDataProvider {
	fn feed_value(_: Option<AccountId>, _: CurrencyId, _: TimeStampedPrice) -> DispatchResult {
		Err("Not supported".into())
	}
}

impl pallet_prices::Config for Runtime {
	type RuntimeEvent = RuntimeEvent;
	type Source = AggregatedDataProvider;
	type FeederOrigin = EitherOfDiverse<MoreThanHalfCouncil, EnsureRootOrAllTechnicalCommittee>;
	type UpdateOrigin = EitherOfDiverse<MoreThanHalfCouncil, EnsureRootOrAllTechnicalCommittee>;
	type RelayCurrency = RelayCurrencyId;
	type CurrencyIdConvert = AssetIdMaps<Runtime>;
	type Assets = Currencies;
	type WeightInfo = pallet_prices::weights::SubstrateWeight<Runtime>;
}

impl lend_market::Config for Runtime {
	type RuntimeEvent = RuntimeEvent;
	type PalletId = LendMarketPalletId;
	type PriceFeeder = Prices;
	type ReserveOrigin = TechAdminOrCouncil;
	type UpdateOrigin = TechAdminOrCouncil;
	type WeightInfo = lend_market::weights::BifrostWeight<Runtime>;
	type UnixTime = Timestamp;
	type Assets = Currencies;
	type RewardAssetId = NativeCurrencyId;
	type LiquidationFreeAssetId = RelayCurrencyId;
}

parameter_types! {
	pub const OracleMaxMembers: u32 = 100;
}

impl pallet_membership::Config<pallet_membership::Instance3> for Runtime {
	type AddOrigin = CoreAdminOrCouncil;
	type RuntimeEvent = RuntimeEvent;
	type MaxMembers = OracleMaxMembers;
	type MembershipInitialized = ();
	type MembershipChanged = ();
	type PrimeOrigin = CoreAdminOrCouncil;
	type RemoveOrigin = CoreAdminOrCouncil;
	type ResetOrigin = CoreAdminOrCouncil;
	type SwapOrigin = CoreAdminOrCouncil;
	type WeightInfo = pallet_membership::weights::SubstrateWeight<Runtime>;
}

impl leverage_staking::Config for Runtime {
	type RuntimeEvent = RuntimeEvent;
	type WeightInfo = leverage_staking::weights::SubstrateWeight<Runtime>;
	type ControlOrigin = EnsureRoot<AccountId>;
	type VtokenMinting = VtokenMinting;
	type LendMarket = LendMarket;
	type StablePoolHandler = StablePool;
	type CurrencyIdConversion = AssetIdMaps<Runtime>;
}

parameter_types! {
	pub const ClearingDuration: u32 = prod_or_fast!(1 * DAYS, 10 * MINUTES);
	pub const NameLengthLimit: u32 = 20;
	pub BifrostCommissionReceiver: AccountId = TreasuryPalletId::get().into_account_truncating();
}

impl bifrost_channel_commission::Config for Runtime {
	type RuntimeEvent = RuntimeEvent;
	type MultiCurrency = Currencies;
	type ControlOrigin = EitherOfDiverse<CoreAdminOrCouncil, LiquidStaking>;
	type CommissionPalletId = CommissionPalletId;
	type BifrostCommissionReceiver = BifrostCommissionReceiver;
	type WeightInfo = weights::bifrost_channel_commission::BifrostWeight<Runtime>;
	type ClearingDuration = ClearingDuration;
	type NameLengthLimit = NameLengthLimit;
}

// Below is the implementation of tokens manipulation functions other than native token.
pub struct LocalAssetAdaptor<Local>(PhantomData<Local>);

impl<Local, AccountId> LocalAssetHandler<AccountId> for LocalAssetAdaptor<Local>
where
	Local: MultiCurrency<AccountId, CurrencyId = CurrencyId>,
{
	fn local_balance_of(asset_id: ZenlinkAssetId, who: &AccountId) -> AssetBalance {
		if let Ok(currency_id) = asset_id.try_into() {
			return TryInto::<AssetBalance>::try_into(Local::free_balance(currency_id, &who))
				.unwrap_or_default();
		}
		AssetBalance::default()
	}

	fn local_total_supply(asset_id: ZenlinkAssetId) -> AssetBalance {
		if let Ok(currency_id) = asset_id.try_into() {
			return TryInto::<AssetBalance>::try_into(Local::total_issuance(currency_id))
				.unwrap_or_default();
		}
		AssetBalance::default()
	}

	fn local_is_exists(asset_id: ZenlinkAssetId) -> bool {
		let currency_id: Result<CurrencyId, ()> = asset_id.try_into();
		match currency_id {
			Ok(_) => true,
			Err(_) => false,
		}
	}

	fn local_transfer(
		asset_id: ZenlinkAssetId,
		origin: &AccountId,
		target: &AccountId,
		amount: AssetBalance,
	) -> DispatchResult {
		if let Ok(currency_id) = asset_id.try_into() {
			Local::transfer(
				currency_id,
				&origin,
				&target,
				amount
					.try_into()
					.map_err(|_| DispatchError::Other("convert amount in local transfer"))?,
			)
		} else {
			Err(DispatchError::Other("unknown asset in local transfer"))
		}
	}

	fn local_deposit(
		asset_id: ZenlinkAssetId,
		origin: &AccountId,
		amount: AssetBalance,
	) -> Result<AssetBalance, DispatchError> {
		if let Ok(currency_id) = asset_id.try_into() {
			Local::deposit(
				currency_id,
				&origin,
				amount
					.try_into()
					.map_err(|_| DispatchError::Other("convert amount in local deposit"))?,
			)?;
		} else {
			return Err(DispatchError::Other("unknown asset in local transfer"));
		}

		Ok(amount)
	}

	fn local_withdraw(
		asset_id: ZenlinkAssetId,
		origin: &AccountId,
		amount: AssetBalance,
	) -> Result<AssetBalance, DispatchError> {
		if let Ok(currency_id) = asset_id.try_into() {
			Local::withdraw(
				currency_id,
				&origin,
				amount
					.try_into()
					.map_err(|_| DispatchError::Other("convert amount in local withdraw"))?,
			)?;
		} else {
			return Err(DispatchError::Other("unknown asset in local transfer"));
		}

		Ok(amount)
	}
}

// zenlink runtime end

construct_runtime! {
	pub enum Runtime {
		// Basic stuff
		System: frame_system = 0,
		Timestamp: pallet_timestamp = 1,
		Indices: pallet_indices = 2,
		ParachainSystem: cumulus_pallet_parachain_system = 5,
		ParachainInfo: parachain_info = 6,
		TxPause: pallet_tx_pause = 7,

		// Monetary stuff
		Balances: pallet_balances = 10,
		TransactionPayment: pallet_transaction_payment = 11,

		// Collator support. the order of these 4 are important and shall not change.
		Authorship: pallet_authorship = 20,
		Session: pallet_session = 22,
		Aura: pallet_aura = 23,
		AuraExt: cumulus_pallet_aura_ext = 24,
		ParachainStaking: bifrost_parachain_staking = 25,

		// Governance stuff
		Democracy: pallet_democracy = 30,
		Council: pallet_collective::<Instance1> = 31,
		TechnicalCommittee: pallet_collective::<Instance2> = 32,
		PhragmenElection: pallet_elections_phragmen = 33,
		CouncilMembership: pallet_membership::<Instance1> = 34,
		TechnicalMembership: pallet_membership::<Instance2> = 35,
		ConvictionVoting: pallet_conviction_voting = 36,
		Referenda: pallet_referenda = 37,
		Origins: custom_origins = 38,
		Whitelist: pallet_whitelist = 39,

		// XCM helpers.
		XcmpQueue: cumulus_pallet_xcmp_queue = 40,
		PolkadotXcm: pallet_xcm = 41,
		CumulusXcm: cumulus_pallet_xcm = 42,
		MessageQueue: pallet_message_queue = 44,

		// utilities
		Utility: pallet_utility = 50,
		Scheduler: pallet_scheduler = 51,
		Proxy: pallet_proxy = 52,
		Multisig: pallet_multisig = 53,
		Identity: pallet_identity = 54,

		// Vesting. Usable initially, but removed once all vesting is finished.
		Vesting: bifrost_vesting = 60,

		// Treasury stuff
		Treasury: pallet_treasury = 61,
		Preimage: pallet_preimage = 64,

		// Third party modules
		XTokens: orml_xtokens = 70,
		Tokens: orml_tokens = 71,
		Currencies: bifrost_currencies = 72,
		UnknownTokens: orml_unknown_tokens = 73,
		OrmlXcm: orml_xcm = 74,
		ZenlinkProtocol: zenlink_protocol = 80,
		MerkleDistributor: merkle_distributor = 81,
		ZenlinkStableAMM: zenlink_stable_amm = 82,
		ZenlinkSwapRouter: zenlink_swap_router = 83,

		// Bifrost modules
		FlexibleFee: bifrost_flexible_fee = 100,
		Salp: bifrost_salp = 105,
		TokenIssuer: bifrost_token_issuer = 109,
		VSBondAuction: bifrost_vsbond_auction = 113,
		AssetRegistry: bifrost_asset_registry = 114,
		VtokenMinting: bifrost_vtoken_minting = 115,
		Slp: bifrost_slp = 116,
		XcmInterface: bifrost_xcm_interface = 117,
		VstokenConversion: bifrost_vstoken_conversion = 118,
		Farming: bifrost_farming = 119,
		SystemStaking: bifrost_system_staking = 120,
		SystemMaker: bifrost_system_maker = 121,
		FeeShare: bifrost_fee_share = 122,
		CrossInOut: bifrost_cross_in_out = 123,
		Slpx: bifrost_slpx = 125,
		FellowshipCollective: pallet_ranked_collective::<Instance1> = 126,
		FellowshipReferenda: pallet_referenda::<Instance2> = 127,
		StableAsset: bifrost_stable_asset exclude_parts { Call } = 128,
		StablePool: bifrost_stable_pool = 129,
		VtokenVoting: bifrost_vtoken_voting = 130,
		LendMarket: lend_market = 131,
		Prices: pallet_prices = 132,
		Oracle: orml_oracle::<Instance1> = 133,
		OracleMembership: pallet_membership::<Instance3> = 134,
		LeverageStaking: leverage_staking = 135,
		ChannelCommission: bifrost_channel_commission = 136,
	}
}

/// The type for looking up accounts. We don't expect more than 4 billion of them.
pub type AccountIndex = u32;
/// Alias to 512-bit hash when used in the context of a transaction signature on the chain.
pub type Signature = sp_runtime::MultiSignature;
/// Index of a transaction in the chain.
pub type Nonce = u32;
/// A hash of some data used by the chain.
pub type Hash = sp_core::H256;
/// The address format for describing accounts.
pub type Address = sp_runtime::MultiAddress<AccountId, AccountIndex>;
/// Block header type as expected by this runtime.
pub type Header = generic::Header<BlockNumber, BlakeTwo256>;
/// Block type as expected by this runtime.
pub type Block = generic::Block<Header, UncheckedExtrinsic>;
/// A Block signed with a Justification
pub type SignedBlock = generic::SignedBlock<Block>;
/// BlockId type as expected by this runtime.
pub type BlockId = generic::BlockId<Block>;
/// The SignedExtension to the basic transaction logic.
pub type SignedExtra = (
	frame_system::CheckNonZeroSender<Runtime>,
	frame_system::CheckSpecVersion<Runtime>,
	frame_system::CheckTxVersion<Runtime>,
	frame_system::CheckGenesis<Runtime>,
	frame_system::CheckEra<Runtime>,
	frame_system::CheckNonce<Runtime>,
	frame_system::CheckWeight<Runtime>,
	pallet_transaction_payment::ChargeTransactionPayment<Runtime>,
	frame_metadata_hash_extension::CheckMetadataHash<Runtime>,
);
/// Unchecked extrinsic type as expected by this runtime.
pub type UncheckedExtrinsic =
	generic::UncheckedExtrinsic<Address, RuntimeCall, Signature, SignedExtra>;
/// Extrinsic type that has already been checked.
pub type CheckedExtrinsic = generic::CheckedExtrinsic<AccountId, RuntimeCall, SignedExtra>;
/// The payload being signed in transactions.
pub type SignedPayload = generic::SignedPayload<RuntimeCall, SignedExtra>;

parameter_types! {
	pub const CallSwitchgearPalletName: &'static str = "CallSwitchgear";
}

/// All migrations that will run on the next runtime upgrade.
///
/// This contains the combined migrations of the last 10 releases. It allows to skip runtime
/// upgrades in case governance decides to do so. THE ORDER IS IMPORTANT.
pub type Migrations = migrations::Unreleased;

/// The runtime migrations per release.
pub mod migrations {
	#![allow(unused_imports)]
	use super::*;

	/// Unreleased migrations. Add new ones here:
	pub type Unreleased = (
		frame_support::migrations::RemovePallet<
			CallSwitchgearPalletName,
			<Runtime as frame_system::Config>::DbWeight,
		>,
	);
}

/// Executive: handles dispatch to the various modules.
pub type Executive = frame_executive::Executive<
	Runtime,
	Block,
	frame_system::ChainContext<Runtime>,
	Runtime,
	AllPalletsWithSystem,
	Migrations,
>;

#[cfg(feature = "runtime-benchmarks")]
#[macro_use]
extern crate frame_benchmarking;
extern crate core;

#[cfg(feature = "runtime-benchmarks")]
mod benches {
	define_benchmarks!(
		[bifrost_asset_registry, AssetRegistry]
		[bifrost_cross_in_out, CrossInOut]
		[bifrost_farming, Farming]
		[bifrost_fee_share, FeeShare]
		[bifrost_flexible_fee, FlexibleFee]
		[bifrost_salp, Salp]
		[bifrost_slp, Slp]
		[bifrost_slpx, Slpx]
		[bifrost_stable_pool, StablePool]
		[bifrost_system_maker, SystemMaker]
		[bifrost_system_staking, SystemStaking]
		[bifrost_token_issuer, TokenIssuer]
		[bifrost_vsbond_auction, VSBondAuction]
		[bifrost_vstoken_conversion, VstokenConversion]
		[bifrost_vtoken_minting, VtokenMinting]
		[bifrost_vtoken_voting, VtokenVoting]
		[lend_market, LendMarket]
		[leverage_staking, LeverageStaking]
		// [bifrost_channel_commission, ChannelCommission]
	);
}

impl_runtime_apis! {
	impl sp_transaction_pool::runtime_api::TaggedTransactionQueue<Block> for Runtime {
		fn validate_transaction(
			source: TransactionSource,
			tx: <Block as BlockT>::Extrinsic,
			block_hash: <Block as BlockT>::Hash,
		) -> TransactionValidity {
			Executive::validate_transaction(source, tx, block_hash)
		}
	}

	impl sp_api::Core<Block> for Runtime {
		fn version() -> RuntimeVersion {
			VERSION
		}

		fn execute_block(block: Block) {
			Executive::execute_block(block)
		}

		fn initialize_block(header: &<Block as BlockT>::Header) -> sp_runtime::ExtrinsicInclusionMode {
			Executive::initialize_block(header)
		}
	}

	impl sp_block_builder::BlockBuilder<Block> for Runtime {
		fn apply_extrinsic(
			extrinsic: <Block as BlockT>::Extrinsic,
		) -> ApplyExtrinsicResult {
			Executive::apply_extrinsic(extrinsic)
		}

		fn finalize_block() -> <Block as BlockT>::Header {
			Executive::finalize_block()
		}

		fn inherent_extrinsics(data: sp_inherents::InherentData) -> Vec<<Block as BlockT>::Extrinsic> {
			data.create_extrinsics()
		}

		fn check_inherents(block: Block, data: sp_inherents::InherentData) -> sp_inherents::CheckInherentsResult {
			data.check_extrinsics(&block)
		}
	}

	impl frame_system_rpc_runtime_api::AccountNonceApi<Block, AccountId, Nonce> for Runtime {
		fn account_nonce(account: AccountId) -> Nonce {
			System::account_nonce(account)
		}
	}

	impl pallet_transaction_payment_rpc_runtime_api::TransactionPaymentApi<
		Block,
		Balance,
	> for Runtime {
		fn query_info(
			uxt: <Block as BlockT>::Extrinsic,
			len: u32,
		) -> pallet_transaction_payment_rpc_runtime_api::RuntimeDispatchInfo<Balance> {
			TransactionPayment::query_info(uxt, len)
		}
		fn query_fee_details(
			uxt: <Block as BlockT>::Extrinsic,
			len: u32,
		) -> pallet_transaction_payment::FeeDetails<Balance> {
			TransactionPayment::query_fee_details(uxt, len)
		}
		fn query_weight_to_fee(weight: Weight) -> Balance {
			TransactionPayment::weight_to_fee(weight)
		}
		fn query_length_to_fee(length: u32) -> Balance {
			TransactionPayment::length_to_fee(length)
		}
	}

	impl sp_api::Metadata<Block> for Runtime {
		fn metadata() -> OpaqueMetadata {
			OpaqueMetadata::new(Runtime::metadata().into())
		}
		fn metadata_at_version(version: u32) -> Option<OpaqueMetadata> {
			Runtime::metadata_at_version(version)
		}
		fn metadata_versions() -> sp_std::vec::Vec<u32> {
			Runtime::metadata_versions()
		}
	}

	impl sp_offchain::OffchainWorkerApi<Block> for Runtime {
		fn offchain_worker(header: &<Block as BlockT>::Header) {
			Executive::offchain_worker(header)
		}
	}

	impl sp_session::SessionKeys<Block> for Runtime {
		fn decode_session_keys(
			encoded: Vec<u8>,
		) -> Option<Vec<(Vec<u8>, sp_core::crypto::KeyTypeId)>> {
			SessionKeys::decode_into_raw_public_keys(&encoded)
		}

		fn generate_session_keys(seed: Option<Vec<u8>>) -> Vec<u8> {
			SessionKeys::generate(seed)
		}
	}

	impl cumulus_primitives_core::CollectCollationInfo<Block> for Runtime {
		fn collect_collation_info(header: &<Block as BlockT>::Header) -> cumulus_primitives_core::CollationInfo {
			ParachainSystem::collect_collation_info(header)
		}
	}

	impl sp_consensus_aura::AuraApi<Block, AuraId> for Runtime {
		fn slot_duration() -> sp_consensus_aura::SlotDuration {
			sp_consensus_aura::SlotDuration::from_millis(Aura::slot_duration())
		}

		fn authorities() -> Vec<AuraId> {
			pallet_aura::Authorities::<Runtime>::get().into_inner()
		}
	}

	impl bifrost_flexible_fee_rpc_runtime_api::FlexibleFeeRuntimeApi<Block, AccountId> for Runtime {
		fn get_fee_token_and_amount(who: AccountId, fee: Balance,utx: <Block as BlockT>::Extrinsic) -> (CurrencyId, Balance) {
			let call = utx.function;

			let rs = FlexibleFee::cal_fee_token_and_amount(&who, fee, &call);

			match rs {
				Ok(val) => val,
				_ => (CurrencyId::Native(TokenSymbol::BNC), Zero::zero()),
			}
		}
	}

	// zenlink runtime outer apis
	impl zenlink_protocol_runtime_api::ZenlinkProtocolApi<Block, AccountId, ZenlinkAssetId> for Runtime {

		fn get_balance(
			asset_id: ZenlinkAssetId,
			owner: AccountId
		) -> AssetBalance {
			<Runtime as zenlink_protocol::Config>::MultiAssetsHandler::balance_of(asset_id, &owner)
		}

		fn get_pair_by_asset_id(
			asset_0: ZenlinkAssetId,
			asset_1: ZenlinkAssetId
		) -> Option<PairInfo<AccountId, AssetBalance, ZenlinkAssetId>> {
			ZenlinkProtocol::get_pair_by_asset_id(asset_0, asset_1)
		}

		fn get_amount_in_price(
			supply: AssetBalance,
			path: Vec<ZenlinkAssetId>
		) -> AssetBalance {
			ZenlinkProtocol::desired_in_amount(supply, path)
		}

		fn get_amount_out_price(
			supply: AssetBalance,
			path: Vec<ZenlinkAssetId>
		) -> AssetBalance {
			ZenlinkProtocol::supply_out_amount(supply, path)
		}

		fn get_estimate_lptoken(
			token_0: ZenlinkAssetId,
			token_1: ZenlinkAssetId,
			amount_0_desired: AssetBalance,
			amount_1_desired: AssetBalance,
			amount_0_min: AssetBalance,
			amount_1_min: AssetBalance,
		) -> AssetBalance{
			ZenlinkProtocol::get_estimate_lptoken(
				token_0,
				token_1,
				amount_0_desired,
				amount_1_desired,
				amount_0_min,
				amount_1_min
			)
		}
		fn calculate_remove_liquidity(
			asset_0: ZenlinkAssetId,
			asset_1: ZenlinkAssetId,
			amount: AssetBalance,
		) -> Option<(AssetBalance, AssetBalance)>{
			ZenlinkProtocol::calculate_remove_liquidity(
				asset_0,
				asset_1,
				amount,
			)
		}
	}

	impl zenlink_stable_amm_runtime_api::StableAmmApi<Block, CurrencyId, u128, AccountId, u32> for Runtime{
		fn get_virtual_price(pool_id: PoolId)->Balance{
			ZenlinkStableAMM::get_virtual_price(pool_id)
		}

		fn get_a(pool_id: PoolId)->Balance{
			ZenlinkStableAMM::get_a(pool_id)
		}

		fn get_a_precise(pool_id: PoolId)->Balance{
			ZenlinkStableAMM::get_a(pool_id) * 100
		}

		fn get_currencies(pool_id: PoolId)->Vec<CurrencyId>{
			ZenlinkStableAMM::get_currencies(pool_id)
		}

		fn get_currency(pool_id: PoolId, index: u32)->Option<CurrencyId>{
			ZenlinkStableAMM::get_currency(pool_id, index)
		}

		fn get_lp_currency(pool_id: PoolId)->Option<CurrencyId>{
			ZenlinkStableAMM::get_lp_currency(pool_id)
		}

		fn get_currency_precision_multipliers(pool_id: PoolId)->Vec<Balance>{
			ZenlinkStableAMM::get_currency_precision_multipliers(pool_id)
		}

		fn get_currency_balances(pool_id: PoolId)->Vec<Balance>{
			ZenlinkStableAMM::get_currency_balances(pool_id)
		}

		fn get_number_of_currencies(pool_id: PoolId)->u32{
			ZenlinkStableAMM::get_number_of_currencies(pool_id)
		}

		fn get_admin_balances(pool_id: PoolId)->Vec<Balance>{
			ZenlinkStableAMM::get_admin_balances(pool_id)
		}

		fn calculate_currency_amount(pool_id: PoolId, amounts:Vec<Balance>, deposit: bool)->Balance{
			ZenlinkStableAMM::stable_amm_calculate_currency_amount(pool_id, &amounts, deposit).unwrap_or_default()
		}

		fn calculate_swap(pool_id: PoolId, in_index: u32, out_index: u32, in_amount: Balance)->Balance{
			ZenlinkStableAMM::stable_amm_calculate_swap_amount(pool_id, in_index as usize, out_index as usize, in_amount).unwrap_or_default()
		}

		fn calculate_remove_liquidity(pool_id: PoolId, amount: Balance)->Vec<Balance>{
			ZenlinkStableAMM::stable_amm_calculate_remove_liquidity(pool_id, amount).unwrap_or_default()
		}

		fn calculate_remove_liquidity_one_currency(pool_id: PoolId, amount:Balance, index: u32)->Balance{
			ZenlinkStableAMM::stable_amm_calculate_remove_liquidity_one_currency(pool_id, amount, index).unwrap_or_default()
		}
	}

	impl bifrost_salp_rpc_runtime_api::SalpRuntimeApi<Block, ParaId, AccountId> for Runtime {
		fn get_contribution(index: ParaId, who: AccountId) -> (Balance,RpcContributionStatus) {
			let rs = Salp::contribution_by_fund(index, &who);
			match rs {
				Ok((val,status)) => (val,status.to_rpc()),
				_ => (Zero::zero(),RpcContributionStatus::Idle),
			}
		}
	}

	impl bifrost_farming_rpc_runtime_api::FarmingRuntimeApi<Block, AccountId, PoolId, CurrencyId> for Runtime {
		fn get_farming_rewards(who: AccountId, pid: PoolId) -> Vec<(CurrencyId, Balance)> {
			Farming::get_farming_rewards(&who, pid).unwrap_or(Vec::new())
		}

		fn get_gauge_rewards(who: AccountId, pid: PoolId) -> Vec<(CurrencyId, Balance)> {
			Farming::get_gauge_rewards(&who, pid).unwrap_or(Vec::new())
		}
	}

	impl bifrost_stable_pool_rpc_runtime_api::StablePoolRuntimeApi<Block> for Runtime {
		fn get_swap_output(
			pool_id: u32,
			currency_id_in: u32,
			currency_id_out: u32,
			amount: Balance,
		) -> Balance {
			StablePool::get_swap_output(pool_id, currency_id_in, currency_id_out, amount).unwrap_or(Zero::zero())
		}

		fn add_liquidity_amount(
			pool_id: u32,
			amounts: Vec<Balance>,
		) -> Balance {
			StablePool::add_liquidity_amount(pool_id, amounts).unwrap_or(Zero::zero())
		}
	}

	impl lend_market_rpc_runtime_api::LendMarketApi<Block, AccountId, Balance> for Runtime {
		fn get_account_liquidity(account: AccountId) -> Result<(Liquidity, Shortfall, Liquidity, Shortfall), DispatchError> {
			LendMarket::get_account_liquidity(&account)
		}

		fn get_market_status(asset_id: CurrencyId) -> Result<(Rate, Rate, Rate, Ratio, Balance, Balance, sp_runtime::FixedU128), DispatchError> {
			LendMarket::get_market_status(asset_id)
		}

		fn get_liquidation_threshold_liquidity(account: AccountId) -> Result<(Liquidity, Shortfall, Liquidity, Shortfall), DispatchError> {
			LendMarket::get_account_liquidation_threshold_liquidity(&account)
		}
	}

	impl bifrost_vtoken_minting_rpc_runtime_api::VtokenMintingRuntimeApi<Block, CurrencyId> for Runtime {
		fn get_exchange_rate(token_id: Option<CurrencyId>) -> Vec<(CurrencyId, U256)> {
			VtokenMinting::get_exchange_rate(token_id).unwrap_or(Vec::new())
		}
	}

	#[cfg(feature = "runtime-benchmarks")]
	impl frame_benchmarking::Benchmark<Block> for Runtime {
		fn benchmark_metadata(extra: bool) -> (
			Vec<frame_benchmarking::BenchmarkList>,
			Vec<frame_support::traits::StorageInfo>,
		) {
			use frame_benchmarking::{Benchmarking, BenchmarkList};
			use frame_support::traits::StorageInfoTrait;

			use frame_system_benchmarking::Pallet as SystemBench;

			let mut list = Vec::<BenchmarkList>::new();
			list_benchmarks!(list, extra);

			let storage_info = AllPalletsWithSystem::storage_info();
			return (list, storage_info)
		}

		fn dispatch_benchmark(
			config: frame_benchmarking::BenchmarkConfig
		) -> Result<Vec<frame_benchmarking::BenchmarkBatch>, sp_runtime::RuntimeString> {
			use frame_benchmarking::{Benchmarking, BenchmarkBatch};
			use frame_support::traits::TrackedStorageKey;

			impl frame_system_benchmarking::Config for Runtime {}

			let whitelist: Vec<TrackedStorageKey> = vec![
				// Block Number
				hex_literal::hex!("26aa394eea5630e07c48ae0c9558cef702a5c1b19ab7a04f536c519aca4983ac").to_vec().into(),
				// Total Issuance
				hex_literal::hex!("c2261276cc9d1f8598ea4b6a74b15c2f57c875e4cff74148e4628f264b974c80").to_vec().into(),
				// Execution Phase
				hex_literal::hex!("26aa394eea5630e07c48ae0c9558cef7ff553b5a9862a516939d82b3d3d8661a").to_vec().into(),
				// Event Count
				hex_literal::hex!("26aa394eea5630e07c48ae0c9558cef70a98fdbe9ce6c55837576c60c7af3850").to_vec().into(),
				// System Events
				hex_literal::hex!("26aa394eea5630e07c48ae0c9558cef780d41e5e16056765bc8461851072c9d7").to_vec().into(),
			];

			let mut batches = Vec::<BenchmarkBatch>::new();
			let params = (&config, &whitelist);

			if batches.is_empty() { return Err("Benchmark not found for this pallet.".into()) }
			Ok(batches)
		}
	}

	#[cfg(feature = "try-runtime")]
	impl frame_try_runtime::TryRuntime<Block> for Runtime {
		fn on_runtime_upgrade(checks: frame_try_runtime::UpgradeCheckSelect) -> (Weight, Weight) {
			log::info!("try-runtime::on_runtime_upgrade bifrost.");
			let weight = Executive::try_runtime_upgrade(checks).unwrap();
			(weight, RuntimeBlockWeights::get().max_block)
		}
		fn execute_block(
			block: Block,
			state_root_check: bool,
			signature_check: bool,
			select: frame_try_runtime::TryStateSelect
		) -> Weight {
			// NOTE: intentional unwrap: we don't want to propagate the error backwards, and want to
			// have a backtrace here.
			Executive::try_execute_block(block, state_root_check,signature_check, select).unwrap()
		}
	}

	impl sp_genesis_builder::GenesisBuilder<Block> for Runtime {
		fn build_state(config: Vec<u8>) -> sp_genesis_builder::Result {
			build_state::<RuntimeGenesisConfig>(config)
		}

		fn get_preset(id: &Option<sp_genesis_builder::PresetId>) -> Option<Vec<u8>> {
			get_preset::<RuntimeGenesisConfig>(id, |_| None)
		}

		fn preset_names() -> Vec<sp_genesis_builder::PresetId> {
			vec![]
		}
	}
}

struct CheckInherents;
#[allow(deprecated)]
impl cumulus_pallet_parachain_system::CheckInherents<Block> for CheckInherents {
	fn check_inherents(
		block: &Block,
		relay_state_proof: &cumulus_pallet_parachain_system::RelayChainStateProof,
	) -> sp_inherents::CheckInherentsResult {
		let relay_chain_slot = relay_state_proof
			.read_slot()
			.expect("Could not read the relay chain slot from the proof");

		let inherent_data =
			cumulus_primitives_timestamp::InherentDataProvider::from_relay_chain_slot_and_duration(
				relay_chain_slot,
				sp_std::time::Duration::from_secs(6),
			)
			.create_inherent_data()
			.expect("Could not create the timestamp inherent data");

		inherent_data.check_extrinsics(&block)
	}
}

cumulus_pallet_parachain_system::register_validate_block! {
	Runtime = Runtime,
	BlockExecutor = cumulus_pallet_aura_ext::BlockExecutor::<Runtime, Executive>,
	CheckInherents = CheckInherents,
}<|MERGE_RESOLUTION|>--- conflicted
+++ resolved
@@ -195,114 +195,6 @@
 	pub const SS58Prefix: u8 = 6;
 }
 
-<<<<<<< HEAD
-pub struct CallFilter;
-impl Contains<RuntimeCall> for CallFilter {
-	fn contains(call: &RuntimeCall) -> bool {
-		let is_core_call = matches!(
-			call,
-			RuntimeCall::System(_) | RuntimeCall::Timestamp(_) | RuntimeCall::ParachainSystem(_)
-		);
-		if is_core_call {
-			// always allow core call
-			return true;
-		}
-
-		if bifrost_call_switchgear::OverallToggleFilter::<Runtime>::get_overall_toggle_status() {
-			return false;
-		}
-
-		// temporarily ban PhragmenElection
-		let is_temporarily_banned = matches!(call, RuntimeCall::PhragmenElection(_));
-
-		if is_temporarily_banned {
-			return false;
-		}
-
-		let is_switched_off =
-			bifrost_call_switchgear::SwitchOffTransactionFilter::<Runtime>::contains(call);
-		if is_switched_off {
-			// no switched off call
-			return false;
-		}
-
-		// disable transfer
-		let is_transfer = matches!(
-			call,
-			RuntimeCall::Currencies(_) | RuntimeCall::Tokens(_) | RuntimeCall::Balances(_)
-		);
-		if is_transfer {
-			let is_disabled = match *call {
-				// bifrost-currencies module
-				RuntimeCall::Currencies(bifrost_currencies::Call::transfer {
-					dest: _,
-					currency_id,
-					amount: _,
-				}) => bifrost_call_switchgear::DisableTransfersFilter::<Runtime>::contains(
-					&currency_id,
-				),
-				RuntimeCall::Currencies(bifrost_currencies::Call::transfer_native_currency {
-					dest: _,
-					amount: _,
-				}) => bifrost_call_switchgear::DisableTransfersFilter::<Runtime>::contains(
-					&NativeCurrencyId::get(),
-				),
-				// orml-tokens module
-				RuntimeCall::Tokens(orml_tokens::Call::transfer {
-					dest: _,
-					currency_id,
-					amount: _,
-				}) => bifrost_call_switchgear::DisableTransfersFilter::<Runtime>::contains(
-					&currency_id,
-				),
-				RuntimeCall::Tokens(orml_tokens::Call::transfer_all {
-					dest: _,
-					currency_id,
-					keep_alive: _,
-				}) => bifrost_call_switchgear::DisableTransfersFilter::<Runtime>::contains(
-					&currency_id,
-				),
-				RuntimeCall::Tokens(orml_tokens::Call::transfer_keep_alive {
-					dest: _,
-					currency_id,
-					amount: _,
-				}) => bifrost_call_switchgear::DisableTransfersFilter::<Runtime>::contains(
-					&currency_id,
-				),
-				// Balances module
-				RuntimeCall::Balances(pallet_balances::Call::transfer_allow_death {
-					dest: _,
-					value: _,
-				}) => bifrost_call_switchgear::DisableTransfersFilter::<Runtime>::contains(
-					&NativeCurrencyId::get(),
-				),
-				RuntimeCall::Balances(pallet_balances::Call::transfer_keep_alive {
-					dest: _,
-					value: _,
-				}) => bifrost_call_switchgear::DisableTransfersFilter::<Runtime>::contains(
-					&NativeCurrencyId::get(),
-				),
-				RuntimeCall::Balances(pallet_balances::Call::transfer_all {
-					dest: _,
-					keep_alive: _,
-				}) => bifrost_call_switchgear::DisableTransfersFilter::<Runtime>::contains(
-					&NativeCurrencyId::get(),
-				),
-				_ => false,
-			};
-
-			if is_disabled {
-				// no switched off call
-				return false;
-			}
-		}
-
-		true
-	}
-}
-
-=======
->>>>>>> 9e37e32b
 parameter_types! {
 	pub const NativeCurrencyId: CurrencyId = CurrencyId::Native(TokenSymbol::BNC);
 	pub const RelayCurrencyId: CurrencyId = CurrencyId::Token(TokenSymbol::KSM);
