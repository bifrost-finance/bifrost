--- conflicted
+++ resolved
@@ -2004,19 +2004,11 @@
 
 /// The runtime migrations per release.
 pub mod migrations {
-<<<<<<< HEAD
-	#[allow(unused)]
-	use super::*;
-
-	/// Unreleased migrations. Add new ones here:
-	pub type Unreleased = ();
-=======
 	use crate::Runtime;
 	use bifrost_stable_asset::migration::StableAssetOnRuntimeUpgrade;
 
 	/// Unreleased migrations. Add new ones here:
 	pub type Unreleased = StableAssetOnRuntimeUpgrade<Runtime>;
->>>>>>> 9d9c73ab
 }
 
 /// Executive: handles dispatch to the various modules.
