--- conflicted
+++ resolved
@@ -145,11 +145,7 @@
 	spec_name: create_runtime_str!("bifrost"),
 	impl_name: create_runtime_str!("bifrost"),
 	authoring_version: 1,
-<<<<<<< HEAD
-	spec_version: 962,
-=======
 	spec_version: 964,
->>>>>>> 287748fc
 	impl_version: 0,
 	apis: RUNTIME_API_VERSIONS,
 	transaction_version: 1,
@@ -1907,11 +1903,7 @@
 	type Event = Event;
 	type MultiCurrency = Currencies;
 	type ControlOrigin = EitherOfDiverse<MoreThanHalfCouncil, EnsureRootOrAllTechnicalCommittee>;
-<<<<<<< HEAD
-	type WeightInfo = ();
-=======
 	type WeightInfo = bifrost_fee_share::weights::BifrostWeight<Runtime>;
->>>>>>> 287748fc
 	type FeeSharePalletId = FeeSharePalletId;
 }
 
