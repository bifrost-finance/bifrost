// This file is part of Bifrost.

// Copyright (C) Liebi Technologies PTE. LTD.
// SPDX-License-Identifier: GPL-3.0-or-later WITH Classpath-exception-2.0

// This program is free software: you can redistribute it and/or modify
// it under the terms of the GNU General Public License as published by
// the Free Software Foundation, either version 3 of the License, or
// (at your option) any later version.

// This program is distributed in the hope that it will be useful,
// but WITHOUT ANY WARRANTY; without even the implied warranty of
// MERCHANTABILITY or FITNESS FOR A PARTICULAR PURPOSE. See the
// GNU General Public License for more details.

// You should have received a copy of the GNU General Public License
// along with this program. If not, see <https://www.gnu.org/licenses/>.

//! The Bifrost Node runtime. This can be compiled with `#[no_std]`, ready for Wasm.

#![cfg_attr(not(feature = "std"), no_std)]
// `construct_runtime!` does a lot of recursion and requires us to increase the limit to 512.
#![recursion_limit = "512"]

// Make the WASM binary available.
#[cfg(feature = "std")]
include!(concat!(env!("OUT_DIR"), "/wasm_binary.rs"));

use bifrost_slp::{DerivativeAccountProvider, QueryResponseManager};
use core::convert::TryInto;
// A few exports that help ease life for downstream crates.
pub use bifrost_parachain_staking::{InflationInfo, Range};
pub use frame_support::{
	construct_runtime, match_types, parameter_types,
	traits::{
		ConstU128, ConstU32, ConstU64, ConstU8, Contains, EqualPrivilegeOnly, Everything,
		InstanceFilter, IsInVec, Nothing, Randomness, WithdrawReasons,
	},
	weights::{
		constants::{
			BlockExecutionWeight, ExtrinsicBaseWeight, RocksDbWeight, WEIGHT_REF_TIME_PER_SECOND,
		},
		ConstantMultiplier, IdentityFee, Weight,
	},
	PalletId, StorageValue,
};
use frame_system::limits::{BlockLength, BlockWeights};
pub use pallet_balances::Call as BalancesCall;
pub use pallet_timestamp::Call as TimestampCall;
use sp_api::impl_runtime_apis;
use sp_arithmetic::Percent;
use sp_core::{ConstBool, OpaqueMetadata, U256};
use sp_runtime::{
	create_runtime_str, generic, impl_opaque_keys,
	traits::{
		AccountIdConversion, AccountIdLookup, BlakeTwo256, Block as BlockT, StaticLookup, Zero,
	},
	transaction_validity::{TransactionSource, TransactionValidity},
	ApplyExtrinsicResult, DispatchError, DispatchResult, FixedU128, Perbill, Permill, RuntimeDebug,
	SaturatedConversion,
};
use sp_std::{marker::PhantomData, prelude::*};
#[cfg(feature = "std")]
use sp_version::NativeVersion;
use sp_version::RuntimeVersion;
use static_assertions::const_assert;
/// Constant values used within the runtime.
pub mod constants;
mod migration;
pub mod weights;
use bifrost_asset_registry::AssetIdMaps;

pub use bifrost_primitives::{
	traits::{
		CheckSubAccount, FarmingInfo, FeeGetter, VtokenMintingInterface, VtokenMintingOperator,
		XcmDestWeightAndFeeHandler,
	},
	AccountId, Amount, AssetIds, Balance, BlockNumber, CurrencyId, CurrencyIdMapping,
	DistributionId, ExtraFeeInfo, ExtraFeeName, Liquidity, Moment, ParaId, PoolId, Price, Rate,
	Ratio, RpcContributionStatus, Shortfall, TimeUnit, TokenSymbol,
};
pub use bifrost_runtime_common::{
	cent, constants::time::*, dollar, micro, milli, millicent, AuraId, CouncilCollective,
	EnsureRootOrAllTechnicalCommittee, MoreThanHalfCouncil, SlowAdjustingFeeUpdate,
	TechnicalCollective,
};
use bifrost_slp::QueryId;
use constants::currency::*;
use cumulus_pallet_parachain_system::{RelayNumberStrictlyIncreases, RelaychainDataProvider};
use frame_support::{
	dispatch::DispatchClass,
	genesis_builder_helper::{build_state, get_preset},
	sp_runtime::traits::{Convert, ConvertInto},
	traits::{
		fungible::HoldConsideration,
		tokens::{PayFromAccount, UnityAssetBalanceConversion},
		Currency, EitherOf, EitherOfDiverse, Get, Imbalance, InsideBoth, LinearStoragePrice,
		LockIdentifier, OnUnbalanced,
	},
};
use frame_system::{EnsureRoot, EnsureRootWithSuccess, EnsureSigned};
use hex_literal::hex;
use orml_oracle::{DataFeeder, DataProvider, DataProviderExtended};
use pallet_identity::legacy::IdentityInfo;
use parity_scale_codec::{Decode, Encode, MaxEncodedLen};
use polkadot_runtime_common::prod_or_fast;

// zenlink imports
use zenlink_protocol::{
	AssetBalance, AssetId as ZenlinkAssetId, LocalAssetHandler, MultiAssetsHandler, PairInfo,
	PairLpGenerate, ZenlinkMultiAssets,
};
use zenlink_stable_amm::traits::{StableAmmApi, StablePoolLpCurrencyIdGenerate, ValidateCurrency};

// Governance configurations.
pub mod governance;
use governance::{
	custom_origins, CoreAdmin, CoreAdminOrCouncil, LiquidStaking, SALPAdmin, Spender, TechAdmin,
	TechAdminOrCouncil,
};

// xcm config
pub mod xcm_config;
use pallet_xcm::{EnsureResponse, QueryStatus};
use sp_runtime::traits::{IdentityLookup, Verify};
use xcm::{v3::MultiLocation, v4::prelude::*};
pub use xcm_config::{
	parachains, AccountId32Aliases, BifrostCurrencyIdConvert, BifrostTreasuryAccount,
	ExistentialDeposits, MultiCurrency, SelfParaChainId, Sibling, SiblingParachainConvertsVia,
	XcmConfig, XcmRouter,
};
use xcm_executor::{traits::QueryHandler, XcmExecutor};

impl_opaque_keys! {
	pub struct SessionKeys {
		pub aura: Aura,
	}
}

/// This runtime version.
#[sp_version::runtime_version]
pub const VERSION: RuntimeVersion = RuntimeVersion {
	spec_name: create_runtime_str!("bifrost"),
	impl_name: create_runtime_str!("bifrost"),
	authoring_version: 1,
<<<<<<< HEAD
	spec_version: 12000,
=======
	spec_version: 13000,
>>>>>>> 399a0719
	impl_version: 0,
	apis: RUNTIME_API_VERSIONS,
	transaction_version: 1,
	state_version: 0,
};

/// The version information used to identify this runtime when compiled natively.
#[cfg(feature = "std")]
pub fn native_version() -> NativeVersion {
	NativeVersion { runtime_version: VERSION, can_author_with: Default::default() }
}

/// We assume that ~10% of the block weight is consumed by `on_initalize` handlers.
/// This is used to limit the maximal weight of a single extrinsic.
const AVERAGE_ON_INITIALIZE_RATIO: Perbill = Perbill::from_percent(10);
/// We allow `Normal` extrinsics to fill up the block up to 75%, the rest can be used
/// by  Operational  extrinsics.
const NORMAL_DISPATCH_RATIO: Perbill = Perbill::from_percent(75);
/// We allow for 0.5 of a second of compute with a 12 second average block time.
const MAXIMUM_BLOCK_WEIGHT: Weight = Weight::from_parts(
	WEIGHT_REF_TIME_PER_SECOND.saturating_div(2),
	cumulus_primitives_core::relay_chain::MAX_POV_SIZE as u64,
);

parameter_types! {
	pub const BlockHashCount: BlockNumber = 250;
	pub const Version: RuntimeVersion = VERSION;
	pub RuntimeBlockLength: BlockLength =
		BlockLength::max_with_normal_ratio(5 * 1024 * 1024, NORMAL_DISPATCH_RATIO);
	pub RuntimeBlockWeights: BlockWeights = BlockWeights::builder()
		.base_block(BlockExecutionWeight::get())
		.for_class(DispatchClass::all(), |weights| {
			weights.base_extrinsic = ExtrinsicBaseWeight::get();
		})
		.for_class(DispatchClass::Normal, |weights| {
			weights.max_total = Some(NORMAL_DISPATCH_RATIO * MAXIMUM_BLOCK_WEIGHT);
		})
		.for_class(DispatchClass::Operational, |weights| {
			weights.max_total = Some(MAXIMUM_BLOCK_WEIGHT);
			// Operational transactions have some extra reserved space, so that they
			// are included even if block reached `MAXIMUM_BLOCK_WEIGHT`.
			weights.reserved = Some(
				MAXIMUM_BLOCK_WEIGHT - NORMAL_DISPATCH_RATIO * MAXIMUM_BLOCK_WEIGHT
			);
		})
		.avg_block_initialization(AVERAGE_ON_INITIALIZE_RATIO)
		.build_or_panic();
	pub const SS58Prefix: u8 = 6;
}

parameter_types! {
	pub const NativeCurrencyId: CurrencyId = CurrencyId::Native(TokenSymbol::BNC);
	pub const RelayCurrencyId: CurrencyId = CurrencyId::Token(TokenSymbol::KSM);
	pub const StableCurrencyId: CurrencyId = CurrencyId::Stable(TokenSymbol::KUSD);
	pub SelfParaId: u32 = ParachainInfo::parachain_id().into();
	pub const PolkadotCurrencyId: CurrencyId = CurrencyId::Token(TokenSymbol::DOT);
}

parameter_types! {
	pub const TreasuryPalletId: PalletId = PalletId(*b"bf/trsry");
	pub const BifrostCrowdloanId: PalletId = PalletId(*b"bf/salp#");
	pub const BifrostSalpLiteCrowdloanId: PalletId = PalletId(*b"bf/salpl");
	pub const LiquidityMiningPalletId: PalletId = PalletId(*b"bf/lm###");
	pub const LiquidityMiningDOTPalletId: PalletId = PalletId(*b"bf/lmdot");
	pub const LighteningRedeemPalletId: PalletId = PalletId(*b"bf/ltnrd");
	pub const MerkleDirtributorPalletId: PalletId = PalletId(*b"bf/mklds");
	pub const VsbondAuctionPalletId: PalletId = PalletId(*b"bf/vsbnd");
	pub const ParachainStakingPalletId: PalletId = PalletId(*b"bf/stake");
	pub const BifrostVsbondPalletId: PalletId = PalletId(*b"bf/salpb");
	pub const SlpEntrancePalletId: PalletId = PalletId(*b"bf/vtkin");
	pub const SlpExitPalletId: PalletId = PalletId(*b"bf/vtout");
	pub const StableAmmPalletId: PalletId = PalletId(*b"bf/stamm");
	pub const FarmingKeeperPalletId: PalletId = PalletId(*b"bf/fmkpr");
	pub const FarmingRewardIssuerPalletId: PalletId = PalletId(*b"bf/fmrir");
	pub const SystemStakingPalletId: PalletId = PalletId(*b"bf/sysst");
	pub const BuybackPalletId: PalletId = PalletId(*b"bf/salpc");
	pub const SystemMakerPalletId: PalletId = PalletId(*b"bf/sysmk");
	pub const FeeSharePalletId: PalletId = PalletId(*b"bf/feesh");
	pub CheckingAccount: AccountId = PolkadotXcm::check_account();
	pub const FarmingBoostPalletId: PalletId = PalletId(*b"bf/fmbst");
	pub const LendMarketPalletId: PalletId = PalletId(*b"bf/ldmkt");
	pub const OraclePalletId: PalletId = PalletId(*b"bf/oracl");
	pub const StableAssetPalletId: PalletId = PalletId(*b"bf/stabl");
	pub const CommissionPalletId: PalletId = PalletId(*b"bf/comms");
	pub IncentivePoolAccount: PalletId = PalletId(*b"bf/inpoo");
	pub const FarmingGaugeRewardIssuerPalletId: PalletId = PalletId(*b"bf/fmgar");
	pub const FlexibleFeePalletId: PalletId = PalletId(*b"bf/flexi");
}

impl frame_system::Config for Runtime {
	type AccountData = pallet_balances::AccountData<Balance>;
	/// The identifier used to distinguish between accounts.
	type AccountId = AccountId;
	type BaseCallFilter = InsideBoth<Everything, TxPause>;
	/// Maximum number of block number to block hash mappings to keep (oldest pruned first).
	type BlockHashCount = BlockHashCount;
	type BlockLength = RuntimeBlockLength;
	/// The index type for blocks.
	type Nonce = Nonce;
	type BlockWeights = RuntimeBlockWeights;
	type Block = Block;
	/// The aggregated dispatch type that is available for extrinsics.
	type RuntimeCall = RuntimeCall;
	type DbWeight = RocksDbWeight;
	/// The ubiquitous event type.
	type RuntimeEvent = RuntimeEvent;
	/// The type for hashing blocks and tries.
	type Hash = Hash;
	/// The hashing algorithm used.
	type Hashing = BlakeTwo256;
	/// The lookup mechanism to get account ID from whatever is passed in dispatchers.
	type Lookup = Indices;
	type OnKilledAccount = ();
	type OnNewAccount = ();
	type OnSetCode = cumulus_pallet_parachain_system::ParachainSetCode<Self>;
	/// The ubiquitous origin type.
	type RuntimeOrigin = RuntimeOrigin;
	/// Converts a module to an index of this module in the runtime.
	type PalletInfo = PalletInfo;
	type SS58Prefix = SS58Prefix;
	type SystemWeightInfo = frame_system::weights::SubstrateWeight<Runtime>;
	/// Runtime version.
	type Version = Version;
	type MaxConsumers = ConstU32<16>;
	type RuntimeTask = ();
	type SingleBlockMigrations = ();
	type MultiBlockMigrator = ();
	type PreInherents = ();
	type PostInherents = ();
	type PostTransactions = ();
}

impl pallet_timestamp::Config for Runtime {
	type MinimumPeriod = ConstU64<{ SLOT_DURATION / 2 }>;
	/// A timestamp: milliseconds since the unix epoch.
	type Moment = Moment;
	type OnTimestampSet = Aura;
	type WeightInfo = pallet_timestamp::weights::SubstrateWeight<Runtime>;
}

parameter_types! {
	pub ExistentialDeposit: Balance = 10 * MILLIBNC;
	pub TransferFee: Balance = 1 * MILLIBNC;
	pub CreationFee: Balance = 1 * MILLIBNC;
	pub TransactionByteFee: Balance = 16 * MICROBNC;
}

impl pallet_utility::Config for Runtime {
	type RuntimeCall = RuntimeCall;
	type RuntimeEvent = RuntimeEvent;
	type PalletsOrigin = OriginCaller;
	type WeightInfo = pallet_utility::weights::SubstrateWeight<Runtime>;
}

parameter_types! {
	// One storage item; key size 32, value size 8; .
	pub ProxyDepositBase: Balance = deposit::<Runtime>(1, 8);
	// Additional storage item size of 33 bytes.
	pub ProxyDepositFactor: Balance = deposit::<Runtime>(0, 33);
	pub const MaxProxies: u16 = 32;
	pub AnnouncementDepositBase: Balance = deposit::<Runtime>(1, 8);
	pub AnnouncementDepositFactor: Balance = deposit::<Runtime>(0, 66);
	pub const MaxPending: u16 = 32;
}

/// The type used to represent the kinds of proxying allowed.
#[derive(
	Copy,
	Clone,
	Eq,
	PartialEq,
	Ord,
	PartialOrd,
	Encode,
	Decode,
	RuntimeDebug,
	MaxEncodedLen,
	scale_info::TypeInfo,
)]
pub enum ProxyType {
	Any = 0,
	NonTransfer = 1,
	Governance = 2,
	CancelProxy = 3,
	IdentityJudgement = 4,
	Staking = 5,
}

impl Default for ProxyType {
	fn default() -> Self {
		Self::Any
	}
}
impl InstanceFilter<RuntimeCall> for ProxyType {
	fn filter(&self, c: &RuntimeCall) -> bool {
		match self {
			ProxyType::Any => true,
			ProxyType::NonTransfer => matches!(
				c,
				RuntimeCall::System(..) |
				RuntimeCall::Scheduler(..) |
				RuntimeCall::Preimage(_) |
				RuntimeCall::Timestamp(..) |
				RuntimeCall::Indices(pallet_indices::Call::claim{..}) |
				RuntimeCall::Indices(pallet_indices::Call::free{..}) |
				RuntimeCall::Indices(pallet_indices::Call::freeze{..}) |
				// Specifically omitting Indices `transfer`, `force_transfer`
				// Specifically omitting the entire Balances pallet
				RuntimeCall::Session(..) |
				RuntimeCall::Democracy(..) |
				RuntimeCall::Council(..) |
				RuntimeCall::TechnicalCommittee(..) |
				RuntimeCall::PhragmenElection(..) |
				RuntimeCall::TechnicalMembership(..) |
				RuntimeCall::Treasury(..) |
				RuntimeCall::ConvictionVoting(..) |
				RuntimeCall::Referenda(..) |
				RuntimeCall::FellowshipCollective(..) |
				RuntimeCall::FellowshipReferenda(..) |
				RuntimeCall::Whitelist(..) |
				RuntimeCall::Vesting(bifrost_vesting::Call::vest{..}) |
				RuntimeCall::Vesting(bifrost_vesting::Call::vest_other{..}) |
				// Specifically omitting Vesting `vested_transfer`, and `force_vested_transfer`
				RuntimeCall::Utility(..) |
				RuntimeCall::Proxy(..) |
				RuntimeCall::Multisig(..) |
				RuntimeCall::ParachainStaking(..)
			),
			ProxyType::Staking => {
				matches!(c, RuntimeCall::ParachainStaking(..) | RuntimeCall::Utility(..))
			},
			ProxyType::Governance => matches!(
				c,
				RuntimeCall::Democracy(..) |
						RuntimeCall::Council(..) | RuntimeCall::TechnicalCommittee(..) |
						RuntimeCall::PhragmenElection(..) |
						RuntimeCall::Treasury(..) |
						RuntimeCall::Utility(..) |
						// OpenGov calls
						RuntimeCall::ConvictionVoting(..) |
						RuntimeCall::Referenda(..) |
						RuntimeCall::FellowshipCollective(..) |
						RuntimeCall::FellowshipReferenda(..) |
						RuntimeCall::Whitelist(..)
			),
			ProxyType::CancelProxy => {
				matches!(c, RuntimeCall::Proxy(pallet_proxy::Call::reject_announcement { .. }))
			},
			ProxyType::IdentityJudgement => matches!(
				c,
				RuntimeCall::Identity(pallet_identity::Call::provide_judgement { .. }) |
					RuntimeCall::Utility(..)
			),
		}
	}

	fn is_superset(&self, o: &Self) -> bool {
		match (self, o) {
			(x, y) if x == y => true,
			(ProxyType::Any, _) => true,
			(_, ProxyType::Any) => false,
			(ProxyType::NonTransfer, _) => true,
			_ => false,
		}
	}
}

impl pallet_proxy::Config for Runtime {
	type AnnouncementDepositBase = AnnouncementDepositBase;
	type AnnouncementDepositFactor = AnnouncementDepositFactor;
	type RuntimeCall = RuntimeCall;
	type CallHasher = BlakeTwo256;
	type Currency = Balances;
	type RuntimeEvent = RuntimeEvent;
	type MaxPending = MaxPending;
	type MaxProxies = MaxProxies;
	type ProxyDepositBase = ProxyDepositBase;
	type ProxyDepositFactor = ProxyDepositFactor;
	type ProxyType = ProxyType;
	type WeightInfo = pallet_proxy::weights::SubstrateWeight<Runtime>;
}

parameter_types! {
	pub const PreimageMaxSize: u32 = 4096 * 1024;
	pub PreimageBaseDeposit: Balance = deposit::<Runtime>(2, 64);
	pub PreimageByteDeposit: Balance = deposit::<Runtime>(0, 1);
	pub const PreimageHoldReason: RuntimeHoldReason = RuntimeHoldReason::Preimage(pallet_preimage::HoldReason::Preimage);
}

impl pallet_preimage::Config for Runtime {
	type WeightInfo = pallet_preimage::weights::SubstrateWeight<Runtime>;
	type RuntimeEvent = RuntimeEvent;
	type Currency = Balances;
	type ManagerOrigin = EnsureRoot<AccountId>;
	type Consideration = HoldConsideration<
		AccountId,
		Balances,
		PreimageHoldReason,
		LinearStoragePrice<PreimageBaseDeposit, PreimageByteDeposit, Balance>,
	>;
}

parameter_types! {
	pub MaximumSchedulerWeight: Weight = Perbill::from_percent(80) *
		RuntimeBlockWeights::get().max_block;
	pub const MaxScheduledPerBlock: u32 = 50;
	pub const NoPreimagePostponement: Option<u32> = Some(10);
}

impl pallet_scheduler::Config for Runtime {
	type RuntimeCall = RuntimeCall;
	type RuntimeEvent = RuntimeEvent;
	type MaxScheduledPerBlock = MaxScheduledPerBlock;
	type MaximumWeight = MaximumSchedulerWeight;
	type RuntimeOrigin = RuntimeOrigin;
	type OriginPrivilegeCmp = EqualPrivilegeOnly;
	type PalletsOrigin = OriginCaller;
	type ScheduleOrigin = EnsureRoot<AccountId>;
	type WeightInfo = pallet_scheduler::weights::SubstrateWeight<Runtime>;
	type Preimages = Preimage;
}

parameter_types! {
	// One storage item; key size is 32; value is size 4+4+16+32 bytes = 56 bytes.
	pub DepositBase: Balance = deposit::<Runtime>(1, 88);
	// Additional storage item size of 32 bytes.
	pub DepositFactor: Balance = deposit::<Runtime>(0, 32);
	pub const MaxSignatories: u16 = 100;
}

impl pallet_multisig::Config for Runtime {
	type RuntimeCall = RuntimeCall;
	type Currency = Balances;
	type DepositBase = DepositBase;
	type DepositFactor = DepositFactor;
	type RuntimeEvent = RuntimeEvent;
	type MaxSignatories = MaxSignatories;
	type WeightInfo = pallet_multisig::weights::SubstrateWeight<Runtime>;
}

parameter_types! {
	// 1 entry, storing 258 bytes on-chain
	pub BasicDeposit: Balance = deposit::<Runtime>(1, 258);
	   // Additional bytes adds 0 entries, storing 1 byte on-chain
	pub ByteDeposit: Balance = deposit::<Runtime>(0, 1);
	// 1 entry, storing 53 bytes on-chain
	pub SubAccountDeposit: Balance = deposit::<Runtime>(1, 53);
	pub const MaxSubAccounts: u32 = 100;
	pub const MaxAdditionalFields: u32 = 100;
	pub const MaxRegistrars: u32 = 20;
}

impl pallet_identity::Config for Runtime {
	type RuntimeEvent = RuntimeEvent;
	type Currency = Balances;
	type BasicDeposit = BasicDeposit;
	type SubAccountDeposit = SubAccountDeposit;
	type MaxSubAccounts = MaxSubAccounts;
	type IdentityInformation = IdentityInfo<MaxAdditionalFields>;
	type MaxRegistrars = MaxRegistrars;
	type Slashed = Treasury;
	type ForceOrigin = MoreThanHalfCouncil;
	type RegistrarOrigin = MoreThanHalfCouncil;
	type WeightInfo = pallet_identity::weights::SubstrateWeight<Runtime>;
	type ByteDeposit = ByteDeposit;
	type OffchainSignature = Signature;
	type SigningPublicKey = <Signature as Verify>::Signer;
	type UsernameAuthorityOrigin = EnsureRoot<Self::AccountId>;
	type PendingUsernameExpiration = ConstU32<{ 7 * DAYS }>;
	type MaxSuffixLength = ConstU32<7>;
	type MaxUsernameLength = ConstU32<32>;
}

parameter_types! {
	pub IndexDeposit: Balance = 1 * BNCS;
}

impl pallet_indices::Config for Runtime {
	type AccountIndex = AccountIndex;
	type Currency = Balances;
	type Deposit = IndexDeposit;
	type RuntimeEvent = RuntimeEvent;
	type WeightInfo = pallet_indices::weights::SubstrateWeight<Runtime>;
}

// pallet-treasury did not impl OnUnbalanced<Credit>, need an adapter to handle dust.
type CreditOf =
	frame_support::traits::fungible::Credit<<Runtime as frame_system::Config>::AccountId, Balances>;
pub struct DustRemovalAdapter;
impl OnUnbalanced<CreditOf> for DustRemovalAdapter {
	fn on_nonzero_unbalanced(amount: CreditOf) {
		let _ = <Balances as Currency<AccountId>>::deposit_creating(
			&TreasuryPalletId::get().into_account_truncating(),
			amount.peek(),
		);
	}
}

impl pallet_balances::Config for Runtime {
	type AccountStore = System;
	/// The type for recording an account's balance.
	type Balance = Balance;
	type DustRemoval = DustRemovalAdapter;
	/// The ubiquitous event type.
	type RuntimeEvent = RuntimeEvent;
	type ExistentialDeposit = ExistentialDeposit;
	type MaxLocks = ConstU32<50>;
	type MaxReserves = ConstU32<50>;
	type ReserveIdentifier = [u8; 8];
	type FreezeIdentifier = ();
	type MaxFreezes = ConstU32<0>;
	type WeightInfo = pallet_balances::weights::SubstrateWeight<Runtime>;
	type RuntimeHoldReason = RuntimeHoldReason;
	type RuntimeFreezeReason = RuntimeFreezeReason;
}

parameter_types! {
	pub const CouncilMotionDuration: BlockNumber = 2 * DAYS;
	pub const CouncilMaxProposals: u32 = 100;
	pub const CouncilMaxMembers: u32 = 100;
}

impl pallet_collective::Config<CouncilCollective> for Runtime {
	type DefaultVote = pallet_collective::PrimeDefaultVote;
	type RuntimeEvent = RuntimeEvent;
	type MaxMembers = CouncilMaxMembers;
	type MaxProposals = CouncilMaxProposals;
	type MotionDuration = CouncilMotionDuration;
	type RuntimeOrigin = RuntimeOrigin;
	type Proposal = RuntimeCall;
	type WeightInfo = pallet_collective::weights::SubstrateWeight<Runtime>;
	type MaxProposalWeight = MaxProposalWeight;
	type SetMembersOrigin = EnsureRoot<AccountId>;
}

parameter_types! {
	pub const TechnicalMotionDuration: BlockNumber = 2 * DAYS;
	pub const TechnicalMaxProposals: u32 = 100;
	pub const TechnicalMaxMembers: u32 = 100;
	pub MaxProposalWeight: Weight = Perbill::from_percent(50) * RuntimeBlockWeights::get().max_block;
}

impl pallet_collective::Config<TechnicalCollective> for Runtime {
	type DefaultVote = pallet_collective::PrimeDefaultVote;
	type RuntimeEvent = RuntimeEvent;
	type MaxMembers = TechnicalMaxMembers;
	type MaxProposals = TechnicalMaxProposals;
	type MotionDuration = TechnicalMotionDuration;
	type RuntimeOrigin = RuntimeOrigin;
	type Proposal = RuntimeCall;
	type WeightInfo = pallet_collective::weights::SubstrateWeight<Runtime>;
	type MaxProposalWeight = MaxProposalWeight;
	type SetMembersOrigin = EnsureRoot<AccountId>;
}

impl pallet_membership::Config<pallet_membership::Instance1> for Runtime {
	type AddOrigin = MoreThanHalfCouncil;
	type RuntimeEvent = RuntimeEvent;
	type MaxMembers = CouncilMaxMembers;
	type MembershipChanged = Council;
	type MembershipInitialized = Council;
	type PrimeOrigin = MoreThanHalfCouncil;
	type RemoveOrigin = MoreThanHalfCouncil;
	type ResetOrigin = MoreThanHalfCouncil;
	type SwapOrigin = MoreThanHalfCouncil;
	type WeightInfo = pallet_membership::weights::SubstrateWeight<Runtime>;
}

impl pallet_membership::Config<pallet_membership::Instance2> for Runtime {
	type AddOrigin = MoreThanHalfCouncil;
	type RuntimeEvent = RuntimeEvent;
	type MaxMembers = TechnicalMaxMembers;
	type MembershipChanged = TechnicalCommittee;
	type MembershipInitialized = TechnicalCommittee;
	type PrimeOrigin = MoreThanHalfCouncil;
	type RemoveOrigin = MoreThanHalfCouncil;
	type ResetOrigin = MoreThanHalfCouncil;
	type SwapOrigin = MoreThanHalfCouncil;
	type WeightInfo = pallet_membership::weights::SubstrateWeight<Runtime>;
}

parameter_types! {
	pub CandidacyBond: Balance = 10_000 * BNCS;
	// 1 storage item created, key size is 32 bytes, value size is 16+16.
	pub VotingBondBase: Balance = deposit::<Runtime>(1, 64);
	// additional data per vote is 32 bytes (account id).
	pub VotingBondFactor: Balance = deposit::<Runtime>(0, 32);
	/// Daily council elections
	pub const TermDuration: BlockNumber = 24 * HOURS;
	pub const DesiredMembers: u32 = 3;
	pub const DesiredRunnersUp: u32 = 7;
	pub const PhragmenElectionPalletId: LockIdentifier = *b"phrelect";
	pub const MaxVoters: u32 = 512;
	 pub const MaxVotesPerVoter: u32 = 16;
	pub const MaxCandidates: u32 = 64;
}

// Make sure that there are no more than MaxMembers members elected via phragmen.
const_assert!(DesiredMembers::get() <= CouncilMaxMembers::get());

impl pallet_elections_phragmen::Config for Runtime {
	type CandidacyBond = CandidacyBond;
	type ChangeMembers = Council;
	type Currency = Balances;
	type CurrencyToVote = sp_staking::currency_to_vote::U128CurrencyToVote;
	type DesiredMembers = DesiredMembers;
	type DesiredRunnersUp = DesiredRunnersUp;
	type RuntimeEvent = RuntimeEvent;
	type InitializeMembers = Council;
	type KickedMember = Treasury;
	type LoserCandidate = Treasury;
	type PalletId = PhragmenElectionPalletId;
	type TermDuration = TermDuration;
	type VotingBondBase = VotingBondBase;
	type VotingBondFactor = VotingBondFactor;
	type MaxCandidates = MaxCandidates;
	type MaxVoters = MaxVoters;
	type MaxVotesPerVoter = MaxVotesPerVoter;
	type WeightInfo = pallet_elections_phragmen::weights::SubstrateWeight<Runtime>;
}

parameter_types! {
	pub const LaunchPeriod: BlockNumber = 7 * DAYS;
	pub const VotingPeriod: BlockNumber = 7 * DAYS;
	pub const FastTrackVotingPeriod: BlockNumber = 3 * HOURS;
	pub MinimumDeposit: Balance = 100 * BNCS;
	pub const EnactmentPeriod: BlockNumber = 2 * DAYS;
	pub const CooloffPeriod: BlockNumber = 7 * DAYS;
	pub const InstantAllowed: bool = true;
	pub const MaxVotes: u32 = 100;
	pub const MaxProposals: u32 = 100;
}

impl pallet_democracy::Config for Runtime {
	type BlacklistOrigin = EnsureRoot<AccountId>;
	// To cancel a proposal before it has been passed, the technical committee must be unanimous or
	// Root must agree.
	type CancelProposalOrigin = EitherOfDiverse<
		EnsureRoot<AccountId>,
		pallet_collective::EnsureProportionAtLeast<AccountId, TechnicalCollective, 1, 1>,
	>;
	// To cancel a proposal which has been passed, 2/3 of the council must agree to it.
	type CancellationOrigin =
		pallet_collective::EnsureProportionAtLeast<AccountId, CouncilCollective, 2, 3>;
	type CooloffPeriod = CooloffPeriod;
	type Currency = Balances;
	type EnactmentPeriod = EnactmentPeriod;
	type RuntimeEvent = RuntimeEvent;
	/// A unanimous council can have the next scheduled referendum be a straight default-carries
	/// (NTB) vote.
	type ExternalDefaultOrigin =
		pallet_collective::EnsureProportionAtLeast<AccountId, CouncilCollective, 1, 1>;
	/// A super-majority can have the next scheduled referendum be a straight majority-carries vote.
	type ExternalMajorityOrigin =
		pallet_collective::EnsureProportionAtLeast<AccountId, CouncilCollective, 3, 4>;
	/// A straight majority of the council can decide what their next motion is.
	type ExternalOrigin =
		pallet_collective::EnsureProportionAtLeast<AccountId, CouncilCollective, 1, 2>;
	/// Two thirds of the technical committee can have an ExternalMajority/ExternalDefault vote
	/// be tabled immediately and with a shorter voting/enactment period.
	type FastTrackOrigin =
		pallet_collective::EnsureProportionAtLeast<AccountId, TechnicalCollective, 2, 3>;
	type FastTrackVotingPeriod = FastTrackVotingPeriod;
	type InstantAllowed = InstantAllowed;
	type InstantOrigin =
		pallet_collective::EnsureProportionAtLeast<AccountId, TechnicalCollective, 1, 1>;
	type LaunchPeriod = LaunchPeriod;
	type MaxProposals = MaxProposals;
	type MaxVotes = MaxVotes;
	type MinimumDeposit = MinimumDeposit;
	type PalletsOrigin = OriginCaller;
	type Scheduler = Scheduler;
	type Slash = Treasury;
	// Any single technical committee member may veto a coming council proposal, however they can
	// only do it once and it lasts only for the cool-off period.
	type VetoOrigin = pallet_collective::EnsureMember<AccountId, TechnicalCollective>;
	type VoteLockingPeriod = EnactmentPeriod; // Same as EnactmentPeriod
	type VotingPeriod = VotingPeriod;
	type WeightInfo = pallet_democracy::weights::SubstrateWeight<Runtime>;
	type Preimages = Preimage;
	type MaxDeposits = ConstU32<100>;
	type MaxBlacklisted = ConstU32<100>;
	type SubmitOrigin = EnsureSigned<AccountId>;
}

parameter_types! {
	pub const ProposalBond: Permill = Permill::from_percent(5);
	pub ProposalBondMinimum: Balance = 100 * BNCS;
	pub ProposalBondMaximum: Balance = 500 * BNCS;
	pub const SpendPeriod: BlockNumber = 6 * DAYS;
	pub const Burn: Permill = Permill::from_perthousand(0);
	pub TipReportDepositBase: Balance = 1 * BNCS;
	pub DataDepositPerByte: Balance = 10 * cent::<Runtime>(NativeCurrencyId::get());
	pub const MaximumReasonLength: u32 = 16384;
	pub const PayoutSpendPeriod: BlockNumber = 30 * DAYS;
	pub const BountyCuratorDeposit: Permill = Permill::from_percent(50);
	pub const MaxApprovals: u32 = 100;

	pub const MaxBalance: Balance = 800_000 * BNCS;
}

type ApproveOrigin = EitherOfDiverse<
	EnsureRoot<AccountId>,
	pallet_collective::EnsureProportionAtLeast<AccountId, CouncilCollective, 3, 5>,
>;

impl pallet_treasury::Config for Runtime {
	type ApproveOrigin = ApproveOrigin;
	type SpendOrigin = EitherOf<EnsureRootWithSuccess<AccountId, MaxBalance>, Spender>;
	type Burn = Burn;
	type BurnDestination = ();
	type Currency = Balances;
	type RuntimeEvent = RuntimeEvent;
	type MaxApprovals = MaxApprovals;
	type AssetKind = ();
	type Beneficiary = AccountId;
	type BeneficiaryLookup = IdentityLookup<Self::Beneficiary>;
	type Paymaster = PayFromAccount<Balances, BifrostFeeAccount>;
	type BalanceConverter = UnityAssetBalanceConversion;
	type PayoutPeriod = PayoutSpendPeriod;
	#[cfg(feature = "runtime-benchmarks")]
	type BenchmarkHelper = ();
	type OnSlash = Treasury;
	type PalletId = TreasuryPalletId;
	type ProposalBond = ProposalBond;
	type ProposalBondMinimum = ProposalBondMinimum;
	type ProposalBondMaximum = ProposalBondMaximum;
	type RejectOrigin = MoreThanHalfCouncil;
	type SpendFunds = ();
	type SpendPeriod = SpendPeriod;
	type WeightInfo = pallet_treasury::weights::SubstrateWeight<Runtime>;
}

impl pallet_transaction_payment::Config for Runtime {
	type FeeMultiplierUpdate = SlowAdjustingFeeUpdate<Self>;
	type LengthToFee = ConstantMultiplier<Balance, TransactionByteFee>;
	type OnChargeTransaction = FlexibleFee;
	type OperationalFeeMultiplier = ConstU8<5>;
	type WeightToFee = WeightToFee;
	type RuntimeEvent = RuntimeEvent;
}

/// Calls that can bypass the tx-pause pallet.
/// We always allow system calls and timestamp since it is required for block production
pub struct TxPauseWhitelistedCalls;
impl Contains<pallet_tx_pause::RuntimeCallNameOf<Runtime>> for TxPauseWhitelistedCalls {
	fn contains(full_name: &pallet_tx_pause::RuntimeCallNameOf<Runtime>) -> bool {
		matches!(full_name.0.as_slice(), b"System" | b"Timestamp" | b"TxPause")
	}
}

impl pallet_tx_pause::Config for Runtime {
	type RuntimeEvent = RuntimeEvent;
	type RuntimeCall = RuntimeCall;
	type PauseOrigin = TechAdminOrCouncil;
	type UnpauseOrigin = TechAdminOrCouncil;
	type WhitelistedCalls = TxPauseWhitelistedCalls;
	type MaxNameLen = ConstU32<256>;
	type WeightInfo = pallet_tx_pause::weights::SubstrateWeight<Runtime>;
}

impl<LocalCall> frame_system::offchain::CreateSignedTransaction<LocalCall> for Runtime
where
	RuntimeCall: From<LocalCall>,
{
	fn create_transaction<C: frame_system::offchain::AppCrypto<Self::Public, Self::Signature>>(
		call: RuntimeCall,
		public: <Signature as sp_runtime::traits::Verify>::Signer,
		account: AccountId,
		nonce: Nonce,
	) -> Option<(
		RuntimeCall,
		<UncheckedExtrinsic as sp_runtime::traits::Extrinsic>::SignaturePayload,
	)> {
		// take the biggest period possible.
		let period =
			BlockHashCount::get().checked_next_power_of_two().map(|c| c / 2).unwrap_or(2) as u64;
		let current_block = System::block_number()
			.saturated_into::<u64>()
			// The `System::block_number` is initialized with `n+1`,
			// so the actual block number is `n`.
			.saturating_sub(1);
		let tip = 0;
		let extra: SignedExtra = (
			frame_system::CheckNonZeroSender::<Runtime>::new(),
			frame_system::CheckSpecVersion::<Runtime>::new(),
			frame_system::CheckTxVersion::<Runtime>::new(),
			frame_system::CheckGenesis::<Runtime>::new(),
			frame_system::CheckEra::<Runtime>::from(generic::Era::mortal(period, current_block)),
			frame_system::CheckNonce::<Runtime>::from(nonce),
			frame_system::CheckWeight::<Runtime>::new(),
			pallet_transaction_payment::ChargeTransactionPayment::<Runtime>::from(tip),
			frame_metadata_hash_extension::CheckMetadataHash::<Runtime>::new(false),
		);
		let raw_payload = SignedPayload::new(call, extra)
			.map_err(|e| {
				log::warn!("Unable to create signed payload: {:?}", e);
			})
			.ok()?;
		let signature = raw_payload.using_encoded(|payload| C::sign(payload, public))?;
		let address = AccountIdLookup::unlookup(account);
		let (call, extra, _) = raw_payload.deconstruct();
		Some((call, (address, signature, extra)))
	}
}

impl frame_system::offchain::SigningTypes for Runtime {
	type Public = <Signature as sp_runtime::traits::Verify>::Signer;
	type Signature = Signature;
}

impl<C> frame_system::offchain::SendTransactionTypes<C> for Runtime
where
	RuntimeCall: From<C>,
{
	type OverarchingCall = RuntimeCall;
	type Extrinsic = UncheckedExtrinsic;
}

// culumus runtime start
parameter_types! {
	pub const ReservedXcmpWeight: Weight = MAXIMUM_BLOCK_WEIGHT.saturating_div(4);
	pub const ReservedDmpWeight: Weight = MAXIMUM_BLOCK_WEIGHT.saturating_div(4);
}

impl cumulus_pallet_parachain_system::Config for Runtime {
	type DmpQueue = frame_support::traits::EnqueueWithOrigin<MessageQueue, xcm_config::RelayOrigin>;
	type RuntimeEvent = RuntimeEvent;
	type OnSystemEvent = ();
	type OutboundXcmpMessageSource = XcmpQueue;
	type ReservedDmpWeight = ReservedDmpWeight;
	type ReservedXcmpWeight = ReservedXcmpWeight;
	type SelfParaId = parachain_info::Pallet<Runtime>;
	type XcmpMessageHandler = XcmpQueue;
	type CheckAssociatedRelayNumber = RelayNumberStrictlyIncreases;
	type ConsensusHook = cumulus_pallet_parachain_system::ExpectParentIncluded;
	type WeightInfo = cumulus_pallet_parachain_system::weights::SubstrateWeight<Runtime>;
}

impl parachain_info::Config for Runtime {}

impl cumulus_pallet_aura_ext::Config for Runtime {}

parameter_types! {
	/// Minimum round length is 2 minutes (10 * 12 second block times)
	pub const MinBlocksPerRound: u32 = 10;
	/// Blocks per round
	pub const DefaultBlocksPerRound: u32 = prod_or_fast!(2 * HOURS, 10);
	/// Rounds before the collator leaving the candidates request can be executed
	pub const LeaveCandidatesDelay: u32 = 84;
	/// Rounds before the candidate bond increase/decrease can be executed
	pub const CandidateBondLessDelay: u32 = 84;
	/// Rounds before the delegator exit can be executed
	pub const LeaveDelegatorsDelay: u32 = 84;
	/// Rounds before the delegator revocation can be executed
	pub const RevokeDelegationDelay: u32 = 84;
	/// Rounds before the delegator bond increase/decrease can be executed
	pub const DelegationBondLessDelay: u32 = 84;
	/// Rounds before the reward is paid
	pub const RewardPaymentDelay: u32 = 2;
	/// Minimum collators selected per round, default at genesis and minimum forever after
	pub const MinSelectedCandidates: u32 = prod_or_fast!(16,6);
	/// Maximum top delegations per candidate
	pub const MaxTopDelegationsPerCandidate: u32 = 300;
	/// Maximum bottom delegations per candidate
	pub const MaxBottomDelegationsPerCandidate: u32 = 50;
	/// Maximum delegations per delegator
	pub const MaxDelegationsPerDelegator: u32 = 100;
	/// Default fixed percent a collator takes off the top of due rewards
	pub const DefaultCollatorCommission: Perbill = Perbill::from_percent(10);
	/// Default percent of inflation set aside for parachain bond every round
	pub const DefaultParachainBondReservePercent: Percent = Percent::from_percent(0);
	/// Minimum stake required to become a collator
	pub MinCollatorStk: u128 = 5000 * BNCS;
	/// Minimum stake required to be reserved to be a candidate
	pub MinCandidateStk: u128 = 5000 * BNCS;
	/// Minimum stake required to be reserved to be a delegator
	pub MinDelegatorStk: u128 = 50 * BNCS;
	pub AllowInflation: bool = false;
	pub ToMigrateInvulnables: Vec<AccountId> = prod_or_fast!(vec![
		hex!["8cf80f0bafcd0a3d80ca61cb688e4400e275b39d3411b4299b47e712e9dab809"].into(),
		hex!["40ac4effe39181731a8feb8a8ee0780e177bdd0d752b09c8fd71047e67189022"].into(),
		hex!["624d6a004c72a1abcf93131e185515ebe1410e43a301fe1f25d20d8da345376e"].into(),
		hex!["985d2738e512909c81289e6055e60a6824818964535ecfbf10e4d69017084756"].into(),
	],vec![
		hex!["d43593c715fdd31c61141abd04a99fd6822c8558854ccde39a5684e7a56da27d"].into(),
		hex!["8eaf04151687736326c9fea17e25fc5287613693c912909cb226aa4794f26a48"].into(),
	]);
	pub PaymentInRound: u128 = 180 * BNCS;
	pub InitSeedStk: u128 = 5000 * BNCS;
}
impl bifrost_parachain_staking::Config for Runtime {
	type RuntimeEvent = RuntimeEvent;
	type Currency = Balances;
	type MonetaryGovernanceOrigin = TechAdminOrCouncil;
	type MinBlocksPerRound = MinBlocksPerRound;
	type DefaultBlocksPerRound = DefaultBlocksPerRound;
	type LeaveCandidatesDelay = LeaveCandidatesDelay;
	type CandidateBondLessDelay = CandidateBondLessDelay;
	type LeaveDelegatorsDelay = LeaveDelegatorsDelay;
	type RevokeDelegationDelay = RevokeDelegationDelay;
	type DelegationBondLessDelay = DelegationBondLessDelay;
	type RewardPaymentDelay = RewardPaymentDelay;
	type MinSelectedCandidates = MinSelectedCandidates;
	type MaxTopDelegationsPerCandidate = MaxTopDelegationsPerCandidate;
	type MaxBottomDelegationsPerCandidate = MaxBottomDelegationsPerCandidate;
	type MaxDelegationsPerDelegator = MaxDelegationsPerDelegator;
	type DefaultCollatorCommission = DefaultCollatorCommission;
	type DefaultParachainBondReservePercent = DefaultParachainBondReservePercent;
	type MinCollatorStk = MinCollatorStk;
	type MinCandidateStk = MinCandidateStk;
	type MinDelegation = MinDelegatorStk;
	type MinDelegatorStk = MinDelegatorStk;
	type AllowInflation = AllowInflation;
	type PaymentInRound = PaymentInRound;
	type ToMigrateInvulnables = ToMigrateInvulnables;
	type PalletId = ParachainStakingPalletId;
	type InitSeedStk = InitSeedStk;
	type OnCollatorPayout = ();
	type OnNewRound = ();
	type WeightInfo = bifrost_parachain_staking::weights::SubstrateWeight<Runtime>;
}

parameter_types! {
	pub const Period: u32 = 6 * HOURS;
	pub const Offset: u32 = 0;
}

impl pallet_session::Config for Runtime {
	type RuntimeEvent = RuntimeEvent;
	type Keys = SessionKeys;
	type NextSessionRotation = ParachainStaking;
	// Essentially just Aura, but lets be pedantic.
	type SessionHandler = <SessionKeys as sp_runtime::traits::OpaqueKeys>::KeyTypeIdProviders;
	type SessionManager = ParachainStaking;
	type ShouldEndSession = ParachainStaking;
	type ValidatorId = <Self as frame_system::Config>::AccountId;
	// we don't have stash and controller, thus we don't need the convert as well.
	type ValidatorIdOf = ConvertInto;
	type WeightInfo = pallet_session::weights::SubstrateWeight<Runtime>;
}

impl pallet_authorship::Config for Runtime {
	type EventHandler = ParachainStaking;
	type FindAuthor = pallet_session::FindAccountFromAuthorIndex<Self, Aura>;
}

impl pallet_aura::Config for Runtime {
	type AuthorityId = AuraId;
	type DisabledValidators = ();
	type MaxAuthorities = ConstU32<100_000>;
	type AllowMultipleBlocksPerSlot = ConstBool<false>;
	type SlotDuration = ConstU64<SLOT_DURATION>;
}

// culumus runtime end
parameter_types! {
	pub UnvestedFundsAllowedWithdrawReasons: WithdrawReasons =
		WithdrawReasons::except(WithdrawReasons::TRANSFER | WithdrawReasons::RESERVE);
}

impl bifrost_vesting::Config for Runtime {
	type BlockNumberToBalance = ConvertInto;
	type Currency = Balances;
	type RuntimeEvent = RuntimeEvent;
	type MinVestedTransfer = ExistentialDeposit;
	type WeightInfo = weights::bifrost_vesting::BifrostWeight<Runtime>;
	type UnvestedFundsAllowedWithdrawReasons = UnvestedFundsAllowedWithdrawReasons;
	const MAX_VESTING_SCHEDULES: u32 = 28;
}

// Bifrost modules start

pub struct ExtraFeeMatcher;
impl FeeGetter<RuntimeCall> for ExtraFeeMatcher {
	fn get_fee_info(c: &RuntimeCall) -> ExtraFeeInfo {
		match *c {
			RuntimeCall::Salp(bifrost_salp::Call::contribute { .. }) => ExtraFeeInfo {
				extra_fee_name: ExtraFeeName::SalpContribute,
				extra_fee_currency: RelayCurrencyId::get(),
			},
			RuntimeCall::XcmInterface(bifrost_xcm_interface::Call::transfer_statemine_assets {
				..
			}) => ExtraFeeInfo {
				extra_fee_name: ExtraFeeName::StatemineTransfer,
				extra_fee_currency: RelayCurrencyId::get(),
			},
			RuntimeCall::VtokenVoting(bifrost_vtoken_voting::Call::vote { vtoken, .. }) =>
				ExtraFeeInfo {
					extra_fee_name: ExtraFeeName::VoteVtoken,
					extra_fee_currency: vtoken.to_token().unwrap_or(vtoken),
				},
			RuntimeCall::VtokenVoting(bifrost_vtoken_voting::Call::remove_delegator_vote {
				vtoken,
				..
			}) => ExtraFeeInfo {
				extra_fee_name: ExtraFeeName::VoteRemoveDelegatorVote,
				extra_fee_currency: vtoken.to_token().unwrap_or(vtoken),
			},
			_ => ExtraFeeInfo::default(),
		}
	}
}

parameter_types! {
	pub MaxFeeCurrencyOrderListLen: u32 = 50;
}

impl bifrost_flexible_fee::Config for Runtime {
	type Currency = Balances;
	type DexOperator = ZenlinkProtocol;
	type RuntimeEvent = RuntimeEvent;
	type MultiCurrency = Currencies;
	type TreasuryAccount = BifrostTreasuryAccount;
	type MaxFeeCurrencyOrderListLen = MaxFeeCurrencyOrderListLen;
	type OnUnbalanced = Treasury;
	type WeightInfo = weights::bifrost_flexible_fee::BifrostWeight<Runtime>;
	type ExtraFeeMatcher = ExtraFeeMatcher;
	type ParachainId = ParachainInfo;
	type ControlOrigin = TechAdminOrCouncil;
	type XcmWeightAndFeeHandler = XcmInterface;
	type MinAssetHubExecutionFee = ConstU128<{ 3 * DOLLARS }>;
	type MinRelaychainExecutionFee = ConstU128<{ 3 * DOLLARS }>;
	type RelaychainCurrencyId = RelayCurrencyId;
	type XcmRouter = XcmRouter;
	type PalletId = FlexibleFeePalletId;
}

parameter_types! {
	pub BifrostParachainAccountId20: [u8; 20] = cumulus_primitives_core::ParaId::from(ParachainInfo::get()).into_account_truncating();
}

pub fn create_x2_multilocation(index: u16, currency_id: CurrencyId) -> xcm::v3::Location {
	match currency_id {
		// AccountKey20 format of Bifrost sibling para account
		CurrencyId::Token(TokenSymbol::MOVR) => xcm::v3::Location::new(
			1,
			xcm::v3::Junctions::X2(
				xcm::v3::Junction::Parachain(parachains::moonriver::ID.into()),
				xcm::v3::Junction::AccountKey20 {
					network: None,
					key: Slp::derivative_account_id_20(
						polkadot_parachain_primitives::primitives::Sibling::from(
							ParachainInfo::get(),
						)
						.into_account_truncating(),
						index,
					)
					.into(),
				},
			),
		),
		// Only relay chain use the Bifrost para account with "para"
		CurrencyId::Token(TokenSymbol::KSM) => xcm::v3::Location::new(
			1,
			xcm::v3::Junctions::X1(xcm::v3::Junction::AccountId32 {
				network: None,
				id: Utility::derivative_account_id(
					ParachainInfo::get().into_account_truncating(),
					index,
				)
				.into(),
			}),
		),
		// Bifrost Kusama Native token
		CurrencyId::Native(TokenSymbol::BNC) => xcm::v3::Location::new(
			0,
			xcm::v3::Junctions::X1(xcm::v3::Junction::AccountId32 {
				network: None,
				id: Utility::derivative_account_id(
					polkadot_parachain_primitives::primitives::Sibling::from(ParachainInfo::get())
						.into_account_truncating(),
					index,
				)
				.into(),
			}),
		),
		// Other sibling chains use the Bifrost para account with "sibl"
		_ => {
			// get parachain id
			if let Some(location) =
				BifrostCurrencyIdConvert::<SelfParaChainId>::convert(currency_id)
			{
				if let Some(Parachain(para_id)) = location.interior().first() {
					xcm::v3::Location::new(
						1,
						xcm::v3::Junctions::X2(
							xcm::v3::Junction::Parachain(*para_id),
							xcm::v3::Junction::AccountId32 {
								network: None,
								id: Utility::derivative_account_id(
									polkadot_parachain_primitives::primitives::Sibling::from(
										ParachainInfo::get(),
									)
									.into_account_truncating(),
									index,
								)
								.into(),
							},
						),
					)
				} else {
					xcm::v3::Location::default()
				}
			} else {
				xcm::v3::Location::default()
			}
		},
	}
}

pub struct SubAccountIndexMultiLocationConvertor;
impl Convert<(u16, CurrencyId), MultiLocation> for SubAccountIndexMultiLocationConvertor {
	fn convert((sub_account_index, currency_id): (u16, CurrencyId)) -> MultiLocation {
		create_x2_multilocation(sub_account_index, currency_id)
	}
}

parameter_types! {
	pub MinContribution: Balance = dollar::<Runtime>(RelayCurrencyId::get()) / 10;
	pub const RemoveKeysLimit: u32 = 500;
	pub const VSBondValidPeriod: BlockNumber = 30 * DAYS;
	pub const ReleaseCycle: BlockNumber = 1 * DAYS;
	pub const LeasePeriod: BlockNumber = KUSAMA_LEASE_PERIOD;
	pub const ReleaseRatio: Percent = Percent::from_percent(50);
	pub const SlotLength: BlockNumber = 8u32 as BlockNumber;
	pub ConfirmMuitiSigAccount: AccountId = hex!["e4da05f08e89bf6c43260d96f26fffcfc7deae5b465da08669a9d008e64c2c63"].into();
	pub const SalpLockId: LockIdentifier = *b"salplock";
	pub const BatchLimit: u32 = 50;
}

impl bifrost_salp::Config for Runtime {
	type BancorPool = ();
	type RuntimeEvent = RuntimeEvent;
	type RuntimeOrigin = RuntimeOrigin;
	type RuntimeCall = RuntimeCall;
	type LeasePeriod = LeasePeriod;
	type MinContribution = MinContribution;
	type MultiCurrency = Currencies;
	type PalletId = BifrostCrowdloanId;
	type RelayChainToken = RelayCurrencyId;
	type ReleaseCycle = ReleaseCycle;
	type ReleaseRatio = ReleaseRatio;
	type RemoveKeysLimit = RemoveKeysLimit;
	type SlotLength = SlotLength;
	type VSBondValidPeriod = VSBondValidPeriod;
	type WeightInfo = weights::bifrost_salp::BifrostWeight<Runtime>;
	type EnsureConfirmAsGovernance = EitherOfDiverse<TechAdminOrCouncil, SALPAdmin>;
	type XcmInterface = XcmInterface;
	type TreasuryAccount = BifrostTreasuryAccount;
	type BuybackPalletId = BuybackPalletId;
	type DexOperator = ZenlinkProtocol;
	type CurrencyIdConversion = AssetIdMaps<Runtime>;
	type CurrencyIdRegister = AssetIdMaps<Runtime>;
	type ParachainId = ParachainInfo;
	type StablePool = StablePool;
	type VtokenMinting = VtokenMinting;
	type LockId = SalpLockId;
	type BatchLimit = BatchLimit;
}

parameter_types! {
	pub const MaximumOrderInTrade: u32 = 1_000;
	pub const MinimumSupply: Balance = 0;
}

impl bifrost_vsbond_auction::Config for Runtime {
	type RuntimeEvent = RuntimeEvent;
	type InvoicingCurrency = RelayCurrencyId;
	type MaximumOrderInTrade = MaximumOrderInTrade;
	type MinimumAmount = MinimumSupply;
	type MultiCurrency = Currencies;
	type WeightInfo = weights::bifrost_vsbond_auction::BifrostWeight<Runtime>;
	type PalletId = VsbondAuctionPalletId;
	type TreasuryAccount = BifrostTreasuryAccount;
	type ControlOrigin = TechAdminOrCouncil;
}

impl bifrost_token_issuer::Config for Runtime {
	type RuntimeEvent = RuntimeEvent;
	type MultiCurrency = Currencies;
	type ControlOrigin = TechAdminOrCouncil;
	type WeightInfo = weights::bifrost_token_issuer::BifrostWeight<Runtime>;
	type MaxLengthLimit = MaxLengthLimit;
}

impl bifrost_asset_registry::Config for Runtime {
	type RuntimeEvent = RuntimeEvent;
	type Currency = Balances;
	type RegisterOrigin = EitherOfDiverse<MoreThanHalfCouncil, TechAdmin>;
	type WeightInfo = weights::bifrost_asset_registry::BifrostWeight<Runtime>;
}

parameter_types! {
	pub const MaxTypeEntryPerBlock: u32 = 10;
	pub const MaxRefundPerBlock: u32 = 10;
	pub const MaxLengthLimit: u32 = 500;
}

pub struct SubstrateResponseManager;
impl QueryResponseManager<QueryId, Location, BlockNumber, RuntimeCall>
	for SubstrateResponseManager
{
	fn get_query_response_record(query_id: QueryId) -> bool {
		if let Some(QueryStatus::Ready { .. }) = PolkadotXcm::query(query_id) {
			true
		} else {
			false
		}
	}

	fn create_query_record(
		responder: Location,
		call_back: Option<RuntimeCall>,
		timeout: BlockNumber,
	) -> u64 {
		// for xcm v3 version see the following
		// PolkadotXcm::new_query(responder, timeout, Here)
		if let Some(call_back) = call_back {
			PolkadotXcm::new_notify_query(responder.clone(), call_back, timeout, Here)
		} else {
			PolkadotXcm::new_query(responder, timeout, Here)
		}
	}

	fn remove_query_record(query_id: QueryId) -> bool {
		// Temporarily banned. Querries from pallet_xcm cannot be removed unless it is in ready
		// status. And we are not allowed to mannually change query status.
		// So in the manual mode, it is not possible to remove the query at all.
		// PolkadotXcm::take_response(query_id).is_some()

		PolkadotXcm::take_response(query_id);
		true
	}
}

impl bifrost_slp::Config for Runtime {
	type RuntimeEvent = RuntimeEvent;
	type RuntimeOrigin = RuntimeOrigin;
	type RuntimeCall = RuntimeCall;
	type MultiCurrency = Currencies;
	type ControlOrigin = EitherOfDiverse<TechAdminOrCouncil, LiquidStaking>;
	type WeightInfo = weights::bifrost_slp::BifrostWeight<Runtime>;
	type VtokenMinting = VtokenMinting;
	type AccountConverter = SubAccountIndexMultiLocationConvertor;
	type ParachainId = SelfParaChainId;
	type SubstrateResponseManager = SubstrateResponseManager;
	type MaxTypeEntryPerBlock = MaxTypeEntryPerBlock;
	type MaxRefundPerBlock = MaxRefundPerBlock;
	type ParachainStaking = ParachainStaking;
	type XcmTransfer = XTokens;
	type MaxLengthLimit = MaxLengthLimit;
	type XcmWeightAndFeeHandler = XcmInterface;
	type ChannelCommission = ChannelCommission;
	type StablePoolHandler = StablePool;
	type AssetIdMaps = AssetIdMaps<Runtime>;
	type TreasuryAccount = BifrostTreasuryAccount;
}

impl bifrost_vstoken_conversion::Config for Runtime {
	type RuntimeEvent = RuntimeEvent;
	type MultiCurrency = Currencies;
	type RelayCurrencyId = RelayCurrencyId;
	type TreasuryAccount = BifrostTreasuryAccount;
	type ControlOrigin = CoreAdminOrCouncil;
	type VsbondAccount = BifrostVsbondPalletId;
	type CurrencyIdConversion = AssetIdMaps<Runtime>;
	type WeightInfo = weights::bifrost_vstoken_conversion::BifrostWeight<Runtime>;
}

parameter_types! {
	pub const WhitelistMaximumLimit: u32 = 10;
}

impl bifrost_farming::Config for Runtime {
	type RuntimeEvent = RuntimeEvent;
	type MultiCurrency = Currencies;
	type CurrencyId = CurrencyId;
	type ControlOrigin = TechAdminOrCouncil;
	type TreasuryAccount = BifrostTreasuryAccount;
	type Keeper = FarmingKeeperPalletId;
	type RewardIssuer = FarmingRewardIssuerPalletId;
	type WeightInfo = weights::bifrost_farming::BifrostWeight<Runtime>;
	type FarmingBoost = FarmingBoostPalletId;
	type VeMinting = ();
	type BlockNumberToBalance = ConvertInto;
	type WhitelistMaximumLimit = WhitelistMaximumLimit;
	type GaugeRewardIssuer = FarmingGaugeRewardIssuerPalletId;
}

parameter_types! {
	pub const BlocksPerRound: u32 = prod_or_fast!(1500, 50);
	pub const MaxTokenLen: u32 = 500;
	pub const MaxFarmingPoolIdLen: u32 = 100;
}

impl bifrost_system_staking::Config for Runtime {
	type RuntimeEvent = RuntimeEvent;
	type MultiCurrency = Currencies;
	type EnsureConfirmAsGovernance = CoreAdminOrCouncil;
	type WeightInfo = weights::bifrost_system_staking::BifrostWeight<Runtime>;
	type FarmingInfo = Farming;
	type VtokenMintingInterface = VtokenMinting;
	type TreasuryAccount = BifrostTreasuryAccount;
	type PalletId = SystemStakingPalletId;
	type BlocksPerRound = BlocksPerRound;
	type MaxTokenLen = MaxTokenLen;
	type MaxFarmingPoolIdLen = MaxFarmingPoolIdLen;
}

impl bifrost_system_maker::Config for Runtime {
	type RuntimeEvent = RuntimeEvent;
	type MultiCurrency = Currencies;
	type ControlOrigin = TechAdminOrCouncil;
	type WeightInfo = weights::bifrost_system_maker::BifrostWeight<Runtime>;
	type DexOperator = ZenlinkProtocol;
	type CurrencyIdConversion = AssetIdMaps<Runtime>;
	type TreasuryAccount = BifrostTreasuryAccount;
	type RelayChainToken = RelayCurrencyId;
	type SystemMakerPalletId = SystemMakerPalletId;
	type ParachainId = ParachainInfo;
	type VtokenMintingInterface = VtokenMinting;
}

impl bifrost_fee_share::Config for Runtime {
	type RuntimeEvent = RuntimeEvent;
	type MultiCurrency = Currencies;
	type ControlOrigin = CoreAdminOrCouncil;
	type WeightInfo = weights::bifrost_fee_share::BifrostWeight<Runtime>;
	type FeeSharePalletId = FeeSharePalletId;
	type PriceFeeder = Prices;
}

impl bifrost_cross_in_out::Config for Runtime {
	type RuntimeEvent = RuntimeEvent;
	type MultiCurrency = Currencies;
	type ControlOrigin = TechAdminOrCouncil;
	type EntrancePalletId = SlpEntrancePalletId;
	type WeightInfo = weights::bifrost_cross_in_out::BifrostWeight<Runtime>;
	type MaxLengthLimit = MaxLengthLimit;
}

parameter_types! {
	pub const QueryTimeout: BlockNumber = 100;
	pub const ReferendumCheckInterval: BlockNumber = 300;
}

pub struct DerivativeAccountTokenFilter;
impl Contains<CurrencyId> for DerivativeAccountTokenFilter {
	fn contains(token: &CurrencyId) -> bool {
		*token == RelayCurrencyId::get()
	}
}

impl bifrost_vtoken_voting::Config for Runtime {
	type RuntimeEvent = RuntimeEvent;
	type RuntimeOrigin = RuntimeOrigin;
	type RuntimeCall = RuntimeCall;
	type MultiCurrency = Currencies;
	type ControlOrigin = EitherOfDiverse<CoreAdmin, MoreThanHalfCouncil>;
	type ResponseOrigin = EnsureResponse<Everything>;
	type XcmDestWeightAndFee = XcmInterface;
	type DerivativeAccount = DerivativeAccountProvider<Runtime, DerivativeAccountTokenFilter>;
	type RelaychainBlockNumberProvider = RelaychainDataProvider<Runtime>;
	type VTokenSupplyProvider = VtokenMinting;
	type ParachainId = SelfParaChainId;
	type MaxVotes = ConstU32<256>;
	type QueryTimeout = QueryTimeout;
	type ReferendumCheckInterval = ReferendumCheckInterval;
	type WeightInfo = weights::bifrost_vtoken_voting::BifrostWeight<Runtime>;
}

// Bifrost modules end

// zenlink runtime start

parameter_types! {
	pub const StringLimit: u32 = 50;
}

impl zenlink_stable_amm::Config for Runtime {
	type RuntimeEvent = RuntimeEvent;
	type CurrencyId = CurrencyId;
	type MultiCurrency = Currencies;
	type PoolId = u32;
	type TimeProvider = Timestamp;
	type EnsurePoolAsset = StableAmmVerifyPoolAsset;
	type LpGenerate = PoolLpGenerate;
	type PoolCurrencySymbolLimit = StringLimit;
	type PalletId = StableAmmPalletId;
	type WeightInfo = ();
}

impl zenlink_swap_router::Config for Runtime {
	type RuntimeEvent = RuntimeEvent;
	type StablePoolId = u32;
	type Balance = u128;
	type StableCurrencyId = CurrencyId;
	type NormalCurrencyId = ZenlinkAssetId;
	type NormalAmm = ZenlinkProtocol;
	type StableAMM = ZenlinkStableAMM;
	type WeightInfo = zenlink_swap_router::weights::SubstrateWeight<Runtime>;
}

impl merkle_distributor::Config for Runtime {
	type RuntimeEvent = RuntimeEvent;
	type CurrencyId = CurrencyId;
	type MultiCurrency = Currencies;
	type Balance = Balance;
	type MerkleDistributorId = u32;
	type PalletId = MerkleDirtributorPalletId;
	type StringLimit = StringLimit;
	type WeightInfo = ();
}

pub struct StableAmmVerifyPoolAsset;

impl ValidateCurrency<CurrencyId> for StableAmmVerifyPoolAsset {
	fn validate_pooled_currency(_currencies: &[CurrencyId]) -> bool {
		true
	}

	fn validate_pool_lp_currency(_currency_id: CurrencyId) -> bool {
		if Currencies::total_issuance(_currency_id) > 0 {
			return false;
		}
		true
	}
}

pub struct PoolLpGenerate;

impl StablePoolLpCurrencyIdGenerate<CurrencyId, PoolId> for PoolLpGenerate {
	fn generate_by_pool_id(pool_id: PoolId) -> CurrencyId {
		CurrencyId::StableLpToken(pool_id)
	}
}

parameter_types! {
	pub const ZenlinkPalletId: PalletId = PalletId(*b"/zenlink");
	pub const GetExchangeFee: (u32, u32) = (3, 1000);   // 0.3%
}

impl zenlink_protocol::Config for Runtime {
	type RuntimeEvent = RuntimeEvent;
	type MultiAssetsHandler = MultiAssets;
	type PalletId = ZenlinkPalletId;
	type SelfParaId = SelfParaId;
	type TargetChains = ();
	type WeightInfo = ();
	type AssetId = ZenlinkAssetId;
	type LpGenerate = PairLpGenerate<Self>;
}

type MultiAssets = ZenlinkMultiAssets<ZenlinkProtocol, Balances, LocalAssetAdaptor<Currencies>>;

pub struct OnRedeemSuccess;
impl bifrost_vtoken_minting::OnRedeemSuccess<AccountId, CurrencyId, Balance> for OnRedeemSuccess {
	fn on_redeem_success(token_id: CurrencyId, to: AccountId, token_amount: Balance) -> Weight {
		SystemStaking::on_redeem_success(token_id, to, token_amount)
	}

	fn on_redeemed(
		address: AccountId,
		token_id: CurrencyId,
		token_amount: Balance,
		vtoken_amount: Balance,
		fee: Balance,
	) -> Weight {
		SystemStaking::on_redeemed(address, token_id, token_amount, vtoken_amount, fee)
	}
}

parameter_types! {
	pub const MaximumUnlockIdOfUser: u32 = 10;
	pub const MaximumUnlockIdOfTimeUnit: u32 = 50;
	pub BifrostFeeAccount: AccountId = TreasuryPalletId::get().into_account_truncating();
}

impl bifrost_vtoken_minting::Config for Runtime {
	type RuntimeEvent = RuntimeEvent;
	type MultiCurrency = Currencies;
	type ControlOrigin = TechAdminOrCouncil;
	type MaximumUnlockIdOfUser = MaximumUnlockIdOfUser;
	type MaximumUnlockIdOfTimeUnit = MaximumUnlockIdOfTimeUnit;
	type EntranceAccount = SlpEntrancePalletId;
	type ExitAccount = SlpExitPalletId;
	type FeeAccount = BifrostFeeAccount;
	type RedeemFeeAccount = BifrostFeeAccount;
	type BifrostSlp = Slp;
	type BifrostSlpx = Slpx;
	type WeightInfo = weights::bifrost_vtoken_minting::BifrostWeight<Runtime>;
	type OnRedeemSuccess = OnRedeemSuccess;
	type RelayChainToken = RelayCurrencyId;
	type CurrencyIdConversion = AssetIdMaps<Runtime>;
	type CurrencyIdRegister = AssetIdMaps<Runtime>;
	type XcmTransfer = XTokens;
	type AstarParachainId = ConstU32<2007>;
	type MoonbeamParachainId = ConstU32<2023>;
	type HydradxParachainId = ConstU32<2034>;
	type MantaParachainId = ConstU32<2104>;
	type InterlayParachainId = ConstU32<2092>;
	type ChannelCommission = ChannelCommission;
	type MaxLockRecords = ConstU32<100>;
	type IncentivePoolAccount = IncentivePoolAccount;
	type VeMinting = ();
	type AssetIdMaps = AssetIdMaps<Runtime>;
}

impl bifrost_slpx::Config for Runtime {
	type RuntimeEvent = RuntimeEvent;
	type ControlOrigin = TechAdminOrCouncil;
	type MultiCurrency = Currencies;
	type DexOperator = ZenlinkProtocol;
	type VtokenMintingInterface = VtokenMinting;
	type StablePoolHandler = StablePool;
	type XcmTransfer = XTokens;
	type XcmSender = XcmRouter;
	type CurrencyIdConvert = AssetIdMaps<Runtime>;
	type TreasuryAccount = BifrostTreasuryAccount;
	type ParachainId = SelfParaChainId;
	type WeightInfo = weights::bifrost_slpx::BifrostWeight<Runtime>;
}

pub struct EnsurePoolAssetId;
impl bifrost_stable_asset::traits::ValidateAssetId<CurrencyId> for EnsurePoolAssetId {
	fn validate(_: CurrencyId) -> bool {
		true
	}
}

/// Configure the pallet bifrost_stable_asset in pallets/bifrost_stable_asset.
impl bifrost_stable_asset::Config for Runtime {
	type RuntimeEvent = RuntimeEvent;
	type AssetId = CurrencyId;
	type Balance = Balance;
	type Assets = Currencies;
	type PalletId = StableAssetPalletId;
	type AtLeast64BitUnsigned = u128;
	type FeePrecision = ConstU128<10_000_000_000>;
	type APrecision = ConstU128<100>;
	type PoolAssetLimit = ConstU32<5>;
	type SwapExactOverAmount = ConstU128<100>;
	type WeightInfo = ();
	type ListingOrigin = TechAdminOrCouncil;
	type EnsurePoolAssetId = EnsurePoolAssetId;
}

impl bifrost_stable_pool::Config for Runtime {
	type WeightInfo = weights::bifrost_stable_pool::BifrostWeight<Runtime>;
	type ControlOrigin = TechAdminOrCouncil;
	type CurrencyId = CurrencyId;
	type MultiCurrency = Currencies;
	type StableAsset = StableAsset;
	type VtokenMinting = VtokenMinting;
	type CurrencyIdConversion = AssetIdMaps<Runtime>;
	type CurrencyIdRegister = AssetIdMaps<Runtime>;
}

parameter_types! {
	pub const MinimumCount: u32 = 3;
	pub const ExpiresIn: Moment = 1000 * 60 * 60; // 60 mins
	pub const MaxHasDispatchedSize: u32 = 100;
	pub OracleRootOperatorAccountId: AccountId = OraclePalletId::get().into_account_truncating();
	pub const MinimumTimestampInterval: Moment = 1000 * 60 * 10; // 10 mins
	pub const MaximumValueInterval: Price = FixedU128::from_inner(3_000_000_000_000_000); // 0.3%
}

type BifrostDataProvider = orml_oracle::Instance1;
impl orml_oracle::Config<BifrostDataProvider> for Runtime {
	type RuntimeEvent = RuntimeEvent;
	type OnNewData = ();
	type CombineData = orml_oracle::DefaultCombineData<
		Runtime,
		MinimumCount,
		ExpiresIn,
		MinimumTimestampInterval,
		MaximumValueInterval,
		BifrostDataProvider,
	>;
	type Time = Timestamp;
	type OracleKey = CurrencyId;
	type OracleValue = Price;
	type RootOperatorAccountId = OracleRootOperatorAccountId;
	type MaxHasDispatchedSize = MaxHasDispatchedSize;
	type WeightInfo = weights::orml_oracle::WeightInfo<Runtime>;
	type Members = OracleMembership;
	type MaxFeedValues = ConstU32<100>;
	type ControlOrigin = TechAdminOrCouncil;
}

pub type TimeStampedPrice = orml_oracle::TimestampedValue<Price, Moment>;
pub struct AggregatedDataProvider;
impl DataProvider<CurrencyId, TimeStampedPrice> for AggregatedDataProvider {
	fn get(key: &CurrencyId) -> Option<TimeStampedPrice> {
		Oracle::get(key)
	}
}

impl DataProviderExtended<CurrencyId, TimeStampedPrice> for AggregatedDataProvider {
	fn get_no_op(key: &CurrencyId) -> Option<TimeStampedPrice> {
		Oracle::get_no_op(key)
	}

	fn get_all_values() -> Vec<(CurrencyId, Option<TimeStampedPrice>)> {
		Oracle::get_all_values()
	}
}

impl DataFeeder<CurrencyId, TimeStampedPrice, AccountId> for AggregatedDataProvider {
	fn feed_value(_: Option<AccountId>, _: CurrencyId, _: TimeStampedPrice) -> DispatchResult {
		Err("Not supported".into())
	}
}

impl pallet_prices::Config for Runtime {
	type RuntimeEvent = RuntimeEvent;
	type Source = AggregatedDataProvider;
	type FeederOrigin = TechAdminOrCouncil;
	type UpdateOrigin = TechAdminOrCouncil;
	type RelayCurrency = RelayCurrencyId;
	type CurrencyIdConvert = AssetIdMaps<Runtime>;
	type Assets = Currencies;
	type WeightInfo = pallet_prices::weights::SubstrateWeight<Runtime>;
}

impl lend_market::Config for Runtime {
	type RuntimeEvent = RuntimeEvent;
	type PalletId = LendMarketPalletId;
	type PriceFeeder = Prices;
	type ReserveOrigin = TechAdminOrCouncil;
	type UpdateOrigin = TechAdminOrCouncil;
	type WeightInfo = lend_market::weights::BifrostWeight<Runtime>;
	type UnixTime = Timestamp;
	type Assets = Currencies;
	type RewardAssetId = NativeCurrencyId;
	type LiquidationFreeAssetId = RelayCurrencyId;
}

parameter_types! {
	pub const OracleMaxMembers: u32 = 100;
}

impl pallet_membership::Config<pallet_membership::Instance3> for Runtime {
	type AddOrigin = CoreAdminOrCouncil;
	type RuntimeEvent = RuntimeEvent;
	type MaxMembers = OracleMaxMembers;
	type MembershipInitialized = ();
	type MembershipChanged = ();
	type PrimeOrigin = CoreAdminOrCouncil;
	type RemoveOrigin = CoreAdminOrCouncil;
	type ResetOrigin = CoreAdminOrCouncil;
	type SwapOrigin = CoreAdminOrCouncil;
	type WeightInfo = pallet_membership::weights::SubstrateWeight<Runtime>;
}

impl leverage_staking::Config for Runtime {
	type RuntimeEvent = RuntimeEvent;
	type WeightInfo = leverage_staking::weights::SubstrateWeight<Runtime>;
	type ControlOrigin = EnsureRoot<AccountId>;
	type VtokenMinting = VtokenMinting;
	type LendMarket = LendMarket;
	type StablePoolHandler = StablePool;
	type CurrencyIdConversion = AssetIdMaps<Runtime>;
}

parameter_types! {
	pub const ClearingDuration: u32 = prod_or_fast!(1 * DAYS, 10 * MINUTES);
	pub const NameLengthLimit: u32 = 20;
	pub BifrostCommissionReceiver: AccountId = TreasuryPalletId::get().into_account_truncating();
}

impl bifrost_channel_commission::Config for Runtime {
	type RuntimeEvent = RuntimeEvent;
	type MultiCurrency = Currencies;
	type ControlOrigin = EitherOfDiverse<CoreAdminOrCouncil, LiquidStaking>;
	type CommissionPalletId = CommissionPalletId;
	type BifrostCommissionReceiver = BifrostCommissionReceiver;
	type WeightInfo = weights::bifrost_channel_commission::BifrostWeight<Runtime>;
	type ClearingDuration = ClearingDuration;
	type NameLengthLimit = NameLengthLimit;
}

// Below is the implementation of tokens manipulation functions other than native token.
pub struct LocalAssetAdaptor<Local>(PhantomData<Local>);

impl<Local, AccountId> LocalAssetHandler<AccountId> for LocalAssetAdaptor<Local>
where
	Local: MultiCurrency<AccountId, CurrencyId = CurrencyId>,
{
	fn local_balance_of(asset_id: ZenlinkAssetId, who: &AccountId) -> AssetBalance {
		if let Ok(currency_id) = asset_id.try_into() {
			return TryInto::<AssetBalance>::try_into(Local::free_balance(currency_id, &who))
				.unwrap_or_default();
		}
		AssetBalance::default()
	}

	fn local_total_supply(asset_id: ZenlinkAssetId) -> AssetBalance {
		if let Ok(currency_id) = asset_id.try_into() {
			return TryInto::<AssetBalance>::try_into(Local::total_issuance(currency_id))
				.unwrap_or_default();
		}
		AssetBalance::default()
	}

	fn local_is_exists(asset_id: ZenlinkAssetId) -> bool {
		let currency_id: Result<CurrencyId, ()> = asset_id.try_into();
		match currency_id {
			Ok(_) => true,
			Err(_) => false,
		}
	}

	fn local_transfer(
		asset_id: ZenlinkAssetId,
		origin: &AccountId,
		target: &AccountId,
		amount: AssetBalance,
	) -> DispatchResult {
		if let Ok(currency_id) = asset_id.try_into() {
			Local::transfer(
				currency_id,
				&origin,
				&target,
				amount
					.try_into()
					.map_err(|_| DispatchError::Other("convert amount in local transfer"))?,
			)
		} else {
			Err(DispatchError::Other("unknown asset in local transfer"))
		}
	}

	fn local_deposit(
		asset_id: ZenlinkAssetId,
		origin: &AccountId,
		amount: AssetBalance,
	) -> Result<AssetBalance, DispatchError> {
		if let Ok(currency_id) = asset_id.try_into() {
			Local::deposit(
				currency_id,
				&origin,
				amount
					.try_into()
					.map_err(|_| DispatchError::Other("convert amount in local deposit"))?,
			)?;
		} else {
			return Err(DispatchError::Other("unknown asset in local transfer"));
		}

		Ok(amount)
	}

	fn local_withdraw(
		asset_id: ZenlinkAssetId,
		origin: &AccountId,
		amount: AssetBalance,
	) -> Result<AssetBalance, DispatchError> {
		if let Ok(currency_id) = asset_id.try_into() {
			Local::withdraw(
				currency_id,
				&origin,
				amount
					.try_into()
					.map_err(|_| DispatchError::Other("convert amount in local withdraw"))?,
			)?;
		} else {
			return Err(DispatchError::Other("unknown asset in local transfer"));
		}

		Ok(amount)
	}
}

// zenlink runtime end

construct_runtime! {
	pub enum Runtime {
		// Basic stuff
		System: frame_system = 0,
		Timestamp: pallet_timestamp = 1,
		Indices: pallet_indices = 2,
		ParachainSystem: cumulus_pallet_parachain_system = 5,
		ParachainInfo: parachain_info = 6,
		TxPause: pallet_tx_pause = 7,

		// Monetary stuff
		Balances: pallet_balances = 10,
		TransactionPayment: pallet_transaction_payment = 11,

		// Collator support. the order of these 4 are important and shall not change.
		Authorship: pallet_authorship = 20,
		Session: pallet_session = 22,
		Aura: pallet_aura = 23,
		AuraExt: cumulus_pallet_aura_ext = 24,
		ParachainStaking: bifrost_parachain_staking = 25,

		// Governance stuff
		Democracy: pallet_democracy = 30,
		Council: pallet_collective::<Instance1> = 31,
		TechnicalCommittee: pallet_collective::<Instance2> = 32,
		PhragmenElection: pallet_elections_phragmen = 33,
		CouncilMembership: pallet_membership::<Instance1> = 34,
		TechnicalMembership: pallet_membership::<Instance2> = 35,
		ConvictionVoting: pallet_conviction_voting = 36,
		Referenda: pallet_referenda = 37,
		Origins: custom_origins = 38,
		Whitelist: pallet_whitelist = 39,

		// XCM helpers.
		XcmpQueue: cumulus_pallet_xcmp_queue = 40,
		PolkadotXcm: pallet_xcm = 41,
		CumulusXcm: cumulus_pallet_xcm = 42,
		MessageQueue: pallet_message_queue = 44,

		// utilities
		Utility: pallet_utility = 50,
		Scheduler: pallet_scheduler = 51,
		Proxy: pallet_proxy = 52,
		Multisig: pallet_multisig = 53,
		Identity: pallet_identity = 54,

		// Vesting. Usable initially, but removed once all vesting is finished.
		Vesting: bifrost_vesting = 60,

		// Treasury stuff
		Treasury: pallet_treasury = 61,
		Preimage: pallet_preimage = 64,

		// Third party modules
		XTokens: orml_xtokens = 70,
		Tokens: orml_tokens = 71,
		Currencies: bifrost_currencies = 72,
		UnknownTokens: orml_unknown_tokens = 73,
		OrmlXcm: orml_xcm = 74,
		ZenlinkProtocol: zenlink_protocol = 80,
		MerkleDistributor: merkle_distributor = 81,
		ZenlinkStableAMM: zenlink_stable_amm = 82,
		ZenlinkSwapRouter: zenlink_swap_router = 83,

		// Bifrost modules
		FlexibleFee: bifrost_flexible_fee = 100,
		Salp: bifrost_salp = 105,
		TokenIssuer: bifrost_token_issuer = 109,
		VSBondAuction: bifrost_vsbond_auction = 113,
		AssetRegistry: bifrost_asset_registry = 114,
		VtokenMinting: bifrost_vtoken_minting = 115,
		Slp: bifrost_slp = 116,
		XcmInterface: bifrost_xcm_interface = 117,
		VstokenConversion: bifrost_vstoken_conversion = 118,
		Farming: bifrost_farming = 119,
		SystemStaking: bifrost_system_staking = 120,
		SystemMaker: bifrost_system_maker = 121,
		FeeShare: bifrost_fee_share = 122,
		CrossInOut: bifrost_cross_in_out = 123,
		Slpx: bifrost_slpx = 125,
		FellowshipCollective: pallet_ranked_collective::<Instance1> = 126,
		FellowshipReferenda: pallet_referenda::<Instance2> = 127,
		StableAsset: bifrost_stable_asset exclude_parts { Call } = 128,
		StablePool: bifrost_stable_pool = 129,
		VtokenVoting: bifrost_vtoken_voting = 130,
		LendMarket: lend_market = 131,
		Prices: pallet_prices = 132,
		Oracle: orml_oracle::<Instance1> = 133,
		OracleMembership: pallet_membership::<Instance3> = 134,
		LeverageStaking: leverage_staking = 135,
		ChannelCommission: bifrost_channel_commission = 136,
	}
}

/// The type for looking up accounts. We don't expect more than 4 billion of them.
pub type AccountIndex = u32;
/// Alias to 512-bit hash when used in the context of a transaction signature on the chain.
pub type Signature = sp_runtime::MultiSignature;
/// Index of a transaction in the chain.
pub type Nonce = u32;
/// A hash of some data used by the chain.
pub type Hash = sp_core::H256;
/// The address format for describing accounts.
pub type Address = sp_runtime::MultiAddress<AccountId, AccountIndex>;
/// Block header type as expected by this runtime.
pub type Header = generic::Header<BlockNumber, BlakeTwo256>;
/// Block type as expected by this runtime.
pub type Block = generic::Block<Header, UncheckedExtrinsic>;
/// A Block signed with a Justification
pub type SignedBlock = generic::SignedBlock<Block>;
/// BlockId type as expected by this runtime.
pub type BlockId = generic::BlockId<Block>;
/// The SignedExtension to the basic transaction logic.
pub type SignedExtra = (
	frame_system::CheckNonZeroSender<Runtime>,
	frame_system::CheckSpecVersion<Runtime>,
	frame_system::CheckTxVersion<Runtime>,
	frame_system::CheckGenesis<Runtime>,
	frame_system::CheckEra<Runtime>,
	frame_system::CheckNonce<Runtime>,
	frame_system::CheckWeight<Runtime>,
	pallet_transaction_payment::ChargeTransactionPayment<Runtime>,
	frame_metadata_hash_extension::CheckMetadataHash<Runtime>,
);
/// Unchecked extrinsic type as expected by this runtime.
pub type UncheckedExtrinsic =
	generic::UncheckedExtrinsic<Address, RuntimeCall, Signature, SignedExtra>;
/// Extrinsic type that has already been checked.
pub type CheckedExtrinsic = generic::CheckedExtrinsic<AccountId, RuntimeCall, SignedExtra>;
/// The payload being signed in transactions.
pub type SignedPayload = generic::SignedPayload<RuntimeCall, SignedExtra>;

<<<<<<< HEAD
parameter_types! {
	pub const CallSwitchgearPalletName: &'static str = "CallSwitchgear";
=======
impl cumulus_pallet_xcmp_queue::migration::v5::V5Config for Runtime {
	// This must be the same as the `ChannelInfo` from the `Config`:
	type ChannelList = ParachainSystem;
>>>>>>> 399a0719
}

/// All migrations that will run on the next runtime upgrade.
///
/// This contains the combined migrations of the last 10 releases. It allows to skip runtime
/// upgrades in case governance decides to do so. THE ORDER IS IMPORTANT.
pub type Migrations = migrations::Unreleased;

/// The runtime migrations per release.
pub mod migrations {
	#![allow(unused_imports)]
	use super::*;

	/// Unreleased migrations. Add new ones here:
	pub type Unreleased = (
<<<<<<< HEAD
		frame_support::migrations::RemovePallet<
			CallSwitchgearPalletName,
			<Runtime as frame_system::Config>::DbWeight,
		>,
=======
		// permanent migration, do not remove
		pallet_xcm::migration::MigrateToLatestXcmVersion<Runtime>,
>>>>>>> 399a0719
	);
}

/// Executive: handles dispatch to the various modules.
pub type Executive = frame_executive::Executive<
	Runtime,
	Block,
	frame_system::ChainContext<Runtime>,
	Runtime,
	AllPalletsWithSystem,
	Migrations,
>;

#[cfg(feature = "runtime-benchmarks")]
#[macro_use]
extern crate frame_benchmarking;

#[cfg(feature = "runtime-benchmarks")]
mod benches {
	define_benchmarks!(
		[bifrost_asset_registry, AssetRegistry]
		[bifrost_cross_in_out, CrossInOut]
		[bifrost_farming, Farming]
		[bifrost_fee_share, FeeShare]
		[bifrost_flexible_fee, FlexibleFee]
		[bifrost_salp, Salp]
		[bifrost_slp, Slp]
		[bifrost_slpx, Slpx]
		[bifrost_stable_pool, StablePool]
		[bifrost_system_maker, SystemMaker]
		[bifrost_system_staking, SystemStaking]
		[bifrost_token_issuer, TokenIssuer]
		[bifrost_vsbond_auction, VSBondAuction]
		[bifrost_vstoken_conversion, VstokenConversion]
		[bifrost_vtoken_minting, VtokenMinting]
		[bifrost_vtoken_voting, VtokenVoting]
		[lend_market, LendMarket]
		[leverage_staking, LeverageStaking]
		// [bifrost_channel_commission, ChannelCommission]
	);
}

impl_runtime_apis! {
	impl sp_transaction_pool::runtime_api::TaggedTransactionQueue<Block> for Runtime {
		fn validate_transaction(
			source: TransactionSource,
			tx: <Block as BlockT>::Extrinsic,
			block_hash: <Block as BlockT>::Hash,
		) -> TransactionValidity {
			Executive::validate_transaction(source, tx, block_hash)
		}
	}

	impl sp_api::Core<Block> for Runtime {
		fn version() -> RuntimeVersion {
			VERSION
		}

		fn execute_block(block: Block) {
			Executive::execute_block(block);
		}

		fn initialize_block(header: &<Block as BlockT>::Header) -> sp_runtime::ExtrinsicInclusionMode {
			Executive::initialize_block(header)
		}
	}

	impl sp_block_builder::BlockBuilder<Block> for Runtime {
		fn apply_extrinsic(
			extrinsic: <Block as BlockT>::Extrinsic,
		) -> ApplyExtrinsicResult {
			Executive::apply_extrinsic(extrinsic)
		}

		fn finalize_block() -> <Block as BlockT>::Header {
			Executive::finalize_block()
		}

		fn inherent_extrinsics(data: sp_inherents::InherentData) -> Vec<<Block as BlockT>::Extrinsic> {
			data.create_extrinsics()
		}

		fn check_inherents(block: Block, data: sp_inherents::InherentData) -> sp_inherents::CheckInherentsResult {
			data.check_extrinsics(&block)
		}
	}

	impl frame_system_rpc_runtime_api::AccountNonceApi<Block, AccountId, Nonce> for Runtime {
		fn account_nonce(account: AccountId) -> Nonce {
			System::account_nonce(account)
		}
	}

	impl pallet_transaction_payment_rpc_runtime_api::TransactionPaymentApi<
		Block,
		Balance,
	> for Runtime {
		fn query_info(
			uxt: <Block as BlockT>::Extrinsic,
			len: u32,
		) -> pallet_transaction_payment_rpc_runtime_api::RuntimeDispatchInfo<Balance> {
			TransactionPayment::query_info(uxt, len)
		}
		fn query_fee_details(
			uxt: <Block as BlockT>::Extrinsic,
			len: u32,
		) -> pallet_transaction_payment::FeeDetails<Balance> {
			TransactionPayment::query_fee_details(uxt, len)
		}
		fn query_weight_to_fee(weight: Weight) -> Balance {
			TransactionPayment::weight_to_fee(weight)
		}
		fn query_length_to_fee(length: u32) -> Balance {
			TransactionPayment::length_to_fee(length)
		}
	}

	impl sp_api::Metadata<Block> for Runtime {
		fn metadata() -> OpaqueMetadata {
			OpaqueMetadata::new(Runtime::metadata().into())
		}
		fn metadata_at_version(version: u32) -> Option<OpaqueMetadata> {
			Runtime::metadata_at_version(version)
		}
		fn metadata_versions() -> sp_std::vec::Vec<u32> {
			Runtime::metadata_versions()
		}
	}

	impl sp_offchain::OffchainWorkerApi<Block> for Runtime {
		fn offchain_worker(header: &<Block as BlockT>::Header) {
			Executive::offchain_worker(header)
		}
	}

	impl sp_session::SessionKeys<Block> for Runtime {
		fn decode_session_keys(
			encoded: Vec<u8>,
		) -> Option<Vec<(Vec<u8>, sp_core::crypto::KeyTypeId)>> {
			SessionKeys::decode_into_raw_public_keys(&encoded)
		}

		fn generate_session_keys(seed: Option<Vec<u8>>) -> Vec<u8> {
			SessionKeys::generate(seed)
		}
	}

	impl cumulus_primitives_core::CollectCollationInfo<Block> for Runtime {
		fn collect_collation_info(header: &<Block as BlockT>::Header) -> cumulus_primitives_core::CollationInfo {
			ParachainSystem::collect_collation_info(header)
		}
	}

	impl sp_consensus_aura::AuraApi<Block, AuraId> for Runtime {
		fn slot_duration() -> sp_consensus_aura::SlotDuration {
			sp_consensus_aura::SlotDuration::from_millis(Aura::slot_duration())
		}

		fn authorities() -> Vec<AuraId> {
			pallet_aura::Authorities::<Runtime>::get().into_inner()
		}
	}

	impl bifrost_flexible_fee_rpc_runtime_api::FlexibleFeeRuntimeApi<Block, AccountId> for Runtime {
		fn get_fee_token_and_amount(who: AccountId, fee: Balance,utx: <Block as BlockT>::Extrinsic) -> (CurrencyId, Balance) {
			let call = utx.function;

			let rs = FlexibleFee::cal_fee_token_and_amount(&who, fee, &call);

			match rs {
				Ok(val) => val,
				_ => (CurrencyId::Native(TokenSymbol::BNC), Zero::zero()),
			}
		}
	}

	// zenlink runtime outer apis
	impl zenlink_protocol_runtime_api::ZenlinkProtocolApi<Block, AccountId, ZenlinkAssetId> for Runtime {

		fn get_balance(
			asset_id: ZenlinkAssetId,
			owner: AccountId
		) -> AssetBalance {
			<Runtime as zenlink_protocol::Config>::MultiAssetsHandler::balance_of(asset_id, &owner)
		}

		fn get_pair_by_asset_id(
			asset_0: ZenlinkAssetId,
			asset_1: ZenlinkAssetId
		) -> Option<PairInfo<AccountId, AssetBalance, ZenlinkAssetId>> {
			ZenlinkProtocol::get_pair_by_asset_id(asset_0, asset_1)
		}

		fn get_amount_in_price(
			supply: AssetBalance,
			path: Vec<ZenlinkAssetId>
		) -> AssetBalance {
			ZenlinkProtocol::desired_in_amount(supply, path)
		}

		fn get_amount_out_price(
			supply: AssetBalance,
			path: Vec<ZenlinkAssetId>
		) -> AssetBalance {
			ZenlinkProtocol::supply_out_amount(supply, path)
		}

		fn get_estimate_lptoken(
			token_0: ZenlinkAssetId,
			token_1: ZenlinkAssetId,
			amount_0_desired: AssetBalance,
			amount_1_desired: AssetBalance,
			amount_0_min: AssetBalance,
			amount_1_min: AssetBalance,
		) -> AssetBalance{
			ZenlinkProtocol::get_estimate_lptoken(
				token_0,
				token_1,
				amount_0_desired,
				amount_1_desired,
				amount_0_min,
				amount_1_min
			)
		}
		fn calculate_remove_liquidity(
			asset_0: ZenlinkAssetId,
			asset_1: ZenlinkAssetId,
			amount: AssetBalance,
		) -> Option<(AssetBalance, AssetBalance)>{
			ZenlinkProtocol::calculate_remove_liquidity(
				asset_0,
				asset_1,
				amount,
			)
		}
	}

	impl zenlink_stable_amm_runtime_api::StableAmmApi<Block, CurrencyId, u128, AccountId, u32> for Runtime{
		fn get_virtual_price(pool_id: PoolId)->Balance{
			ZenlinkStableAMM::get_virtual_price(pool_id)
		}

		fn get_a(pool_id: PoolId)->Balance{
			ZenlinkStableAMM::get_a(pool_id)
		}

		fn get_a_precise(pool_id: PoolId)->Balance{
			ZenlinkStableAMM::get_a(pool_id) * 100
		}

		fn get_currencies(pool_id: PoolId)->Vec<CurrencyId>{
			ZenlinkStableAMM::get_currencies(pool_id)
		}

		fn get_currency(pool_id: PoolId, index: u32)->Option<CurrencyId>{
			ZenlinkStableAMM::get_currency(pool_id, index)
		}

		fn get_lp_currency(pool_id: PoolId)->Option<CurrencyId>{
			ZenlinkStableAMM::get_lp_currency(pool_id)
		}

		fn get_currency_precision_multipliers(pool_id: PoolId)->Vec<Balance>{
			ZenlinkStableAMM::get_currency_precision_multipliers(pool_id)
		}

		fn get_currency_balances(pool_id: PoolId)->Vec<Balance>{
			ZenlinkStableAMM::get_currency_balances(pool_id)
		}

		fn get_number_of_currencies(pool_id: PoolId)->u32{
			ZenlinkStableAMM::get_number_of_currencies(pool_id)
		}

		fn get_admin_balances(pool_id: PoolId)->Vec<Balance>{
			ZenlinkStableAMM::get_admin_balances(pool_id)
		}

		fn calculate_currency_amount(pool_id: PoolId, amounts:Vec<Balance>, deposit: bool)->Balance{
			ZenlinkStableAMM::stable_amm_calculate_currency_amount(pool_id, &amounts, deposit).unwrap_or_default()
		}

		fn calculate_swap(pool_id: PoolId, in_index: u32, out_index: u32, in_amount: Balance)->Balance{
			ZenlinkStableAMM::stable_amm_calculate_swap_amount(pool_id, in_index as usize, out_index as usize, in_amount).unwrap_or_default()
		}

		fn calculate_remove_liquidity(pool_id: PoolId, amount: Balance)->Vec<Balance>{
			ZenlinkStableAMM::stable_amm_calculate_remove_liquidity(pool_id, amount).unwrap_or_default()
		}

		fn calculate_remove_liquidity_one_currency(pool_id: PoolId, amount:Balance, index: u32)->Balance{
			ZenlinkStableAMM::stable_amm_calculate_remove_liquidity_one_currency(pool_id, amount, index).unwrap_or_default()
		}
	}

	impl bifrost_salp_rpc_runtime_api::SalpRuntimeApi<Block, ParaId, AccountId> for Runtime {
		fn get_contribution(index: ParaId, who: AccountId) -> (Balance,RpcContributionStatus) {
			let rs = Salp::contribution_by_fund(index, &who);
			match rs {
				Ok((val,status)) => (val,status.to_rpc()),
				_ => (Zero::zero(),RpcContributionStatus::Idle),
			}
		}
	}

	impl bifrost_farming_rpc_runtime_api::FarmingRuntimeApi<Block, AccountId, PoolId, CurrencyId> for Runtime {
		fn get_farming_rewards(who: AccountId, pid: PoolId) -> Vec<(CurrencyId, Balance)> {
			Farming::get_farming_rewards(&who, pid).unwrap_or(Vec::new())
		}

		fn get_gauge_rewards(who: AccountId, pid: PoolId) -> Vec<(CurrencyId, Balance)> {
			Farming::get_gauge_rewards(&who, pid).unwrap_or(Vec::new())
		}
	}

	impl bifrost_stable_pool_rpc_runtime_api::StablePoolRuntimeApi<Block> for Runtime {
		fn get_swap_output(
			pool_id: u32,
			currency_id_in: u32,
			currency_id_out: u32,
			amount: Balance,
		) -> Balance {
			StablePool::get_swap_output(pool_id, currency_id_in, currency_id_out, amount).unwrap_or(Zero::zero())
		}

		fn add_liquidity_amount(
			pool_id: u32,
			amounts: Vec<Balance>,
		) -> Balance {
			StablePool::add_liquidity_amount(pool_id, amounts).unwrap_or(Zero::zero())
		}
	}

	impl lend_market_rpc_runtime_api::LendMarketApi<Block, AccountId, Balance> for Runtime {
		fn get_account_liquidity(account: AccountId) -> Result<(Liquidity, Shortfall, Liquidity, Shortfall), DispatchError> {
			LendMarket::get_account_liquidity(&account)
		}

		fn get_market_status(asset_id: CurrencyId) -> Result<(Rate, Rate, Rate, Ratio, Balance, Balance, sp_runtime::FixedU128), DispatchError> {
			LendMarket::get_market_status(asset_id)
		}

		fn get_liquidation_threshold_liquidity(account: AccountId) -> Result<(Liquidity, Shortfall, Liquidity, Shortfall), DispatchError> {
			LendMarket::get_account_liquidation_threshold_liquidity(&account)
		}
	}

	impl bifrost_vtoken_minting_rpc_runtime_api::VtokenMintingRuntimeApi<Block, CurrencyId> for Runtime {
		fn get_exchange_rate(token_id: Option<CurrencyId>) -> Vec<(CurrencyId, U256)> {
			VtokenMinting::get_exchange_rate(token_id).unwrap_or(Vec::new())
		}
	}

	#[cfg(feature = "runtime-benchmarks")]
	impl frame_benchmarking::Benchmark<Block> for Runtime {
		fn benchmark_metadata(extra: bool) -> (
			Vec<frame_benchmarking::BenchmarkList>,
			Vec<frame_support::traits::StorageInfo>,
		) {
			use frame_benchmarking::{Benchmarking, BenchmarkList};
			use frame_support::traits::StorageInfoTrait;

			let mut list = Vec::<BenchmarkList>::new();
			list_benchmarks!(list, extra);

			let storage_info = AllPalletsWithSystem::storage_info();
			return (list, storage_info)
		}

		fn dispatch_benchmark(
			config: frame_benchmarking::BenchmarkConfig
		) -> Result<Vec<frame_benchmarking::BenchmarkBatch>, sp_runtime::RuntimeString> {
			use frame_benchmarking::{Benchmarking, BenchmarkBatch};
			use frame_support::traits::TrackedStorageKey;

			impl frame_system_benchmarking::Config for Runtime {}

			let whitelist: Vec<TrackedStorageKey> = vec![
				// Block Number
				hex_literal::hex!("26aa394eea5630e07c48ae0c9558cef702a5c1b19ab7a04f536c519aca4983ac").to_vec().into(),
				// Total Issuance
				hex_literal::hex!("c2261276cc9d1f8598ea4b6a74b15c2f57c875e4cff74148e4628f264b974c80").to_vec().into(),
				// Execution Phase
				hex_literal::hex!("26aa394eea5630e07c48ae0c9558cef7ff553b5a9862a516939d82b3d3d8661a").to_vec().into(),
				// Event Count
				hex_literal::hex!("26aa394eea5630e07c48ae0c9558cef70a98fdbe9ce6c55837576c60c7af3850").to_vec().into(),
				// System Events
				hex_literal::hex!("26aa394eea5630e07c48ae0c9558cef780d41e5e16056765bc8461851072c9d7").to_vec().into(),
			];

			let mut batches = Vec::<BenchmarkBatch>::new();
			let params = (&config, &whitelist);
			add_benchmarks!(params, batches);

			if batches.is_empty() { return Err("Benchmark not found for this pallet.".into()) }
			Ok(batches)
		}
	}

	#[cfg(feature = "try-runtime")]
	impl frame_try_runtime::TryRuntime<Block> for Runtime {
		fn on_runtime_upgrade(checks: frame_try_runtime::UpgradeCheckSelect) -> (Weight, Weight) {
			log::info!("try-runtime::on_runtime_upgrade bifrost.");
			let weight = Executive::try_runtime_upgrade(checks).unwrap();
			(weight, RuntimeBlockWeights::get().max_block)
		}
		fn execute_block(
			block: Block,
			state_root_check: bool,
			signature_check: bool,
			select: frame_try_runtime::TryStateSelect
		) -> Weight {
			// NOTE: intentional unwrap: we don't want to propagate the error backwards, and want to
			// have a backtrace here.
			Executive::try_execute_block(block, state_root_check,signature_check, select).unwrap()
		}
	}

	impl sp_genesis_builder::GenesisBuilder<Block> for Runtime {
		fn build_state(config: Vec<u8>) -> sp_genesis_builder::Result {
			build_state::<RuntimeGenesisConfig>(config)
		}

		fn get_preset(id: &Option<sp_genesis_builder::PresetId>) -> Option<Vec<u8>> {
			get_preset::<RuntimeGenesisConfig>(id, |_| None)
		}

		fn preset_names() -> Vec<sp_genesis_builder::PresetId> {
			vec![]
		}
	}
}

struct CheckInherents;
#[allow(deprecated)]
impl cumulus_pallet_parachain_system::CheckInherents<Block> for CheckInherents {
	fn check_inherents(
		block: &Block,
		relay_state_proof: &cumulus_pallet_parachain_system::RelayChainStateProof,
	) -> sp_inherents::CheckInherentsResult {
		let relay_chain_slot = relay_state_proof
			.read_slot()
			.expect("Could not read the relay chain slot from the proof");

		let inherent_data =
			cumulus_primitives_timestamp::InherentDataProvider::from_relay_chain_slot_and_duration(
				relay_chain_slot,
				sp_std::time::Duration::from_secs(6),
			)
			.create_inherent_data()
			.expect("Could not create the timestamp inherent data");

		inherent_data.check_extrinsics(&block)
	}
}

cumulus_pallet_parachain_system::register_validate_block! {
	Runtime = Runtime,
	BlockExecutor = cumulus_pallet_aura_ext::BlockExecutor::<Runtime, Executive>,
	CheckInherents = CheckInherents,
}<|MERGE_RESOLUTION|>--- conflicted
+++ resolved
@@ -143,11 +143,7 @@
 	spec_name: create_runtime_str!("bifrost"),
 	impl_name: create_runtime_str!("bifrost"),
 	authoring_version: 1,
-<<<<<<< HEAD
-	spec_version: 12000,
-=======
 	spec_version: 13000,
->>>>>>> 399a0719
 	impl_version: 0,
 	apis: RUNTIME_API_VERSIONS,
 	transaction_version: 1,
@@ -1957,14 +1953,9 @@
 /// The payload being signed in transactions.
 pub type SignedPayload = generic::SignedPayload<RuntimeCall, SignedExtra>;
 
-<<<<<<< HEAD
-parameter_types! {
-	pub const CallSwitchgearPalletName: &'static str = "CallSwitchgear";
-=======
 impl cumulus_pallet_xcmp_queue::migration::v5::V5Config for Runtime {
 	// This must be the same as the `ChannelInfo` from the `Config`:
 	type ChannelList = ParachainSystem;
->>>>>>> 399a0719
 }
 
 /// All migrations that will run on the next runtime upgrade.
@@ -1980,15 +1971,8 @@
 
 	/// Unreleased migrations. Add new ones here:
 	pub type Unreleased = (
-<<<<<<< HEAD
-		frame_support::migrations::RemovePallet<
-			CallSwitchgearPalletName,
-			<Runtime as frame_system::Config>::DbWeight,
-		>,
-=======
 		// permanent migration, do not remove
 		pallet_xcm::migration::MigrateToLatestXcmVersion<Runtime>,
->>>>>>> 399a0719
 	);
 }
 
