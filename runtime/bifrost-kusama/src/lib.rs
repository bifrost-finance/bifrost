// This file is part of Bifrost.

// Copyright (C) 2019-2022 Liebi Technologies (UK) Ltd.
// SPDX-License-Identifier: GPL-3.0-or-later WITH Classpath-exception-2.0

// This program is free software: you can redistribute it and/or modify
// it under the terms of the GNU General Public License as published by
// the Free Software Foundation, either version 3 of the License, or
// (at your option) any later version.

// This program is distributed in the hope that it will be useful,
// but WITHOUT ANY WARRANTY; without even the implied warranty of
// MERCHANTABILITY or FITNESS FOR A PARTICULAR PURPOSE. See the
// GNU General Public License for more details.

// You should have received a copy of the GNU General Public License
// along with this program. If not, see <https://www.gnu.org/licenses/>.

//! The Bifrost Node runtime. This can be compiled with `#[no_std]`, ready for Wasm.

#![cfg_attr(not(feature = "std"), no_std)]
// `construct_runtime!` does a lot of recursion and requires us to increase the limit to 256.
#![recursion_limit = "256"]

// Make the WASM binary available.
#[cfg(feature = "std")]
include!(concat!(env!("OUT_DIR"), "/wasm_binary.rs"));

use core::convert::TryInto;

use bifrost_slp::QueryResponseManager;
// A few exports that help ease life for downstream crates.
pub use frame_support::{
	construct_runtime, match_types, parameter_types,
	traits::{
		ConstU128, ConstU32, ConstU64, ConstU8, Contains, EqualPrivilegeOnly, Everything,
		InstanceFilter, IsInVec, NeverEnsureOrigin, Nothing, Randomness,
	},
	weights::{
		constants::{
			BlockExecutionWeight, ExtrinsicBaseWeight, RocksDbWeight, WEIGHT_REF_TIME_PER_SECOND,
		},
		ConstantMultiplier, IdentityFee, Weight,
	},
	PalletId, RuntimeDebug, StorageValue,
};
use frame_system::limits::{BlockLength, BlockWeights};
pub use pallet_balances::Call as BalancesCall;
pub use pallet_timestamp::Call as TimestampCall;
pub use parachain_staking::{InflationInfo, Range};
use sp_api::impl_runtime_apis;
use sp_arithmetic::Percent;
use sp_core::OpaqueMetadata;
#[cfg(any(feature = "std", test))]
pub use sp_runtime::BuildStorage;
use sp_runtime::{
	create_runtime_str, generic, impl_opaque_keys,
	traits::{
		AccountIdConversion, AccountIdLookup, BlakeTwo256, Block as BlockT, StaticLookup, Zero,
	},
	transaction_validity::{TransactionSource, TransactionValidity},
	ApplyExtrinsicResult, DispatchError, DispatchResult, Perbill, Permill, SaturatedConversion,
};
use sp_std::{marker::PhantomData, prelude::*};
#[cfg(feature = "std")]
use sp_version::NativeVersion;
use sp_version::RuntimeVersion;
use static_assertions::const_assert;

/// Constant values used within the runtime.
pub mod constants;
pub mod weights;
use bifrost_asset_registry::AssetIdMaps;
#[allow(unused_imports)]
use bifrost_flexible_fee::misc_fees::{ExtraFeeMatcher, MiscFeeHandler, NameGetter};
pub use bifrost_runtime_common::{
	cent, constants::time::*, dollar, micro, milli, millicent, prod_or_test, AuraId,
	CouncilCollective, EnsureRootOrAllTechnicalCommittee, MoreThanHalfCouncil,
	SlowAdjustingFeeUpdate, TechnicalCollective,
};
use bifrost_slp::QueryId;
use codec::{Decode, Encode, MaxEncodedLen};
use constants::currency::*;
use cumulus_pallet_parachain_system::{RelayNumberStrictlyIncreases, RelaychainDataProvider};
use frame_support::{
	dispatch::DispatchClass,
	sp_runtime::traits::{Convert, ConvertInto},
	traits::{Currency, EitherOfDiverse, Get, Imbalance, LockIdentifier, OnUnbalanced},
};
use frame_system::{EnsureRoot, EnsureSigned};
use hex_literal::hex;
pub use node_primitives::{
	traits::{CheckSubAccount, FarmingInfo, VtokenMintingInterface, VtokenMintingOperator},
	AccountId, Amount, AssetIds, Balance, BlockNumber, CurrencyId, CurrencyIdMapping,
	DistributionId, ExtraFeeName, Moment, Nonce, ParaId, PoolId, RpcContributionStatus, TimeUnit,
	TokenSymbol,
};
// zenlink imports
use zenlink_protocol::{
	AssetBalance, AssetId as ZenlinkAssetId, LocalAssetHandler, MultiAssetsHandler, PairInfo,
	PairLpGenerate, ZenlinkMultiAssets,
};
use zenlink_stable_amm::traits::{StableAmmApi, StablePoolLpCurrencyIdGenerate, ValidateCurrency};

// Governance configurations.
pub mod governance;
use governance::{custom_origins, CoreAdmin, TechAdmin};

// xcm config
mod xcm_config;
<<<<<<< HEAD
use bifrost_runtime_common::remove_pallet::RemovePallet;
use pallet_xcm::{EnsureResponse, QueryStatus};
=======
use pallet_xcm::QueryStatus;
>>>>>>> 2346a4bd
use xcm::v3::prelude::*;
pub use xcm_config::{
	parachains, AccountId32Aliases, BifrostCurrencyIdConvert, BifrostTreasuryAccount,
	ExistentialDeposits, MultiCurrency, SelfParaChainId, Sibling, SiblingParachainConvertsVia,
	StatemineTransferFee, UmpTransactFee, XcmConfig, XcmRouter,
};
use xcm_executor::XcmExecutor;

impl_opaque_keys! {
	pub struct SessionKeys {
		pub aura: Aura,
	}
}

/// This runtime version.
#[sp_version::runtime_version]
pub const VERSION: RuntimeVersion = RuntimeVersion {
	spec_name: create_runtime_str!("bifrost"),
	impl_name: create_runtime_str!("bifrost"),
	authoring_version: 1,
	spec_version: 980,
	impl_version: 0,
	apis: RUNTIME_API_VERSIONS,
	transaction_version: 1,
	state_version: 0,
};

/// The version information used to identify this runtime when compiled natively.
#[cfg(feature = "std")]
pub fn native_version() -> NativeVersion {
	NativeVersion { runtime_version: VERSION, can_author_with: Default::default() }
}

/// We assume that ~10% of the block weight is consumed by `on_initalize` handlers.
/// This is used to limit the maximal weight of a single extrinsic.
const AVERAGE_ON_INITIALIZE_RATIO: Perbill = Perbill::from_percent(10);
/// We allow `Normal` extrinsics to fill up the block up to 75%, the rest can be used
/// by  Operational  extrinsics.
const NORMAL_DISPATCH_RATIO: Perbill = Perbill::from_percent(75);
/// We allow for 0.5 of a second of compute with a 12 second average block time.
const MAXIMUM_BLOCK_WEIGHT: Weight = Weight::from_parts(
	WEIGHT_REF_TIME_PER_SECOND.saturating_div(2),
	cumulus_primitives_core::relay_chain::MAX_POV_SIZE as u64,
);

parameter_types! {
	pub const BlockHashCount: BlockNumber = 250;
	pub const Version: RuntimeVersion = VERSION;
	pub RuntimeBlockLength: BlockLength =
		BlockLength::max_with_normal_ratio(5 * 1024 * 1024, NORMAL_DISPATCH_RATIO);
	pub RuntimeBlockWeights: BlockWeights = BlockWeights::builder()
		.base_block(BlockExecutionWeight::get())
		.for_class(DispatchClass::all(), |weights| {
			weights.base_extrinsic = ExtrinsicBaseWeight::get();
		})
		.for_class(DispatchClass::Normal, |weights| {
			weights.max_total = Some(NORMAL_DISPATCH_RATIO * MAXIMUM_BLOCK_WEIGHT);
		})
		.for_class(DispatchClass::Operational, |weights| {
			weights.max_total = Some(MAXIMUM_BLOCK_WEIGHT);
			// Operational transactions have some extra reserved space, so that they
			// are included even if block reached `MAXIMUM_BLOCK_WEIGHT`.
			weights.reserved = Some(
				MAXIMUM_BLOCK_WEIGHT - NORMAL_DISPATCH_RATIO * MAXIMUM_BLOCK_WEIGHT
			);
		})
		.avg_block_initialization(AVERAGE_ON_INITIALIZE_RATIO)
		.build_or_panic();
	pub const SS58Prefix: u8 = 6;
}

pub struct CallFilter;
impl Contains<RuntimeCall> for CallFilter {
	fn contains(call: &RuntimeCall) -> bool {
		let is_core_call = matches!(
			call,
			RuntimeCall::System(_) | RuntimeCall::Timestamp(_) | RuntimeCall::ParachainSystem(_)
		);
		if is_core_call {
			// always allow core call
			return true;
		}

		if bifrost_call_switchgear::OverallToggleFilter::<Runtime>::get_overall_toggle_status() {
			return false;
		}

		// temporarily ban PhragmenElection
		let is_temporarily_banned = matches!(call, RuntimeCall::PhragmenElection(_));

		if is_temporarily_banned {
			return false;
		}

		let is_switched_off =
			bifrost_call_switchgear::SwitchOffTransactionFilter::<Runtime>::contains(call);
		if is_switched_off {
			// no switched off call
			return false;
		}

		// disable transfer
		let is_transfer = matches!(
			call,
			RuntimeCall::Currencies(_) | RuntimeCall::Tokens(_) | RuntimeCall::Balances(_)
		);
		if is_transfer {
			let is_disabled = match *call {
				// orml-currencies module
				RuntimeCall::Currencies(orml_currencies::Call::transfer {
					dest: _,
					currency_id,
					amount: _,
				}) => bifrost_call_switchgear::DisableTransfersFilter::<Runtime>::contains(
					&currency_id,
				),
				RuntimeCall::Currencies(orml_currencies::Call::transfer_native_currency {
					dest: _,
					amount: _,
				}) => bifrost_call_switchgear::DisableTransfersFilter::<Runtime>::contains(
					&NativeCurrencyId::get(),
				),
				// orml-tokens module
				RuntimeCall::Tokens(orml_tokens::Call::transfer {
					dest: _,
					currency_id,
					amount: _,
				}) => bifrost_call_switchgear::DisableTransfersFilter::<Runtime>::contains(
					&currency_id,
				),
				RuntimeCall::Tokens(orml_tokens::Call::transfer_all {
					dest: _,
					currency_id,
					keep_alive: _,
				}) => bifrost_call_switchgear::DisableTransfersFilter::<Runtime>::contains(
					&currency_id,
				),
				RuntimeCall::Tokens(orml_tokens::Call::transfer_keep_alive {
					dest: _,
					currency_id,
					amount: _,
				}) => bifrost_call_switchgear::DisableTransfersFilter::<Runtime>::contains(
					&currency_id,
				),
				// Balances module
				RuntimeCall::Balances(pallet_balances::Call::transfer { dest: _, value: _ }) =>
					bifrost_call_switchgear::DisableTransfersFilter::<Runtime>::contains(
						&NativeCurrencyId::get(),
					),
				RuntimeCall::Balances(pallet_balances::Call::transfer_keep_alive {
					dest: _,
					value: _,
				}) => bifrost_call_switchgear::DisableTransfersFilter::<Runtime>::contains(
					&NativeCurrencyId::get(),
				),
				RuntimeCall::Balances(pallet_balances::Call::transfer_all {
					dest: _,
					keep_alive: _,
				}) => bifrost_call_switchgear::DisableTransfersFilter::<Runtime>::contains(
					&NativeCurrencyId::get(),
				),
				_ => false,
			};

			if is_disabled {
				// no switched off call
				return false;
			}
		}

		true
	}
}

pub struct BaseFilter;
impl Contains<RuntimeCall> for BaseFilter {
	fn contains(_c: &RuntimeCall) -> bool {
		true
	}
}

parameter_types! {
	pub const NativeCurrencyId: CurrencyId = CurrencyId::Native(TokenSymbol::BNC);
	pub const RelayCurrencyId: CurrencyId = CurrencyId::Token(TokenSymbol::KSM);
	pub const StableCurrencyId: CurrencyId = CurrencyId::Stable(TokenSymbol::KUSD);
	pub SelfParaId: u32 = ParachainInfo::parachain_id().into();
	pub const PolkadotCurrencyId: CurrencyId = CurrencyId::Token(TokenSymbol::DOT);
}

parameter_types! {
	pub const TreasuryPalletId: PalletId = PalletId(*b"bf/trsry");
	pub const BifrostCrowdloanId: PalletId = PalletId(*b"bf/salp#");
	pub const BifrostSalpLiteCrowdloanId: PalletId = PalletId(*b"bf/salpl");
	pub const LiquidityMiningPalletId: PalletId = PalletId(*b"bf/lm###");
	pub const LiquidityMiningDOTPalletId: PalletId = PalletId(*b"bf/lmdot");
	pub const LighteningRedeemPalletId: PalletId = PalletId(*b"bf/ltnrd");
	pub const MerkleDirtributorPalletId: PalletId = PalletId(*b"bf/mklds");
	pub const VsbondAuctionPalletId: PalletId = PalletId(*b"bf/vsbnd");
	pub const ParachainStakingPalletId: PalletId = PalletId(*b"bf/stake");
	pub const BifrostVsbondPalletId: PalletId = PalletId(*b"bf/salpb");
	pub const SlpEntrancePalletId: PalletId = PalletId(*b"bf/vtkin");
	pub const SlpExitPalletId: PalletId = PalletId(*b"bf/vtout");
	pub const StableAmmPalletId: PalletId = PalletId(*b"bf/stamm");
	pub const FarmingKeeperPalletId: PalletId = PalletId(*b"bf/fmkpr");
	pub const FarmingRewardIssuerPalletId: PalletId = PalletId(*b"bf/fmrir");
	pub const SystemStakingPalletId: PalletId = PalletId(*b"bf/sysst");
	pub const BuybackPalletId: PalletId = PalletId(*b"bf/salpc");
	pub const SystemMakerPalletId: PalletId = PalletId(*b"bf/sysmk");
	pub const FeeSharePalletId: PalletId = PalletId(*b"bf/feesh");
	pub CheckingAccount: AccountId = PolkadotXcm::check_account();
	pub const FarmingBoostPalletId: PalletId = PalletId(*b"bf/fmbst");
}

impl frame_system::Config for Runtime {
	type AccountData = pallet_balances::AccountData<Balance>;
	/// The identifier used to distinguish between accounts.
	type AccountId = AccountId;
	type BaseCallFilter = CallFilter;
	/// Maximum number of block number to block hash mappings to keep (oldest pruned first).
	type BlockHashCount = BlockHashCount;
	type BlockLength = RuntimeBlockLength;
	/// The index type for blocks.
	type BlockNumber = BlockNumber;
	type BlockWeights = RuntimeBlockWeights;
	/// The aggregated dispatch type that is available for extrinsics.
	type RuntimeCall = RuntimeCall;
	type DbWeight = RocksDbWeight;
	/// The ubiquitous event type.
	type RuntimeEvent = RuntimeEvent;
	/// The type for hashing blocks and tries.
	type Hash = Hash;
	/// The hashing algorithm used.
	type Hashing = BlakeTwo256;
	/// The header type.
	type Header = generic::Header<BlockNumber, BlakeTwo256>;
	/// The index type for storing how many extrinsics an account has signed.
	type Index = Index;
	/// The lookup mechanism to get account ID from whatever is passed in dispatchers.
	type Lookup = Indices;
	type OnKilledAccount = ();
	type OnNewAccount = ();
	type OnSetCode = cumulus_pallet_parachain_system::ParachainSetCode<Self>;
	/// The ubiquitous origin type.
	type RuntimeOrigin = RuntimeOrigin;
	/// Converts a module to an index of this module in the runtime.
	type PalletInfo = PalletInfo;
	type SS58Prefix = SS58Prefix;
	type SystemWeightInfo = frame_system::weights::SubstrateWeight<Runtime>;
	/// Runtime version.
	type Version = Version;
	type MaxConsumers = ConstU32<16>;
}

impl pallet_timestamp::Config for Runtime {
	type MinimumPeriod = ConstU64<{ SLOT_DURATION / 2 }>;
	/// A timestamp: milliseconds since the unix epoch.
	type Moment = Moment;
	type OnTimestampSet = Aura;
	type WeightInfo = pallet_timestamp::weights::SubstrateWeight<Runtime>;
}

parameter_types! {
	pub ExistentialDeposit: Balance = 10 * MILLIBNC;
	pub TransferFee: Balance = 1 * MILLIBNC;
	pub CreationFee: Balance = 1 * MILLIBNC;
	pub TransactionByteFee: Balance = 16 * MICROBNC;
}

impl pallet_utility::Config for Runtime {
	type RuntimeCall = RuntimeCall;
	type RuntimeEvent = RuntimeEvent;
	type PalletsOrigin = OriginCaller;
	type WeightInfo = pallet_utility::weights::SubstrateWeight<Runtime>;
}

parameter_types! {
	// One storage item; key size 32, value size 8; .
	pub ProxyDepositBase: Balance = deposit::<Runtime>(1, 8);
	// Additional storage item size of 33 bytes.
	pub ProxyDepositFactor: Balance = deposit::<Runtime>(0, 33);
	pub const MaxProxies: u16 = 32;
	pub AnnouncementDepositBase: Balance = deposit::<Runtime>(1, 8);
	pub AnnouncementDepositFactor: Balance = deposit::<Runtime>(0, 66);
	pub const MaxPending: u16 = 32;
}

/// The type used to represent the kinds of proxying allowed.
#[derive(
	Copy,
	Clone,
	Eq,
	PartialEq,
	Ord,
	PartialOrd,
	Encode,
	Decode,
	RuntimeDebug,
	MaxEncodedLen,
	scale_info::TypeInfo,
)]
pub enum ProxyType {
	Any = 0,
	NonTransfer = 1,
	Governance = 2,
	CancelProxy = 3,
	IdentityJudgement = 4,
	Staking = 5,
}

impl Default for ProxyType {
	fn default() -> Self {
		Self::Any
	}
}
impl InstanceFilter<RuntimeCall> for ProxyType {
	fn filter(&self, c: &RuntimeCall) -> bool {
		match self {
			ProxyType::Any => true,
			ProxyType::NonTransfer => matches!(
				c,
				RuntimeCall::System(..) |
				RuntimeCall::Scheduler(..) |
				RuntimeCall::Preimage(_) |
				RuntimeCall::Timestamp(..) |
				RuntimeCall::Indices(pallet_indices::Call::claim{..}) |
				RuntimeCall::Indices(pallet_indices::Call::free{..}) |
				RuntimeCall::Indices(pallet_indices::Call::freeze{..}) |
				// Specifically omitting Indices `transfer`, `force_transfer`
				// Specifically omitting the entire Balances pallet
				RuntimeCall::Session(..) |
				RuntimeCall::Democracy(..) |
				RuntimeCall::Council(..) |
				RuntimeCall::TechnicalCommittee(..) |
				RuntimeCall::PhragmenElection(..) |
				RuntimeCall::TechnicalMembership(..) |
				RuntimeCall::Treasury(..) |
				RuntimeCall::Bounties(..) |
				RuntimeCall::Tips(..) |
				RuntimeCall::ConvictionVoting(..) |
				RuntimeCall::Referenda(..) |
				RuntimeCall::FellowshipCollective(..) |
				RuntimeCall::FellowshipReferenda(..) |
				RuntimeCall::Whitelist(..) |
				RuntimeCall::Vesting(pallet_vesting::Call::vest{..}) |
				RuntimeCall::Vesting(pallet_vesting::Call::vest_other{..}) |
				// Specifically omitting Vesting `vested_transfer`, and `force_vested_transfer`
				RuntimeCall::Utility(..) |
				RuntimeCall::Proxy(..) |
				RuntimeCall::Multisig(..) |
				RuntimeCall::ParachainStaking(..)
			),
			ProxyType::Staking =>
				matches!(c, RuntimeCall::ParachainStaking(..) | RuntimeCall::Utility(..)),
			ProxyType::Governance => matches!(
				c,
				RuntimeCall::Democracy(..) |
						RuntimeCall::Council(..) | RuntimeCall::TechnicalCommittee(..) |
						RuntimeCall::PhragmenElection(..) |
						RuntimeCall::Treasury(..) |
						RuntimeCall::Bounties(..) |
						RuntimeCall::Tips(..) | RuntimeCall::Utility(..) |
						// OpenGov calls
						RuntimeCall::ConvictionVoting(..) |
						RuntimeCall::Referenda(..) |
						RuntimeCall::FellowshipCollective(..) |
						RuntimeCall::FellowshipReferenda(..) |
						RuntimeCall::Whitelist(..)
			),
			ProxyType::CancelProxy => {
				matches!(c, RuntimeCall::Proxy(pallet_proxy::Call::reject_announcement { .. }))
			},
			ProxyType::IdentityJudgement => matches!(
				c,
				RuntimeCall::Identity(pallet_identity::Call::provide_judgement { .. }) |
					RuntimeCall::Utility(..)
			),
		}
	}

	fn is_superset(&self, o: &Self) -> bool {
		match (self, o) {
			(x, y) if x == y => true,
			(ProxyType::Any, _) => true,
			(_, ProxyType::Any) => false,
			(ProxyType::NonTransfer, _) => true,
			_ => false,
		}
	}
}

impl pallet_proxy::Config for Runtime {
	type AnnouncementDepositBase = AnnouncementDepositBase;
	type AnnouncementDepositFactor = AnnouncementDepositFactor;
	type RuntimeCall = RuntimeCall;
	type CallHasher = BlakeTwo256;
	type Currency = Balances;
	type RuntimeEvent = RuntimeEvent;
	type MaxPending = MaxPending;
	type MaxProxies = MaxProxies;
	type ProxyDepositBase = ProxyDepositBase;
	type ProxyDepositFactor = ProxyDepositFactor;
	type ProxyType = ProxyType;
	type WeightInfo = pallet_proxy::weights::SubstrateWeight<Runtime>;
}

parameter_types! {
	pub const PreimageMaxSize: u32 = 4096 * 1024;
	pub PreimageBaseDeposit: Balance = deposit::<Runtime>(2, 64);
	pub PreimageByteDeposit: Balance = deposit::<Runtime>(0, 1);
}

impl pallet_preimage::Config for Runtime {
	type WeightInfo = pallet_preimage::weights::SubstrateWeight<Runtime>;
	type RuntimeEvent = RuntimeEvent;
	type Currency = Balances;
	type ManagerOrigin = EnsureRoot<AccountId>;
	type BaseDeposit = PreimageBaseDeposit;
	type ByteDeposit = PreimageByteDeposit;
}

parameter_types! {
	pub MaximumSchedulerWeight: Weight = Perbill::from_percent(80) *
		RuntimeBlockWeights::get().max_block;
	pub const MaxScheduledPerBlock: u32 = 50;
	pub const NoPreimagePostponement: Option<u32> = Some(10);
}

impl pallet_scheduler::Config for Runtime {
	type RuntimeCall = RuntimeCall;
	type RuntimeEvent = RuntimeEvent;
	type MaxScheduledPerBlock = MaxScheduledPerBlock;
	type MaximumWeight = MaximumSchedulerWeight;
	type RuntimeOrigin = RuntimeOrigin;
	type OriginPrivilegeCmp = EqualPrivilegeOnly;
	type PalletsOrigin = OriginCaller;
	type ScheduleOrigin = EnsureRoot<AccountId>;
	type WeightInfo = pallet_scheduler::weights::SubstrateWeight<Runtime>;
	type Preimages = Preimage;
}

parameter_types! {
	// One storage item; key size is 32; value is size 4+4+16+32 bytes = 56 bytes.
	pub DepositBase: Balance = deposit::<Runtime>(1, 88);
	// Additional storage item size of 32 bytes.
	pub DepositFactor: Balance = deposit::<Runtime>(0, 32);
	pub const MaxSignatories: u16 = 100;
}

impl pallet_multisig::Config for Runtime {
	type RuntimeCall = RuntimeCall;
	type Currency = Balances;
	type DepositBase = DepositBase;
	type DepositFactor = DepositFactor;
	type RuntimeEvent = RuntimeEvent;
	type MaxSignatories = MaxSignatories;
	type WeightInfo = pallet_multisig::weights::SubstrateWeight<Runtime>;
}

parameter_types! {
	// Minimum 4 CENTS/byte
	pub BasicDeposit: Balance = deposit::<Runtime>(1, 258);
	pub FieldDeposit: Balance = deposit::<Runtime>(0, 66);
	pub SubAccountDeposit: Balance = deposit::<Runtime>(1, 53);
	pub const MaxSubAccounts: u32 = 100;
	pub const MaxAdditionalFields: u32 = 100;
	pub const MaxRegistrars: u32 = 20;
}

impl pallet_identity::Config for Runtime {
	type RuntimeEvent = RuntimeEvent;
	type Currency = Balances;
	type BasicDeposit = BasicDeposit;
	type FieldDeposit = FieldDeposit;
	type SubAccountDeposit = SubAccountDeposit;
	type MaxSubAccounts = MaxSubAccounts;
	type MaxAdditionalFields = MaxAdditionalFields;
	type MaxRegistrars = MaxRegistrars;
	type Slashed = Treasury;
	type ForceOrigin = MoreThanHalfCouncil;
	type RegistrarOrigin = MoreThanHalfCouncil;
	type WeightInfo = pallet_identity::weights::SubstrateWeight<Runtime>;
}

parameter_types! {
	pub IndexDeposit: Balance = 1 * BNCS;
}

impl pallet_indices::Config for Runtime {
	type AccountIndex = AccountIndex;
	type Currency = Balances;
	type Deposit = IndexDeposit;
	type RuntimeEvent = RuntimeEvent;
	type WeightInfo = pallet_indices::weights::SubstrateWeight<Runtime>;
}

// pallet-treasury did not impl OnUnbalanced<Credit>, need an adapter to handle dust.
type CreditOf =
	frame_support::traits::fungible::Credit<<Runtime as frame_system::Config>::AccountId, Balances>;
pub struct DustRemovalAdapter;
impl OnUnbalanced<CreditOf> for DustRemovalAdapter {
	fn on_nonzero_unbalanced(amount: CreditOf) {
		let _ = <Balances as Currency<AccountId>>::deposit_creating(
			&TreasuryPalletId::get().into_account_truncating(),
			amount.peek(),
		);
	}
}

impl pallet_balances::Config for Runtime {
	type AccountStore = System;
	/// The type for recording an account's balance.
	type Balance = Balance;
	type DustRemoval = DustRemovalAdapter;
	/// The ubiquitous event type.
	type RuntimeEvent = RuntimeEvent;
	type ExistentialDeposit = ExistentialDeposit;
	type MaxLocks = ConstU32<50>;
	type MaxReserves = ConstU32<50>;
	type ReserveIdentifier = [u8; 8];
	type HoldIdentifier = ();
	type FreezeIdentifier = ();
	type MaxHolds = ConstU32<0>;
	type MaxFreezes = ConstU32<0>;
	type WeightInfo = pallet_balances::weights::SubstrateWeight<Runtime>;
}

parameter_types! {
	pub const CouncilMotionDuration: BlockNumber = 2 * DAYS;
	pub const CouncilMaxProposals: u32 = 100;
	pub const CouncilMaxMembers: u32 = 100;
}

impl pallet_collective::Config<CouncilCollective> for Runtime {
	type DefaultVote = pallet_collective::PrimeDefaultVote;
	type RuntimeEvent = RuntimeEvent;
	type MaxMembers = CouncilMaxMembers;
	type MaxProposals = CouncilMaxProposals;
	type MotionDuration = CouncilMotionDuration;
	type RuntimeOrigin = RuntimeOrigin;
	type Proposal = RuntimeCall;
	type WeightInfo = pallet_collective::weights::SubstrateWeight<Runtime>;
	type MaxProposalWeight = MaxProposalWeight;
	type SetMembersOrigin = EnsureRoot<AccountId>;
}

parameter_types! {
	pub const TechnicalMotionDuration: BlockNumber = 2 * DAYS;
	pub const TechnicalMaxProposals: u32 = 100;
	pub const TechnicalMaxMembers: u32 = 100;
	pub MaxProposalWeight: Weight = Perbill::from_percent(50) * RuntimeBlockWeights::get().max_block;
}

impl pallet_collective::Config<TechnicalCollective> for Runtime {
	type DefaultVote = pallet_collective::PrimeDefaultVote;
	type RuntimeEvent = RuntimeEvent;
	type MaxMembers = TechnicalMaxMembers;
	type MaxProposals = TechnicalMaxProposals;
	type MotionDuration = TechnicalMotionDuration;
	type RuntimeOrigin = RuntimeOrigin;
	type Proposal = RuntimeCall;
	type WeightInfo = pallet_collective::weights::SubstrateWeight<Runtime>;
	type MaxProposalWeight = MaxProposalWeight;
	type SetMembersOrigin = EnsureRoot<AccountId>;
}

impl pallet_membership::Config<pallet_membership::Instance1> for Runtime {
	type AddOrigin = MoreThanHalfCouncil;
	type RuntimeEvent = RuntimeEvent;
	type MaxMembers = CouncilMaxMembers;
	type MembershipChanged = Council;
	type MembershipInitialized = Council;
	type PrimeOrigin = MoreThanHalfCouncil;
	type RemoveOrigin = MoreThanHalfCouncil;
	type ResetOrigin = MoreThanHalfCouncil;
	type SwapOrigin = MoreThanHalfCouncil;
	type WeightInfo = pallet_membership::weights::SubstrateWeight<Runtime>;
}

impl pallet_membership::Config<pallet_membership::Instance2> for Runtime {
	type AddOrigin = MoreThanHalfCouncil;
	type RuntimeEvent = RuntimeEvent;
	type MaxMembers = TechnicalMaxMembers;
	type MembershipChanged = TechnicalCommittee;
	type MembershipInitialized = TechnicalCommittee;
	type PrimeOrigin = MoreThanHalfCouncil;
	type RemoveOrigin = MoreThanHalfCouncil;
	type ResetOrigin = MoreThanHalfCouncil;
	type SwapOrigin = MoreThanHalfCouncil;
	type WeightInfo = pallet_membership::weights::SubstrateWeight<Runtime>;
}

parameter_types! {
	pub CandidacyBond: Balance = 10_000 * BNCS;
	// 1 storage item created, key size is 32 bytes, value size is 16+16.
	pub VotingBondBase: Balance = deposit::<Runtime>(1, 64);
	// additional data per vote is 32 bytes (account id).
	pub VotingBondFactor: Balance = deposit::<Runtime>(0, 32);
	/// Daily council elections
	pub const TermDuration: BlockNumber = 24 * HOURS;
	pub const DesiredMembers: u32 = 7;
	pub const DesiredRunnersUp: u32 = 7;
	pub const PhragmenElectionPalletId: LockIdentifier = *b"phrelect";
	pub const MaxVoters: u32 = 512;
	 pub const MaxVotesPerVoter: u32 = 16;
	pub const MaxCandidates: u32 = 64;
}

// Make sure that there are no more than MaxMembers members elected via phragmen.
const_assert!(DesiredMembers::get() <= CouncilMaxMembers::get());

impl pallet_elections_phragmen::Config for Runtime {
	type CandidacyBond = CandidacyBond;
	type ChangeMembers = Council;
	type Currency = Balances;
	type CurrencyToVote = frame_support::traits::U128CurrencyToVote;
	type DesiredMembers = DesiredMembers;
	type DesiredRunnersUp = DesiredRunnersUp;
	type RuntimeEvent = RuntimeEvent;
	type InitializeMembers = Council;
	type KickedMember = Treasury;
	type LoserCandidate = Treasury;
	type PalletId = PhragmenElectionPalletId;
	type TermDuration = TermDuration;
	type VotingBondBase = VotingBondBase;
	type VotingBondFactor = VotingBondFactor;
	type MaxCandidates = MaxCandidates;
	type MaxVoters = MaxVoters;
	type MaxVotesPerVoter = MaxVotesPerVoter;
	type WeightInfo = pallet_elections_phragmen::weights::SubstrateWeight<Runtime>;
}

parameter_types! {
	pub const LaunchPeriod: BlockNumber = 7 * DAYS;
	pub const VotingPeriod: BlockNumber = 7 * DAYS;
	pub const FastTrackVotingPeriod: BlockNumber = 3 * HOURS;
	pub MinimumDeposit: Balance = 100 * BNCS;
	pub const EnactmentPeriod: BlockNumber = 2 * DAYS;
	pub const CooloffPeriod: BlockNumber = 7 * DAYS;
	pub const InstantAllowed: bool = true;
	pub const MaxVotes: u32 = 100;
	pub const MaxProposals: u32 = 100;
}

impl pallet_democracy::Config for Runtime {
	type BlacklistOrigin = EnsureRoot<AccountId>;
	// To cancel a proposal before it has been passed, the technical committee must be unanimous or
	// Root must agree.
	type CancelProposalOrigin = EitherOfDiverse<
		EnsureRoot<AccountId>,
		pallet_collective::EnsureProportionAtLeast<AccountId, TechnicalCollective, 1, 1>,
	>;
	// To cancel a proposal which has been passed, 2/3 of the council must agree to it.
	type CancellationOrigin =
		pallet_collective::EnsureProportionAtLeast<AccountId, CouncilCollective, 2, 3>;
	type CooloffPeriod = CooloffPeriod;
	type Currency = Balances;
	type EnactmentPeriod = EnactmentPeriod;
	type RuntimeEvent = RuntimeEvent;
	/// A unanimous council can have the next scheduled referendum be a straight default-carries
	/// (NTB) vote.
	type ExternalDefaultOrigin =
		pallet_collective::EnsureProportionAtLeast<AccountId, CouncilCollective, 1, 1>;
	/// A super-majority can have the next scheduled referendum be a straight majority-carries vote.
	type ExternalMajorityOrigin =
		pallet_collective::EnsureProportionAtLeast<AccountId, CouncilCollective, 3, 4>;
	/// A straight majority of the council can decide what their next motion is.
	type ExternalOrigin =
		pallet_collective::EnsureProportionAtLeast<AccountId, CouncilCollective, 1, 2>;
	/// Two thirds of the technical committee can have an ExternalMajority/ExternalDefault vote
	/// be tabled immediately and with a shorter voting/enactment period.
	type FastTrackOrigin =
		pallet_collective::EnsureProportionAtLeast<AccountId, TechnicalCollective, 2, 3>;
	type FastTrackVotingPeriod = FastTrackVotingPeriod;
	type InstantAllowed = InstantAllowed;
	type InstantOrigin =
		pallet_collective::EnsureProportionAtLeast<AccountId, TechnicalCollective, 1, 1>;
	type LaunchPeriod = LaunchPeriod;
	type MaxProposals = MaxProposals;
	type MaxVotes = MaxVotes;
	type MinimumDeposit = MinimumDeposit;
	type PalletsOrigin = OriginCaller;
	type Scheduler = Scheduler;
	type Slash = Treasury;
	// Any single technical committee member may veto a coming council proposal, however they can
	// only do it once and it lasts only for the cool-off period.
	type VetoOrigin = pallet_collective::EnsureMember<AccountId, TechnicalCollective>;
	type VoteLockingPeriod = EnactmentPeriod; // Same as EnactmentPeriod
	type VotingPeriod = VotingPeriod;
	type WeightInfo = pallet_democracy::weights::SubstrateWeight<Runtime>;
	type Preimages = Preimage;
	type MaxDeposits = ConstU32<100>;
	type MaxBlacklisted = ConstU32<100>;
	type SubmitOrigin = EnsureSigned<AccountId>;
}

parameter_types! {
	pub const ProposalBond: Permill = Permill::from_percent(5);
	pub ProposalBondMinimum: Balance = 100 * BNCS;
	pub ProposalBondMaximum: Balance = 500 * BNCS;
	pub const SpendPeriod: BlockNumber = 6 * DAYS;
	pub const Burn: Permill = Permill::from_perthousand(0);
	pub const TipCountdown: BlockNumber = 1 * DAYS;
	pub const TipFindersFee: Percent = Percent::from_percent(20);
	pub TipReportDepositBase: Balance = 1 * BNCS;
	pub DataDepositPerByte: Balance = 10 * cent::<Runtime>(NativeCurrencyId::get());
	pub BountyDepositBase: Balance = 1 * BNCS;
	pub const BountyDepositPayoutDelay: BlockNumber = 4 * DAYS;
	pub const BountyUpdatePeriod: BlockNumber = 90 * DAYS;
	pub const MaximumReasonLength: u32 = 16384;
	pub const BountyCuratorDeposit: Permill = Permill::from_percent(50);
	pub BountyValueMinimum: Balance = 10 * BNCS;
	pub const MaxApprovals: u32 = 100;

	pub const CuratorDepositMultiplier: Permill = Permill::from_percent(50);
	pub CuratorDepositMin: Balance = 1 * BNCS;
	pub CuratorDepositMax: Balance = 100 * BNCS;
}

type ApproveOrigin = EitherOfDiverse<
	EnsureRoot<AccountId>,
	pallet_collective::EnsureProportionAtLeast<AccountId, CouncilCollective, 3, 5>,
>;

impl pallet_treasury::Config for Runtime {
	type ApproveOrigin = ApproveOrigin;
	type SpendOrigin = NeverEnsureOrigin<Balance>;
	type Burn = Burn;
	type BurnDestination = ();
	type Currency = Balances;
	type RuntimeEvent = RuntimeEvent;
	type MaxApprovals = MaxApprovals;
	type OnSlash = Treasury;
	type PalletId = TreasuryPalletId;
	type ProposalBond = ProposalBond;
	type ProposalBondMinimum = ProposalBondMinimum;
	type ProposalBondMaximum = ProposalBondMaximum;
	type RejectOrigin = MoreThanHalfCouncil;
	type SpendFunds = Bounties;
	type SpendPeriod = SpendPeriod;
	type WeightInfo = pallet_treasury::weights::SubstrateWeight<Runtime>;
}

impl pallet_bounties::Config for Runtime {
	type BountyDepositBase = BountyDepositBase;
	type BountyDepositPayoutDelay = BountyDepositPayoutDelay;
	type BountyUpdatePeriod = BountyUpdatePeriod;
	type BountyValueMinimum = BountyValueMinimum;
	type CuratorDepositMultiplier = CuratorDepositMultiplier;
	type CuratorDepositMin = CuratorDepositMin;
	type CuratorDepositMax = CuratorDepositMax;
	type DataDepositPerByte = DataDepositPerByte;
	type RuntimeEvent = RuntimeEvent;
	type MaximumReasonLength = MaximumReasonLength;
	type WeightInfo = pallet_bounties::weights::SubstrateWeight<Runtime>;
	type ChildBountyManager = ();
}

impl pallet_tips::Config for Runtime {
	type DataDepositPerByte = DataDepositPerByte;
	type RuntimeEvent = RuntimeEvent;
	type MaximumReasonLength = MaximumReasonLength;
	type TipCountdown = TipCountdown;
	type TipFindersFee = TipFindersFee;
	type TipReportDepositBase = TipReportDepositBase;
	type Tippers = PhragmenElection;
	type WeightInfo = pallet_tips::weights::SubstrateWeight<Runtime>;
}

impl pallet_transaction_payment::Config for Runtime {
	type FeeMultiplierUpdate = SlowAdjustingFeeUpdate<Self>;
	type LengthToFee = ConstantMultiplier<Balance, TransactionByteFee>;
	type OnChargeTransaction = FlexibleFee;
	type OperationalFeeMultiplier = ConstU8<5>;
	type WeightToFee = WeightToFee;
	type RuntimeEvent = RuntimeEvent;
}

impl<LocalCall> frame_system::offchain::CreateSignedTransaction<LocalCall> for Runtime
where
	RuntimeCall: From<LocalCall>,
{
	fn create_transaction<C: frame_system::offchain::AppCrypto<Self::Public, Self::Signature>>(
		call: RuntimeCall,
		public: <Signature as sp_runtime::traits::Verify>::Signer,
		account: AccountId,
		nonce: Nonce,
	) -> Option<(
		RuntimeCall,
		<UncheckedExtrinsic as sp_runtime::traits::Extrinsic>::SignaturePayload,
	)> {
		// take the biggest period possible.
		let period =
			BlockHashCount::get().checked_next_power_of_two().map(|c| c / 2).unwrap_or(2) as u64;
		let current_block = System::block_number()
			.saturated_into::<u64>()
			// The `System::block_number` is initialized with `n+1`,
			// so the actual block number is `n`.
			.saturating_sub(1);
		let tip = 0;
		let extra: SignedExtra = (
			frame_system::CheckNonZeroSender::<Runtime>::new(),
			frame_system::CheckSpecVersion::<Runtime>::new(),
			frame_system::CheckTxVersion::<Runtime>::new(),
			frame_system::CheckGenesis::<Runtime>::new(),
			frame_system::CheckEra::<Runtime>::from(generic::Era::mortal(period, current_block)),
			frame_system::CheckNonce::<Runtime>::from(nonce),
			frame_system::CheckWeight::<Runtime>::new(),
			pallet_transaction_payment::ChargeTransactionPayment::<Runtime>::from(tip),
		);
		let raw_payload = SignedPayload::new(call, extra)
			.map_err(|e| {
				log::warn!("Unable to create signed payload: {:?}", e);
			})
			.ok()?;
		let signature = raw_payload.using_encoded(|payload| C::sign(payload, public))?;
		let address = AccountIdLookup::unlookup(account);
		let (call, extra, _) = raw_payload.deconstruct();
		Some((call, (address, signature, extra)))
	}
}

impl frame_system::offchain::SigningTypes for Runtime {
	type Public = <Signature as sp_runtime::traits::Verify>::Signer;
	type Signature = Signature;
}

impl<C> frame_system::offchain::SendTransactionTypes<C> for Runtime
where
	RuntimeCall: From<C>,
{
	type OverarchingCall = RuntimeCall;
	type Extrinsic = UncheckedExtrinsic;
}

// culumus runtime start
parameter_types! {
	pub const ReservedXcmpWeight: Weight = MAXIMUM_BLOCK_WEIGHT.saturating_div(4);
	pub const ReservedDmpWeight: Weight = MAXIMUM_BLOCK_WEIGHT.saturating_div(4);
}

impl cumulus_pallet_parachain_system::Config for Runtime {
	type DmpMessageHandler = DmpQueue;
	type RuntimeEvent = RuntimeEvent;
	type OnSystemEvent = ();
	type OutboundXcmpMessageSource = XcmpQueue;
	type ReservedDmpWeight = ReservedDmpWeight;
	type ReservedXcmpWeight = ReservedXcmpWeight;
	type SelfParaId = parachain_info::Pallet<Runtime>;
	type XcmpMessageHandler = XcmpQueue;
	type CheckAssociatedRelayNumber = RelayNumberStrictlyIncreases;
}

impl parachain_info::Config for Runtime {}

impl cumulus_pallet_aura_ext::Config for Runtime {}

parameter_types! {
	/// Minimum round length is 2 minutes (10 * 12 second block times)
	pub const MinBlocksPerRound: u32 = 10;
	/// Blocks per round
	pub const DefaultBlocksPerRound: u32 = prod_or_test!(2 * HOURS, 10);
	/// Rounds before the collator leaving the candidates request can be executed
	pub const LeaveCandidatesDelay: u32 = 84;
	/// Rounds before the candidate bond increase/decrease can be executed
	pub const CandidateBondLessDelay: u32 = 84;
	/// Rounds before the delegator exit can be executed
	pub const LeaveDelegatorsDelay: u32 = 84;
	/// Rounds before the delegator revocation can be executed
	pub const RevokeDelegationDelay: u32 = 84;
	/// Rounds before the delegator bond increase/decrease can be executed
	pub const DelegationBondLessDelay: u32 = 84;
	/// Rounds before the reward is paid
	pub const RewardPaymentDelay: u32 = 2;
	/// Minimum collators selected per round, default at genesis and minimum forever after
	pub const MinSelectedCandidates: u32 = prod_or_test!(16,6);
	/// Maximum top delegations per candidate
	pub const MaxTopDelegationsPerCandidate: u32 = 300;
	/// Maximum bottom delegations per candidate
	pub const MaxBottomDelegationsPerCandidate: u32 = 50;
	/// Maximum delegations per delegator
	pub const MaxDelegationsPerDelegator: u32 = 100;
	/// Default fixed percent a collator takes off the top of due rewards
	pub const DefaultCollatorCommission: Perbill = Perbill::from_percent(10);
	/// Default percent of inflation set aside for parachain bond every round
	pub const DefaultParachainBondReservePercent: Percent = Percent::from_percent(0);
	/// Minimum stake required to become a collator
	pub MinCollatorStk: u128 = 5000 * BNCS;
	/// Minimum stake required to be reserved to be a candidate
	pub MinCandidateStk: u128 = 5000 * BNCS;
	/// Minimum stake required to be reserved to be a delegator
	pub MinDelegatorStk: u128 = 50 * BNCS;
	pub AllowInflation: bool = false;
	pub ToMigrateInvulnables: Vec<AccountId> = prod_or_test!(vec![
		hex!["8cf80f0bafcd0a3d80ca61cb688e4400e275b39d3411b4299b47e712e9dab809"].into(),
		hex!["40ac4effe39181731a8feb8a8ee0780e177bdd0d752b09c8fd71047e67189022"].into(),
		hex!["624d6a004c72a1abcf93131e185515ebe1410e43a301fe1f25d20d8da345376e"].into(),
		hex!["985d2738e512909c81289e6055e60a6824818964535ecfbf10e4d69017084756"].into(),
	],vec![
		hex!["d43593c715fdd31c61141abd04a99fd6822c8558854ccde39a5684e7a56da27d"].into(),
		hex!["8eaf04151687736326c9fea17e25fc5287613693c912909cb226aa4794f26a48"].into(),
	]);
	pub PaymentInRound: u128 = 180 * BNCS;
	pub InitSeedStk: u128 = 5000 * BNCS;
}
impl parachain_staking::Config for Runtime {
	type RuntimeEvent = RuntimeEvent;
	type Currency = Balances;
	type MonetaryGovernanceOrigin =
		EitherOfDiverse<MoreThanHalfCouncil, EnsureRootOrAllTechnicalCommittee>;
	type MinBlocksPerRound = MinBlocksPerRound;
	type DefaultBlocksPerRound = DefaultBlocksPerRound;
	type LeaveCandidatesDelay = LeaveCandidatesDelay;
	type CandidateBondLessDelay = CandidateBondLessDelay;
	type LeaveDelegatorsDelay = LeaveDelegatorsDelay;
	type RevokeDelegationDelay = RevokeDelegationDelay;
	type DelegationBondLessDelay = DelegationBondLessDelay;
	type RewardPaymentDelay = RewardPaymentDelay;
	type MinSelectedCandidates = MinSelectedCandidates;
	type MaxTopDelegationsPerCandidate = MaxTopDelegationsPerCandidate;
	type MaxBottomDelegationsPerCandidate = MaxBottomDelegationsPerCandidate;
	type MaxDelegationsPerDelegator = MaxDelegationsPerDelegator;
	type DefaultCollatorCommission = DefaultCollatorCommission;
	type DefaultParachainBondReservePercent = DefaultParachainBondReservePercent;
	type MinCollatorStk = MinCollatorStk;
	type MinCandidateStk = MinCandidateStk;
	type MinDelegation = MinDelegatorStk;
	type MinDelegatorStk = MinDelegatorStk;
	type AllowInflation = AllowInflation;
	type PaymentInRound = PaymentInRound;
	type ToMigrateInvulnables = ToMigrateInvulnables;
	type PalletId = ParachainStakingPalletId;
	type InitSeedStk = InitSeedStk;
	type OnCollatorPayout = ();
	type OnNewRound = ();
	type WeightInfo = parachain_staking::weights::SubstrateWeight<Runtime>;
}

parameter_types! {
	pub const Period: u32 = 6 * HOURS;
	pub const Offset: u32 = 0;
}

impl pallet_session::Config for Runtime {
	type RuntimeEvent = RuntimeEvent;
	type Keys = SessionKeys;
	type NextSessionRotation = ParachainStaking;
	// Essentially just Aura, but lets be pedantic.
	type SessionHandler = <SessionKeys as sp_runtime::traits::OpaqueKeys>::KeyTypeIdProviders;
	type SessionManager = ParachainStaking;
	type ShouldEndSession = ParachainStaking;
	type ValidatorId = <Self as frame_system::Config>::AccountId;
	// we don't have stash and controller, thus we don't need the convert as well.
	type ValidatorIdOf = ConvertInto;
	type WeightInfo = pallet_session::weights::SubstrateWeight<Runtime>;
}

impl pallet_authorship::Config for Runtime {
	type EventHandler = ParachainStaking;
	type FindAuthor = pallet_session::FindAccountFromAuthorIndex<Self, Aura>;
}

impl pallet_aura::Config for Runtime {
	type AuthorityId = AuraId;
	type DisabledValidators = ();
	type MaxAuthorities = ConstU32<100_000>;
}

// culumus runtime end

impl pallet_vesting::Config for Runtime {
	type BlockNumberToBalance = ConvertInto;
	type Currency = Balances;
	type RuntimeEvent = RuntimeEvent;
	type MinVestedTransfer = ExistentialDeposit;
	type WeightInfo = pallet_vesting::weights::SubstrateWeight<Runtime>;
}

// Bifrost modules start

// Aggregate name getter to get fee names if the call needs to pay extra fees.
// If any call need to pay extra fees, it should be added as an item here.
// Used together with AggregateExtraFeeFilter below.
pub struct FeeNameGetter;
impl NameGetter<RuntimeCall> for FeeNameGetter {
	fn get_name(c: &RuntimeCall) -> ExtraFeeName {
		match *c {
			RuntimeCall::Salp(bifrost_salp::Call::contribute { .. }) =>
				ExtraFeeName::SalpContribute,
			RuntimeCall::XcmInterface(xcm_interface::Call::transfer_statemine_assets {
				..
			}) => ExtraFeeName::StatemineTransfer,
			_ => ExtraFeeName::NoExtraFee,
		}
	}
}

// Aggregate filter to filter if the call needs to pay extra fees
// If any call need to pay extra fees, it should be added as an item here.
pub struct AggregateExtraFeeFilter;
impl Contains<RuntimeCall> for AggregateExtraFeeFilter {
	fn contains(c: &RuntimeCall) -> bool {
		match *c {
			RuntimeCall::Salp(bifrost_salp::Call::contribute { .. }) => true,
			RuntimeCall::XcmInterface(xcm_interface::Call::transfer_statemine_assets {
				..
			}) => true,
			_ => false,
		}
	}
}

pub struct ContributeFeeFilter;
impl Contains<RuntimeCall> for ContributeFeeFilter {
	fn contains(c: &RuntimeCall) -> bool {
		match *c {
			RuntimeCall::Salp(bifrost_salp::Call::contribute { .. }) => true,
			_ => false,
		}
	}
}

pub struct StatemineTransferFeeFilter;
impl Contains<RuntimeCall> for StatemineTransferFeeFilter {
	fn contains(c: &RuntimeCall) -> bool {
		match *c {
			RuntimeCall::XcmInterface(xcm_interface::Call::transfer_statemine_assets {
				..
			}) => true,
			_ => false,
		}
	}
}

parameter_types! {
	pub const AltFeeCurrencyExchangeRate: (u32, u32) = (1, 100);
	pub UmpContributeFee: Balance = UmpTransactFee::get();
	pub MaxFeeCurrencyOrderListLen: u32 = 50;
}

pub type MiscFeeHandlers = (
	MiscFeeHandler<Runtime, RelayCurrencyId, UmpContributeFee, ContributeFeeFilter>,
	MiscFeeHandler<Runtime, RelayCurrencyId, StatemineTransferFee, StatemineTransferFeeFilter>,
);

impl bifrost_flexible_fee::Config for Runtime {
	type Currency = Balances;
	type DexOperator = ZenlinkProtocol;
	type RuntimeEvent = RuntimeEvent;
	type MultiCurrency = Currencies;
	type TreasuryAccount = BifrostTreasuryAccount;
	type NativeCurrencyId = NativeCurrencyId;
	type AlternativeFeeCurrencyId = RelayCurrencyId;
	type AltFeeCurrencyExchangeRate = AltFeeCurrencyExchangeRate;
	type MaxFeeCurrencyOrderListLen = MaxFeeCurrencyOrderListLen;
	type OnUnbalanced = Treasury;
	type WeightInfo = bifrost_flexible_fee::weights::BifrostWeight<Runtime>;
	type ExtraFeeMatcher = ExtraFeeMatcher<Runtime, FeeNameGetter, AggregateExtraFeeFilter>;
	type MiscFeeHandler = MiscFeeHandlers;
	type ParachainId = ParachainInfo;
	type ControlOrigin = EitherOfDiverse<MoreThanHalfCouncil, EnsureRootOrAllTechnicalCommittee>;
}

parameter_types! {
	pub BifrostParachainAccountId20: [u8; 20] = cumulus_primitives_core::ParaId::from(ParachainInfo::get()).into_account_truncating();
}

pub fn create_x2_multilocation(index: u16, currency_id: CurrencyId) -> MultiLocation {
	match currency_id {
		// AccountKey20 format of Bifrost sibling para account
		CurrencyId::Token(TokenSymbol::MOVR) => MultiLocation::new(
			1,
			X2(
				Parachain(parachains::moonriver::ID.into()),
				AccountKey20 {
					network: None,
					key: Slp::derivative_account_id_20(
						polkadot_parachain::primitives::Sibling::from(ParachainInfo::get())
							.into_account_truncating(),
						index,
					)
					.into(),
				},
			),
		),
		// Only relay chain use the Bifrost para account with "para"
		CurrencyId::Token(TokenSymbol::KSM) => MultiLocation::new(
			1,
			X1(AccountId32 {
				network: None,
				id: Utility::derivative_account_id(
					ParachainInfo::get().into_account_truncating(),
					index,
				)
				.into(),
			}),
		),
		// Bifrost Kusama Native token
		CurrencyId::Native(TokenSymbol::BNC) => MultiLocation::new(
			0,
			X1(AccountId32 {
				network: None,
				id: Utility::derivative_account_id(
					polkadot_parachain::primitives::Sibling::from(ParachainInfo::get())
						.into_account_truncating(),
					index,
				)
				.into(),
			}),
		),
		// Other sibling chains use the Bifrost para account with "sibl"
		_ => {
			// get parachain id
			if let Some(location) =
				BifrostCurrencyIdConvert::<SelfParaChainId>::convert(currency_id)
			{
				if let Some(Parachain(para_id)) = location.interior().first() {
					MultiLocation::new(
						1,
						X2(
							Parachain(*para_id),
							AccountId32 {
								network: None,
								id: Utility::derivative_account_id(
									polkadot_parachain::primitives::Sibling::from(
										ParachainInfo::get(),
									)
									.into_account_truncating(),
									index,
								)
								.into(),
							},
						),
					)
				} else {
					MultiLocation::default()
				}
			} else {
				MultiLocation::default()
			}
		},
	}
}

pub struct SubAccountIndexMultiLocationConvertor;
impl Convert<(u16, CurrencyId), MultiLocation> for SubAccountIndexMultiLocationConvertor {
	fn convert((sub_account_index, currency_id): (u16, CurrencyId)) -> MultiLocation {
		create_x2_multilocation(sub_account_index, currency_id)
	}
}

parameter_types! {
	pub MinContribution: Balance = dollar::<Runtime>(RelayCurrencyId::get()) / 10;
	pub const RemoveKeysLimit: u32 = 500;
	pub const VSBondValidPeriod: BlockNumber = 30 * DAYS;
	pub const ReleaseCycle: BlockNumber = 1 * DAYS;
	pub const LeasePeriod: BlockNumber = KUSAMA_LEASE_PERIOD;
	pub const ReleaseRatio: Percent = Percent::from_percent(50);
	pub const SlotLength: BlockNumber = 8u32 as BlockNumber;
	pub ConfirmMuitiSigAccount: AccountId = hex!["e4da05f08e89bf6c43260d96f26fffcfc7deae5b465da08669a9d008e64c2c63"].into();
}

impl bifrost_salp::Config for Runtime {
	type BancorPool = ();
	type RuntimeEvent = RuntimeEvent;
	type RuntimeOrigin = RuntimeOrigin;
	type RuntimeCall = RuntimeCall;
	type LeasePeriod = LeasePeriod;
	type MinContribution = MinContribution;
	type MultiCurrency = Currencies;
	type PalletId = BifrostCrowdloanId;
	type RelayChainToken = RelayCurrencyId;
	type ReleaseCycle = ReleaseCycle;
	type ReleaseRatio = ReleaseRatio;
	type RemoveKeysLimit = RemoveKeysLimit;
	type SlotLength = SlotLength;
	type VSBondValidPeriod = VSBondValidPeriod;
	type WeightInfo = bifrost_salp::weights::BifrostWeight<Runtime>;
	type EnsureConfirmAsGovernance = EitherOfDiverse<
		TechAdmin,
		EitherOfDiverse<MoreThanHalfCouncil, EnsureRootOrAllTechnicalCommittee>,
	>;
	type XcmInterface = XcmInterface;
	type TreasuryAccount = BifrostTreasuryAccount;
	type BuybackPalletId = BuybackPalletId;
	type DexOperator = ZenlinkProtocol;
	type CurrencyIdConversion = AssetIdMaps<Runtime>;
	type CurrencyIdRegister = AssetIdMaps<Runtime>;
	type ParachainId = ParachainInfo;
	type StablePool = StablePool;
	type VtokenMinting = VtokenMinting;
}

parameter_types! {
	pub const MaximumOrderInTrade: u32 = 1_000;
	pub const MinimumSupply: Balance = 0;
}

impl bifrost_vsbond_auction::Config for Runtime {
	type RuntimeEvent = RuntimeEvent;
	type InvoicingCurrency = RelayCurrencyId;
	type MaximumOrderInTrade = MaximumOrderInTrade;
	type MinimumAmount = MinimumSupply;
	type MultiCurrency = Currencies;
	type WeightInfo = bifrost_vsbond_auction::weights::BifrostWeight<Runtime>;
	type PalletId = VsbondAuctionPalletId;
	type TreasuryAccount = BifrostTreasuryAccount;
	type ControlOrigin = EitherOfDiverse<MoreThanHalfCouncil, EnsureRootOrAllTechnicalCommittee>;
}

impl bifrost_token_issuer::Config for Runtime {
	type RuntimeEvent = RuntimeEvent;
	type MultiCurrency = Currencies;
	type ControlOrigin = EitherOfDiverse<MoreThanHalfCouncil, EnsureRootOrAllTechnicalCommittee>;
	type WeightInfo = bifrost_token_issuer::weights::BifrostWeight<Runtime>;
	type MaxLengthLimit = MaxLengthLimit;
}

impl bifrost_call_switchgear::Config for Runtime {
	type RuntimeEvent = RuntimeEvent;
	type UpdateOrigin = EitherOfDiverse<
		CoreAdmin,
		EitherOfDiverse<MoreThanHalfCouncil, EnsureRootOrAllTechnicalCommittee>,
	>;
	type WeightInfo = bifrost_call_switchgear::weights::BifrostWeight<Runtime>;
}

impl bifrost_asset_registry::Config for Runtime {
	type RuntimeEvent = RuntimeEvent;
	type Currency = Balances;
	type RegisterOrigin = EitherOfDiverse<MoreThanHalfCouncil, TechAdmin>;
	type WeightInfo = bifrost_asset_registry::weights::BifrostWeight<Runtime>;
}

parameter_types! {
	pub const MaxTypeEntryPerBlock: u32 = 10;
	pub const MaxRefundPerBlock: u32 = 10;
	pub const MaxLengthLimit: u32 = 500;
}

pub struct SubstrateResponseManager;
impl QueryResponseManager<QueryId, MultiLocation, BlockNumber, RuntimeCall>
	for SubstrateResponseManager
{
	fn get_query_response_record(query_id: QueryId) -> bool {
		if let Some(QueryStatus::Ready { .. }) = PolkadotXcm::query(query_id) {
			true
		} else {
			false
		}
	}

	fn create_query_record(
		responder: &MultiLocation,
		call_back: Option<RuntimeCall>,
		timeout: BlockNumber,
	) -> u64 {
		// for xcm v3 version see the following
		// PolkadotXcm::new_query(responder, timeout, Here)
		if let Some(call_back) = call_back {
			PolkadotXcm::new_notify_query(*responder, call_back, timeout, Here)
		} else {
			PolkadotXcm::new_query(*responder, timeout, Here)
		}
	}

	fn remove_query_record(query_id: QueryId) -> bool {
		// Temporarily banned. Querries from pallet_xcm cannot be removed unless it is in ready
		// status. And we are not allowed to mannually change query status.
		// So in the manual mode, it is not possible to remove the query at all.
		// PolkadotXcm::take_response(query_id).is_some()

		PolkadotXcm::take_response(query_id);
		true
	}
}

pub struct OnRefund;
impl bifrost_slp::OnRefund<AccountId, CurrencyId, Balance> for OnRefund {
	fn on_refund(token_id: CurrencyId, to: AccountId, token_amount: Balance) -> u64 {
		SystemStaking::on_refund(token_id, to, token_amount).ref_time()
	}
}

impl bifrost_slp::Config for Runtime {
	type RuntimeEvent = RuntimeEvent;
	type RuntimeOrigin = RuntimeOrigin;
	type RuntimeCall = RuntimeCall;
	type MultiCurrency = Currencies;
	type ControlOrigin = EitherOfDiverse<
		TechAdmin,
		EitherOfDiverse<MoreThanHalfCouncil, EnsureRootOrAllTechnicalCommittee>,
	>;
	type WeightInfo = bifrost_slp::weights::BifrostWeight<Runtime>;
	type VtokenMinting = VtokenMinting;
	type BifrostSlpx = Slpx;
	type AccountConverter = SubAccountIndexMultiLocationConvertor;
	type ParachainId = SelfParaChainId;
	type XcmRouter = XcmRouter;
	type XcmExecutor = XcmExecutor<XcmConfig>;
	type SubstrateResponseManager = SubstrateResponseManager;
	type MaxTypeEntryPerBlock = MaxTypeEntryPerBlock;
	type MaxRefundPerBlock = MaxRefundPerBlock;
	type OnRefund = OnRefund;
	type ParachainStaking = ParachainStaking;
	type XcmTransfer = XTokens;
	type MaxLengthLimit = MaxLengthLimit;
}

impl bifrost_vstoken_conversion::Config for Runtime {
	type RuntimeEvent = RuntimeEvent;
	type MultiCurrency = Currencies;
	type RelayCurrencyId = RelayCurrencyId;
	type TreasuryAccount = BifrostTreasuryAccount;
	type ControlOrigin = EitherOfDiverse<
		CoreAdmin,
		EitherOfDiverse<MoreThanHalfCouncil, EnsureRootOrAllTechnicalCommittee>,
	>;
	type VsbondAccount = BifrostVsbondPalletId;
	type CurrencyIdConversion = AssetIdMaps<Runtime>;
	type WeightInfo = ();
}

parameter_types! {
	pub const WhitelistMaximumLimit: u32 = 10;
}

impl bifrost_farming::Config for Runtime {
	type RuntimeEvent = RuntimeEvent;
	type MultiCurrency = Currencies;
	type ControlOrigin = EitherOfDiverse<
		TechAdmin,
		EitherOfDiverse<MoreThanHalfCouncil, EnsureRootOrAllTechnicalCommittee>,
	>;
	type TreasuryAccount = BifrostTreasuryAccount;
	type Keeper = FarmingKeeperPalletId;
	type RewardIssuer = FarmingRewardIssuerPalletId;
	type WeightInfo = bifrost_farming::weights::BifrostWeight<Runtime>;
	type FarmingBoost = FarmingBoostPalletId;
	type VeMinting = ();
	type BlockNumberToBalance = ConvertInto;
	type WhitelistMaximumLimit = WhitelistMaximumLimit;
}

parameter_types! {
	pub const BlocksPerRound: u32 = prod_or_test!(1500, 50);
	pub const MaxTokenLen: u32 = 500;
	pub const MaxFarmingPoolIdLen: u32 = 100;
}

impl bifrost_system_staking::Config for Runtime {
	type RuntimeEvent = RuntimeEvent;
	type MultiCurrency = Currencies;
	type EnsureConfirmAsGovernance = EitherOfDiverse<
		CoreAdmin,
		EitherOfDiverse<MoreThanHalfCouncil, EnsureRootOrAllTechnicalCommittee>,
	>;
	type WeightInfo = bifrost_system_staking::weights::BifrostWeight<Runtime>;
	type FarmingInfo = Farming;
	type VtokenMintingInterface = VtokenMinting;
	type TreasuryAccount = BifrostTreasuryAccount;
	type PalletId = SystemStakingPalletId;
	type BlocksPerRound = BlocksPerRound;
	type MaxTokenLen = MaxTokenLen;
	type MaxFarmingPoolIdLen = MaxFarmingPoolIdLen;
}

impl bifrost_system_maker::Config for Runtime {
	type RuntimeEvent = RuntimeEvent;
	type MultiCurrency = Currencies;
	type ControlOrigin = EitherOfDiverse<MoreThanHalfCouncil, EnsureRootOrAllTechnicalCommittee>;
	type WeightInfo = ();
	type DexOperator = ZenlinkProtocol;
	type CurrencyIdConversion = AssetIdMaps<Runtime>;
	type TreasuryAccount = BifrostTreasuryAccount;
	type RelayChainToken = RelayCurrencyId;
	type SystemMakerPalletId = SystemMakerPalletId;
	type ParachainId = ParachainInfo;
	type VtokenMintingInterface = VtokenMinting;
}

impl bifrost_fee_share::Config for Runtime {
	type RuntimeEvent = RuntimeEvent;
	type MultiCurrency = Currencies;
	type ControlOrigin = EitherOfDiverse<MoreThanHalfCouncil, EnsureRootOrAllTechnicalCommittee>;
	type WeightInfo = bifrost_fee_share::weights::BifrostWeight<Runtime>;
	type FeeSharePalletId = FeeSharePalletId;
}

impl bifrost_cross_in_out::Config for Runtime {
	type RuntimeEvent = RuntimeEvent;
	type MultiCurrency = Currencies;
	type ControlOrigin = EitherOfDiverse<MoreThanHalfCouncil, EnsureRootOrAllTechnicalCommittee>;
	type EntrancePalletId = SlpEntrancePalletId;
	type WeightInfo = bifrost_cross_in_out::weights::BifrostWeight<Runtime>;
	type MaxLengthLimit = MaxLengthLimit;
}

impl bifrost_vtoken_voting::Config for Runtime {
	type RuntimeEvent = RuntimeEvent;
	type RuntimeOrigin = RuntimeOrigin;
	type RuntimeCall = RuntimeCall;
	type MultiCurrency = Currencies;
	type ControlOrigin = EitherOfDiverse<MoreThanHalfCouncil, EnsureRootOrAllTechnicalCommittee>;
	type ResponseOrigin = EnsureResponse<Everything>;
	type PollIndex = u32;
	type RelaychainBlockNumberProvider = RelaychainDataProvider<Runtime>;
	type MaxVotes = ConstU32<100>;
	type ParachainId = SelfParaChainId;
	type WeightInfo = ();
}

// Bifrost modules end

// zenlink runtime start

parameter_types! {
	pub const StringLimit: u32 = 50;
}

impl zenlink_stable_amm::Config for Runtime {
	type RuntimeEvent = RuntimeEvent;
	type CurrencyId = CurrencyId;
	type MultiCurrency = Currencies;
	type PoolId = u32;
	type TimeProvider = Timestamp;
	type EnsurePoolAsset = StableAmmVerifyPoolAsset;
	type LpGenerate = PoolLpGenerate;
	type PoolCurrencySymbolLimit = StringLimit;
	type PalletId = StableAmmPalletId;
	type WeightInfo = ();
}

impl zenlink_swap_router::Config for Runtime {
	type RuntimeEvent = RuntimeEvent;
	type StablePoolId = u32;
	type Balance = u128;
	type StableCurrencyId = CurrencyId;
	type NormalCurrencyId = ZenlinkAssetId;
	type NormalAmm = ZenlinkProtocol;
	type StableAMM = ZenlinkStableAMM;
	type WeightInfo = zenlink_swap_router::weights::SubstrateWeight<Runtime>;
}

impl merkle_distributor::Config for Runtime {
	type RuntimeEvent = RuntimeEvent;
	type CurrencyId = CurrencyId;
	type MultiCurrency = Currencies;
	type Balance = Balance;
	type MerkleDistributorId = u32;
	type PalletId = MerkleDirtributorPalletId;
	type StringLimit = StringLimit;
	type WeightInfo = ();
}

pub struct StableAmmVerifyPoolAsset;

impl ValidateCurrency<CurrencyId> for StableAmmVerifyPoolAsset {
	fn validate_pooled_currency(_currencies: &[CurrencyId]) -> bool {
		true
	}

	fn validate_pool_lp_currency(_currency_id: CurrencyId) -> bool {
		if Currencies::total_issuance(_currency_id) > 0 {
			return false;
		}
		true
	}
}

pub struct PoolLpGenerate;

impl StablePoolLpCurrencyIdGenerate<CurrencyId, PoolId> for PoolLpGenerate {
	fn generate_by_pool_id(pool_id: PoolId) -> CurrencyId {
		CurrencyId::StableLpToken(pool_id)
	}
}

parameter_types! {
	pub const ZenlinkPalletId: PalletId = PalletId(*b"/zenlink");
	pub const GetExchangeFee: (u32, u32) = (3, 1000);   // 0.3%
}

impl zenlink_protocol::Config for Runtime {
	type RuntimeEvent = RuntimeEvent;
	type MultiAssetsHandler = MultiAssets;
	type PalletId = ZenlinkPalletId;
	type SelfParaId = SelfParaId;
	type TargetChains = ();
	type WeightInfo = ();
	type AssetId = ZenlinkAssetId;
	type LpGenerate = PairLpGenerate<Self>;
}

type MultiAssets = ZenlinkMultiAssets<ZenlinkProtocol, Balances, LocalAssetAdaptor<Currencies>>;

pub struct OnRedeemSuccess;
impl bifrost_vtoken_minting::OnRedeemSuccess<AccountId, CurrencyId, Balance> for OnRedeemSuccess {
	fn on_redeem_success(token_id: CurrencyId, to: AccountId, token_amount: Balance) -> Weight {
		SystemStaking::on_redeem_success(token_id, to, token_amount)
	}

	fn on_redeemed(
		address: AccountId,
		token_id: CurrencyId,
		token_amount: Balance,
		vtoken_amount: Balance,
		fee: Balance,
	) -> Weight {
		SystemStaking::on_redeemed(address, token_id, token_amount, vtoken_amount, fee)
	}
}

parameter_types! {
	pub const MaximumUnlockIdOfUser: u32 = 10;
	pub const MaximumUnlockIdOfTimeUnit: u32 = 50;
	pub BifrostFeeAccount: AccountId = TreasuryPalletId::get().into_account_truncating();
}

impl bifrost_vtoken_minting::Config for Runtime {
	type RuntimeEvent = RuntimeEvent;
	type MultiCurrency = Currencies;
	type ControlOrigin = EitherOfDiverse<
		TechAdmin,
		EitherOfDiverse<MoreThanHalfCouncil, EnsureRootOrAllTechnicalCommittee>,
	>;
	type MaximumUnlockIdOfUser = MaximumUnlockIdOfUser;
	type MaximumUnlockIdOfTimeUnit = MaximumUnlockIdOfTimeUnit;
	type EntranceAccount = SlpEntrancePalletId;
	type ExitAccount = SlpExitPalletId;
	type FeeAccount = BifrostFeeAccount;
	type BifrostSlp = Slp;
	type BifrostSlpx = Slpx;
	type WeightInfo = bifrost_vtoken_minting::weights::BifrostWeight<Runtime>;
	type OnRedeemSuccess = OnRedeemSuccess;
	type RelayChainToken = RelayCurrencyId;
	type CurrencyIdConversion = AssetIdMaps<Runtime>;
	type CurrencyIdRegister = AssetIdMaps<Runtime>;
	type XcmTransfer = XTokens;
	type AstarParachainId = ConstU32<2007>;
	type MoonbeamParachainId = ConstU32<2023>;
	type HydradxParachainId = ConstU32<2034>;
}

impl bifrost_slpx::Config for Runtime {
	type RuntimeEvent = RuntimeEvent;
	type ControlOrigin = EitherOfDiverse<MoreThanHalfCouncil, EnsureRootOrAllTechnicalCommittee>;
	type MultiCurrency = Currencies;
	type DexOperator = ZenlinkProtocol;
	type VtokenMintingInterface = VtokenMinting;
	type StablePoolHandler = StablePool;
	type XcmTransfer = XTokens;
	type CurrencyIdConvert = AssetIdMaps<Runtime>;
	type TreasuryAccount = BifrostTreasuryAccount;
	type ParachainId = SelfParaChainId;
	type WeightInfo = bifrost_slpx::weights::BifrostWeight<Runtime>;
}

pub struct EnsurePoolAssetId;
impl nutsfinance_stable_asset::traits::ValidateAssetId<CurrencyId> for EnsurePoolAssetId {
	fn validate(_: CurrencyId) -> bool {
		true
	}
}
parameter_types! {
	pub const StableAssetPalletId: PalletId = PalletId(*b"nuts/sta");
}

/// Configure the pallet nutsfinance_stable_asset in pallets/nutsfinance_stable_asset.
impl nutsfinance_stable_asset::Config for Runtime {
	type RuntimeEvent = RuntimeEvent;
	type AssetId = CurrencyId;
	type Balance = Balance;
	type Assets = Currencies;
	type PalletId = StableAssetPalletId;
	type AtLeast64BitUnsigned = u128;
	type FeePrecision = ConstU128<10_000_000_000>;
	type APrecision = ConstU128<100>;
	type PoolAssetLimit = ConstU32<5>;
	type SwapExactOverAmount = ConstU128<100>;
	type WeightInfo = ();
	type ListingOrigin = EitherOfDiverse<MoreThanHalfCouncil, EnsureRootOrAllTechnicalCommittee>;
	type EnsurePoolAssetId = EnsurePoolAssetId;
}

impl bifrost_stable_pool::Config for Runtime {
	type WeightInfo = bifrost_stable_pool::weights::BifrostWeight<Runtime>;
	type ControlOrigin = EitherOfDiverse<MoreThanHalfCouncil, EnsureRootOrAllTechnicalCommittee>;
	type CurrencyId = CurrencyId;
	type MultiCurrency = Currencies;
	type StableAsset = StableAsset;
	type VtokenMinting = VtokenMinting;
	type CurrencyIdConversion = AssetIdMaps<Runtime>;
	type CurrencyIdRegister = AssetIdMaps<Runtime>;
}

// Below is the implementation of tokens manipulation functions other than native token.
pub struct LocalAssetAdaptor<Local>(PhantomData<Local>);

impl<Local, AccountId> LocalAssetHandler<AccountId> for LocalAssetAdaptor<Local>
where
	Local: MultiCurrency<AccountId, CurrencyId = CurrencyId>,
{
	fn local_balance_of(asset_id: ZenlinkAssetId, who: &AccountId) -> AssetBalance {
		if let Ok(currency_id) = asset_id.try_into() {
			return TryInto::<AssetBalance>::try_into(Local::free_balance(currency_id, &who))
				.unwrap_or_default();
		}
		AssetBalance::default()
	}

	fn local_total_supply(asset_id: ZenlinkAssetId) -> AssetBalance {
		if let Ok(currency_id) = asset_id.try_into() {
			return TryInto::<AssetBalance>::try_into(Local::total_issuance(currency_id))
				.unwrap_or_default();
		}
		AssetBalance::default()
	}

	fn local_is_exists(asset_id: ZenlinkAssetId) -> bool {
		let currency_id: Result<CurrencyId, ()> = asset_id.try_into();
		match currency_id {
			Ok(_) => true,
			Err(_) => false,
		}
	}

	fn local_transfer(
		asset_id: ZenlinkAssetId,
		origin: &AccountId,
		target: &AccountId,
		amount: AssetBalance,
	) -> DispatchResult {
		if let Ok(currency_id) = asset_id.try_into() {
			Local::transfer(
				currency_id,
				&origin,
				&target,
				amount
					.try_into()
					.map_err(|_| DispatchError::Other("convert amount in local transfer"))?,
			)
		} else {
			Err(DispatchError::Other("unknown asset in local transfer"))
		}
	}

	fn local_deposit(
		asset_id: ZenlinkAssetId,
		origin: &AccountId,
		amount: AssetBalance,
	) -> Result<AssetBalance, DispatchError> {
		if let Ok(currency_id) = asset_id.try_into() {
			Local::deposit(
				currency_id,
				&origin,
				amount
					.try_into()
					.map_err(|_| DispatchError::Other("convert amount in local deposit"))?,
			)?;
		} else {
			return Err(DispatchError::Other("unknown asset in local transfer"));
		}

		Ok(amount)
	}

	fn local_withdraw(
		asset_id: ZenlinkAssetId,
		origin: &AccountId,
		amount: AssetBalance,
	) -> Result<AssetBalance, DispatchError> {
		if let Ok(currency_id) = asset_id.try_into() {
			Local::withdraw(
				currency_id,
				&origin,
				amount
					.try_into()
					.map_err(|_| DispatchError::Other("convert amount in local withdraw"))?,
			)?;
		} else {
			return Err(DispatchError::Other("unknown asset in local transfer"));
		}

		Ok(amount)
	}
}

// zenlink runtime end

construct_runtime! {
	pub enum Runtime where
		Block = Block,
		NodeBlock = generic::Block<Header, sp_runtime::OpaqueExtrinsic>,
		UncheckedExtrinsic = UncheckedExtrinsic,
	{
		// Basic stuff
		System: frame_system::{Pallet, Call, Config, Storage, Event<T>} = 0,
		Timestamp: pallet_timestamp::{Pallet, Call, Storage, Inherent} = 1,
		Indices: pallet_indices::{Pallet, Call, Storage, Config<T>, Event<T>} = 2,
		ParachainSystem: cumulus_pallet_parachain_system::{Pallet, Call, Config, Storage, Inherent, Event<T>, ValidateUnsigned} = 5,
		ParachainInfo: parachain_info::{Pallet, Storage, Config} = 6,

		// Monetary stuff
		Balances: pallet_balances::{Pallet, Call, Storage, Config<T>, Event<T>} = 10,
		TransactionPayment: pallet_transaction_payment::{Pallet, Storage, Event<T>} = 11,

		// Collator support. the order of these 4 are important and shall not change.
		Authorship: pallet_authorship::{Pallet, Storage} = 20,
		Session: pallet_session::{Pallet, Call, Storage, Event, Config<T>} = 22,
		Aura: pallet_aura::{Pallet, Storage, Config<T>} = 23,
		AuraExt: cumulus_pallet_aura_ext::{Pallet, Storage, Config} = 24,
		ParachainStaking: parachain_staking::{Pallet, Call, Storage, Event<T>, Config<T>} = 25,

		// Governance stuff
		Democracy: pallet_democracy::{Pallet, Call, Storage, Config<T>, Event<T>} = 30,
		Council: pallet_collective::<Instance1>::{Pallet, Call, Storage, Origin<T>, Event<T>, Config<T>} = 31,
		TechnicalCommittee: pallet_collective::<Instance2>::{Pallet, Call, Storage, Origin<T>, Event<T>, Config<T>} = 32,
		PhragmenElection: pallet_elections_phragmen::{Pallet, Call, Storage, Event<T>, Config<T>} = 33,
		CouncilMembership: pallet_membership::<Instance1>::{Pallet, Call, Storage, Event<T>, Config<T>} = 34,
		TechnicalMembership: pallet_membership::<Instance2>::{Pallet, Call, Storage, Event<T>, Config<T>} = 35,
		ConvictionVoting: pallet_conviction_voting::{Pallet, Call, Storage, Event<T>} = 36,
		Referenda: pallet_referenda::{Pallet, Call, Storage, Event<T>} = 37,
		Origins: custom_origins::{Origin} = 38,
		Whitelist: pallet_whitelist::{Pallet, Call, Storage, Event<T>} = 39,

		// XCM helpers.
		XcmpQueue: cumulus_pallet_xcmp_queue::{Pallet, Call, Storage, Event<T>} = 40,
		PolkadotXcm: pallet_xcm::{Pallet, Call, Storage, Event<T>, Origin, Config} = 41,
		CumulusXcm: cumulus_pallet_xcm::{Pallet, Event<T>, Origin} = 42,
		DmpQueue: cumulus_pallet_dmp_queue::{Pallet, Call, Storage, Event<T>} = 43,

		// utilities
		Utility: pallet_utility::{Pallet, Call, Event} = 50,
		Scheduler: pallet_scheduler::{Pallet, Call, Storage, Event<T>} = 51,
		Proxy: pallet_proxy::{Pallet, Call, Storage, Event<T>} = 52,
		Multisig: pallet_multisig::{Pallet, Call, Storage, Event<T>} = 53,
		Identity: pallet_identity::{Pallet, Call, Storage, Event<T>} = 54,

		// Vesting. Usable initially, but removed once all vesting is finished.
		Vesting: pallet_vesting::{Pallet, Call, Storage, Event<T>, Config<T>} = 60,

		// Treasury stuff
		Treasury: pallet_treasury::{Pallet, Call, Storage, Config, Event<T>} = 61,
		Bounties: pallet_bounties::{Pallet, Call, Storage, Event<T>} = 62,
		Tips: pallet_tips::{Pallet, Call, Storage, Event<T>} = 63,
		Preimage: pallet_preimage::{Pallet, Call, Storage, Event<T>} = 64,

		// Third party modules
		XTokens: orml_xtokens::{Pallet, Call, Event<T>} = 70,
		Tokens: orml_tokens::{Pallet, Call, Storage, Event<T>, Config<T>} = 71,
		Currencies: orml_currencies::{Pallet, Call} = 72,
		UnknownTokens: orml_unknown_tokens::{Pallet, Storage, Event} = 73,
		OrmlXcm: orml_xcm::{Pallet, Call, Event<T>} = 74,
		ZenlinkProtocol: zenlink_protocol::{Pallet, Call, Storage, Event<T>} = 80,
		MerkleDistributor: merkle_distributor::{Pallet, Call, Storage, Event<T>} = 81,
		ZenlinkStableAMM: zenlink_stable_amm::{Pallet, Call, Storage, Event<T>} = 82,
		ZenlinkSwapRouter: zenlink_swap_router::{Pallet, Call, Event<T>} = 83,

		// Bifrost modules
		FlexibleFee: bifrost_flexible_fee::{Pallet, Call, Storage, Event<T>} = 100,
		Salp: bifrost_salp::{Pallet, Call, Storage, Event<T>, Config<T>} = 105,
		TokenIssuer: bifrost_token_issuer::{Pallet, Call, Storage, Event<T>} = 109,
		CallSwitchgear: bifrost_call_switchgear::{Pallet, Storage, Call, Event<T>} = 112,
		VSBondAuction: bifrost_vsbond_auction::{Pallet, Call, Storage, Event<T>} = 113,
		AssetRegistry: bifrost_asset_registry::{Pallet, Call, Storage, Event<T>, Config<T>} = 114,
		VtokenMinting: bifrost_vtoken_minting::{Pallet, Call, Storage, Event<T>} = 115,
		Slp: bifrost_slp::{Pallet, Call, Storage, Event<T>} = 116,
		XcmInterface: xcm_interface::{Pallet, Call, Storage, Event<T>} = 117,
		VstokenConversion: bifrost_vstoken_conversion::{Pallet, Call, Storage, Event<T>} = 118,
		Farming: bifrost_farming::{Pallet, Call, Storage, Event<T>} = 119,
		SystemStaking: bifrost_system_staking::{Pallet, Call, Storage, Event<T>} = 120,
		SystemMaker: bifrost_system_maker::{Pallet, Call, Storage, Event<T>} = 121,
		FeeShare: bifrost_fee_share::{Pallet, Call, Storage, Event<T>} = 122,
		CrossInOut: bifrost_cross_in_out::{Pallet, Call, Storage, Event<T>} = 123,
		Slpx: bifrost_slpx::{Pallet, Call, Storage, Event<T>} = 125,
		FellowshipCollective: pallet_ranked_collective::<Instance1>::{Pallet, Call, Storage, Event<T>} = 126,
		FellowshipReferenda: pallet_referenda::<Instance2>::{Pallet, Call, Storage, Event<T>} = 127,
<<<<<<< HEAD
		VtokenVoting: bifrost_vtoken_voting::{Pallet, Call, Storage, Event<T>} = 128,
=======
		StableAsset: nutsfinance_stable_asset::{Pallet, Storage, Event<T>} = 128,
		StablePool: bifrost_stable_pool::{Pallet, Call, Storage} = 129,
>>>>>>> 2346a4bd
	}
}

/// The type for looking up accounts. We don't expect more than 4 billion of them.
pub type AccountIndex = u32;
/// Alias to 512-bit hash when used in the context of a transaction signature on the chain.
pub type Signature = sp_runtime::MultiSignature;
/// Index of a transaction in the chain.
pub type Index = u32;
/// A hash of some data used by the chain.
pub type Hash = sp_core::H256;
/// The address format for describing accounts.
pub type Address = sp_runtime::MultiAddress<AccountId, AccountIndex>;
/// Block header type as expected by this runtime.
pub type Header = generic::Header<BlockNumber, BlakeTwo256>;
/// Block type as expected by this runtime.
pub type Block = generic::Block<Header, UncheckedExtrinsic>;
/// A Block signed with a Justification
pub type SignedBlock = generic::SignedBlock<Block>;
/// BlockId type as expected by this runtime.
pub type BlockId = generic::BlockId<Block>;
/// The SignedExtension to the basic transaction logic.
pub type SignedExtra = (
	frame_system::CheckNonZeroSender<Runtime>,
	frame_system::CheckSpecVersion<Runtime>,
	frame_system::CheckTxVersion<Runtime>,
	frame_system::CheckGenesis<Runtime>,
	frame_system::CheckEra<Runtime>,
	frame_system::CheckNonce<Runtime>,
	frame_system::CheckWeight<Runtime>,
	pallet_transaction_payment::ChargeTransactionPayment<Runtime>,
);
/// Unchecked extrinsic type as expected by this runtime.
pub type UncheckedExtrinsic =
	generic::UncheckedExtrinsic<Address, RuntimeCall, Signature, SignedExtra>;
/// Extrinsic type that has already been checked.
pub type CheckedExtrinsic = generic::CheckedExtrinsic<AccountId, RuntimeCall, SignedExtra>;
/// The payload being signed in transactions.
pub type SignedPayload = generic::SignedPayload<RuntimeCall, SignedExtra>;

parameter_types! {
	pub const XcmActionStr: &'static str = "XcmAction";
}

/// Executive: handles dispatch to the various modules.
pub type Executive = frame_executive::Executive<
	Runtime,
	Block,
	frame_system::ChainContext<Runtime>,
	Runtime,
	AllPalletsWithSystem,
>;

#[cfg(feature = "runtime-benchmarks")]
#[macro_use]
extern crate frame_benchmarking;

#[cfg(feature = "runtime-benchmarks")]
mod benches {
	define_benchmarks!(
		[bifrost_salp, Salp]
		[bifrost_vsbond_auction, VSBondAuction]
		[bifrost_token_issuer, TokenIssuer]
		[bifrost_call_switchgear, CallSwitchgear]
		[parachain_staking, ParachainStaking]
		[bifrost_vtoken_minting, VtokenMinting]
		[bifrost_farming, Farming]
		[bifrost_system_staking, SystemStaking]
		[bifrost_slp, Slp]
		[bifrost_asset_registry, AssetRegistry]
		[bifrost_fee_share, FeeShare]
		[bifrost_cross_in_out, CrossInOut]
		[bifrost_flexible_fee, FlexibleFee]
		[bifrost_system_maker, SystemMaker]
		[bifrost_vstoken_conversion, VstokenConversion]
		[bifrost_slpx, Slpx]
<<<<<<< HEAD
		[bifrost_vtoken_voting, VtokenVoting]
=======
		[bifrost_stable_pool, StablePool]
>>>>>>> 2346a4bd
	);
}

impl_runtime_apis! {
	impl sp_transaction_pool::runtime_api::TaggedTransactionQueue<Block> for Runtime {
		fn validate_transaction(
			source: TransactionSource,
			tx: <Block as BlockT>::Extrinsic,
			block_hash: <Block as BlockT>::Hash,
		) -> TransactionValidity {
			Executive::validate_transaction(source, tx, block_hash)
		}
	}

	impl sp_api::Core<Block> for Runtime {
		fn version() -> RuntimeVersion {
			VERSION
		}

		fn execute_block(block: Block) {
			Executive::execute_block(block);
		}

		fn initialize_block(header: &<Block as BlockT>::Header) {
			Executive::initialize_block(header)
		}
	}

	impl sp_block_builder::BlockBuilder<Block> for Runtime {
		fn apply_extrinsic(
			extrinsic: <Block as BlockT>::Extrinsic,
		) -> ApplyExtrinsicResult {
			Executive::apply_extrinsic(extrinsic)
		}

		fn finalize_block() -> <Block as BlockT>::Header {
			Executive::finalize_block()
		}

		fn inherent_extrinsics(data: sp_inherents::InherentData) -> Vec<<Block as BlockT>::Extrinsic> {
			data.create_extrinsics()
		}

		fn check_inherents(block: Block, data: sp_inherents::InherentData) -> sp_inherents::CheckInherentsResult {
			data.check_extrinsics(&block)
		}
	}

	impl frame_system_rpc_runtime_api::AccountNonceApi<Block, AccountId, Nonce> for Runtime {
		fn account_nonce(account: AccountId) -> Nonce {
			System::account_nonce(account)
		}
	}

	impl pallet_transaction_payment_rpc_runtime_api::TransactionPaymentApi<
		Block,
		Balance,
	> for Runtime {
		fn query_info(
			uxt: <Block as BlockT>::Extrinsic,
			len: u32,
		) -> pallet_transaction_payment_rpc_runtime_api::RuntimeDispatchInfo<Balance> {
			TransactionPayment::query_info(uxt, len)
		}
		fn query_fee_details(
			uxt: <Block as BlockT>::Extrinsic,
			len: u32,
		) -> pallet_transaction_payment::FeeDetails<Balance> {
			TransactionPayment::query_fee_details(uxt, len)
		}
		fn query_weight_to_fee(weight: Weight) -> Balance {
			TransactionPayment::weight_to_fee(weight)
		}
		fn query_length_to_fee(length: u32) -> Balance {
			TransactionPayment::length_to_fee(length)
		}
	}

	impl sp_api::Metadata<Block> for Runtime {
		fn metadata() -> OpaqueMetadata {
			OpaqueMetadata::new(Runtime::metadata().into())
		}
		fn metadata_at_version(version: u32) -> Option<OpaqueMetadata> {
			Runtime::metadata_at_version(version)
		}
		fn metadata_versions() -> sp_std::vec::Vec<u32> {
			Runtime::metadata_versions()
		}
	}

	impl sp_offchain::OffchainWorkerApi<Block> for Runtime {
		fn offchain_worker(header: &<Block as BlockT>::Header) {
			Executive::offchain_worker(header)
		}
	}

	impl sp_session::SessionKeys<Block> for Runtime {
		fn decode_session_keys(
			encoded: Vec<u8>,
		) -> Option<Vec<(Vec<u8>, sp_core::crypto::KeyTypeId)>> {
			SessionKeys::decode_into_raw_public_keys(&encoded)
		}

		fn generate_session_keys(seed: Option<Vec<u8>>) -> Vec<u8> {
			SessionKeys::generate(seed)
		}
	}

	impl cumulus_primitives_core::CollectCollationInfo<Block> for Runtime {
		fn collect_collation_info(header: &<Block as BlockT>::Header) -> cumulus_primitives_core::CollationInfo {
			ParachainSystem::collect_collation_info(header)
		}
	}

	impl sp_consensus_aura::AuraApi<Block, AuraId> for Runtime {
		fn slot_duration() -> sp_consensus_aura::SlotDuration {
			sp_consensus_aura::SlotDuration::from_millis(Aura::slot_duration())
		}

		fn authorities() -> Vec<AuraId> {
			Aura::authorities().into_inner()
		}
	}

	impl bifrost_flexible_fee_rpc_runtime_api::FlexibleFeeRuntimeApi<Block, AccountId> for Runtime {
		fn get_fee_token_and_amount(who: AccountId, fee: Balance) -> (CurrencyId, Balance) {
			let rs = FlexibleFee::cal_fee_token_and_amount(&who, fee);
			match rs {
				Ok(val) => val,
				_ => (CurrencyId::Native(TokenSymbol::BNC), Zero::zero()),
			}
		}
	}

	// zenlink runtime outer apis
	impl zenlink_protocol_runtime_api::ZenlinkProtocolApi<Block, AccountId, ZenlinkAssetId> for Runtime {

		fn get_balance(
			asset_id: ZenlinkAssetId,
			owner: AccountId
		) -> AssetBalance {
			<Runtime as zenlink_protocol::Config>::MultiAssetsHandler::balance_of(asset_id, &owner)
		}

		fn get_pair_by_asset_id(
			asset_0: ZenlinkAssetId,
			asset_1: ZenlinkAssetId
		) -> Option<PairInfo<AccountId, AssetBalance, ZenlinkAssetId>> {
			ZenlinkProtocol::get_pair_by_asset_id(asset_0, asset_1)
		}

		fn get_amount_in_price(
			supply: AssetBalance,
			path: Vec<ZenlinkAssetId>
		) -> AssetBalance {
			ZenlinkProtocol::desired_in_amount(supply, path)
		}

		fn get_amount_out_price(
			supply: AssetBalance,
			path: Vec<ZenlinkAssetId>
		) -> AssetBalance {
			ZenlinkProtocol::supply_out_amount(supply, path)
		}

		fn get_estimate_lptoken(
			token_0: ZenlinkAssetId,
			token_1: ZenlinkAssetId,
			amount_0_desired: AssetBalance,
			amount_1_desired: AssetBalance,
			amount_0_min: AssetBalance,
			amount_1_min: AssetBalance,
		) -> AssetBalance{
			ZenlinkProtocol::get_estimate_lptoken(
				token_0,
				token_1,
				amount_0_desired,
				amount_1_desired,
				amount_0_min,
				amount_1_min
			)
		}
		fn calculate_remove_liquidity(
			asset_0: ZenlinkAssetId,
			asset_1: ZenlinkAssetId,
			amount: AssetBalance,
		) -> Option<(AssetBalance, AssetBalance)>{
			ZenlinkProtocol::calculate_remove_liquidity(
				asset_0,
				asset_1,
				amount,
			)
		}
	}

	impl zenlink_stable_amm_runtime_api::StableAmmApi<Block, CurrencyId, u128, AccountId, u32> for Runtime{
		fn get_virtual_price(pool_id: PoolId)->Balance{
			ZenlinkStableAMM::get_virtual_price(pool_id)
		}

		fn get_a(pool_id: PoolId)->Balance{
			ZenlinkStableAMM::get_a(pool_id)
		}

		fn get_a_precise(pool_id: PoolId)->Balance{
			ZenlinkStableAMM::get_a(pool_id) * 100
		}

		fn get_currencies(pool_id: PoolId)->Vec<CurrencyId>{
			ZenlinkStableAMM::get_currencies(pool_id)
		}

		fn get_currency(pool_id: PoolId, index: u32)->Option<CurrencyId>{
			ZenlinkStableAMM::get_currency(pool_id, index)
		}

		fn get_lp_currency(pool_id: PoolId)->Option<CurrencyId>{
			ZenlinkStableAMM::get_lp_currency(pool_id)
		}

		fn get_currency_precision_multipliers(pool_id: PoolId)->Vec<Balance>{
			ZenlinkStableAMM::get_currency_precision_multipliers(pool_id)
		}

		fn get_currency_balances(pool_id: PoolId)->Vec<Balance>{
			ZenlinkStableAMM::get_currency_balances(pool_id)
		}

		fn get_number_of_currencies(pool_id: PoolId)->u32{
			ZenlinkStableAMM::get_number_of_currencies(pool_id)
		}

		fn get_admin_balances(pool_id: PoolId)->Vec<Balance>{
			ZenlinkStableAMM::get_admin_balances(pool_id)
		}

		fn calculate_currency_amount(pool_id: PoolId, amounts:Vec<Balance>, deposit: bool)->Balance{
			ZenlinkStableAMM::stable_amm_calculate_currency_amount(pool_id, &amounts, deposit).unwrap_or_default()
		}

		fn calculate_swap(pool_id: PoolId, in_index: u32, out_index: u32, in_amount: Balance)->Balance{
			ZenlinkStableAMM::stable_amm_calculate_swap_amount(pool_id, in_index as usize, out_index as usize, in_amount).unwrap_or_default()
		}

		fn calculate_remove_liquidity(pool_id: PoolId, amount: Balance)->Vec<Balance>{
			ZenlinkStableAMM::stable_amm_calculate_remove_liquidity(pool_id, amount).unwrap_or_default()
		}

		fn calculate_remove_liquidity_one_currency(pool_id: PoolId, amount:Balance, index: u32)->Balance{
			ZenlinkStableAMM::stable_amm_calculate_remove_liquidity_one_currency(pool_id, amount, index).unwrap_or_default()
		}
	}

	impl bifrost_salp_rpc_runtime_api::SalpRuntimeApi<Block, ParaId, AccountId> for Runtime {
		fn get_contribution(index: ParaId, who: AccountId) -> (Balance,RpcContributionStatus) {
			let rs = Salp::contribution_by_fund(index, &who);
			match rs {
				Ok((val,status)) => (val,status.to_rpc()),
				_ => (Zero::zero(),RpcContributionStatus::Idle),
			}
		}
	}

	impl bifrost_farming_rpc_runtime_api::FarmingRuntimeApi<Block, AccountId, PoolId> for Runtime {
		fn get_farming_rewards(who: AccountId, pid: PoolId) -> Vec<(CurrencyId, Balance)> {
			Farming::get_farming_rewards(&who, pid).unwrap_or(Vec::new())
		}

		fn get_gauge_rewards(who: AccountId, pid: PoolId) -> Vec<(CurrencyId, Balance)> {
			Farming::get_gauge_rewards(&who, pid).unwrap_or(Vec::new())
		}
	}

	impl bifrost_stable_pool_rpc_runtime_api::StablePoolRuntimeApi<Block> for Runtime {
		fn get_swap_output(
			pool_id: u32,
			currency_id_in: u32,
			currency_id_out: u32,
			amount: Balance,) -> Balance {
			StablePool::get_swap_output(pool_id,currency_id_in,currency_id_out,amount).unwrap_or(Zero::zero())
		}
	}

	#[cfg(feature = "runtime-benchmarks")]
	impl frame_benchmarking::Benchmark<Block> for Runtime {
		fn benchmark_metadata(extra: bool) -> (
			Vec<frame_benchmarking::BenchmarkList>,
			Vec<frame_support::traits::StorageInfo>,
		) {
			use frame_benchmarking::{Benchmarking, BenchmarkList};
			use frame_support::traits::StorageInfoTrait;

			let mut list = Vec::<BenchmarkList>::new();
			list_benchmarks!(list, extra);

			let storage_info = AllPalletsWithSystem::storage_info();
			return (list, storage_info)
		}

		fn dispatch_benchmark(
			config: frame_benchmarking::BenchmarkConfig
		) -> Result<Vec<frame_benchmarking::BenchmarkBatch>, sp_runtime::RuntimeString> {
			use frame_benchmarking::{Benchmarking, BenchmarkBatch, TrackedStorageKey};

			impl frame_system_benchmarking::Config for Runtime {}

			let whitelist: Vec<TrackedStorageKey> = vec![
				// Block Number
				hex_literal::hex!("26aa394eea5630e07c48ae0c9558cef702a5c1b19ab7a04f536c519aca4983ac").to_vec().into(),
				// Total Issuance
				hex_literal::hex!("c2261276cc9d1f8598ea4b6a74b15c2f57c875e4cff74148e4628f264b974c80").to_vec().into(),
				// Execution Phase
				hex_literal::hex!("26aa394eea5630e07c48ae0c9558cef7ff553b5a9862a516939d82b3d3d8661a").to_vec().into(),
				// Event Count
				hex_literal::hex!("26aa394eea5630e07c48ae0c9558cef70a98fdbe9ce6c55837576c60c7af3850").to_vec().into(),
				// System Events
				hex_literal::hex!("26aa394eea5630e07c48ae0c9558cef780d41e5e16056765bc8461851072c9d7").to_vec().into(),
			];

			let mut batches = Vec::<BenchmarkBatch>::new();
			let params = (&config, &whitelist);
			add_benchmarks!(params, batches);

			if batches.is_empty() { return Err("Benchmark not found for this pallet.".into()) }
			Ok(batches)
		}
	}

	#[cfg(feature = "try-runtime")]
	impl frame_try_runtime::TryRuntime<Block> for Runtime {
		fn on_runtime_upgrade(checks: frame_try_runtime::UpgradeCheckSelect) -> (Weight, Weight) {
			log::info!("try-runtime::on_runtime_upgrade bifrost.");
			let weight = Executive::try_runtime_upgrade(checks).unwrap();
			(weight, RuntimeBlockWeights::get().max_block)
		}
		fn execute_block(
			block: Block,
			state_root_check: bool,
			signature_check: bool,
			select: frame_try_runtime::TryStateSelect
		) -> Weight {
			// NOTE: intentional unwrap: we don't want to propagate the error backwards, and want to
			// have a backtrace here.
			Executive::try_execute_block(block, state_root_check,signature_check, select).unwrap()
		}
	}
}

struct CheckInherents;

impl cumulus_pallet_parachain_system::CheckInherents<Block> for CheckInherents {
	fn check_inherents(
		block: &Block,
		relay_state_proof: &cumulus_pallet_parachain_system::RelayChainStateProof,
	) -> sp_inherents::CheckInherentsResult {
		let relay_chain_slot = relay_state_proof
			.read_slot()
			.expect("Could not read the relay chain slot from the proof");

		let inherent_data =
			cumulus_primitives_timestamp::InherentDataProvider::from_relay_chain_slot_and_duration(
				relay_chain_slot,
				sp_std::time::Duration::from_secs(6),
			)
			.create_inherent_data()
			.expect("Could not create the timestamp inherent data");

		inherent_data.check_extrinsics(&block)
	}
}

cumulus_pallet_parachain_system::register_validate_block! {
	Runtime = Runtime,
	BlockExecutor = cumulus_pallet_aura_ext::BlockExecutor::<Runtime, Executive>,
	CheckInherents = CheckInherents,
}<|MERGE_RESOLUTION|>--- conflicted
+++ resolved
@@ -108,12 +108,7 @@
 
 // xcm config
 mod xcm_config;
-<<<<<<< HEAD
-use bifrost_runtime_common::remove_pallet::RemovePallet;
 use pallet_xcm::{EnsureResponse, QueryStatus};
-=======
-use pallet_xcm::QueryStatus;
->>>>>>> 2346a4bd
 use xcm::v3::prelude::*;
 pub use xcm_config::{
 	parachains, AccountId32Aliases, BifrostCurrencyIdConvert, BifrostTreasuryAccount,
@@ -1891,12 +1886,9 @@
 		Slpx: bifrost_slpx::{Pallet, Call, Storage, Event<T>} = 125,
 		FellowshipCollective: pallet_ranked_collective::<Instance1>::{Pallet, Call, Storage, Event<T>} = 126,
 		FellowshipReferenda: pallet_referenda::<Instance2>::{Pallet, Call, Storage, Event<T>} = 127,
-<<<<<<< HEAD
-		VtokenVoting: bifrost_vtoken_voting::{Pallet, Call, Storage, Event<T>} = 128,
-=======
 		StableAsset: nutsfinance_stable_asset::{Pallet, Storage, Event<T>} = 128,
 		StablePool: bifrost_stable_pool::{Pallet, Call, Storage} = 129,
->>>>>>> 2346a4bd
+		VtokenVoting: bifrost_vtoken_voting::{Pallet, Call, Storage, Event<T>} = 130,
 	}
 }
 
@@ -1973,11 +1965,8 @@
 		[bifrost_system_maker, SystemMaker]
 		[bifrost_vstoken_conversion, VstokenConversion]
 		[bifrost_slpx, Slpx]
-<<<<<<< HEAD
+		[bifrost_stable_pool, StablePool]
 		[bifrost_vtoken_voting, VtokenVoting]
-=======
-		[bifrost_stable_pool, StablePool]
->>>>>>> 2346a4bd
 	);
 }
 
