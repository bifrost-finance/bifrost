// This file is part of Bifrost.

// Copyright (C) Liebi Technologies PTE. LTD.
// SPDX-License-Identifier: GPL-3.0-or-later WITH Classpath-exception-2.0

// This program is free software: you can redistribute it and/or modify
// it under the terms of the GNU General Public License as published by
// the Free Software Foundation, either version 3 of the License, or
// (at your option) any later version.

// This program is distributed in the hope that it will be useful,
// but WITHOUT ANY WARRANTY; without even the implied warranty of
// MERCHANTABILITY or FITNESS FOR A PARTICULAR PURPOSE. See the
// GNU General Public License for more details.

// You should have received a copy of the GNU General Public License
// along with this program. If not, see <https://www.gnu.org/licenses/>.

//! The Bifrost Node runtime. This can be compiled with `#[no_std]`, ready for Wasm.

#![cfg_attr(not(feature = "std"), no_std)]
// `construct_runtime!` does a lot of recursion and requires us to increase the limit to 512.
#![recursion_limit = "512"]

// Make the WASM binary available.
#[cfg(feature = "std")]
include!(concat!(env!("OUT_DIR"), "/wasm_binary.rs"));

use bifrost_slp::{DerivativeAccountProvider, QueryResponseManager};
use core::convert::TryInto;
<<<<<<< HEAD
#[cfg(any(feature = "std", test))]
pub use sp_runtime::BuildStorage;
=======
>>>>>>> 3638e112
// A few exports that help ease life for downstream crates.
pub use frame_support::{
	construct_runtime, match_types, parameter_types,
	traits::{
		ConstU128, ConstU32, ConstU64, ConstU8, Contains, EqualPrivilegeOnly, Everything,
		InstanceFilter, IsInVec, NeverEnsureOrigin, Nothing, Randomness,
	},
	weights::{
		constants::{
			BlockExecutionWeight, ExtrinsicBaseWeight, RocksDbWeight, WEIGHT_REF_TIME_PER_SECOND,
		},
		ConstantMultiplier, IdentityFee, Weight,
	},
	PalletId, StorageValue,
};
use frame_system::limits::{BlockLength, BlockWeights};
pub use pallet_balances::Call as BalancesCall;
pub use pallet_timestamp::Call as TimestampCall;
pub use parachain_staking::{InflationInfo, Range};
use sp_api::impl_runtime_apis;
use sp_arithmetic::Percent;
use sp_core::{ConstBool, OpaqueMetadata};
use sp_runtime::{
	create_runtime_str, generic, impl_opaque_keys,
	traits::{
		AccountIdConversion, AccountIdLookup, BlakeTwo256, Block as BlockT, StaticLookup, Zero,
	},
	transaction_validity::{TransactionSource, TransactionValidity},
	ApplyExtrinsicResult, DispatchError, DispatchResult, Perbill, Permill, RuntimeDebug,
	SaturatedConversion,
};
use sp_std::{marker::PhantomData, prelude::*};
#[cfg(feature = "std")]
use sp_version::NativeVersion;
use sp_version::RuntimeVersion;
use static_assertions::const_assert;
/// Constant values used within the runtime.
pub mod constants;
pub mod weights;
use bifrost_asset_registry::AssetIdMaps;

pub use bifrost_primitives::{
	traits::{
		CheckSubAccount, FarmingInfo, FeeGetter, VtokenMintingInterface, VtokenMintingOperator,
		XcmDestWeightAndFeeHandler,
	},
	AccountId, Amount, AssetIds, Balance, BlockNumber, CurrencyId, CurrencyIdMapping,
	DistributionId, ExtraFeeInfo, ExtraFeeName, Liquidity, Moment, ParaId, PoolId, Price, Rate,
	Ratio, RpcContributionStatus, Shortfall, TimeUnit, TokenSymbol,
};
pub use bifrost_runtime_common::{
	cent, constants::time::*, dollar, micro, milli, millicent, prod_or_test, AuraId,
	CouncilCollective, EnsureRootOrAllTechnicalCommittee, MoreThanHalfCouncil,
	SlowAdjustingFeeUpdate, TechnicalCollective,
};
use bifrost_slp::QueryId;
use codec::{Decode, Encode, MaxEncodedLen};
use constants::currency::*;
use cumulus_pallet_parachain_system::{RelayNumberStrictlyIncreases, RelaychainDataProvider};
use frame_support::{
	dispatch::DispatchClass,
	sp_runtime::traits::{Convert, ConvertInto},
	traits::{Currency, EitherOfDiverse, Get, Imbalance, LockIdentifier, OnUnbalanced},
};
use frame_system::{EnsureRoot, EnsureSigned};
use hex_literal::hex;

// zenlink imports
use zenlink_protocol::{
	AssetBalance, AssetId as ZenlinkAssetId, LocalAssetHandler, MultiAssetsHandler, PairInfo,
	PairLpGenerate, ZenlinkMultiAssets,
};
use zenlink_stable_amm::traits::{StableAmmApi, StablePoolLpCurrencyIdGenerate, ValidateCurrency};

// Governance configurations.
pub mod governance;
use governance::{
	custom_origins, CoreAdmin, CoreAdminOrCouncil, SALPAdmin, SystemStakingAdmin, TechAdmin,
	TechAdminOrCouncil, ValidatorElection,
};

// xcm config
pub mod xcm_config;
use pallet_xcm::{EnsureResponse, QueryStatus};
use xcm::v3::prelude::*;
pub use xcm_config::{
	parachains, AccountId32Aliases, BifrostCurrencyIdConvert, BifrostTreasuryAccount,
	ExistentialDeposits, MultiCurrency, SelfParaChainId, Sibling, SiblingParachainConvertsVia,
	XcmConfig, XcmRouter,
};
use xcm_executor::{traits::QueryHandler, XcmExecutor};

impl_opaque_keys! {
	pub struct SessionKeys {
		pub aura: Aura,
	}
}

/// This runtime version.
#[sp_version::runtime_version]
pub const VERSION: RuntimeVersion = RuntimeVersion {
	spec_name: create_runtime_str!("bifrost"),
	impl_name: create_runtime_str!("bifrost"),
	authoring_version: 1,
	spec_version: 984,
	impl_version: 0,
	apis: RUNTIME_API_VERSIONS,
	transaction_version: 1,
	state_version: 0,
};

/// The version information used to identify this runtime when compiled natively.
#[cfg(feature = "std")]
pub fn native_version() -> NativeVersion {
	NativeVersion { runtime_version: VERSION, can_author_with: Default::default() }
}

/// We assume that ~10% of the block weight is consumed by `on_initalize` handlers.
/// This is used to limit the maximal weight of a single extrinsic.
const AVERAGE_ON_INITIALIZE_RATIO: Perbill = Perbill::from_percent(10);
/// We allow `Normal` extrinsics to fill up the block up to 75%, the rest can be used
/// by  Operational  extrinsics.
const NORMAL_DISPATCH_RATIO: Perbill = Perbill::from_percent(75);
/// We allow for 0.5 of a second of compute with a 12 second average block time.
const MAXIMUM_BLOCK_WEIGHT: Weight = Weight::from_parts(
	WEIGHT_REF_TIME_PER_SECOND.saturating_div(2),
	cumulus_primitives_core::relay_chain::MAX_POV_SIZE as u64,
);
/// Maximum number of blocks simultaneously accepted by the Runtime, not yet included
/// into the relay chain.
const UNINCLUDED_SEGMENT_CAPACITY: u32 = 1;
/// How many parachain blocks are processed by the relay chain per parent. Limits the
/// number of blocks authored per slot.
const BLOCK_PROCESSING_VELOCITY: u32 = 1;
/// Relay chain slot duration, in milliseconds.
const RELAY_CHAIN_SLOT_DURATION_MILLIS: u32 = 6000;

parameter_types! {
	pub const BlockHashCount: BlockNumber = 250;
	pub const Version: RuntimeVersion = VERSION;
	pub RuntimeBlockLength: BlockLength =
		BlockLength::max_with_normal_ratio(5 * 1024 * 1024, NORMAL_DISPATCH_RATIO);
	pub RuntimeBlockWeights: BlockWeights = BlockWeights::builder()
		.base_block(BlockExecutionWeight::get())
		.for_class(DispatchClass::all(), |weights| {
			weights.base_extrinsic = ExtrinsicBaseWeight::get();
		})
		.for_class(DispatchClass::Normal, |weights| {
			weights.max_total = Some(NORMAL_DISPATCH_RATIO * MAXIMUM_BLOCK_WEIGHT);
		})
		.for_class(DispatchClass::Operational, |weights| {
			weights.max_total = Some(MAXIMUM_BLOCK_WEIGHT);
			// Operational transactions have some extra reserved space, so that they
			// are included even if block reached `MAXIMUM_BLOCK_WEIGHT`.
			weights.reserved = Some(
				MAXIMUM_BLOCK_WEIGHT - NORMAL_DISPATCH_RATIO * MAXIMUM_BLOCK_WEIGHT
			);
		})
		.avg_block_initialization(AVERAGE_ON_INITIALIZE_RATIO)
		.build_or_panic();
	pub const SS58Prefix: u8 = 6;
}

pub struct CallFilter;
impl Contains<RuntimeCall> for CallFilter {
	fn contains(call: &RuntimeCall) -> bool {
		let is_core_call = matches!(
			call,
			RuntimeCall::System(_) | RuntimeCall::Timestamp(_) | RuntimeCall::ParachainSystem(_)
		);
		if is_core_call {
			// always allow core call
			return true;
		}

		if bifrost_call_switchgear::OverallToggleFilter::<Runtime>::get_overall_toggle_status() {
			return false;
		}

		// temporarily ban PhragmenElection
		let is_temporarily_banned = matches!(call, RuntimeCall::PhragmenElection(_));

		if is_temporarily_banned {
			return false;
		}

		let is_switched_off =
			bifrost_call_switchgear::SwitchOffTransactionFilter::<Runtime>::contains(call);
		if is_switched_off {
			// no switched off call
			return false;
		}

		// disable transfer
		let is_transfer = matches!(
			call,
			RuntimeCall::Currencies(_) | RuntimeCall::Tokens(_) | RuntimeCall::Balances(_)
		);
		if is_transfer {
			let is_disabled = match *call {
				// bifrost-currencies module
				RuntimeCall::Currencies(bifrost_currencies::Call::transfer {
					dest: _,
					currency_id,
					amount: _,
				}) => bifrost_call_switchgear::DisableTransfersFilter::<Runtime>::contains(
					&currency_id,
				),
				RuntimeCall::Currencies(bifrost_currencies::Call::transfer_native_currency {
					dest: _,
					amount: _,
				}) => bifrost_call_switchgear::DisableTransfersFilter::<Runtime>::contains(
					&NativeCurrencyId::get(),
				),
				// orml-tokens module
				RuntimeCall::Tokens(orml_tokens::Call::transfer {
					dest: _,
					currency_id,
					amount: _,
				}) => bifrost_call_switchgear::DisableTransfersFilter::<Runtime>::contains(
					&currency_id,
				),
				RuntimeCall::Tokens(orml_tokens::Call::transfer_all {
					dest: _,
					currency_id,
					keep_alive: _,
				}) => bifrost_call_switchgear::DisableTransfersFilter::<Runtime>::contains(
					&currency_id,
				),
				RuntimeCall::Tokens(orml_tokens::Call::transfer_keep_alive {
					dest: _,
					currency_id,
					amount: _,
				}) => bifrost_call_switchgear::DisableTransfersFilter::<Runtime>::contains(
					&currency_id,
				),
				// Balances module
				RuntimeCall::Balances(pallet_balances::Call::transfer { dest: _, value: _ }) =>
					bifrost_call_switchgear::DisableTransfersFilter::<Runtime>::contains(
						&NativeCurrencyId::get(),
					),
				RuntimeCall::Balances(pallet_balances::Call::transfer_keep_alive {
					dest: _,
					value: _,
				}) => bifrost_call_switchgear::DisableTransfersFilter::<Runtime>::contains(
					&NativeCurrencyId::get(),
				),
				RuntimeCall::Balances(pallet_balances::Call::transfer_all {
					dest: _,
					keep_alive: _,
				}) => bifrost_call_switchgear::DisableTransfersFilter::<Runtime>::contains(
					&NativeCurrencyId::get(),
				),
				_ => false,
			};

			if is_disabled {
				// no switched off call
				return false;
			}
		}

		true
	}
}

pub struct BaseFilter;
impl Contains<RuntimeCall> for BaseFilter {
	fn contains(_c: &RuntimeCall) -> bool {
		true
	}
}

parameter_types! {
	pub const NativeCurrencyId: CurrencyId = CurrencyId::Native(TokenSymbol::BNC);
	pub const RelayCurrencyId: CurrencyId = CurrencyId::Token(TokenSymbol::KSM);
	pub const StableCurrencyId: CurrencyId = CurrencyId::Stable(TokenSymbol::KUSD);
	pub SelfParaId: u32 = ParachainInfo::parachain_id().into();
	pub const PolkadotCurrencyId: CurrencyId = CurrencyId::Token(TokenSymbol::DOT);
}

parameter_types! {
	pub const TreasuryPalletId: PalletId = PalletId(*b"bf/trsry");
	pub const BifrostCrowdloanId: PalletId = PalletId(*b"bf/salp#");
	pub const BifrostSalpLiteCrowdloanId: PalletId = PalletId(*b"bf/salpl");
	pub const LiquidityMiningPalletId: PalletId = PalletId(*b"bf/lm###");
	pub const LiquidityMiningDOTPalletId: PalletId = PalletId(*b"bf/lmdot");
	pub const LighteningRedeemPalletId: PalletId = PalletId(*b"bf/ltnrd");
	pub const MerkleDirtributorPalletId: PalletId = PalletId(*b"bf/mklds");
	pub const VsbondAuctionPalletId: PalletId = PalletId(*b"bf/vsbnd");
	pub const ParachainStakingPalletId: PalletId = PalletId(*b"bf/stake");
	pub const BifrostVsbondPalletId: PalletId = PalletId(*b"bf/salpb");
	pub const SlpEntrancePalletId: PalletId = PalletId(*b"bf/vtkin");
	pub const SlpExitPalletId: PalletId = PalletId(*b"bf/vtout");
	pub const StableAmmPalletId: PalletId = PalletId(*b"bf/stamm");
	pub const FarmingKeeperPalletId: PalletId = PalletId(*b"bf/fmkpr");
	pub const FarmingRewardIssuerPalletId: PalletId = PalletId(*b"bf/fmrir");
	pub const SystemStakingPalletId: PalletId = PalletId(*b"bf/sysst");
	pub const BuybackPalletId: PalletId = PalletId(*b"bf/salpc");
	pub const SystemMakerPalletId: PalletId = PalletId(*b"bf/sysmk");
	pub const FeeSharePalletId: PalletId = PalletId(*b"bf/feesh");
	pub CheckingAccount: AccountId = PolkadotXcm::check_account();
	pub const FarmingBoostPalletId: PalletId = PalletId(*b"bf/fmbst");
	pub const LendMarketPalletId: PalletId = PalletId(*b"bf/ldmkt");
	pub const OraclePalletId: PalletId = PalletId(*b"bf/oracl");
}

impl frame_system::Config for Runtime {
	type AccountData = pallet_balances::AccountData<Balance>;
	/// The identifier used to distinguish between accounts.
	type AccountId = AccountId;
	type BaseCallFilter = CallFilter;
	/// Maximum number of block number to block hash mappings to keep (oldest pruned first).
	type BlockHashCount = BlockHashCount;
	type BlockLength = RuntimeBlockLength;
	/// The index type for blocks.
	type Nonce = Nonce;
	type BlockWeights = RuntimeBlockWeights;
	type Block = Block;
	/// The aggregated dispatch type that is available for extrinsics.
	type RuntimeCall = RuntimeCall;
	type DbWeight = RocksDbWeight;
	/// The ubiquitous event type.
	type RuntimeEvent = RuntimeEvent;
	/// The type for hashing blocks and tries.
	type Hash = Hash;
	/// The hashing algorithm used.
	type Hashing = BlakeTwo256;
	/// The lookup mechanism to get account ID from whatever is passed in dispatchers.
	type Lookup = Indices;
	type OnKilledAccount = ();
	type OnNewAccount = ();
	type OnSetCode = cumulus_pallet_parachain_system::ParachainSetCode<Self>;
	/// The ubiquitous origin type.
	type RuntimeOrigin = RuntimeOrigin;
	/// Converts a module to an index of this module in the runtime.
	type PalletInfo = PalletInfo;
	type SS58Prefix = SS58Prefix;
	type SystemWeightInfo = frame_system::weights::SubstrateWeight<Runtime>;
	/// Runtime version.
	type Version = Version;
	type MaxConsumers = ConstU32<16>;
}

impl pallet_timestamp::Config for Runtime {
	type MinimumPeriod = ConstU64<{ SLOT_DURATION / 2 }>;
	/// A timestamp: milliseconds since the unix epoch.
	type Moment = Moment;
	type OnTimestampSet = Aura;
	type WeightInfo = pallet_timestamp::weights::SubstrateWeight<Runtime>;
}

parameter_types! {
	pub ExistentialDeposit: Balance = 10 * MILLIBNC;
	pub TransferFee: Balance = 1 * MILLIBNC;
	pub CreationFee: Balance = 1 * MILLIBNC;
	pub TransactionByteFee: Balance = 16 * MICROBNC;
}

impl pallet_utility::Config for Runtime {
	type RuntimeCall = RuntimeCall;
	type RuntimeEvent = RuntimeEvent;
	type PalletsOrigin = OriginCaller;
	type WeightInfo = pallet_utility::weights::SubstrateWeight<Runtime>;
}

parameter_types! {
	// One storage item; key size 32, value size 8; .
	pub ProxyDepositBase: Balance = deposit::<Runtime>(1, 8);
	// Additional storage item size of 33 bytes.
	pub ProxyDepositFactor: Balance = deposit::<Runtime>(0, 33);
	pub const MaxProxies: u16 = 32;
	pub AnnouncementDepositBase: Balance = deposit::<Runtime>(1, 8);
	pub AnnouncementDepositFactor: Balance = deposit::<Runtime>(0, 66);
	pub const MaxPending: u16 = 32;
}

/// The type used to represent the kinds of proxying allowed.
#[derive(
	Copy,
	Clone,
	Eq,
	PartialEq,
	Ord,
	PartialOrd,
	Encode,
	Decode,
	RuntimeDebug,
	MaxEncodedLen,
	scale_info::TypeInfo,
)]
pub enum ProxyType {
	Any = 0,
	NonTransfer = 1,
	Governance = 2,
	CancelProxy = 3,
	IdentityJudgement = 4,
	Staking = 5,
}

impl Default for ProxyType {
	fn default() -> Self {
		Self::Any
	}
}
impl InstanceFilter<RuntimeCall> for ProxyType {
	fn filter(&self, c: &RuntimeCall) -> bool {
		match self {
			ProxyType::Any => true,
			ProxyType::NonTransfer => matches!(
				c,
				RuntimeCall::System(..) |
				RuntimeCall::Scheduler(..) |
				RuntimeCall::Preimage(_) |
				RuntimeCall::Timestamp(..) |
				RuntimeCall::Indices(pallet_indices::Call::claim{..}) |
				RuntimeCall::Indices(pallet_indices::Call::free{..}) |
				RuntimeCall::Indices(pallet_indices::Call::freeze{..}) |
				// Specifically omitting Indices `transfer`, `force_transfer`
				// Specifically omitting the entire Balances pallet
				RuntimeCall::Session(..) |
				RuntimeCall::Democracy(..) |
				RuntimeCall::Council(..) |
				RuntimeCall::TechnicalCommittee(..) |
				RuntimeCall::PhragmenElection(..) |
				RuntimeCall::TechnicalMembership(..) |
				RuntimeCall::Treasury(..) |
				RuntimeCall::Bounties(..) |
				RuntimeCall::Tips(..) |
				RuntimeCall::ConvictionVoting(..) |
				RuntimeCall::Referenda(..) |
				RuntimeCall::FellowshipCollective(..) |
				RuntimeCall::FellowshipReferenda(..) |
				RuntimeCall::Whitelist(..) |
				RuntimeCall::Vesting(bifrost_vesting::Call::vest{..}) |
				RuntimeCall::Vesting(bifrost_vesting::Call::vest_other{..}) |
				// Specifically omitting Vesting `vested_transfer`, and `force_vested_transfer`
				RuntimeCall::Utility(..) |
				RuntimeCall::Proxy(..) |
				RuntimeCall::Multisig(..) |
				RuntimeCall::ParachainStaking(..)
			),
			ProxyType::Staking => {
				matches!(c, RuntimeCall::ParachainStaking(..) | RuntimeCall::Utility(..))
			},
			ProxyType::Governance => matches!(
				c,
				RuntimeCall::Democracy(..) |
						RuntimeCall::Council(..) | RuntimeCall::TechnicalCommittee(..) |
						RuntimeCall::PhragmenElection(..) |
						RuntimeCall::Treasury(..) |
						RuntimeCall::Bounties(..) |
						RuntimeCall::Tips(..) | RuntimeCall::Utility(..) |
						// OpenGov calls
						RuntimeCall::ConvictionVoting(..) |
						RuntimeCall::Referenda(..) |
						RuntimeCall::FellowshipCollective(..) |
						RuntimeCall::FellowshipReferenda(..) |
						RuntimeCall::Whitelist(..)
			),
			ProxyType::CancelProxy => {
				matches!(c, RuntimeCall::Proxy(pallet_proxy::Call::reject_announcement { .. }))
			},
			ProxyType::IdentityJudgement => matches!(
				c,
				RuntimeCall::Identity(pallet_identity::Call::provide_judgement { .. }) |
					RuntimeCall::Utility(..)
			),
		}
	}

	fn is_superset(&self, o: &Self) -> bool {
		match (self, o) {
			(x, y) if x == y => true,
			(ProxyType::Any, _) => true,
			(_, ProxyType::Any) => false,
			(ProxyType::NonTransfer, _) => true,
			_ => false,
		}
	}
}

impl pallet_proxy::Config for Runtime {
	type AnnouncementDepositBase = AnnouncementDepositBase;
	type AnnouncementDepositFactor = AnnouncementDepositFactor;
	type RuntimeCall = RuntimeCall;
	type CallHasher = BlakeTwo256;
	type Currency = Balances;
	type RuntimeEvent = RuntimeEvent;
	type MaxPending = MaxPending;
	type MaxProxies = MaxProxies;
	type ProxyDepositBase = ProxyDepositBase;
	type ProxyDepositFactor = ProxyDepositFactor;
	type ProxyType = ProxyType;
	type WeightInfo = pallet_proxy::weights::SubstrateWeight<Runtime>;
}

parameter_types! {
	pub const PreimageMaxSize: u32 = 4096 * 1024;
	pub PreimageBaseDeposit: Balance = deposit::<Runtime>(2, 64);
	pub PreimageByteDeposit: Balance = deposit::<Runtime>(0, 1);
}

impl pallet_preimage::Config for Runtime {
	type WeightInfo = pallet_preimage::weights::SubstrateWeight<Runtime>;
	type RuntimeEvent = RuntimeEvent;
	type Currency = Balances;
	type ManagerOrigin = EnsureRoot<AccountId>;
	type BaseDeposit = PreimageBaseDeposit;
	type ByteDeposit = PreimageByteDeposit;
}

parameter_types! {
	pub MaximumSchedulerWeight: Weight = Perbill::from_percent(80) *
		RuntimeBlockWeights::get().max_block;
	pub const MaxScheduledPerBlock: u32 = 50;
	pub const NoPreimagePostponement: Option<u32> = Some(10);
}

impl pallet_scheduler::Config for Runtime {
	type RuntimeCall = RuntimeCall;
	type RuntimeEvent = RuntimeEvent;
	type MaxScheduledPerBlock = MaxScheduledPerBlock;
	type MaximumWeight = MaximumSchedulerWeight;
	type RuntimeOrigin = RuntimeOrigin;
	type OriginPrivilegeCmp = EqualPrivilegeOnly;
	type PalletsOrigin = OriginCaller;
	type ScheduleOrigin = EnsureRoot<AccountId>;
	type WeightInfo = pallet_scheduler::weights::SubstrateWeight<Runtime>;
	type Preimages = Preimage;
}

parameter_types! {
	// One storage item; key size is 32; value is size 4+4+16+32 bytes = 56 bytes.
	pub DepositBase: Balance = deposit::<Runtime>(1, 88);
	// Additional storage item size of 32 bytes.
	pub DepositFactor: Balance = deposit::<Runtime>(0, 32);
	pub const MaxSignatories: u16 = 100;
}

impl pallet_multisig::Config for Runtime {
	type RuntimeCall = RuntimeCall;
	type Currency = Balances;
	type DepositBase = DepositBase;
	type DepositFactor = DepositFactor;
	type RuntimeEvent = RuntimeEvent;
	type MaxSignatories = MaxSignatories;
	type WeightInfo = pallet_multisig::weights::SubstrateWeight<Runtime>;
}

parameter_types! {
	// Minimum 4 CENTS/byte
	pub BasicDeposit: Balance = deposit::<Runtime>(1, 258);
	pub FieldDeposit: Balance = deposit::<Runtime>(0, 66);
	pub SubAccountDeposit: Balance = deposit::<Runtime>(1, 53);
	pub const MaxSubAccounts: u32 = 100;
	pub const MaxAdditionalFields: u32 = 100;
	pub const MaxRegistrars: u32 = 20;
}

impl pallet_identity::Config for Runtime {
	type RuntimeEvent = RuntimeEvent;
	type Currency = Balances;
	type BasicDeposit = BasicDeposit;
	type FieldDeposit = FieldDeposit;
	type SubAccountDeposit = SubAccountDeposit;
	type MaxSubAccounts = MaxSubAccounts;
	type MaxAdditionalFields = MaxAdditionalFields;
	type MaxRegistrars = MaxRegistrars;
	type Slashed = Treasury;
	type ForceOrigin = MoreThanHalfCouncil;
	type RegistrarOrigin = MoreThanHalfCouncil;
	type WeightInfo = pallet_identity::weights::SubstrateWeight<Runtime>;
}

parameter_types! {
	pub IndexDeposit: Balance = 1 * BNCS;
}

impl pallet_indices::Config for Runtime {
	type AccountIndex = AccountIndex;
	type Currency = Balances;
	type Deposit = IndexDeposit;
	type RuntimeEvent = RuntimeEvent;
	type WeightInfo = pallet_indices::weights::SubstrateWeight<Runtime>;
}

// pallet-treasury did not impl OnUnbalanced<Credit>, need an adapter to handle dust.
type CreditOf =
	frame_support::traits::fungible::Credit<<Runtime as frame_system::Config>::AccountId, Balances>;
pub struct DustRemovalAdapter;
impl OnUnbalanced<CreditOf> for DustRemovalAdapter {
	fn on_nonzero_unbalanced(amount: CreditOf) {
		let _ = <Balances as Currency<AccountId>>::deposit_creating(
			&TreasuryPalletId::get().into_account_truncating(),
			amount.peek(),
		);
	}
}

impl pallet_balances::Config for Runtime {
	type AccountStore = System;
	/// The type for recording an account's balance.
	type Balance = Balance;
	type DustRemoval = DustRemovalAdapter;
	/// The ubiquitous event type.
	type RuntimeEvent = RuntimeEvent;
	type ExistentialDeposit = ExistentialDeposit;
	type MaxLocks = ConstU32<50>;
	type MaxReserves = ConstU32<50>;
	type ReserveIdentifier = [u8; 8];
	type FreezeIdentifier = ();
	type MaxHolds = ConstU32<0>;
	type MaxFreezes = ConstU32<0>;
	type WeightInfo = pallet_balances::weights::SubstrateWeight<Runtime>;
	type RuntimeHoldReason = ();
}

parameter_types! {
	pub const CouncilMotionDuration: BlockNumber = 2 * DAYS;
	pub const CouncilMaxProposals: u32 = 100;
	pub const CouncilMaxMembers: u32 = 100;
}

impl pallet_collective::Config<CouncilCollective> for Runtime {
	type DefaultVote = pallet_collective::PrimeDefaultVote;
	type RuntimeEvent = RuntimeEvent;
	type MaxMembers = CouncilMaxMembers;
	type MaxProposals = CouncilMaxProposals;
	type MotionDuration = CouncilMotionDuration;
	type RuntimeOrigin = RuntimeOrigin;
	type Proposal = RuntimeCall;
	type WeightInfo = pallet_collective::weights::SubstrateWeight<Runtime>;
	type MaxProposalWeight = MaxProposalWeight;
	type SetMembersOrigin = EnsureRoot<AccountId>;
}

parameter_types! {
	pub const TechnicalMotionDuration: BlockNumber = 2 * DAYS;
	pub const TechnicalMaxProposals: u32 = 100;
	pub const TechnicalMaxMembers: u32 = 100;
	pub MaxProposalWeight: Weight = Perbill::from_percent(50) * RuntimeBlockWeights::get().max_block;
}

impl pallet_collective::Config<TechnicalCollective> for Runtime {
	type DefaultVote = pallet_collective::PrimeDefaultVote;
	type RuntimeEvent = RuntimeEvent;
	type MaxMembers = TechnicalMaxMembers;
	type MaxProposals = TechnicalMaxProposals;
	type MotionDuration = TechnicalMotionDuration;
	type RuntimeOrigin = RuntimeOrigin;
	type Proposal = RuntimeCall;
	type WeightInfo = pallet_collective::weights::SubstrateWeight<Runtime>;
	type MaxProposalWeight = MaxProposalWeight;
	type SetMembersOrigin = EnsureRoot<AccountId>;
}

impl pallet_membership::Config<pallet_membership::Instance1> for Runtime {
	type AddOrigin = MoreThanHalfCouncil;
	type RuntimeEvent = RuntimeEvent;
	type MaxMembers = CouncilMaxMembers;
	type MembershipChanged = Council;
	type MembershipInitialized = Council;
	type PrimeOrigin = MoreThanHalfCouncil;
	type RemoveOrigin = MoreThanHalfCouncil;
	type ResetOrigin = MoreThanHalfCouncil;
	type SwapOrigin = MoreThanHalfCouncil;
	type WeightInfo = pallet_membership::weights::SubstrateWeight<Runtime>;
}

impl pallet_membership::Config<pallet_membership::Instance2> for Runtime {
	type AddOrigin = MoreThanHalfCouncil;
	type RuntimeEvent = RuntimeEvent;
	type MaxMembers = TechnicalMaxMembers;
	type MembershipChanged = TechnicalCommittee;
	type MembershipInitialized = TechnicalCommittee;
	type PrimeOrigin = MoreThanHalfCouncil;
	type RemoveOrigin = MoreThanHalfCouncil;
	type ResetOrigin = MoreThanHalfCouncil;
	type SwapOrigin = MoreThanHalfCouncil;
	type WeightInfo = pallet_membership::weights::SubstrateWeight<Runtime>;
}

parameter_types! {
	pub CandidacyBond: Balance = 10_000 * BNCS;
	// 1 storage item created, key size is 32 bytes, value size is 16+16.
	pub VotingBondBase: Balance = deposit::<Runtime>(1, 64);
	// additional data per vote is 32 bytes (account id).
	pub VotingBondFactor: Balance = deposit::<Runtime>(0, 32);
	/// Daily council elections
	pub const TermDuration: BlockNumber = 24 * HOURS;
	pub const DesiredMembers: u32 = 3;
	pub const DesiredRunnersUp: u32 = 7;
	pub const PhragmenElectionPalletId: LockIdentifier = *b"phrelect";
	pub const MaxVoters: u32 = 512;
	 pub const MaxVotesPerVoter: u32 = 16;
	pub const MaxCandidates: u32 = 64;
}

// Make sure that there are no more than MaxMembers members elected via phragmen.
const_assert!(DesiredMembers::get() <= CouncilMaxMembers::get());

impl pallet_elections_phragmen::Config for Runtime {
	type CandidacyBond = CandidacyBond;
	type ChangeMembers = Council;
	type Currency = Balances;
	type CurrencyToVote = sp_staking::currency_to_vote::U128CurrencyToVote;
	type DesiredMembers = DesiredMembers;
	type DesiredRunnersUp = DesiredRunnersUp;
	type RuntimeEvent = RuntimeEvent;
	type InitializeMembers = Council;
	type KickedMember = Treasury;
	type LoserCandidate = Treasury;
	type PalletId = PhragmenElectionPalletId;
	type TermDuration = TermDuration;
	type VotingBondBase = VotingBondBase;
	type VotingBondFactor = VotingBondFactor;
	type MaxCandidates = MaxCandidates;
	type MaxVoters = MaxVoters;
	type MaxVotesPerVoter = MaxVotesPerVoter;
	type WeightInfo = pallet_elections_phragmen::weights::SubstrateWeight<Runtime>;
}

parameter_types! {
	pub const LaunchPeriod: BlockNumber = 7 * DAYS;
	pub const VotingPeriod: BlockNumber = 7 * DAYS;
	pub const FastTrackVotingPeriod: BlockNumber = 3 * HOURS;
	pub MinimumDeposit: Balance = 100 * BNCS;
	pub const EnactmentPeriod: BlockNumber = 2 * DAYS;
	pub const CooloffPeriod: BlockNumber = 7 * DAYS;
	pub const InstantAllowed: bool = true;
	pub const MaxVotes: u32 = 100;
	pub const MaxProposals: u32 = 100;
}

impl pallet_democracy::Config for Runtime {
	type BlacklistOrigin = EnsureRoot<AccountId>;
	// To cancel a proposal before it has been passed, the technical committee must be unanimous or
	// Root must agree.
	type CancelProposalOrigin = EitherOfDiverse<
		EnsureRoot<AccountId>,
		pallet_collective::EnsureProportionAtLeast<AccountId, TechnicalCollective, 1, 1>,
	>;
	// To cancel a proposal which has been passed, 2/3 of the council must agree to it.
	type CancellationOrigin =
		pallet_collective::EnsureProportionAtLeast<AccountId, CouncilCollective, 2, 3>;
	type CooloffPeriod = CooloffPeriod;
	type Currency = Balances;
	type EnactmentPeriod = EnactmentPeriod;
	type RuntimeEvent = RuntimeEvent;
	/// A unanimous council can have the next scheduled referendum be a straight default-carries
	/// (NTB) vote.
	type ExternalDefaultOrigin =
		pallet_collective::EnsureProportionAtLeast<AccountId, CouncilCollective, 1, 1>;
	/// A super-majority can have the next scheduled referendum be a straight majority-carries vote.
	type ExternalMajorityOrigin =
		pallet_collective::EnsureProportionAtLeast<AccountId, CouncilCollective, 3, 4>;
	/// A straight majority of the council can decide what their next motion is.
	type ExternalOrigin =
		pallet_collective::EnsureProportionAtLeast<AccountId, CouncilCollective, 1, 2>;
	/// Two thirds of the technical committee can have an ExternalMajority/ExternalDefault vote
	/// be tabled immediately and with a shorter voting/enactment period.
	type FastTrackOrigin =
		pallet_collective::EnsureProportionAtLeast<AccountId, TechnicalCollective, 2, 3>;
	type FastTrackVotingPeriod = FastTrackVotingPeriod;
	type InstantAllowed = InstantAllowed;
	type InstantOrigin =
		pallet_collective::EnsureProportionAtLeast<AccountId, TechnicalCollective, 1, 1>;
	type LaunchPeriod = LaunchPeriod;
	type MaxProposals = MaxProposals;
	type MaxVotes = MaxVotes;
	type MinimumDeposit = MinimumDeposit;
	type PalletsOrigin = OriginCaller;
	type Scheduler = Scheduler;
	type Slash = Treasury;
	// Any single technical committee member may veto a coming council proposal, however they can
	// only do it once and it lasts only for the cool-off period.
	type VetoOrigin = pallet_collective::EnsureMember<AccountId, TechnicalCollective>;
	type VoteLockingPeriod = EnactmentPeriod; // Same as EnactmentPeriod
	type VotingPeriod = VotingPeriod;
	type WeightInfo = pallet_democracy::weights::SubstrateWeight<Runtime>;
	type Preimages = Preimage;
	type MaxDeposits = ConstU32<100>;
	type MaxBlacklisted = ConstU32<100>;
	type SubmitOrigin = EnsureSigned<AccountId>;
}

parameter_types! {
	pub const ProposalBond: Permill = Permill::from_percent(5);
	pub ProposalBondMinimum: Balance = 100 * BNCS;
	pub ProposalBondMaximum: Balance = 500 * BNCS;
	pub const SpendPeriod: BlockNumber = 6 * DAYS;
	pub const Burn: Permill = Permill::from_perthousand(0);
	pub const TipCountdown: BlockNumber = 1 * DAYS;
	pub const TipFindersFee: Percent = Percent::from_percent(20);
	pub TipReportDepositBase: Balance = 1 * BNCS;
	pub DataDepositPerByte: Balance = 10 * cent::<Runtime>(NativeCurrencyId::get());
	pub BountyDepositBase: Balance = 1 * BNCS;
	pub const BountyDepositPayoutDelay: BlockNumber = 4 * DAYS;
	pub const BountyUpdatePeriod: BlockNumber = 90 * DAYS;
	pub const MaximumReasonLength: u32 = 16384;
	pub const BountyCuratorDeposit: Permill = Permill::from_percent(50);
	pub BountyValueMinimum: Balance = 10 * BNCS;
	pub const MaxApprovals: u32 = 100;

	pub const CuratorDepositMultiplier: Permill = Permill::from_percent(50);
	pub CuratorDepositMin: Balance = 1 * BNCS;
	pub CuratorDepositMax: Balance = 100 * BNCS;
}

type ApproveOrigin = EitherOfDiverse<
	EnsureRoot<AccountId>,
	pallet_collective::EnsureProportionAtLeast<AccountId, CouncilCollective, 3, 5>,
>;

impl pallet_treasury::Config for Runtime {
	type ApproveOrigin = ApproveOrigin;
	type SpendOrigin = NeverEnsureOrigin<Balance>;
	type Burn = Burn;
	type BurnDestination = ();
	type Currency = Balances;
	type RuntimeEvent = RuntimeEvent;
	type MaxApprovals = MaxApprovals;
	type OnSlash = Treasury;
	type PalletId = TreasuryPalletId;
	type ProposalBond = ProposalBond;
	type ProposalBondMinimum = ProposalBondMinimum;
	type ProposalBondMaximum = ProposalBondMaximum;
	type RejectOrigin = MoreThanHalfCouncil;
	type SpendFunds = Bounties;
	type SpendPeriod = SpendPeriod;
	type WeightInfo = pallet_treasury::weights::SubstrateWeight<Runtime>;
}

impl pallet_bounties::Config for Runtime {
	type BountyDepositBase = BountyDepositBase;
	type BountyDepositPayoutDelay = BountyDepositPayoutDelay;
	type BountyUpdatePeriod = BountyUpdatePeriod;
	type BountyValueMinimum = BountyValueMinimum;
	type CuratorDepositMultiplier = CuratorDepositMultiplier;
	type CuratorDepositMin = CuratorDepositMin;
	type CuratorDepositMax = CuratorDepositMax;
	type DataDepositPerByte = DataDepositPerByte;
	type RuntimeEvent = RuntimeEvent;
	type MaximumReasonLength = MaximumReasonLength;
	type WeightInfo = pallet_bounties::weights::SubstrateWeight<Runtime>;
	type ChildBountyManager = ();
}

impl pallet_tips::Config for Runtime {
	type DataDepositPerByte = DataDepositPerByte;
	type RuntimeEvent = RuntimeEvent;
	type MaximumReasonLength = MaximumReasonLength;
	type TipCountdown = TipCountdown;
	type TipFindersFee = TipFindersFee;
	type TipReportDepositBase = TipReportDepositBase;
	type Tippers = PhragmenElection;
	type WeightInfo = pallet_tips::weights::SubstrateWeight<Runtime>;
}

impl pallet_transaction_payment::Config for Runtime {
	type FeeMultiplierUpdate = SlowAdjustingFeeUpdate<Self>;
	type LengthToFee = ConstantMultiplier<Balance, TransactionByteFee>;
	type OnChargeTransaction = FlexibleFee;
	type OperationalFeeMultiplier = ConstU8<5>;
	type WeightToFee = WeightToFee;
	type RuntimeEvent = RuntimeEvent;
}

impl<LocalCall> frame_system::offchain::CreateSignedTransaction<LocalCall> for Runtime
where
	RuntimeCall: From<LocalCall>,
{
	fn create_transaction<C: frame_system::offchain::AppCrypto<Self::Public, Self::Signature>>(
		call: RuntimeCall,
		public: <Signature as sp_runtime::traits::Verify>::Signer,
		account: AccountId,
		nonce: Nonce,
	) -> Option<(
		RuntimeCall,
		<UncheckedExtrinsic as sp_runtime::traits::Extrinsic>::SignaturePayload,
	)> {
		// take the biggest period possible.
		let period =
			BlockHashCount::get().checked_next_power_of_two().map(|c| c / 2).unwrap_or(2) as u64;
		let current_block = System::block_number()
			.saturated_into::<u64>()
			// The `System::block_number` is initialized with `n+1`,
			// so the actual block number is `n`.
			.saturating_sub(1);
		let tip = 0;
		let extra: SignedExtra = (
			frame_system::CheckNonZeroSender::<Runtime>::new(),
			frame_system::CheckSpecVersion::<Runtime>::new(),
			frame_system::CheckTxVersion::<Runtime>::new(),
			frame_system::CheckGenesis::<Runtime>::new(),
			frame_system::CheckEra::<Runtime>::from(generic::Era::mortal(period, current_block)),
			frame_system::CheckNonce::<Runtime>::from(nonce),
			frame_system::CheckWeight::<Runtime>::new(),
			pallet_transaction_payment::ChargeTransactionPayment::<Runtime>::from(tip),
		);
		let raw_payload = SignedPayload::new(call, extra)
			.map_err(|e| {
				log::warn!("Unable to create signed payload: {:?}", e);
			})
			.ok()?;
		let signature = raw_payload.using_encoded(|payload| C::sign(payload, public))?;
		let address = AccountIdLookup::unlookup(account);
		let (call, extra, _) = raw_payload.deconstruct();
		Some((call, (address, signature, extra)))
	}
}

impl frame_system::offchain::SigningTypes for Runtime {
	type Public = <Signature as sp_runtime::traits::Verify>::Signer;
	type Signature = Signature;
}

impl<C> frame_system::offchain::SendTransactionTypes<C> for Runtime
where
	RuntimeCall: From<C>,
{
	type OverarchingCall = RuntimeCall;
	type Extrinsic = UncheckedExtrinsic;
}

// culumus runtime start
parameter_types! {
	pub const ReservedXcmpWeight: Weight = MAXIMUM_BLOCK_WEIGHT.saturating_div(4);
	pub const ReservedDmpWeight: Weight = MAXIMUM_BLOCK_WEIGHT.saturating_div(4);
}

impl cumulus_pallet_parachain_system::Config for Runtime {
	type DmpMessageHandler = DmpQueue;
	type RuntimeEvent = RuntimeEvent;
	type OnSystemEvent = ();
	type OutboundXcmpMessageSource = XcmpQueue;
	type ReservedDmpWeight = ReservedDmpWeight;
	type ReservedXcmpWeight = ReservedXcmpWeight;
	type SelfParaId = parachain_info::Pallet<Runtime>;
	type XcmpMessageHandler = XcmpQueue;
	type CheckAssociatedRelayNumber = RelayNumberStrictlyIncreases;
	type ConsensusHook = cumulus_pallet_aura_ext::FixedVelocityConsensusHook<
		Runtime,
		RELAY_CHAIN_SLOT_DURATION_MILLIS,
		BLOCK_PROCESSING_VELOCITY,
		UNINCLUDED_SEGMENT_CAPACITY,
	>;
}

impl parachain_info::Config for Runtime {}

impl cumulus_pallet_aura_ext::Config for Runtime {}

parameter_types! {
	/// Minimum round length is 2 minutes (10 * 12 second block times)
	pub const MinBlocksPerRound: u32 = 10;
	/// Blocks per round
	pub const DefaultBlocksPerRound: u32 = prod_or_test!(2 * HOURS, 10);
	/// Rounds before the collator leaving the candidates request can be executed
	pub const LeaveCandidatesDelay: u32 = 84;
	/// Rounds before the candidate bond increase/decrease can be executed
	pub const CandidateBondLessDelay: u32 = 84;
	/// Rounds before the delegator exit can be executed
	pub const LeaveDelegatorsDelay: u32 = 84;
	/// Rounds before the delegator revocation can be executed
	pub const RevokeDelegationDelay: u32 = 84;
	/// Rounds before the delegator bond increase/decrease can be executed
	pub const DelegationBondLessDelay: u32 = 84;
	/// Rounds before the reward is paid
	pub const RewardPaymentDelay: u32 = 2;
	/// Minimum collators selected per round, default at genesis and minimum forever after
	pub const MinSelectedCandidates: u32 = prod_or_test!(16,6);
	/// Maximum top delegations per candidate
	pub const MaxTopDelegationsPerCandidate: u32 = 300;
	/// Maximum bottom delegations per candidate
	pub const MaxBottomDelegationsPerCandidate: u32 = 50;
	/// Maximum delegations per delegator
	pub const MaxDelegationsPerDelegator: u32 = 100;
	/// Default fixed percent a collator takes off the top of due rewards
	pub const DefaultCollatorCommission: Perbill = Perbill::from_percent(10);
	/// Default percent of inflation set aside for parachain bond every round
	pub const DefaultParachainBondReservePercent: Percent = Percent::from_percent(0);
	/// Minimum stake required to become a collator
	pub MinCollatorStk: u128 = 5000 * BNCS;
	/// Minimum stake required to be reserved to be a candidate
	pub MinCandidateStk: u128 = 5000 * BNCS;
	/// Minimum stake required to be reserved to be a delegator
	pub MinDelegatorStk: u128 = 50 * BNCS;
	pub AllowInflation: bool = false;
	pub ToMigrateInvulnables: Vec<AccountId> = prod_or_test!(vec![
		hex!["8cf80f0bafcd0a3d80ca61cb688e4400e275b39d3411b4299b47e712e9dab809"].into(),
		hex!["40ac4effe39181731a8feb8a8ee0780e177bdd0d752b09c8fd71047e67189022"].into(),
		hex!["624d6a004c72a1abcf93131e185515ebe1410e43a301fe1f25d20d8da345376e"].into(),
		hex!["985d2738e512909c81289e6055e60a6824818964535ecfbf10e4d69017084756"].into(),
	],vec![
		hex!["d43593c715fdd31c61141abd04a99fd6822c8558854ccde39a5684e7a56da27d"].into(),
		hex!["8eaf04151687736326c9fea17e25fc5287613693c912909cb226aa4794f26a48"].into(),
	]);
	pub PaymentInRound: u128 = 180 * BNCS;
	pub InitSeedStk: u128 = 5000 * BNCS;
}
impl parachain_staking::Config for Runtime {
	type RuntimeEvent = RuntimeEvent;
	type Currency = Balances;
	type MonetaryGovernanceOrigin =
		EitherOfDiverse<MoreThanHalfCouncil, EnsureRootOrAllTechnicalCommittee>;
	type MinBlocksPerRound = MinBlocksPerRound;
	type DefaultBlocksPerRound = DefaultBlocksPerRound;
	type LeaveCandidatesDelay = LeaveCandidatesDelay;
	type CandidateBondLessDelay = CandidateBondLessDelay;
	type LeaveDelegatorsDelay = LeaveDelegatorsDelay;
	type RevokeDelegationDelay = RevokeDelegationDelay;
	type DelegationBondLessDelay = DelegationBondLessDelay;
	type RewardPaymentDelay = RewardPaymentDelay;
	type MinSelectedCandidates = MinSelectedCandidates;
	type MaxTopDelegationsPerCandidate = MaxTopDelegationsPerCandidate;
	type MaxBottomDelegationsPerCandidate = MaxBottomDelegationsPerCandidate;
	type MaxDelegationsPerDelegator = MaxDelegationsPerDelegator;
	type DefaultCollatorCommission = DefaultCollatorCommission;
	type DefaultParachainBondReservePercent = DefaultParachainBondReservePercent;
	type MinCollatorStk = MinCollatorStk;
	type MinCandidateStk = MinCandidateStk;
	type MinDelegation = MinDelegatorStk;
	type MinDelegatorStk = MinDelegatorStk;
	type AllowInflation = AllowInflation;
	type PaymentInRound = PaymentInRound;
	type ToMigrateInvulnables = ToMigrateInvulnables;
	type PalletId = ParachainStakingPalletId;
	type InitSeedStk = InitSeedStk;
	type OnCollatorPayout = ();
	type OnNewRound = ();
	type WeightInfo = parachain_staking::weights::SubstrateWeight<Runtime>;
}

parameter_types! {
	pub const Period: u32 = 6 * HOURS;
	pub const Offset: u32 = 0;
}

impl pallet_session::Config for Runtime {
	type RuntimeEvent = RuntimeEvent;
	type Keys = SessionKeys;
	type NextSessionRotation = ParachainStaking;
	// Essentially just Aura, but lets be pedantic.
	type SessionHandler = <SessionKeys as sp_runtime::traits::OpaqueKeys>::KeyTypeIdProviders;
	type SessionManager = ParachainStaking;
	type ShouldEndSession = ParachainStaking;
	type ValidatorId = <Self as frame_system::Config>::AccountId;
	// we don't have stash and controller, thus we don't need the convert as well.
	type ValidatorIdOf = ConvertInto;
	type WeightInfo = pallet_session::weights::SubstrateWeight<Runtime>;
}

impl pallet_authorship::Config for Runtime {
	type EventHandler = ParachainStaking;
	type FindAuthor = pallet_session::FindAccountFromAuthorIndex<Self, Aura>;
}

impl pallet_aura::Config for Runtime {
	type AuthorityId = AuraId;
	type DisabledValidators = ();
	type MaxAuthorities = ConstU32<100_000>;
	type AllowMultipleBlocksPerSlot = ConstBool<false>;
}

// culumus runtime end

impl bifrost_vesting::Config for Runtime {
	type BlockNumberToBalance = ConvertInto;
	type Currency = Balances;
	type RuntimeEvent = RuntimeEvent;
	type MinVestedTransfer = ExistentialDeposit;
	type WeightInfo = bifrost_vesting::weights::SubstrateWeight<Runtime>;
}

// Bifrost modules start

pub struct ExtraFeeMatcher;
impl FeeGetter<RuntimeCall> for ExtraFeeMatcher {
	fn get_fee_info(c: &RuntimeCall) -> ExtraFeeInfo {
		match *c {
			RuntimeCall::Salp(bifrost_salp::Call::contribute { .. }) => ExtraFeeInfo {
				extra_fee_name: ExtraFeeName::SalpContribute,
				extra_fee_currency: RelayCurrencyId::get(),
			},
			RuntimeCall::XcmInterface(bifrost_xcm_interface::Call::transfer_statemine_assets {
				..
			}) => ExtraFeeInfo {
				extra_fee_name: ExtraFeeName::StatemineTransfer,
				extra_fee_currency: RelayCurrencyId::get(),
			},
			RuntimeCall::VtokenVoting(bifrost_vtoken_voting::Call::vote { vtoken, .. }) =>
				ExtraFeeInfo {
					extra_fee_name: ExtraFeeName::VoteVtoken,
					extra_fee_currency: vtoken.to_token().unwrap_or(vtoken),
				},
			RuntimeCall::VtokenVoting(bifrost_vtoken_voting::Call::remove_delegator_vote {
				vtoken,
				..
			}) => ExtraFeeInfo {
				extra_fee_name: ExtraFeeName::VoteRemoveDelegatorVote,
				extra_fee_currency: vtoken.to_token().unwrap_or(vtoken),
			},
			_ => ExtraFeeInfo::default(),
		}
	}
}

parameter_types! {
	pub MaxFeeCurrencyOrderListLen: u32 = 50;
}

impl bifrost_flexible_fee::Config for Runtime {
	type Currency = Balances;
	type DexOperator = ZenlinkProtocol;
	type RuntimeEvent = RuntimeEvent;
	type MultiCurrency = Currencies;
	type TreasuryAccount = BifrostTreasuryAccount;
	type MaxFeeCurrencyOrderListLen = MaxFeeCurrencyOrderListLen;
	type OnUnbalanced = Treasury;
	type WeightInfo = weights::bifrost_flexible_fee::BifrostWeight<Runtime>;
	type ExtraFeeMatcher = ExtraFeeMatcher;
	type ParachainId = ParachainInfo;
	type ControlOrigin = TechAdminOrCouncil;
	type XcmWeightAndFeeHandler = XcmInterface;
}

parameter_types! {
	pub BifrostParachainAccountId20: [u8; 20] = cumulus_primitives_core::ParaId::from(ParachainInfo::get()).into_account_truncating();
}

pub fn create_x2_multilocation(index: u16, currency_id: CurrencyId) -> MultiLocation {
	match currency_id {
		// AccountKey20 format of Bifrost sibling para account
		CurrencyId::Token(TokenSymbol::MOVR) => MultiLocation::new(
			1,
			X2(
				Parachain(parachains::moonriver::ID.into()),
				AccountKey20 {
					network: None,
					key: Slp::derivative_account_id_20(
						polkadot_parachain::primitives::Sibling::from(ParachainInfo::get())
							.into_account_truncating(),
						index,
					)
					.into(),
				},
			),
		),
		// Only relay chain use the Bifrost para account with "para"
		CurrencyId::Token(TokenSymbol::KSM) => MultiLocation::new(
			1,
			X1(AccountId32 {
				network: None,
				id: Utility::derivative_account_id(
					ParachainInfo::get().into_account_truncating(),
					index,
				)
				.into(),
			}),
		),
		// Bifrost Kusama Native token
		CurrencyId::Native(TokenSymbol::BNC) => MultiLocation::new(
			0,
			X1(AccountId32 {
				network: None,
				id: Utility::derivative_account_id(
					polkadot_parachain::primitives::Sibling::from(ParachainInfo::get())
						.into_account_truncating(),
					index,
				)
				.into(),
			}),
		),
		// Other sibling chains use the Bifrost para account with "sibl"
		_ => {
			// get parachain id
			if let Some(location) =
				BifrostCurrencyIdConvert::<SelfParaChainId>::convert(currency_id)
			{
				if let Some(Parachain(para_id)) = location.interior().first() {
					MultiLocation::new(
						1,
						X2(
							Parachain(*para_id),
							AccountId32 {
								network: None,
								id: Utility::derivative_account_id(
									polkadot_parachain::primitives::Sibling::from(
										ParachainInfo::get(),
									)
									.into_account_truncating(),
									index,
								)
								.into(),
							},
						),
					)
				} else {
					MultiLocation::default()
				}
			} else {
				MultiLocation::default()
			}
		},
	}
}

pub struct SubAccountIndexMultiLocationConvertor;
impl Convert<(u16, CurrencyId), MultiLocation> for SubAccountIndexMultiLocationConvertor {
	fn convert((sub_account_index, currency_id): (u16, CurrencyId)) -> MultiLocation {
		create_x2_multilocation(sub_account_index, currency_id)
	}
}

parameter_types! {
	pub MinContribution: Balance = dollar::<Runtime>(RelayCurrencyId::get()) / 10;
	pub const RemoveKeysLimit: u32 = 500;
	pub const VSBondValidPeriod: BlockNumber = 30 * DAYS;
	pub const ReleaseCycle: BlockNumber = 1 * DAYS;
	pub const LeasePeriod: BlockNumber = KUSAMA_LEASE_PERIOD;
	pub const ReleaseRatio: Percent = Percent::from_percent(50);
	pub const SlotLength: BlockNumber = 8u32 as BlockNumber;
	pub ConfirmMuitiSigAccount: AccountId = hex!["e4da05f08e89bf6c43260d96f26fffcfc7deae5b465da08669a9d008e64c2c63"].into();
}

impl bifrost_salp::Config for Runtime {
	type BancorPool = ();
	type RuntimeEvent = RuntimeEvent;
	type RuntimeOrigin = RuntimeOrigin;
	type RuntimeCall = RuntimeCall;
	type LeasePeriod = LeasePeriod;
	type MinContribution = MinContribution;
	type MultiCurrency = Currencies;
	type PalletId = BifrostCrowdloanId;
	type RelayChainToken = RelayCurrencyId;
	type ReleaseCycle = ReleaseCycle;
	type ReleaseRatio = ReleaseRatio;
	type RemoveKeysLimit = RemoveKeysLimit;
	type SlotLength = SlotLength;
	type VSBondValidPeriod = VSBondValidPeriod;
	type WeightInfo = weights::bifrost_salp::BifrostWeight<Runtime>;
	type EnsureConfirmAsGovernance = EitherOfDiverse<TechAdminOrCouncil, SALPAdmin>;
	type XcmInterface = XcmInterface;
	type TreasuryAccount = BifrostTreasuryAccount;
	type BuybackPalletId = BuybackPalletId;
	type DexOperator = ZenlinkProtocol;
	type CurrencyIdConversion = AssetIdMaps<Runtime>;
	type CurrencyIdRegister = AssetIdMaps<Runtime>;
	type ParachainId = ParachainInfo;
	type StablePool = StablePool;
	type VtokenMinting = VtokenMinting;
}

parameter_types! {
	pub const MaximumOrderInTrade: u32 = 1_000;
	pub const MinimumSupply: Balance = 0;
}

impl bifrost_vsbond_auction::Config for Runtime {
	type RuntimeEvent = RuntimeEvent;
	type InvoicingCurrency = RelayCurrencyId;
	type MaximumOrderInTrade = MaximumOrderInTrade;
	type MinimumAmount = MinimumSupply;
	type MultiCurrency = Currencies;
	type WeightInfo = weights::bifrost_vsbond_auction::BifrostWeight<Runtime>;
	type PalletId = VsbondAuctionPalletId;
	type TreasuryAccount = BifrostTreasuryAccount;
	type ControlOrigin = EitherOfDiverse<MoreThanHalfCouncil, EnsureRootOrAllTechnicalCommittee>;
}

impl bifrost_token_issuer::Config for Runtime {
	type RuntimeEvent = RuntimeEvent;
	type MultiCurrency = Currencies;
	type ControlOrigin = EitherOfDiverse<MoreThanHalfCouncil, EnsureRootOrAllTechnicalCommittee>;
	type WeightInfo = weights::bifrost_token_issuer::BifrostWeight<Runtime>;
	type MaxLengthLimit = MaxLengthLimit;
}

impl bifrost_call_switchgear::Config for Runtime {
	type RuntimeEvent = RuntimeEvent;
	type UpdateOrigin = CoreAdminOrCouncil;
	type WeightInfo = weights::bifrost_call_switchgear::BifrostWeight<Runtime>;
}

impl bifrost_asset_registry::Config for Runtime {
	type RuntimeEvent = RuntimeEvent;
	type Currency = Balances;
	type RegisterOrigin = EitherOfDiverse<MoreThanHalfCouncil, TechAdmin>;
	type WeightInfo = weights::bifrost_asset_registry::BifrostWeight<Runtime>;
}

parameter_types! {
	pub const MaxTypeEntryPerBlock: u32 = 10;
	pub const MaxRefundPerBlock: u32 = 10;
	pub const MaxLengthLimit: u32 = 500;
}

pub struct SubstrateResponseManager;
impl QueryResponseManager<QueryId, MultiLocation, BlockNumber, RuntimeCall>
	for SubstrateResponseManager
{
	fn get_query_response_record(query_id: QueryId) -> bool {
		if let Some(QueryStatus::Ready { .. }) = PolkadotXcm::query(query_id) {
			true
		} else {
			false
		}
	}

	fn create_query_record(
		responder: &MultiLocation,
		call_back: Option<RuntimeCall>,
		timeout: BlockNumber,
	) -> u64 {
		// for xcm v3 version see the following
		// PolkadotXcm::new_query(responder, timeout, Here)
		if let Some(call_back) = call_back {
			PolkadotXcm::new_notify_query(*responder, call_back, timeout, Here)
		} else {
			PolkadotXcm::new_query(*responder, timeout, Here)
		}
	}

	fn remove_query_record(query_id: QueryId) -> bool {
		// Temporarily banned. Querries from pallet_xcm cannot be removed unless it is in ready
		// status. And we are not allowed to mannually change query status.
		// So in the manual mode, it is not possible to remove the query at all.
		// PolkadotXcm::take_response(query_id).is_some()

		PolkadotXcm::take_response(query_id);
		true
	}
}

pub struct OnRefund;
impl bifrost_slp::OnRefund<AccountId, CurrencyId, Balance> for OnRefund {
	fn on_refund(token_id: CurrencyId, to: AccountId, token_amount: Balance) -> u64 {
		SystemStaking::on_refund(token_id, to, token_amount).ref_time()
	}
}

impl bifrost_slp::Config for Runtime {
	type RuntimeEvent = RuntimeEvent;
	type RuntimeOrigin = RuntimeOrigin;
	type RuntimeCall = RuntimeCall;
	type MultiCurrency = Currencies;
	type ControlOrigin = EitherOfDiverse<TechAdminOrCouncil, ValidatorElection>;
	type WeightInfo = weights::bifrost_slp::BifrostWeight<Runtime>;
	type VtokenMinting = VtokenMinting;
	type BifrostSlpx = Slpx;
	type AccountConverter = SubAccountIndexMultiLocationConvertor;
	type ParachainId = SelfParaChainId;
	type SubstrateResponseManager = SubstrateResponseManager;
	type MaxTypeEntryPerBlock = MaxTypeEntryPerBlock;
	type MaxRefundPerBlock = MaxRefundPerBlock;
	type OnRefund = OnRefund;
	type ParachainStaking = ParachainStaking;
	type XcmTransfer = XTokens;
	type MaxLengthLimit = MaxLengthLimit;
	type XcmWeightAndFeeHandler = XcmInterface;
}

impl bifrost_vstoken_conversion::Config for Runtime {
	type RuntimeEvent = RuntimeEvent;
	type MultiCurrency = Currencies;
	type RelayCurrencyId = RelayCurrencyId;
	type TreasuryAccount = BifrostTreasuryAccount;
	type ControlOrigin = CoreAdminOrCouncil;
	type VsbondAccount = BifrostVsbondPalletId;
	type CurrencyIdConversion = AssetIdMaps<Runtime>;
	type WeightInfo = weights::bifrost_vstoken_conversion::BifrostWeight<Runtime>;
}

parameter_types! {
	pub const WhitelistMaximumLimit: u32 = 10;
}

impl bifrost_farming::Config for Runtime {
	type RuntimeEvent = RuntimeEvent;
	type MultiCurrency = Currencies;
	type ControlOrigin = TechAdminOrCouncil;
	type TreasuryAccount = BifrostTreasuryAccount;
	type Keeper = FarmingKeeperPalletId;
	type RewardIssuer = FarmingRewardIssuerPalletId;
	type WeightInfo = weights::bifrost_farming::BifrostWeight<Runtime>;
	type FarmingBoost = FarmingBoostPalletId;
	type VeMinting = ();
	type BlockNumberToBalance = ConvertInto;
	type WhitelistMaximumLimit = WhitelistMaximumLimit;
}

parameter_types! {
	pub const BlocksPerRound: u32 = prod_or_test!(1500, 50);
	pub const MaxTokenLen: u32 = 500;
	pub const MaxFarmingPoolIdLen: u32 = 100;
}

impl bifrost_system_staking::Config for Runtime {
	type RuntimeEvent = RuntimeEvent;
	type MultiCurrency = Currencies;
	type EnsureConfirmAsGovernance = EitherOfDiverse<CoreAdminOrCouncil, SystemStakingAdmin>;
	type WeightInfo = weights::bifrost_system_staking::BifrostWeight<Runtime>;
	type FarmingInfo = Farming;
	type VtokenMintingInterface = VtokenMinting;
	type TreasuryAccount = BifrostTreasuryAccount;
	type PalletId = SystemStakingPalletId;
	type BlocksPerRound = BlocksPerRound;
	type MaxTokenLen = MaxTokenLen;
	type MaxFarmingPoolIdLen = MaxFarmingPoolIdLen;
}

impl bifrost_system_maker::Config for Runtime {
	type RuntimeEvent = RuntimeEvent;
	type MultiCurrency = Currencies;
	type ControlOrigin = EitherOfDiverse<MoreThanHalfCouncil, EnsureRootOrAllTechnicalCommittee>;
	type WeightInfo = weights::bifrost_system_maker::BifrostWeight<Runtime>;
	type DexOperator = ZenlinkProtocol;
	type CurrencyIdConversion = AssetIdMaps<Runtime>;
	type TreasuryAccount = BifrostTreasuryAccount;
	type RelayChainToken = RelayCurrencyId;
	type SystemMakerPalletId = SystemMakerPalletId;
	type ParachainId = ParachainInfo;
	type VtokenMintingInterface = VtokenMinting;
}

impl bifrost_fee_share::Config for Runtime {
	type RuntimeEvent = RuntimeEvent;
	type MultiCurrency = Currencies;
	type ControlOrigin = CoreAdminOrCouncil;
	type WeightInfo = weights::bifrost_fee_share::BifrostWeight<Runtime>;
	type FeeSharePalletId = FeeSharePalletId;
}

impl bifrost_cross_in_out::Config for Runtime {
	type RuntimeEvent = RuntimeEvent;
	type MultiCurrency = Currencies;
	type ControlOrigin = TechAdminOrCouncil;
	type EntrancePalletId = SlpEntrancePalletId;
	type WeightInfo = weights::bifrost_cross_in_out::BifrostWeight<Runtime>;
	type MaxLengthLimit = MaxLengthLimit;
}

parameter_types! {
	pub const QueryTimeout: BlockNumber = 100;
	pub const ReferendumCheckInterval: BlockNumber = 300;
}

pub struct DerivativeAccountTokenFilter;
impl Contains<CurrencyId> for DerivativeAccountTokenFilter {
	fn contains(token: &CurrencyId) -> bool {
		*token == RelayCurrencyId::get()
	}
}

impl bifrost_vtoken_voting::Config for Runtime {
	type RuntimeEvent = RuntimeEvent;
	type RuntimeOrigin = RuntimeOrigin;
	type RuntimeCall = RuntimeCall;
	type MultiCurrency = Currencies;
	type ControlOrigin = EitherOfDiverse<CoreAdmin, MoreThanHalfCouncil>;
	type ResponseOrigin = EnsureResponse<Everything>;
	type XcmDestWeightAndFee = XcmInterface;
	type DerivativeAccount = DerivativeAccountProvider<Runtime, DerivativeAccountTokenFilter>;
	type RelaychainBlockNumberProvider = RelaychainDataProvider<Runtime>;
	type VTokenSupplyProvider = VtokenMinting;
	type ParachainId = SelfParaChainId;
	type MaxVotes = ConstU32<256>;
	type QueryTimeout = QueryTimeout;
	type ReferendumCheckInterval = ReferendumCheckInterval;
	type WeightInfo = weights::bifrost_vtoken_voting::BifrostWeight<Runtime>;
}

// Bifrost modules end

// zenlink runtime start

parameter_types! {
	pub const StringLimit: u32 = 50;
}

impl zenlink_stable_amm::Config for Runtime {
	type RuntimeEvent = RuntimeEvent;
	type CurrencyId = CurrencyId;
	type MultiCurrency = Currencies;
	type PoolId = u32;
	type TimeProvider = Timestamp;
	type EnsurePoolAsset = StableAmmVerifyPoolAsset;
	type LpGenerate = PoolLpGenerate;
	type PoolCurrencySymbolLimit = StringLimit;
	type PalletId = StableAmmPalletId;
	type WeightInfo = ();
}

impl zenlink_swap_router::Config for Runtime {
	type RuntimeEvent = RuntimeEvent;
	type StablePoolId = u32;
	type Balance = u128;
	type StableCurrencyId = CurrencyId;
	type NormalCurrencyId = ZenlinkAssetId;
	type NormalAmm = ZenlinkProtocol;
	type StableAMM = ZenlinkStableAMM;
	type WeightInfo = zenlink_swap_router::weights::SubstrateWeight<Runtime>;
}

impl merkle_distributor::Config for Runtime {
	type RuntimeEvent = RuntimeEvent;
	type CurrencyId = CurrencyId;
	type MultiCurrency = Currencies;
	type Balance = Balance;
	type MerkleDistributorId = u32;
	type PalletId = MerkleDirtributorPalletId;
	type StringLimit = StringLimit;
	type WeightInfo = ();
}

pub struct StableAmmVerifyPoolAsset;

impl ValidateCurrency<CurrencyId> for StableAmmVerifyPoolAsset {
	fn validate_pooled_currency(_currencies: &[CurrencyId]) -> bool {
		true
	}

	fn validate_pool_lp_currency(_currency_id: CurrencyId) -> bool {
		if Currencies::total_issuance(_currency_id) > 0 {
			return false;
		}
		true
	}
}

pub struct PoolLpGenerate;

impl StablePoolLpCurrencyIdGenerate<CurrencyId, PoolId> for PoolLpGenerate {
	fn generate_by_pool_id(pool_id: PoolId) -> CurrencyId {
		CurrencyId::StableLpToken(pool_id)
	}
}

parameter_types! {
	pub const ZenlinkPalletId: PalletId = PalletId(*b"/zenlink");
	pub const GetExchangeFee: (u32, u32) = (3, 1000);   // 0.3%
}

impl zenlink_protocol::Config for Runtime {
	type RuntimeEvent = RuntimeEvent;
	type MultiAssetsHandler = MultiAssets;
	type PalletId = ZenlinkPalletId;
	type SelfParaId = SelfParaId;
	type TargetChains = ();
	type WeightInfo = ();
	type AssetId = ZenlinkAssetId;
	type LpGenerate = PairLpGenerate<Self>;
}

type MultiAssets = ZenlinkMultiAssets<ZenlinkProtocol, Balances, LocalAssetAdaptor<Currencies>>;

pub struct OnRedeemSuccess;
impl bifrost_vtoken_minting::OnRedeemSuccess<AccountId, CurrencyId, Balance> for OnRedeemSuccess {
	fn on_redeem_success(token_id: CurrencyId, to: AccountId, token_amount: Balance) -> Weight {
		SystemStaking::on_redeem_success(token_id, to, token_amount)
	}

	fn on_redeemed(
		address: AccountId,
		token_id: CurrencyId,
		token_amount: Balance,
		vtoken_amount: Balance,
		fee: Balance,
	) -> Weight {
		SystemStaking::on_redeemed(address, token_id, token_amount, vtoken_amount, fee)
	}
}

parameter_types! {
	pub const MaximumUnlockIdOfUser: u32 = 10;
	pub const MaximumUnlockIdOfTimeUnit: u32 = 50;
	pub BifrostFeeAccount: AccountId = TreasuryPalletId::get().into_account_truncating();
}

impl bifrost_vtoken_minting::Config for Runtime {
	type RuntimeEvent = RuntimeEvent;
	type MultiCurrency = Currencies;
	type ControlOrigin = TechAdminOrCouncil;
	type MaximumUnlockIdOfUser = MaximumUnlockIdOfUser;
	type MaximumUnlockIdOfTimeUnit = MaximumUnlockIdOfTimeUnit;
	type EntranceAccount = SlpEntrancePalletId;
	type ExitAccount = SlpExitPalletId;
	type FeeAccount = BifrostFeeAccount;
	type BifrostSlp = Slp;
	type BifrostSlpx = Slpx;
	type WeightInfo = weights::bifrost_vtoken_minting::BifrostWeight<Runtime>;
	type OnRedeemSuccess = OnRedeemSuccess;
	type RelayChainToken = RelayCurrencyId;
	type CurrencyIdConversion = AssetIdMaps<Runtime>;
	type CurrencyIdRegister = AssetIdMaps<Runtime>;
	type XcmTransfer = XTokens;
	type AstarParachainId = ConstU32<2007>;
	type MoonbeamParachainId = ConstU32<2023>;
	type HydradxParachainId = ConstU32<2034>;
}

impl bifrost_slpx::Config for Runtime {
	type RuntimeEvent = RuntimeEvent;
	type ControlOrigin = TechAdminOrCouncil;
	type MultiCurrency = Currencies;
	type DexOperator = ZenlinkProtocol;
	type VtokenMintingInterface = VtokenMinting;
	type StablePoolHandler = StablePool;
	type XcmTransfer = XTokens;
	type CurrencyIdConvert = AssetIdMaps<Runtime>;
	type TreasuryAccount = BifrostTreasuryAccount;
	type ParachainId = SelfParaChainId;
	type WeightInfo = weights::bifrost_slpx::BifrostWeight<Runtime>;
}

pub struct EnsurePoolAssetId;
impl nutsfinance_stable_asset::traits::ValidateAssetId<CurrencyId> for EnsurePoolAssetId {
	fn validate(_: CurrencyId) -> bool {
		true
	}
}
parameter_types! {
	pub const StableAssetPalletId: PalletId = PalletId(*b"nuts/sta");
}

/// Configure the pallet nutsfinance_stable_asset in pallets/nutsfinance_stable_asset.
impl nutsfinance_stable_asset::Config for Runtime {
	type RuntimeEvent = RuntimeEvent;
	type AssetId = CurrencyId;
	type Balance = Balance;
	type Assets = Currencies;
	type PalletId = StableAssetPalletId;
	type AtLeast64BitUnsigned = u128;
	type FeePrecision = ConstU128<10_000_000_000>;
	type APrecision = ConstU128<100>;
	type PoolAssetLimit = ConstU32<5>;
	type SwapExactOverAmount = ConstU128<100>;
	type WeightInfo = ();
	type ListingOrigin = EitherOfDiverse<MoreThanHalfCouncil, EnsureRootOrAllTechnicalCommittee>;
	type EnsurePoolAssetId = EnsurePoolAssetId;
}

impl bifrost_stable_pool::Config for Runtime {
	type WeightInfo = weights::bifrost_stable_pool::BifrostWeight<Runtime>;
	type ControlOrigin = TechAdminOrCouncil;
	type CurrencyId = CurrencyId;
	type MultiCurrency = Currencies;
	type StableAsset = StableAsset;
	type VtokenMinting = VtokenMinting;
	type CurrencyIdConversion = AssetIdMaps<Runtime>;
	type CurrencyIdRegister = AssetIdMaps<Runtime>;
}

// Below is the implementation of tokens manipulation functions other than native token.
pub struct LocalAssetAdaptor<Local>(PhantomData<Local>);

impl<Local, AccountId> LocalAssetHandler<AccountId> for LocalAssetAdaptor<Local>
where
	Local: MultiCurrency<AccountId, CurrencyId = CurrencyId>,
{
	fn local_balance_of(asset_id: ZenlinkAssetId, who: &AccountId) -> AssetBalance {
		if let Ok(currency_id) = asset_id.try_into() {
			return TryInto::<AssetBalance>::try_into(Local::free_balance(currency_id, &who))
				.unwrap_or_default();
		}
		AssetBalance::default()
	}

	fn local_total_supply(asset_id: ZenlinkAssetId) -> AssetBalance {
		if let Ok(currency_id) = asset_id.try_into() {
			return TryInto::<AssetBalance>::try_into(Local::total_issuance(currency_id))
				.unwrap_or_default();
		}
		AssetBalance::default()
	}

	fn local_is_exists(asset_id: ZenlinkAssetId) -> bool {
		let currency_id: Result<CurrencyId, ()> = asset_id.try_into();
		match currency_id {
			Ok(_) => true,
			Err(_) => false,
		}
	}

	fn local_transfer(
		asset_id: ZenlinkAssetId,
		origin: &AccountId,
		target: &AccountId,
		amount: AssetBalance,
	) -> DispatchResult {
		if let Ok(currency_id) = asset_id.try_into() {
			Local::transfer(
				currency_id,
				&origin,
				&target,
				amount
					.try_into()
					.map_err(|_| DispatchError::Other("convert amount in local transfer"))?,
			)
		} else {
			Err(DispatchError::Other("unknown asset in local transfer"))
		}
	}

	fn local_deposit(
		asset_id: ZenlinkAssetId,
		origin: &AccountId,
		amount: AssetBalance,
	) -> Result<AssetBalance, DispatchError> {
		if let Ok(currency_id) = asset_id.try_into() {
			Local::deposit(
				currency_id,
				&origin,
				amount
					.try_into()
					.map_err(|_| DispatchError::Other("convert amount in local deposit"))?,
			)?;
		} else {
			return Err(DispatchError::Other("unknown asset in local transfer"));
		}

		Ok(amount)
	}

	fn local_withdraw(
		asset_id: ZenlinkAssetId,
		origin: &AccountId,
		amount: AssetBalance,
	) -> Result<AssetBalance, DispatchError> {
		if let Ok(currency_id) = asset_id.try_into() {
			Local::withdraw(
				currency_id,
				&origin,
				amount
					.try_into()
					.map_err(|_| DispatchError::Other("convert amount in local withdraw"))?,
			)?;
		} else {
			return Err(DispatchError::Other("unknown asset in local transfer"));
		}

		Ok(amount)
	}
}

// zenlink runtime end

construct_runtime! {
	pub enum Runtime {
		// Basic stuff
		System: frame_system = 0,
		Timestamp: pallet_timestamp = 1,
		Indices: pallet_indices = 2,
		ParachainSystem: cumulus_pallet_parachain_system = 5,
		ParachainInfo: parachain_info = 6,

		// Monetary stuff
		Balances: pallet_balances = 10,
		TransactionPayment: pallet_transaction_payment = 11,

		// Collator support. the order of these 4 are important and shall not change.
		Authorship: pallet_authorship = 20,
		Session: pallet_session = 22,
		Aura: pallet_aura = 23,
		AuraExt: cumulus_pallet_aura_ext = 24,
		ParachainStaking: parachain_staking = 25,

		// Governance stuff
		Democracy: pallet_democracy = 30,
		Council: pallet_collective::<Instance1> = 31,
		TechnicalCommittee: pallet_collective::<Instance2> = 32,
		PhragmenElection: pallet_elections_phragmen = 33,
		CouncilMembership: pallet_membership::<Instance1> = 34,
		TechnicalMembership: pallet_membership::<Instance2> = 35,
		ConvictionVoting: pallet_conviction_voting = 36,
		Referenda: pallet_referenda = 37,
		Origins: custom_origins = 38,
		Whitelist: pallet_whitelist = 39,

		// XCM helpers.
		XcmpQueue: cumulus_pallet_xcmp_queue = 40,
		PolkadotXcm: pallet_xcm = 41,
		CumulusXcm: cumulus_pallet_xcm = 42,
		DmpQueue: cumulus_pallet_dmp_queue = 43,

		// utilities
		Utility: pallet_utility = 50,
		Scheduler: pallet_scheduler = 51,
		Proxy: pallet_proxy = 52,
		Multisig: pallet_multisig = 53,
		Identity: pallet_identity = 54,

		// Vesting. Usable initially, but removed once all vesting is finished.
		Vesting: bifrost_vesting = 60,

		// Treasury stuff
		Treasury: pallet_treasury = 61,
		Bounties: pallet_bounties = 62,
		Tips: pallet_tips = 63,
		Preimage: pallet_preimage = 64,

		// Third party modules
		XTokens: orml_xtokens = 70,
		Tokens: orml_tokens = 71,
		Currencies: bifrost_currencies = 72,
		UnknownTokens: orml_unknown_tokens = 73,
		OrmlXcm: orml_xcm = 74,
		ZenlinkProtocol: zenlink_protocol = 80,
		MerkleDistributor: merkle_distributor = 81,
		ZenlinkStableAMM: zenlink_stable_amm = 82,
		ZenlinkSwapRouter: zenlink_swap_router = 83,

		// Bifrost modules
		FlexibleFee: bifrost_flexible_fee = 100,
		Salp: bifrost_salp = 105,
		TokenIssuer: bifrost_token_issuer = 109,
		CallSwitchgear: bifrost_call_switchgear = 112,
		VSBondAuction: bifrost_vsbond_auction = 113,
		AssetRegistry: bifrost_asset_registry = 114,
		VtokenMinting: bifrost_vtoken_minting = 115,
		Slp: bifrost_slp = 116,
		XcmInterface: bifrost_xcm_interface = 117,
		VstokenConversion: bifrost_vstoken_conversion = 118,
		Farming: bifrost_farming = 119,
		SystemStaking: bifrost_system_staking = 120,
		SystemMaker: bifrost_system_maker = 121,
		FeeShare: bifrost_fee_share = 122,
		CrossInOut: bifrost_cross_in_out = 123,
		Slpx: bifrost_slpx = 125,
		FellowshipCollective: pallet_ranked_collective::<Instance1> = 126,
		FellowshipReferenda: pallet_referenda::<Instance2> = 127,
		StableAsset: nutsfinance_stable_asset::{Pallet, Storage, Event<T>} = 128,
		StablePool: bifrost_stable_pool = 129,
		VtokenVoting: bifrost_vtoken_voting = 130,
	}
}

/// The type for looking up accounts. We don't expect more than 4 billion of them.
pub type AccountIndex = u32;
/// Alias to 512-bit hash when used in the context of a transaction signature on the chain.
pub type Signature = sp_runtime::MultiSignature;
/// Index of a transaction in the chain.
pub type Nonce = u32;
/// A hash of some data used by the chain.
pub type Hash = sp_core::H256;
/// The address format for describing accounts.
pub type Address = sp_runtime::MultiAddress<AccountId, AccountIndex>;
/// Block header type as expected by this runtime.
pub type Header = generic::Header<BlockNumber, BlakeTwo256>;
/// Block type as expected by this runtime.
pub type Block = generic::Block<Header, UncheckedExtrinsic>;
/// A Block signed with a Justification
pub type SignedBlock = generic::SignedBlock<Block>;
/// BlockId type as expected by this runtime.
pub type BlockId = generic::BlockId<Block>;
/// The SignedExtension to the basic transaction logic.
pub type SignedExtra = (
	frame_system::CheckNonZeroSender<Runtime>,
	frame_system::CheckSpecVersion<Runtime>,
	frame_system::CheckTxVersion<Runtime>,
	frame_system::CheckGenesis<Runtime>,
	frame_system::CheckEra<Runtime>,
	frame_system::CheckNonce<Runtime>,
	frame_system::CheckWeight<Runtime>,
	pallet_transaction_payment::ChargeTransactionPayment<Runtime>,
);
/// Unchecked extrinsic type as expected by this runtime.
pub type UncheckedExtrinsic =
	generic::UncheckedExtrinsic<Address, RuntimeCall, Signature, SignedExtra>;
/// Extrinsic type that has already been checked.
pub type CheckedExtrinsic = generic::CheckedExtrinsic<AccountId, RuntimeCall, SignedExtra>;
/// The payload being signed in transactions.
pub type SignedPayload = generic::SignedPayload<RuntimeCall, SignedExtra>;

/// All migrations that will run on the next runtime upgrade.
///
/// This contains the combined migrations of the last 10 releases. It allows to skip runtime
/// upgrades in case governance decides to do so. THE ORDER IS IMPORTANT.
pub type Migrations = migrations::Unreleased;

/// The runtime migrations per release.
pub mod migrations {
	use super::*;

	/// Unreleased migrations. Add new ones here:
	pub type Unreleased = (bifrost_vtoken_voting::migration::v1::MigrateToV1<Runtime>,);
}

/// Executive: handles dispatch to the various modules.
pub type Executive = frame_executive::Executive<
	Runtime,
	Block,
	frame_system::ChainContext<Runtime>,
	Runtime,
	AllPalletsWithSystem,
<<<<<<< HEAD
	(),
=======
	Migrations,
>>>>>>> 3638e112
>;

#[cfg(feature = "runtime-benchmarks")]
#[macro_use]
extern crate frame_benchmarking;

#[cfg(feature = "runtime-benchmarks")]
mod benches {
	define_benchmarks!(
		[bifrost_asset_registry, AssetRegistry]
		[bifrost_call_switchgear, CallSwitchgear]
		[bifrost_cross_in_out, CrossInOut]
		[bifrost_farming, Farming]
		[bifrost_fee_share, FeeShare]
		[bifrost_flexible_fee, FlexibleFee]
		[bifrost_salp, Salp]
		[bifrost_slp, Slp]
		[bifrost_slpx, Slpx]
		[bifrost_stable_pool, StablePool]
		[bifrost_system_maker, SystemMaker]
		[bifrost_system_staking, SystemStaking]
		[bifrost_token_issuer, TokenIssuer]
		[bifrost_vsbond_auction, VSBondAuction]
		[bifrost_vstoken_conversion, VstokenConversion]
		[bifrost_vtoken_minting, VtokenMinting]
		[bifrost_vtoken_voting, VtokenVoting]
	);
}

impl_runtime_apis! {
	impl sp_transaction_pool::runtime_api::TaggedTransactionQueue<Block> for Runtime {
		fn validate_transaction(
			source: TransactionSource,
			tx: <Block as BlockT>::Extrinsic,
			block_hash: <Block as BlockT>::Hash,
		) -> TransactionValidity {
			Executive::validate_transaction(source, tx, block_hash)
		}
	}

	impl sp_api::Core<Block> for Runtime {
		fn version() -> RuntimeVersion {
			VERSION
		}

		fn execute_block(block: Block) {
			Executive::execute_block(block);
		}

		fn initialize_block(header: &<Block as BlockT>::Header) {
			Executive::initialize_block(header)
		}
	}

	impl sp_block_builder::BlockBuilder<Block> for Runtime {
		fn apply_extrinsic(
			extrinsic: <Block as BlockT>::Extrinsic,
		) -> ApplyExtrinsicResult {
			Executive::apply_extrinsic(extrinsic)
		}

		fn finalize_block() -> <Block as BlockT>::Header {
			Executive::finalize_block()
		}

		fn inherent_extrinsics(data: sp_inherents::InherentData) -> Vec<<Block as BlockT>::Extrinsic> {
			data.create_extrinsics()
		}

		fn check_inherents(block: Block, data: sp_inherents::InherentData) -> sp_inherents::CheckInherentsResult {
			data.check_extrinsics(&block)
		}
	}

	impl frame_system_rpc_runtime_api::AccountNonceApi<Block, AccountId, Nonce> for Runtime {
		fn account_nonce(account: AccountId) -> Nonce {
			System::account_nonce(account)
		}
	}

	impl pallet_transaction_payment_rpc_runtime_api::TransactionPaymentApi<
		Block,
		Balance,
	> for Runtime {
		fn query_info(
			uxt: <Block as BlockT>::Extrinsic,
			len: u32,
		) -> pallet_transaction_payment_rpc_runtime_api::RuntimeDispatchInfo<Balance> {
			TransactionPayment::query_info(uxt, len)
		}
		fn query_fee_details(
			uxt: <Block as BlockT>::Extrinsic,
			len: u32,
		) -> pallet_transaction_payment::FeeDetails<Balance> {
			TransactionPayment::query_fee_details(uxt, len)
		}
		fn query_weight_to_fee(weight: Weight) -> Balance {
			TransactionPayment::weight_to_fee(weight)
		}
		fn query_length_to_fee(length: u32) -> Balance {
			TransactionPayment::length_to_fee(length)
		}
	}

	impl sp_api::Metadata<Block> for Runtime {
		fn metadata() -> OpaqueMetadata {
			OpaqueMetadata::new(Runtime::metadata().into())
		}
		fn metadata_at_version(version: u32) -> Option<OpaqueMetadata> {
			Runtime::metadata_at_version(version)
		}
		fn metadata_versions() -> sp_std::vec::Vec<u32> {
			Runtime::metadata_versions()
		}
	}

	impl sp_offchain::OffchainWorkerApi<Block> for Runtime {
		fn offchain_worker(header: &<Block as BlockT>::Header) {
			Executive::offchain_worker(header)
		}
	}

	impl sp_session::SessionKeys<Block> for Runtime {
		fn decode_session_keys(
			encoded: Vec<u8>,
		) -> Option<Vec<(Vec<u8>, sp_core::crypto::KeyTypeId)>> {
			SessionKeys::decode_into_raw_public_keys(&encoded)
		}

		fn generate_session_keys(seed: Option<Vec<u8>>) -> Vec<u8> {
			SessionKeys::generate(seed)
		}
	}

	impl cumulus_primitives_core::CollectCollationInfo<Block> for Runtime {
		fn collect_collation_info(header: &<Block as BlockT>::Header) -> cumulus_primitives_core::CollationInfo {
			ParachainSystem::collect_collation_info(header)
		}
	}

	impl sp_consensus_aura::AuraApi<Block, AuraId> for Runtime {
		fn slot_duration() -> sp_consensus_aura::SlotDuration {
			sp_consensus_aura::SlotDuration::from_millis(Aura::slot_duration())
		}

		fn authorities() -> Vec<AuraId> {
			Aura::authorities().into_inner()
		}
	}

	impl bifrost_flexible_fee_rpc_runtime_api::FlexibleFeeRuntimeApi<Block, AccountId> for Runtime {
		fn get_fee_token_and_amount(who: AccountId, fee: Balance,utx: <Block as BlockT>::Extrinsic) -> (CurrencyId, Balance) {
			let call = utx.function;

			let rs = FlexibleFee::cal_fee_token_and_amount(&who, fee, &call);

			match rs {
				Ok(val) => val,
				_ => (CurrencyId::Native(TokenSymbol::BNC), Zero::zero()),
			}
		}
	}

	// zenlink runtime outer apis
	impl zenlink_protocol_runtime_api::ZenlinkProtocolApi<Block, AccountId, ZenlinkAssetId> for Runtime {

		fn get_balance(
			asset_id: ZenlinkAssetId,
			owner: AccountId
		) -> AssetBalance {
			<Runtime as zenlink_protocol::Config>::MultiAssetsHandler::balance_of(asset_id, &owner)
		}

		fn get_pair_by_asset_id(
			asset_0: ZenlinkAssetId,
			asset_1: ZenlinkAssetId
		) -> Option<PairInfo<AccountId, AssetBalance, ZenlinkAssetId>> {
			ZenlinkProtocol::get_pair_by_asset_id(asset_0, asset_1)
		}

		fn get_amount_in_price(
			supply: AssetBalance,
			path: Vec<ZenlinkAssetId>
		) -> AssetBalance {
			ZenlinkProtocol::desired_in_amount(supply, path)
		}

		fn get_amount_out_price(
			supply: AssetBalance,
			path: Vec<ZenlinkAssetId>
		) -> AssetBalance {
			ZenlinkProtocol::supply_out_amount(supply, path)
		}

		fn get_estimate_lptoken(
			token_0: ZenlinkAssetId,
			token_1: ZenlinkAssetId,
			amount_0_desired: AssetBalance,
			amount_1_desired: AssetBalance,
			amount_0_min: AssetBalance,
			amount_1_min: AssetBalance,
		) -> AssetBalance{
			ZenlinkProtocol::get_estimate_lptoken(
				token_0,
				token_1,
				amount_0_desired,
				amount_1_desired,
				amount_0_min,
				amount_1_min
			)
		}
		fn calculate_remove_liquidity(
			asset_0: ZenlinkAssetId,
			asset_1: ZenlinkAssetId,
			amount: AssetBalance,
		) -> Option<(AssetBalance, AssetBalance)>{
			ZenlinkProtocol::calculate_remove_liquidity(
				asset_0,
				asset_1,
				amount,
			)
		}
	}

	impl zenlink_stable_amm_runtime_api::StableAmmApi<Block, CurrencyId, u128, AccountId, u32> for Runtime{
		fn get_virtual_price(pool_id: PoolId)->Balance{
			ZenlinkStableAMM::get_virtual_price(pool_id)
		}

		fn get_a(pool_id: PoolId)->Balance{
			ZenlinkStableAMM::get_a(pool_id)
		}

		fn get_a_precise(pool_id: PoolId)->Balance{
			ZenlinkStableAMM::get_a(pool_id) * 100
		}

		fn get_currencies(pool_id: PoolId)->Vec<CurrencyId>{
			ZenlinkStableAMM::get_currencies(pool_id)
		}

		fn get_currency(pool_id: PoolId, index: u32)->Option<CurrencyId>{
			ZenlinkStableAMM::get_currency(pool_id, index)
		}

		fn get_lp_currency(pool_id: PoolId)->Option<CurrencyId>{
			ZenlinkStableAMM::get_lp_currency(pool_id)
		}

		fn get_currency_precision_multipliers(pool_id: PoolId)->Vec<Balance>{
			ZenlinkStableAMM::get_currency_precision_multipliers(pool_id)
		}

		fn get_currency_balances(pool_id: PoolId)->Vec<Balance>{
			ZenlinkStableAMM::get_currency_balances(pool_id)
		}

		fn get_number_of_currencies(pool_id: PoolId)->u32{
			ZenlinkStableAMM::get_number_of_currencies(pool_id)
		}

		fn get_admin_balances(pool_id: PoolId)->Vec<Balance>{
			ZenlinkStableAMM::get_admin_balances(pool_id)
		}

		fn calculate_currency_amount(pool_id: PoolId, amounts:Vec<Balance>, deposit: bool)->Balance{
			ZenlinkStableAMM::stable_amm_calculate_currency_amount(pool_id, &amounts, deposit).unwrap_or_default()
		}

		fn calculate_swap(pool_id: PoolId, in_index: u32, out_index: u32, in_amount: Balance)->Balance{
			ZenlinkStableAMM::stable_amm_calculate_swap_amount(pool_id, in_index as usize, out_index as usize, in_amount).unwrap_or_default()
		}

		fn calculate_remove_liquidity(pool_id: PoolId, amount: Balance)->Vec<Balance>{
			ZenlinkStableAMM::stable_amm_calculate_remove_liquidity(pool_id, amount).unwrap_or_default()
		}

		fn calculate_remove_liquidity_one_currency(pool_id: PoolId, amount:Balance, index: u32)->Balance{
			ZenlinkStableAMM::stable_amm_calculate_remove_liquidity_one_currency(pool_id, amount, index).unwrap_or_default()
		}
	}

	impl bifrost_salp_rpc_runtime_api::SalpRuntimeApi<Block, ParaId, AccountId> for Runtime {
		fn get_contribution(index: ParaId, who: AccountId) -> (Balance,RpcContributionStatus) {
			let rs = Salp::contribution_by_fund(index, &who);
			match rs {
				Ok((val,status)) => (val,status.to_rpc()),
				_ => (Zero::zero(),RpcContributionStatus::Idle),
			}
		}
	}

	impl bifrost_farming_rpc_runtime_api::FarmingRuntimeApi<Block, AccountId, PoolId> for Runtime {
		fn get_farming_rewards(who: AccountId, pid: PoolId) -> Vec<(CurrencyId, Balance)> {
			Farming::get_farming_rewards(&who, pid).unwrap_or(Vec::new())
		}

		fn get_gauge_rewards(who: AccountId, pid: PoolId) -> Vec<(CurrencyId, Balance)> {
			Farming::get_gauge_rewards(&who, pid).unwrap_or(Vec::new())
		}
	}

	impl bifrost_stable_pool_rpc_runtime_api::StablePoolRuntimeApi<Block> for Runtime {
		fn get_swap_output(
			pool_id: u32,
			currency_id_in: u32,
			currency_id_out: u32,
			amount: Balance,
		) -> Balance {
			StablePool::get_swap_output(pool_id, currency_id_in, currency_id_out, amount).unwrap_or(Zero::zero())
		}

		fn add_liquidity_amount(
			pool_id: u32,
			amounts: Vec<Balance>,
		) -> Balance {
			StablePool::add_liquidity_amount(pool_id, amounts).unwrap_or(Zero::zero())
		}
	}

	#[cfg(feature = "runtime-benchmarks")]
	impl frame_benchmarking::Benchmark<Block> for Runtime {
		fn benchmark_metadata(extra: bool) -> (
			Vec<frame_benchmarking::BenchmarkList>,
			Vec<frame_support::traits::StorageInfo>,
		) {
			use frame_benchmarking::{Benchmarking, BenchmarkList};
			use frame_support::traits::StorageInfoTrait;

			let mut list = Vec::<BenchmarkList>::new();
			list_benchmarks!(list, extra);

			let storage_info = AllPalletsWithSystem::storage_info();
			return (list, storage_info)
		}

		fn dispatch_benchmark(
			config: frame_benchmarking::BenchmarkConfig
		) -> Result<Vec<frame_benchmarking::BenchmarkBatch>, sp_runtime::RuntimeString> {
			use frame_benchmarking::{Benchmarking, BenchmarkBatch};
			use frame_support::traits::TrackedStorageKey;

			impl frame_system_benchmarking::Config for Runtime {}

			let whitelist: Vec<TrackedStorageKey> = vec![
				// Block Number
				hex_literal::hex!("26aa394eea5630e07c48ae0c9558cef702a5c1b19ab7a04f536c519aca4983ac").to_vec().into(),
				// Total Issuance
				hex_literal::hex!("c2261276cc9d1f8598ea4b6a74b15c2f57c875e4cff74148e4628f264b974c80").to_vec().into(),
				// Execution Phase
				hex_literal::hex!("26aa394eea5630e07c48ae0c9558cef7ff553b5a9862a516939d82b3d3d8661a").to_vec().into(),
				// Event Count
				hex_literal::hex!("26aa394eea5630e07c48ae0c9558cef70a98fdbe9ce6c55837576c60c7af3850").to_vec().into(),
				// System Events
				hex_literal::hex!("26aa394eea5630e07c48ae0c9558cef780d41e5e16056765bc8461851072c9d7").to_vec().into(),
			];

			let mut batches = Vec::<BenchmarkBatch>::new();
			let params = (&config, &whitelist);
			add_benchmarks!(params, batches);

			if batches.is_empty() { return Err("Benchmark not found for this pallet.".into()) }
			Ok(batches)
		}
	}

	#[cfg(feature = "try-runtime")]
	impl frame_try_runtime::TryRuntime<Block> for Runtime {
		fn on_runtime_upgrade(checks: frame_try_runtime::UpgradeCheckSelect) -> (Weight, Weight) {
			log::info!("try-runtime::on_runtime_upgrade bifrost.");
			let weight = Executive::try_runtime_upgrade(checks).unwrap();
			(weight, RuntimeBlockWeights::get().max_block)
		}
		fn execute_block(
			block: Block,
			state_root_check: bool,
			signature_check: bool,
			select: frame_try_runtime::TryStateSelect
		) -> Weight {
			// NOTE: intentional unwrap: we don't want to propagate the error backwards, and want to
			// have a backtrace here.
			Executive::try_execute_block(block, state_root_check,signature_check, select).unwrap()
		}
	}
}

cumulus_pallet_parachain_system::register_validate_block! {
	Runtime = Runtime,
	BlockExecutor = cumulus_pallet_aura_ext::BlockExecutor::<Runtime, Executive>
}<|MERGE_RESOLUTION|>--- conflicted
+++ resolved
@@ -28,11 +28,6 @@
 
 use bifrost_slp::{DerivativeAccountProvider, QueryResponseManager};
 use core::convert::TryInto;
-<<<<<<< HEAD
-#[cfg(any(feature = "std", test))]
-pub use sp_runtime::BuildStorage;
-=======
->>>>>>> 3638e112
 // A few exports that help ease life for downstream crates.
 pub use frame_support::{
 	construct_runtime, match_types, parameter_types,
@@ -1930,11 +1925,7 @@
 	frame_system::ChainContext<Runtime>,
 	Runtime,
 	AllPalletsWithSystem,
-<<<<<<< HEAD
-	(),
-=======
 	Migrations,
->>>>>>> 3638e112
 >;
 
 #[cfg(feature = "runtime-benchmarks")]
