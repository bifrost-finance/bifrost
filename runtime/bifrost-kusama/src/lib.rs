// This file is part of Bifrost.

// Copyright (C) 2019-2022 Liebi Technologies (UK) Ltd.
// SPDX-License-Identifier: GPL-3.0-or-later WITH Classpath-exception-2.0

// This program is free software: you can redistribute it and/or modify
// it under the terms of the GNU General Public License as published by
// the Free Software Foundation, either version 3 of the License, or
// (at your option) any later version.

// This program is distributed in the hope that it will be useful,
// but WITHOUT ANY WARRANTY; without even the implied warranty of
// MERCHANTABILITY or FITNESS FOR A PARTICULAR PURPOSE. See the
// GNU General Public License for more details.

// You should have received a copy of the GNU General Public License
// along with this program. If not, see <https://www.gnu.org/licenses/>.

//! The Bifrost Node runtime. This can be compiled with `#[no_std]`, ready for Wasm.

#![cfg_attr(not(feature = "std"), no_std)]
// `construct_runtime!` does a lot of recursion and requires us to increase the limit to 256.
#![recursion_limit = "256"]

// Make the WASM binary available.
#[cfg(feature = "std")]
include!(concat!(env!("OUT_DIR"), "/wasm_binary.rs"));

use bifrost_slp::{DerivativeAccountProvider, QueryResponseManager};
use core::convert::TryInto;
// A few exports that help ease life for downstream crates.
pub use frame_support::{
	construct_runtime, match_types, parameter_types,
	traits::{
		ConstU128, ConstU32, ConstU64, ConstU8, Contains, EqualPrivilegeOnly, Everything,
		InstanceFilter, IsInVec, NeverEnsureOrigin, Nothing, Randomness,
	},
	weights::{
		constants::{
			BlockExecutionWeight, ExtrinsicBaseWeight, RocksDbWeight, WEIGHT_REF_TIME_PER_SECOND,
		},
		ConstantMultiplier, IdentityFee, Weight,
	},
	PalletId, RuntimeDebug, StorageValue,
};
use frame_system::limits::{BlockLength, BlockWeights};
pub use pallet_balances::Call as BalancesCall;
pub use pallet_timestamp::Call as TimestampCall;
pub use parachain_staking::{InflationInfo, Range};
use sp_api::impl_runtime_apis;
use sp_arithmetic::Percent;
use sp_core::OpaqueMetadata;
#[cfg(any(feature = "std", test))]
pub use sp_runtime::BuildStorage;
use sp_runtime::{
	create_runtime_str, generic, impl_opaque_keys,
	traits::{
		AccountIdConversion, AccountIdLookup, BlakeTwo256, Block as BlockT, StaticLookup, Zero,
	},
	transaction_validity::{TransactionSource, TransactionValidity},
	ApplyExtrinsicResult, DispatchError, DispatchResult, Perbill, Permill, SaturatedConversion,
};
use sp_std::{marker::PhantomData, prelude::*};
#[cfg(feature = "std")]
use sp_version::NativeVersion;
use sp_version::RuntimeVersion;
use static_assertions::const_assert;
/// Constant values used within the runtime.
pub mod constants;
pub mod weights;
use bifrost_asset_registry::AssetIdMaps;

pub use bifrost_runtime_common::{
	cent, constants::time::*, dollar, micro, milli, millicent, prod_or_test, AuraId,
	CouncilCollective, EnsureRootOrAllTechnicalCommittee, MoreThanHalfCouncil,
	SlowAdjustingFeeUpdate, TechnicalCollective,
};
use bifrost_slp::QueryId;
use codec::{Decode, Encode, MaxEncodedLen};
use constants::currency::*;
use cumulus_pallet_parachain_system::{RelayNumberStrictlyIncreases, RelaychainDataProvider};
use frame_support::{
	dispatch::DispatchClass,
	sp_runtime::traits::{Convert, ConvertInto},
	traits::{Currency, EitherOfDiverse, Get, Imbalance, LockIdentifier, OnUnbalanced},
};
use frame_system::{EnsureRoot, EnsureSigned};
use hex_literal::hex;
pub use node_primitives::{
	traits::{
		CheckSubAccount, FarmingInfo, FeeGetter, VtokenMintingInterface, VtokenMintingOperator,
		XcmDestWeightAndFeeHandler,
	},
	AccountId, Amount, AssetIds, Balance, BlockNumber, CurrencyId, CurrencyIdMapping,
	DistributionId, ExtraFeeInfo, ExtraFeeName, Liquidity, Moment, Nonce, ParaId, PoolId, Price,
	Rate, Ratio, RpcContributionStatus, Shortfall, TimeUnit, TokenSymbol,
};

// zenlink imports
use zenlink_protocol::{
	AssetBalance, AssetId as ZenlinkAssetId, LocalAssetHandler, MultiAssetsHandler, PairInfo,
	PairLpGenerate, ZenlinkMultiAssets,
};
use zenlink_stable_amm::traits::{StableAmmApi, StablePoolLpCurrencyIdGenerate, ValidateCurrency};

// Governance configurations.
pub mod governance;
use governance::{
	custom_origins, CoreAdmin, CoreAdminOrCouncil, SALPAdmin, SystemStakingAdmin, TechAdmin,
	TechAdminOrCouncil, ValidatorElection,
};

// xcm config
mod xcm_config;
use pallet_xcm::{EnsureResponse, QueryStatus};
use xcm::v3::prelude::*;
pub use xcm_config::{
	parachains, AccountId32Aliases, BifrostCurrencyIdConvert, BifrostTreasuryAccount,
	ExistentialDeposits, MultiCurrency, SelfParaChainId, Sibling, SiblingParachainConvertsVia,
	XcmConfig, XcmRouter,
};
use xcm_executor::XcmExecutor;

impl_opaque_keys! {
	pub struct SessionKeys {
		pub aura: Aura,
	}
}

/// This runtime version.
#[sp_version::runtime_version]
pub const VERSION: RuntimeVersion = RuntimeVersion {
	spec_name: create_runtime_str!("bifrost"),
	impl_name: create_runtime_str!("bifrost"),
	authoring_version: 1,
	spec_version: 984,
	impl_version: 0,
	apis: RUNTIME_API_VERSIONS,
	transaction_version: 1,
	state_version: 0,
};

/// The version information used to identify this runtime when compiled natively.
#[cfg(feature = "std")]
pub fn native_version() -> NativeVersion {
	NativeVersion { runtime_version: VERSION, can_author_with: Default::default() }
}

/// We assume that ~10% of the block weight is consumed by `on_initalize` handlers.
/// This is used to limit the maximal weight of a single extrinsic.
const AVERAGE_ON_INITIALIZE_RATIO: Perbill = Perbill::from_percent(10);
/// We allow `Normal` extrinsics to fill up the block up to 75%, the rest can be used
/// by  Operational  extrinsics.
const NORMAL_DISPATCH_RATIO: Perbill = Perbill::from_percent(75);
/// We allow for 0.5 of a second of compute with a 12 second average block time.
const MAXIMUM_BLOCK_WEIGHT: Weight = Weight::from_parts(
	WEIGHT_REF_TIME_PER_SECOND.saturating_div(2),
	cumulus_primitives_core::relay_chain::MAX_POV_SIZE as u64,
);

parameter_types! {
	pub const BlockHashCount: BlockNumber = 250;
	pub const Version: RuntimeVersion = VERSION;
	pub RuntimeBlockLength: BlockLength =
		BlockLength::max_with_normal_ratio(5 * 1024 * 1024, NORMAL_DISPATCH_RATIO);
	pub RuntimeBlockWeights: BlockWeights = BlockWeights::builder()
		.base_block(BlockExecutionWeight::get())
		.for_class(DispatchClass::all(), |weights| {
			weights.base_extrinsic = ExtrinsicBaseWeight::get();
		})
		.for_class(DispatchClass::Normal, |weights| {
			weights.max_total = Some(NORMAL_DISPATCH_RATIO * MAXIMUM_BLOCK_WEIGHT);
		})
		.for_class(DispatchClass::Operational, |weights| {
			weights.max_total = Some(MAXIMUM_BLOCK_WEIGHT);
			// Operational transactions have some extra reserved space, so that they
			// are included even if block reached `MAXIMUM_BLOCK_WEIGHT`.
			weights.reserved = Some(
				MAXIMUM_BLOCK_WEIGHT - NORMAL_DISPATCH_RATIO * MAXIMUM_BLOCK_WEIGHT
			);
		})
		.avg_block_initialization(AVERAGE_ON_INITIALIZE_RATIO)
		.build_or_panic();
	pub const SS58Prefix: u8 = 6;
}

pub struct CallFilter;
impl Contains<RuntimeCall> for CallFilter {
	fn contains(call: &RuntimeCall) -> bool {
		let is_core_call = matches!(
			call,
			RuntimeCall::System(_) | RuntimeCall::Timestamp(_) | RuntimeCall::ParachainSystem(_)
		);
		if is_core_call {
			// always allow core call
			return true;
		}

		if bifrost_call_switchgear::OverallToggleFilter::<Runtime>::get_overall_toggle_status() {
			return false;
		}

		// temporarily ban PhragmenElection
		let is_temporarily_banned = matches!(call, RuntimeCall::PhragmenElection(_));

		if is_temporarily_banned {
			return false;
		}

		let is_switched_off =
			bifrost_call_switchgear::SwitchOffTransactionFilter::<Runtime>::contains(call);
		if is_switched_off {
			// no switched off call
			return false;
		}

		// disable transfer
		let is_transfer = matches!(
			call,
			RuntimeCall::Currencies(_) | RuntimeCall::Tokens(_) | RuntimeCall::Balances(_)
		);
		if is_transfer {
			let is_disabled = match *call {
				// bifrost-currencies module
				RuntimeCall::Currencies(bifrost_currencies::Call::transfer {
					dest: _,
					currency_id,
					amount: _,
				}) => bifrost_call_switchgear::DisableTransfersFilter::<Runtime>::contains(
					&currency_id,
				),
				RuntimeCall::Currencies(bifrost_currencies::Call::transfer_native_currency {
					dest: _,
					amount: _,
				}) => bifrost_call_switchgear::DisableTransfersFilter::<Runtime>::contains(
					&NativeCurrencyId::get(),
				),
				// orml-tokens module
				RuntimeCall::Tokens(orml_tokens::Call::transfer {
					dest: _,
					currency_id,
					amount: _,
				}) => bifrost_call_switchgear::DisableTransfersFilter::<Runtime>::contains(
					&currency_id,
				),
				RuntimeCall::Tokens(orml_tokens::Call::transfer_all {
					dest: _,
					currency_id,
					keep_alive: _,
				}) => bifrost_call_switchgear::DisableTransfersFilter::<Runtime>::contains(
					&currency_id,
				),
				RuntimeCall::Tokens(orml_tokens::Call::transfer_keep_alive {
					dest: _,
					currency_id,
					amount: _,
				}) => bifrost_call_switchgear::DisableTransfersFilter::<Runtime>::contains(
					&currency_id,
				),
				// Balances module
				RuntimeCall::Balances(pallet_balances::Call::transfer { dest: _, value: _ }) =>
					bifrost_call_switchgear::DisableTransfersFilter::<Runtime>::contains(
						&NativeCurrencyId::get(),
					),
				RuntimeCall::Balances(pallet_balances::Call::transfer_keep_alive {
					dest: _,
					value: _,
				}) => bifrost_call_switchgear::DisableTransfersFilter::<Runtime>::contains(
					&NativeCurrencyId::get(),
				),
				RuntimeCall::Balances(pallet_balances::Call::transfer_all {
					dest: _,
					keep_alive: _,
				}) => bifrost_call_switchgear::DisableTransfersFilter::<Runtime>::contains(
					&NativeCurrencyId::get(),
				),
				_ => false,
			};

			if is_disabled {
				// no switched off call
				return false;
			}
		}

		true
	}
}

pub struct BaseFilter;
impl Contains<RuntimeCall> for BaseFilter {
	fn contains(_c: &RuntimeCall) -> bool {
		true
	}
}

parameter_types! {
	pub const NativeCurrencyId: CurrencyId = CurrencyId::Native(TokenSymbol::BNC);
	pub const RelayCurrencyId: CurrencyId = CurrencyId::Token(TokenSymbol::KSM);
	pub const StableCurrencyId: CurrencyId = CurrencyId::Stable(TokenSymbol::KUSD);
	pub SelfParaId: u32 = ParachainInfo::parachain_id().into();
	pub const PolkadotCurrencyId: CurrencyId = CurrencyId::Token(TokenSymbol::DOT);
}

parameter_types! {
	pub const TreasuryPalletId: PalletId = PalletId(*b"bf/trsry");
	pub const BifrostCrowdloanId: PalletId = PalletId(*b"bf/salp#");
	pub const BifrostSalpLiteCrowdloanId: PalletId = PalletId(*b"bf/salpl");
	pub const LiquidityMiningPalletId: PalletId = PalletId(*b"bf/lm###");
	pub const LiquidityMiningDOTPalletId: PalletId = PalletId(*b"bf/lmdot");
	pub const LighteningRedeemPalletId: PalletId = PalletId(*b"bf/ltnrd");
	pub const MerkleDirtributorPalletId: PalletId = PalletId(*b"bf/mklds");
	pub const VsbondAuctionPalletId: PalletId = PalletId(*b"bf/vsbnd");
	pub const ParachainStakingPalletId: PalletId = PalletId(*b"bf/stake");
	pub const BifrostVsbondPalletId: PalletId = PalletId(*b"bf/salpb");
	pub const SlpEntrancePalletId: PalletId = PalletId(*b"bf/vtkin");
	pub const SlpExitPalletId: PalletId = PalletId(*b"bf/vtout");
	pub const StableAmmPalletId: PalletId = PalletId(*b"bf/stamm");
	pub const FarmingKeeperPalletId: PalletId = PalletId(*b"bf/fmkpr");
	pub const FarmingRewardIssuerPalletId: PalletId = PalletId(*b"bf/fmrir");
	pub const SystemStakingPalletId: PalletId = PalletId(*b"bf/sysst");
	pub const BuybackPalletId: PalletId = PalletId(*b"bf/salpc");
	pub const SystemMakerPalletId: PalletId = PalletId(*b"bf/sysmk");
	pub const FeeSharePalletId: PalletId = PalletId(*b"bf/feesh");
	pub CheckingAccount: AccountId = PolkadotXcm::check_account();
	pub const FarmingBoostPalletId: PalletId = PalletId(*b"bf/fmbst");
	pub const LendMarketPalletId: PalletId = PalletId(*b"bf/ldmkt");
	pub const OraclePalletId: PalletId = PalletId(*b"bf/oracl");
}

impl frame_system::Config for Runtime {
	type AccountData = pallet_balances::AccountData<Balance>;
	/// The identifier used to distinguish between accounts.
	type AccountId = AccountId;
	type BaseCallFilter = CallFilter;
	/// Maximum number of block number to block hash mappings to keep (oldest pruned first).
	type BlockHashCount = BlockHashCount;
	type BlockLength = RuntimeBlockLength;
	/// The index type for blocks.
	type BlockNumber = BlockNumber;
	type BlockWeights = RuntimeBlockWeights;
	/// The aggregated dispatch type that is available for extrinsics.
	type RuntimeCall = RuntimeCall;
	type DbWeight = RocksDbWeight;
	/// The ubiquitous event type.
	type RuntimeEvent = RuntimeEvent;
	/// The type for hashing blocks and tries.
	type Hash = Hash;
	/// The hashing algorithm used.
	type Hashing = BlakeTwo256;
	/// The header type.
	type Header = generic::Header<BlockNumber, BlakeTwo256>;
	/// The index type for storing how many extrinsics an account has signed.
	type Index = Index;
	/// The lookup mechanism to get account ID from whatever is passed in dispatchers.
	type Lookup = Indices;
	type OnKilledAccount = ();
	type OnNewAccount = ();
	type OnSetCode = cumulus_pallet_parachain_system::ParachainSetCode<Self>;
	/// The ubiquitous origin type.
	type RuntimeOrigin = RuntimeOrigin;
	/// Converts a module to an index of this module in the runtime.
	type PalletInfo = PalletInfo;
	type SS58Prefix = SS58Prefix;
	type SystemWeightInfo = frame_system::weights::SubstrateWeight<Runtime>;
	/// Runtime version.
	type Version = Version;
	type MaxConsumers = ConstU32<16>;
}

impl pallet_timestamp::Config for Runtime {
	type MinimumPeriod = ConstU64<{ SLOT_DURATION / 2 }>;
	/// A timestamp: milliseconds since the unix epoch.
	type Moment = Moment;
	type OnTimestampSet = Aura;
	type WeightInfo = pallet_timestamp::weights::SubstrateWeight<Runtime>;
}

parameter_types! {
	pub ExistentialDeposit: Balance = 10 * MILLIBNC;
	pub TransferFee: Balance = 1 * MILLIBNC;
	pub CreationFee: Balance = 1 * MILLIBNC;
	pub TransactionByteFee: Balance = 16 * MICROBNC;
}

impl pallet_utility::Config for Runtime {
	type RuntimeCall = RuntimeCall;
	type RuntimeEvent = RuntimeEvent;
	type PalletsOrigin = OriginCaller;
	type WeightInfo = pallet_utility::weights::SubstrateWeight<Runtime>;
}

parameter_types! {
	// One storage item; key size 32, value size 8; .
	pub ProxyDepositBase: Balance = deposit::<Runtime>(1, 8);
	// Additional storage item size of 33 bytes.
	pub ProxyDepositFactor: Balance = deposit::<Runtime>(0, 33);
	pub const MaxProxies: u16 = 32;
	pub AnnouncementDepositBase: Balance = deposit::<Runtime>(1, 8);
	pub AnnouncementDepositFactor: Balance = deposit::<Runtime>(0, 66);
	pub const MaxPending: u16 = 32;
}

/// The type used to represent the kinds of proxying allowed.
#[derive(
	Copy,
	Clone,
	Eq,
	PartialEq,
	Ord,
	PartialOrd,
	Encode,
	Decode,
	RuntimeDebug,
	MaxEncodedLen,
	scale_info::TypeInfo,
)]
pub enum ProxyType {
	Any = 0,
	NonTransfer = 1,
	Governance = 2,
	CancelProxy = 3,
	IdentityJudgement = 4,
	Staking = 5,
}

impl Default for ProxyType {
	fn default() -> Self {
		Self::Any
	}
}
impl InstanceFilter<RuntimeCall> for ProxyType {
	fn filter(&self, c: &RuntimeCall) -> bool {
		match self {
			ProxyType::Any => true,
			ProxyType::NonTransfer => matches!(
				c,
				RuntimeCall::System(..) |
				RuntimeCall::Scheduler(..) |
				RuntimeCall::Preimage(_) |
				RuntimeCall::Timestamp(..) |
				RuntimeCall::Indices(pallet_indices::Call::claim{..}) |
				RuntimeCall::Indices(pallet_indices::Call::free{..}) |
				RuntimeCall::Indices(pallet_indices::Call::freeze{..}) |
				// Specifically omitting Indices `transfer`, `force_transfer`
				// Specifically omitting the entire Balances pallet
				RuntimeCall::Session(..) |
				RuntimeCall::Democracy(..) |
				RuntimeCall::Council(..) |
				RuntimeCall::TechnicalCommittee(..) |
				RuntimeCall::PhragmenElection(..) |
				RuntimeCall::TechnicalMembership(..) |
				RuntimeCall::Treasury(..) |
				RuntimeCall::Bounties(..) |
				RuntimeCall::Tips(..) |
				RuntimeCall::ConvictionVoting(..) |
				RuntimeCall::Referenda(..) |
				RuntimeCall::FellowshipCollective(..) |
				RuntimeCall::FellowshipReferenda(..) |
				RuntimeCall::Whitelist(..) |
				RuntimeCall::Vesting(pallet_vesting::Call::vest{..}) |
				RuntimeCall::Vesting(pallet_vesting::Call::vest_other{..}) |
				// Specifically omitting Vesting `vested_transfer`, and `force_vested_transfer`
				RuntimeCall::Utility(..) |
				RuntimeCall::Proxy(..) |
				RuntimeCall::Multisig(..) |
				RuntimeCall::ParachainStaking(..)
			),
			ProxyType::Staking =>
				matches!(c, RuntimeCall::ParachainStaking(..) | RuntimeCall::Utility(..)),
			ProxyType::Governance => matches!(
				c,
				RuntimeCall::Democracy(..) |
						RuntimeCall::Council(..) | RuntimeCall::TechnicalCommittee(..) |
						RuntimeCall::PhragmenElection(..) |
						RuntimeCall::Treasury(..) |
						RuntimeCall::Bounties(..) |
						RuntimeCall::Tips(..) | RuntimeCall::Utility(..) |
						// OpenGov calls
						RuntimeCall::ConvictionVoting(..) |
						RuntimeCall::Referenda(..) |
						RuntimeCall::FellowshipCollective(..) |
						RuntimeCall::FellowshipReferenda(..) |
						RuntimeCall::Whitelist(..)
			),
			ProxyType::CancelProxy => {
				matches!(c, RuntimeCall::Proxy(pallet_proxy::Call::reject_announcement { .. }))
			},
			ProxyType::IdentityJudgement => matches!(
				c,
				RuntimeCall::Identity(pallet_identity::Call::provide_judgement { .. }) |
					RuntimeCall::Utility(..)
			),
		}
	}

	fn is_superset(&self, o: &Self) -> bool {
		match (self, o) {
			(x, y) if x == y => true,
			(ProxyType::Any, _) => true,
			(_, ProxyType::Any) => false,
			(ProxyType::NonTransfer, _) => true,
			_ => false,
		}
	}
}

impl pallet_proxy::Config for Runtime {
	type AnnouncementDepositBase = AnnouncementDepositBase;
	type AnnouncementDepositFactor = AnnouncementDepositFactor;
	type RuntimeCall = RuntimeCall;
	type CallHasher = BlakeTwo256;
	type Currency = Balances;
	type RuntimeEvent = RuntimeEvent;
	type MaxPending = MaxPending;
	type MaxProxies = MaxProxies;
	type ProxyDepositBase = ProxyDepositBase;
	type ProxyDepositFactor = ProxyDepositFactor;
	type ProxyType = ProxyType;
	type WeightInfo = pallet_proxy::weights::SubstrateWeight<Runtime>;
}

parameter_types! {
	pub const PreimageMaxSize: u32 = 4096 * 1024;
	pub PreimageBaseDeposit: Balance = deposit::<Runtime>(2, 64);
	pub PreimageByteDeposit: Balance = deposit::<Runtime>(0, 1);
}

impl pallet_preimage::Config for Runtime {
	type WeightInfo = pallet_preimage::weights::SubstrateWeight<Runtime>;
	type RuntimeEvent = RuntimeEvent;
	type Currency = Balances;
	type ManagerOrigin = EnsureRoot<AccountId>;
	type BaseDeposit = PreimageBaseDeposit;
	type ByteDeposit = PreimageByteDeposit;
}

parameter_types! {
	pub MaximumSchedulerWeight: Weight = Perbill::from_percent(80) *
		RuntimeBlockWeights::get().max_block;
	pub const MaxScheduledPerBlock: u32 = 50;
	pub const NoPreimagePostponement: Option<u32> = Some(10);
}

impl pallet_scheduler::Config for Runtime {
	type RuntimeCall = RuntimeCall;
	type RuntimeEvent = RuntimeEvent;
	type MaxScheduledPerBlock = MaxScheduledPerBlock;
	type MaximumWeight = MaximumSchedulerWeight;
	type RuntimeOrigin = RuntimeOrigin;
	type OriginPrivilegeCmp = EqualPrivilegeOnly;
	type PalletsOrigin = OriginCaller;
	type ScheduleOrigin = EnsureRoot<AccountId>;
	type WeightInfo = pallet_scheduler::weights::SubstrateWeight<Runtime>;
	type Preimages = Preimage;
}

parameter_types! {
	// One storage item; key size is 32; value is size 4+4+16+32 bytes = 56 bytes.
	pub DepositBase: Balance = deposit::<Runtime>(1, 88);
	// Additional storage item size of 32 bytes.
	pub DepositFactor: Balance = deposit::<Runtime>(0, 32);
	pub const MaxSignatories: u16 = 100;
}

impl pallet_multisig::Config for Runtime {
	type RuntimeCall = RuntimeCall;
	type Currency = Balances;
	type DepositBase = DepositBase;
	type DepositFactor = DepositFactor;
	type RuntimeEvent = RuntimeEvent;
	type MaxSignatories = MaxSignatories;
	type WeightInfo = pallet_multisig::weights::SubstrateWeight<Runtime>;
}

parameter_types! {
	// Minimum 4 CENTS/byte
	pub BasicDeposit: Balance = deposit::<Runtime>(1, 258);
	pub FieldDeposit: Balance = deposit::<Runtime>(0, 66);
	pub SubAccountDeposit: Balance = deposit::<Runtime>(1, 53);
	pub const MaxSubAccounts: u32 = 100;
	pub const MaxAdditionalFields: u32 = 100;
	pub const MaxRegistrars: u32 = 20;
}

impl pallet_identity::Config for Runtime {
	type RuntimeEvent = RuntimeEvent;
	type Currency = Balances;
	type BasicDeposit = BasicDeposit;
	type FieldDeposit = FieldDeposit;
	type SubAccountDeposit = SubAccountDeposit;
	type MaxSubAccounts = MaxSubAccounts;
	type MaxAdditionalFields = MaxAdditionalFields;
	type MaxRegistrars = MaxRegistrars;
	type Slashed = Treasury;
	type ForceOrigin = MoreThanHalfCouncil;
	type RegistrarOrigin = MoreThanHalfCouncil;
	type WeightInfo = pallet_identity::weights::SubstrateWeight<Runtime>;
}

parameter_types! {
	pub IndexDeposit: Balance = 1 * BNCS;
}

impl pallet_indices::Config for Runtime {
	type AccountIndex = AccountIndex;
	type Currency = Balances;
	type Deposit = IndexDeposit;
	type RuntimeEvent = RuntimeEvent;
	type WeightInfo = pallet_indices::weights::SubstrateWeight<Runtime>;
}

// pallet-treasury did not impl OnUnbalanced<Credit>, need an adapter to handle dust.
type CreditOf =
	frame_support::traits::fungible::Credit<<Runtime as frame_system::Config>::AccountId, Balances>;
pub struct DustRemovalAdapter;
impl OnUnbalanced<CreditOf> for DustRemovalAdapter {
	fn on_nonzero_unbalanced(amount: CreditOf) {
		let _ = <Balances as Currency<AccountId>>::deposit_creating(
			&TreasuryPalletId::get().into_account_truncating(),
			amount.peek(),
		);
	}
}

impl pallet_balances::Config for Runtime {
	type AccountStore = System;
	/// The type for recording an account's balance.
	type Balance = Balance;
	type DustRemoval = DustRemovalAdapter;
	/// The ubiquitous event type.
	type RuntimeEvent = RuntimeEvent;
	type ExistentialDeposit = ExistentialDeposit;
	type MaxLocks = ConstU32<50>;
	type MaxReserves = ConstU32<50>;
	type ReserveIdentifier = [u8; 8];
	type HoldIdentifier = ();
	type FreezeIdentifier = ();
	type MaxHolds = ConstU32<0>;
	type MaxFreezes = ConstU32<0>;
	type WeightInfo = pallet_balances::weights::SubstrateWeight<Runtime>;
}

parameter_types! {
	pub const CouncilMotionDuration: BlockNumber = 2 * DAYS;
	pub const CouncilMaxProposals: u32 = 100;
	pub const CouncilMaxMembers: u32 = 100;
}

impl pallet_collective::Config<CouncilCollective> for Runtime {
	type DefaultVote = pallet_collective::PrimeDefaultVote;
	type RuntimeEvent = RuntimeEvent;
	type MaxMembers = CouncilMaxMembers;
	type MaxProposals = CouncilMaxProposals;
	type MotionDuration = CouncilMotionDuration;
	type RuntimeOrigin = RuntimeOrigin;
	type Proposal = RuntimeCall;
	type WeightInfo = pallet_collective::weights::SubstrateWeight<Runtime>;
	type MaxProposalWeight = MaxProposalWeight;
	type SetMembersOrigin = EnsureRoot<AccountId>;
}

parameter_types! {
	pub const TechnicalMotionDuration: BlockNumber = 2 * DAYS;
	pub const TechnicalMaxProposals: u32 = 100;
	pub const TechnicalMaxMembers: u32 = 100;
	pub MaxProposalWeight: Weight = Perbill::from_percent(50) * RuntimeBlockWeights::get().max_block;
}

impl pallet_collective::Config<TechnicalCollective> for Runtime {
	type DefaultVote = pallet_collective::PrimeDefaultVote;
	type RuntimeEvent = RuntimeEvent;
	type MaxMembers = TechnicalMaxMembers;
	type MaxProposals = TechnicalMaxProposals;
	type MotionDuration = TechnicalMotionDuration;
	type RuntimeOrigin = RuntimeOrigin;
	type Proposal = RuntimeCall;
	type WeightInfo = pallet_collective::weights::SubstrateWeight<Runtime>;
	type MaxProposalWeight = MaxProposalWeight;
	type SetMembersOrigin = EnsureRoot<AccountId>;
}

impl pallet_membership::Config<pallet_membership::Instance1> for Runtime {
	type AddOrigin = MoreThanHalfCouncil;
	type RuntimeEvent = RuntimeEvent;
	type MaxMembers = CouncilMaxMembers;
	type MembershipChanged = Council;
	type MembershipInitialized = Council;
	type PrimeOrigin = MoreThanHalfCouncil;
	type RemoveOrigin = MoreThanHalfCouncil;
	type ResetOrigin = MoreThanHalfCouncil;
	type SwapOrigin = MoreThanHalfCouncil;
	type WeightInfo = pallet_membership::weights::SubstrateWeight<Runtime>;
}

impl pallet_membership::Config<pallet_membership::Instance2> for Runtime {
	type AddOrigin = MoreThanHalfCouncil;
	type RuntimeEvent = RuntimeEvent;
	type MaxMembers = TechnicalMaxMembers;
	type MembershipChanged = TechnicalCommittee;
	type MembershipInitialized = TechnicalCommittee;
	type PrimeOrigin = MoreThanHalfCouncil;
	type RemoveOrigin = MoreThanHalfCouncil;
	type ResetOrigin = MoreThanHalfCouncil;
	type SwapOrigin = MoreThanHalfCouncil;
	type WeightInfo = pallet_membership::weights::SubstrateWeight<Runtime>;
}

parameter_types! {
	pub CandidacyBond: Balance = 10_000 * BNCS;
	// 1 storage item created, key size is 32 bytes, value size is 16+16.
	pub VotingBondBase: Balance = deposit::<Runtime>(1, 64);
	// additional data per vote is 32 bytes (account id).
	pub VotingBondFactor: Balance = deposit::<Runtime>(0, 32);
	/// Daily council elections
	pub const TermDuration: BlockNumber = 24 * HOURS;
	pub const DesiredMembers: u32 = 3;
	pub const DesiredRunnersUp: u32 = 7;
	pub const PhragmenElectionPalletId: LockIdentifier = *b"phrelect";
	pub const MaxVoters: u32 = 512;
	 pub const MaxVotesPerVoter: u32 = 16;
	pub const MaxCandidates: u32 = 64;
}

// Make sure that there are no more than MaxMembers members elected via phragmen.
const_assert!(DesiredMembers::get() <= CouncilMaxMembers::get());

impl pallet_elections_phragmen::Config for Runtime {
	type CandidacyBond = CandidacyBond;
	type ChangeMembers = Council;
	type Currency = Balances;
	type CurrencyToVote = frame_support::traits::U128CurrencyToVote;
	type DesiredMembers = DesiredMembers;
	type DesiredRunnersUp = DesiredRunnersUp;
	type RuntimeEvent = RuntimeEvent;
	type InitializeMembers = Council;
	type KickedMember = Treasury;
	type LoserCandidate = Treasury;
	type PalletId = PhragmenElectionPalletId;
	type TermDuration = TermDuration;
	type VotingBondBase = VotingBondBase;
	type VotingBondFactor = VotingBondFactor;
	type MaxCandidates = MaxCandidates;
	type MaxVoters = MaxVoters;
	type MaxVotesPerVoter = MaxVotesPerVoter;
	type WeightInfo = pallet_elections_phragmen::weights::SubstrateWeight<Runtime>;
}

parameter_types! {
	pub const LaunchPeriod: BlockNumber = 7 * DAYS;
	pub const VotingPeriod: BlockNumber = 7 * DAYS;
	pub const FastTrackVotingPeriod: BlockNumber = 3 * HOURS;
	pub MinimumDeposit: Balance = 100 * BNCS;
	pub const EnactmentPeriod: BlockNumber = 2 * DAYS;
	pub const CooloffPeriod: BlockNumber = 7 * DAYS;
	pub const InstantAllowed: bool = true;
	pub const MaxVotes: u32 = 100;
	pub const MaxProposals: u32 = 100;
}

impl pallet_democracy::Config for Runtime {
	type BlacklistOrigin = EnsureRoot<AccountId>;
	// To cancel a proposal before it has been passed, the technical committee must be unanimous or
	// Root must agree.
	type CancelProposalOrigin = EitherOfDiverse<
		EnsureRoot<AccountId>,
		pallet_collective::EnsureProportionAtLeast<AccountId, TechnicalCollective, 1, 1>,
	>;
	// To cancel a proposal which has been passed, 2/3 of the council must agree to it.
	type CancellationOrigin =
		pallet_collective::EnsureProportionAtLeast<AccountId, CouncilCollective, 2, 3>;
	type CooloffPeriod = CooloffPeriod;
	type Currency = Balances;
	type EnactmentPeriod = EnactmentPeriod;
	type RuntimeEvent = RuntimeEvent;
	/// A unanimous council can have the next scheduled referendum be a straight default-carries
	/// (NTB) vote.
	type ExternalDefaultOrigin =
		pallet_collective::EnsureProportionAtLeast<AccountId, CouncilCollective, 1, 1>;
	/// A super-majority can have the next scheduled referendum be a straight majority-carries vote.
	type ExternalMajorityOrigin =
		pallet_collective::EnsureProportionAtLeast<AccountId, CouncilCollective, 3, 4>;
	/// A straight majority of the council can decide what their next motion is.
	type ExternalOrigin =
		pallet_collective::EnsureProportionAtLeast<AccountId, CouncilCollective, 1, 2>;
	/// Two thirds of the technical committee can have an ExternalMajority/ExternalDefault vote
	/// be tabled immediately and with a shorter voting/enactment period.
	type FastTrackOrigin =
		pallet_collective::EnsureProportionAtLeast<AccountId, TechnicalCollective, 2, 3>;
	type FastTrackVotingPeriod = FastTrackVotingPeriod;
	type InstantAllowed = InstantAllowed;
	type InstantOrigin =
		pallet_collective::EnsureProportionAtLeast<AccountId, TechnicalCollective, 1, 1>;
	type LaunchPeriod = LaunchPeriod;
	type MaxProposals = MaxProposals;
	type MaxVotes = MaxVotes;
	type MinimumDeposit = MinimumDeposit;
	type PalletsOrigin = OriginCaller;
	type Scheduler = Scheduler;
	type Slash = Treasury;
	// Any single technical committee member may veto a coming council proposal, however they can
	// only do it once and it lasts only for the cool-off period.
	type VetoOrigin = pallet_collective::EnsureMember<AccountId, TechnicalCollective>;
	type VoteLockingPeriod = EnactmentPeriod; // Same as EnactmentPeriod
	type VotingPeriod = VotingPeriod;
	type WeightInfo = pallet_democracy::weights::SubstrateWeight<Runtime>;
	type Preimages = Preimage;
	type MaxDeposits = ConstU32<100>;
	type MaxBlacklisted = ConstU32<100>;
	type SubmitOrigin = EnsureSigned<AccountId>;
}

parameter_types! {
	pub const ProposalBond: Permill = Permill::from_percent(5);
	pub ProposalBondMinimum: Balance = 100 * BNCS;
	pub ProposalBondMaximum: Balance = 500 * BNCS;
	pub const SpendPeriod: BlockNumber = 6 * DAYS;
	pub const Burn: Permill = Permill::from_perthousand(0);
	pub const TipCountdown: BlockNumber = 1 * DAYS;
	pub const TipFindersFee: Percent = Percent::from_percent(20);
	pub TipReportDepositBase: Balance = 1 * BNCS;
	pub DataDepositPerByte: Balance = 10 * cent::<Runtime>(NativeCurrencyId::get());
	pub BountyDepositBase: Balance = 1 * BNCS;
	pub const BountyDepositPayoutDelay: BlockNumber = 4 * DAYS;
	pub const BountyUpdatePeriod: BlockNumber = 90 * DAYS;
	pub const MaximumReasonLength: u32 = 16384;
	pub const BountyCuratorDeposit: Permill = Permill::from_percent(50);
	pub BountyValueMinimum: Balance = 10 * BNCS;
	pub const MaxApprovals: u32 = 100;

	pub const CuratorDepositMultiplier: Permill = Permill::from_percent(50);
	pub CuratorDepositMin: Balance = 1 * BNCS;
	pub CuratorDepositMax: Balance = 100 * BNCS;
}

type ApproveOrigin = EitherOfDiverse<
	EnsureRoot<AccountId>,
	pallet_collective::EnsureProportionAtLeast<AccountId, CouncilCollective, 3, 5>,
>;

impl pallet_treasury::Config for Runtime {
	type ApproveOrigin = ApproveOrigin;
	type SpendOrigin = NeverEnsureOrigin<Balance>;
	type Burn = Burn;
	type BurnDestination = ();
	type Currency = Balances;
	type RuntimeEvent = RuntimeEvent;
	type MaxApprovals = MaxApprovals;
	type OnSlash = Treasury;
	type PalletId = TreasuryPalletId;
	type ProposalBond = ProposalBond;
	type ProposalBondMinimum = ProposalBondMinimum;
	type ProposalBondMaximum = ProposalBondMaximum;
	type RejectOrigin = MoreThanHalfCouncil;
	type SpendFunds = Bounties;
	type SpendPeriod = SpendPeriod;
	type WeightInfo = pallet_treasury::weights::SubstrateWeight<Runtime>;
}

impl pallet_bounties::Config for Runtime {
	type BountyDepositBase = BountyDepositBase;
	type BountyDepositPayoutDelay = BountyDepositPayoutDelay;
	type BountyUpdatePeriod = BountyUpdatePeriod;
	type BountyValueMinimum = BountyValueMinimum;
	type CuratorDepositMultiplier = CuratorDepositMultiplier;
	type CuratorDepositMin = CuratorDepositMin;
	type CuratorDepositMax = CuratorDepositMax;
	type DataDepositPerByte = DataDepositPerByte;
	type RuntimeEvent = RuntimeEvent;
	type MaximumReasonLength = MaximumReasonLength;
	type WeightInfo = pallet_bounties::weights::SubstrateWeight<Runtime>;
	type ChildBountyManager = ();
}

impl pallet_tips::Config for Runtime {
	type DataDepositPerByte = DataDepositPerByte;
	type RuntimeEvent = RuntimeEvent;
	type MaximumReasonLength = MaximumReasonLength;
	type TipCountdown = TipCountdown;
	type TipFindersFee = TipFindersFee;
	type TipReportDepositBase = TipReportDepositBase;
	type Tippers = PhragmenElection;
	type WeightInfo = pallet_tips::weights::SubstrateWeight<Runtime>;
}

impl pallet_transaction_payment::Config for Runtime {
	type FeeMultiplierUpdate = SlowAdjustingFeeUpdate<Self>;
	type LengthToFee = ConstantMultiplier<Balance, TransactionByteFee>;
	type OnChargeTransaction = FlexibleFee;
	type OperationalFeeMultiplier = ConstU8<5>;
	type WeightToFee = WeightToFee;
	type RuntimeEvent = RuntimeEvent;
}

impl<LocalCall> frame_system::offchain::CreateSignedTransaction<LocalCall> for Runtime
where
	RuntimeCall: From<LocalCall>,
{
	fn create_transaction<C: frame_system::offchain::AppCrypto<Self::Public, Self::Signature>>(
		call: RuntimeCall,
		public: <Signature as sp_runtime::traits::Verify>::Signer,
		account: AccountId,
		nonce: Nonce,
	) -> Option<(
		RuntimeCall,
		<UncheckedExtrinsic as sp_runtime::traits::Extrinsic>::SignaturePayload,
	)> {
		// take the biggest period possible.
		let period =
			BlockHashCount::get().checked_next_power_of_two().map(|c| c / 2).unwrap_or(2) as u64;
		let current_block = System::block_number()
			.saturated_into::<u64>()
			// The `System::block_number` is initialized with `n+1`,
			// so the actual block number is `n`.
			.saturating_sub(1);
		let tip = 0;
		let extra: SignedExtra = (
			frame_system::CheckNonZeroSender::<Runtime>::new(),
			frame_system::CheckSpecVersion::<Runtime>::new(),
			frame_system::CheckTxVersion::<Runtime>::new(),
			frame_system::CheckGenesis::<Runtime>::new(),
			frame_system::CheckEra::<Runtime>::from(generic::Era::mortal(period, current_block)),
			frame_system::CheckNonce::<Runtime>::from(nonce),
			frame_system::CheckWeight::<Runtime>::new(),
			pallet_transaction_payment::ChargeTransactionPayment::<Runtime>::from(tip),
		);
		let raw_payload = SignedPayload::new(call, extra)
			.map_err(|e| {
				log::warn!("Unable to create signed payload: {:?}", e);
			})
			.ok()?;
		let signature = raw_payload.using_encoded(|payload| C::sign(payload, public))?;
		let address = AccountIdLookup::unlookup(account);
		let (call, extra, _) = raw_payload.deconstruct();
		Some((call, (address, signature, extra)))
	}
}

impl frame_system::offchain::SigningTypes for Runtime {
	type Public = <Signature as sp_runtime::traits::Verify>::Signer;
	type Signature = Signature;
}

impl<C> frame_system::offchain::SendTransactionTypes<C> for Runtime
where
	RuntimeCall: From<C>,
{
	type OverarchingCall = RuntimeCall;
	type Extrinsic = UncheckedExtrinsic;
}

// culumus runtime start
parameter_types! {
	pub const ReservedXcmpWeight: Weight = MAXIMUM_BLOCK_WEIGHT.saturating_div(4);
	pub const ReservedDmpWeight: Weight = MAXIMUM_BLOCK_WEIGHT.saturating_div(4);
}

impl cumulus_pallet_parachain_system::Config for Runtime {
	type DmpMessageHandler = DmpQueue;
	type RuntimeEvent = RuntimeEvent;
	type OnSystemEvent = ();
	type OutboundXcmpMessageSource = XcmpQueue;
	type ReservedDmpWeight = ReservedDmpWeight;
	type ReservedXcmpWeight = ReservedXcmpWeight;
	type SelfParaId = parachain_info::Pallet<Runtime>;
	type XcmpMessageHandler = XcmpQueue;
	type CheckAssociatedRelayNumber = RelayNumberStrictlyIncreases;
}

impl parachain_info::Config for Runtime {}

impl cumulus_pallet_aura_ext::Config for Runtime {}

parameter_types! {
	/// Minimum round length is 2 minutes (10 * 12 second block times)
	pub const MinBlocksPerRound: u32 = 10;
	/// Blocks per round
	pub const DefaultBlocksPerRound: u32 = prod_or_test!(2 * HOURS, 10);
	/// Rounds before the collator leaving the candidates request can be executed
	pub const LeaveCandidatesDelay: u32 = 84;
	/// Rounds before the candidate bond increase/decrease can be executed
	pub const CandidateBondLessDelay: u32 = 84;
	/// Rounds before the delegator exit can be executed
	pub const LeaveDelegatorsDelay: u32 = 84;
	/// Rounds before the delegator revocation can be executed
	pub const RevokeDelegationDelay: u32 = 84;
	/// Rounds before the delegator bond increase/decrease can be executed
	pub const DelegationBondLessDelay: u32 = 84;
	/// Rounds before the reward is paid
	pub const RewardPaymentDelay: u32 = 2;
	/// Minimum collators selected per round, default at genesis and minimum forever after
	pub const MinSelectedCandidates: u32 = prod_or_test!(16,6);
	/// Maximum top delegations per candidate
	pub const MaxTopDelegationsPerCandidate: u32 = 300;
	/// Maximum bottom delegations per candidate
	pub const MaxBottomDelegationsPerCandidate: u32 = 50;
	/// Maximum delegations per delegator
	pub const MaxDelegationsPerDelegator: u32 = 100;
	/// Default fixed percent a collator takes off the top of due rewards
	pub const DefaultCollatorCommission: Perbill = Perbill::from_percent(10);
	/// Default percent of inflation set aside for parachain bond every round
	pub const DefaultParachainBondReservePercent: Percent = Percent::from_percent(0);
	/// Minimum stake required to become a collator
	pub MinCollatorStk: u128 = 5000 * BNCS;
	/// Minimum stake required to be reserved to be a candidate
	pub MinCandidateStk: u128 = 5000 * BNCS;
	/// Minimum stake required to be reserved to be a delegator
	pub MinDelegatorStk: u128 = 50 * BNCS;
	pub AllowInflation: bool = false;
	pub ToMigrateInvulnables: Vec<AccountId> = prod_or_test!(vec![
		hex!["8cf80f0bafcd0a3d80ca61cb688e4400e275b39d3411b4299b47e712e9dab809"].into(),
		hex!["40ac4effe39181731a8feb8a8ee0780e177bdd0d752b09c8fd71047e67189022"].into(),
		hex!["624d6a004c72a1abcf93131e185515ebe1410e43a301fe1f25d20d8da345376e"].into(),
		hex!["985d2738e512909c81289e6055e60a6824818964535ecfbf10e4d69017084756"].into(),
	],vec![
		hex!["d43593c715fdd31c61141abd04a99fd6822c8558854ccde39a5684e7a56da27d"].into(),
		hex!["8eaf04151687736326c9fea17e25fc5287613693c912909cb226aa4794f26a48"].into(),
	]);
	pub PaymentInRound: u128 = 180 * BNCS;
	pub InitSeedStk: u128 = 5000 * BNCS;
}
impl parachain_staking::Config for Runtime {
	type RuntimeEvent = RuntimeEvent;
	type Currency = Balances;
	type MonetaryGovernanceOrigin =
		EitherOfDiverse<MoreThanHalfCouncil, EnsureRootOrAllTechnicalCommittee>;
	type MinBlocksPerRound = MinBlocksPerRound;
	type DefaultBlocksPerRound = DefaultBlocksPerRound;
	type LeaveCandidatesDelay = LeaveCandidatesDelay;
	type CandidateBondLessDelay = CandidateBondLessDelay;
	type LeaveDelegatorsDelay = LeaveDelegatorsDelay;
	type RevokeDelegationDelay = RevokeDelegationDelay;
	type DelegationBondLessDelay = DelegationBondLessDelay;
	type RewardPaymentDelay = RewardPaymentDelay;
	type MinSelectedCandidates = MinSelectedCandidates;
	type MaxTopDelegationsPerCandidate = MaxTopDelegationsPerCandidate;
	type MaxBottomDelegationsPerCandidate = MaxBottomDelegationsPerCandidate;
	type MaxDelegationsPerDelegator = MaxDelegationsPerDelegator;
	type DefaultCollatorCommission = DefaultCollatorCommission;
	type DefaultParachainBondReservePercent = DefaultParachainBondReservePercent;
	type MinCollatorStk = MinCollatorStk;
	type MinCandidateStk = MinCandidateStk;
	type MinDelegation = MinDelegatorStk;
	type MinDelegatorStk = MinDelegatorStk;
	type AllowInflation = AllowInflation;
	type PaymentInRound = PaymentInRound;
	type ToMigrateInvulnables = ToMigrateInvulnables;
	type PalletId = ParachainStakingPalletId;
	type InitSeedStk = InitSeedStk;
	type OnCollatorPayout = ();
	type OnNewRound = ();
	type WeightInfo = parachain_staking::weights::SubstrateWeight<Runtime>;
}

parameter_types! {
	pub const Period: u32 = 6 * HOURS;
	pub const Offset: u32 = 0;
}

impl pallet_session::Config for Runtime {
	type RuntimeEvent = RuntimeEvent;
	type Keys = SessionKeys;
	type NextSessionRotation = ParachainStaking;
	// Essentially just Aura, but lets be pedantic.
	type SessionHandler = <SessionKeys as sp_runtime::traits::OpaqueKeys>::KeyTypeIdProviders;
	type SessionManager = ParachainStaking;
	type ShouldEndSession = ParachainStaking;
	type ValidatorId = <Self as frame_system::Config>::AccountId;
	// we don't have stash and controller, thus we don't need the convert as well.
	type ValidatorIdOf = ConvertInto;
	type WeightInfo = pallet_session::weights::SubstrateWeight<Runtime>;
}

impl pallet_authorship::Config for Runtime {
	type EventHandler = ParachainStaking;
	type FindAuthor = pallet_session::FindAccountFromAuthorIndex<Self, Aura>;
}

impl pallet_aura::Config for Runtime {
	type AuthorityId = AuraId;
	type DisabledValidators = ();
	type MaxAuthorities = ConstU32<100_000>;
}

// culumus runtime end

impl pallet_vesting::Config for Runtime {
	type BlockNumberToBalance = ConvertInto;
	type Currency = Balances;
	type RuntimeEvent = RuntimeEvent;
	type MinVestedTransfer = ExistentialDeposit;
	type WeightInfo = pallet_vesting::weights::SubstrateWeight<Runtime>;
}

// Bifrost modules start

pub struct ExtraFeeMatcher;
impl FeeGetter<RuntimeCall> for ExtraFeeMatcher {
	fn get_fee_info(c: &RuntimeCall) -> ExtraFeeInfo {
		match *c {
			RuntimeCall::Salp(bifrost_salp::Call::contribute { .. }) => ExtraFeeInfo {
				extra_fee_name: ExtraFeeName::SalpContribute,
				extra_fee_currency: RelayCurrencyId::get(),
			},
			RuntimeCall::XcmInterface(xcm_interface::Call::transfer_statemine_assets {
				..
			}) => ExtraFeeInfo {
				extra_fee_name: ExtraFeeName::StatemineTransfer,
				extra_fee_currency: RelayCurrencyId::get(),
			},
			RuntimeCall::VtokenVoting(bifrost_vtoken_voting::Call::vote { vtoken, .. }) =>
				ExtraFeeInfo {
					extra_fee_name: ExtraFeeName::VoteVtoken,
					extra_fee_currency: vtoken.to_token().unwrap_or(vtoken),
				},
			RuntimeCall::VtokenVoting(bifrost_vtoken_voting::Call::remove_delegator_vote {
				vtoken,
				..
			}) => ExtraFeeInfo {
				extra_fee_name: ExtraFeeName::VoteRemoveDelegatorVote,
				extra_fee_currency: vtoken.to_token().unwrap_or(vtoken),
			},
			_ => ExtraFeeInfo::default(),
		}
	}
}

parameter_types! {
	pub MaxFeeCurrencyOrderListLen: u32 = 50;
}

impl bifrost_flexible_fee::Config for Runtime {
	type Currency = Balances;
	type DexOperator = ZenlinkProtocol;
	type RuntimeEvent = RuntimeEvent;
	type MultiCurrency = Currencies;
	type TreasuryAccount = BifrostTreasuryAccount;
	type MaxFeeCurrencyOrderListLen = MaxFeeCurrencyOrderListLen;
	type OnUnbalanced = Treasury;
	type WeightInfo = weights::bifrost_flexible_fee::BifrostWeight<Runtime>;
	type ExtraFeeMatcher = ExtraFeeMatcher;
	type ParachainId = ParachainInfo;
	type ControlOrigin = TechAdminOrCouncil;
	type XcmWeightAndFeeHandler = XcmInterface;
}

parameter_types! {
	pub BifrostParachainAccountId20: [u8; 20] = cumulus_primitives_core::ParaId::from(ParachainInfo::get()).into_account_truncating();
}

pub fn create_x2_multilocation(index: u16, currency_id: CurrencyId) -> MultiLocation {
	match currency_id {
		// AccountKey20 format of Bifrost sibling para account
		CurrencyId::Token(TokenSymbol::MOVR) => MultiLocation::new(
			1,
			X2(
				Parachain(parachains::moonriver::ID.into()),
				AccountKey20 {
					network: None,
					key: Slp::derivative_account_id_20(
						polkadot_parachain::primitives::Sibling::from(ParachainInfo::get())
							.into_account_truncating(),
						index,
					)
					.into(),
				},
			),
		),
		// Only relay chain use the Bifrost para account with "para"
		CurrencyId::Token(TokenSymbol::KSM) => MultiLocation::new(
			1,
			X1(AccountId32 {
				network: None,
				id: Utility::derivative_account_id(
					ParachainInfo::get().into_account_truncating(),
					index,
				)
				.into(),
			}),
		),
		// Bifrost Kusama Native token
		CurrencyId::Native(TokenSymbol::BNC) => MultiLocation::new(
			0,
			X1(AccountId32 {
				network: None,
				id: Utility::derivative_account_id(
					polkadot_parachain::primitives::Sibling::from(ParachainInfo::get())
						.into_account_truncating(),
					index,
				)
				.into(),
			}),
		),
		// Other sibling chains use the Bifrost para account with "sibl"
		_ => {
			// get parachain id
			if let Some(location) =
				BifrostCurrencyIdConvert::<SelfParaChainId>::convert(currency_id)
			{
				if let Some(Parachain(para_id)) = location.interior().first() {
					MultiLocation::new(
						1,
						X2(
							Parachain(*para_id),
							AccountId32 {
								network: None,
								id: Utility::derivative_account_id(
									polkadot_parachain::primitives::Sibling::from(
										ParachainInfo::get(),
									)
									.into_account_truncating(),
									index,
								)
								.into(),
							},
						),
					)
				} else {
					MultiLocation::default()
				}
			} else {
				MultiLocation::default()
			}
		},
	}
}

pub struct SubAccountIndexMultiLocationConvertor;
impl Convert<(u16, CurrencyId), MultiLocation> for SubAccountIndexMultiLocationConvertor {
	fn convert((sub_account_index, currency_id): (u16, CurrencyId)) -> MultiLocation {
		create_x2_multilocation(sub_account_index, currency_id)
	}
}

parameter_types! {
	pub MinContribution: Balance = dollar::<Runtime>(RelayCurrencyId::get()) / 10;
	pub const RemoveKeysLimit: u32 = 500;
	pub const VSBondValidPeriod: BlockNumber = 30 * DAYS;
	pub const ReleaseCycle: BlockNumber = 1 * DAYS;
	pub const LeasePeriod: BlockNumber = KUSAMA_LEASE_PERIOD;
	pub const ReleaseRatio: Percent = Percent::from_percent(50);
	pub const SlotLength: BlockNumber = 8u32 as BlockNumber;
	pub ConfirmMuitiSigAccount: AccountId = hex!["e4da05f08e89bf6c43260d96f26fffcfc7deae5b465da08669a9d008e64c2c63"].into();
}

impl bifrost_salp::Config for Runtime {
	type BancorPool = ();
	type RuntimeEvent = RuntimeEvent;
	type RuntimeOrigin = RuntimeOrigin;
	type RuntimeCall = RuntimeCall;
	type LeasePeriod = LeasePeriod;
	type MinContribution = MinContribution;
	type MultiCurrency = Currencies;
	type PalletId = BifrostCrowdloanId;
	type RelayChainToken = RelayCurrencyId;
	type ReleaseCycle = ReleaseCycle;
	type ReleaseRatio = ReleaseRatio;
	type RemoveKeysLimit = RemoveKeysLimit;
	type SlotLength = SlotLength;
	type VSBondValidPeriod = VSBondValidPeriod;
	type WeightInfo = weights::bifrost_salp::BifrostWeight<Runtime>;
	type EnsureConfirmAsGovernance = EitherOfDiverse<TechAdminOrCouncil, SALPAdmin>;
	type XcmInterface = XcmInterface;
	type TreasuryAccount = BifrostTreasuryAccount;
	type BuybackPalletId = BuybackPalletId;
	type DexOperator = ZenlinkProtocol;
	type CurrencyIdConversion = AssetIdMaps<Runtime>;
	type CurrencyIdRegister = AssetIdMaps<Runtime>;
	type ParachainId = ParachainInfo;
	type StablePool = StablePool;
	type VtokenMinting = VtokenMinting;
}

parameter_types! {
	pub const MaximumOrderInTrade: u32 = 1_000;
	pub const MinimumSupply: Balance = 0;
}

impl bifrost_vsbond_auction::Config for Runtime {
	type RuntimeEvent = RuntimeEvent;
	type InvoicingCurrency = RelayCurrencyId;
	type MaximumOrderInTrade = MaximumOrderInTrade;
	type MinimumAmount = MinimumSupply;
	type MultiCurrency = Currencies;
	type WeightInfo = weights::bifrost_vsbond_auction::BifrostWeight<Runtime>;
	type PalletId = VsbondAuctionPalletId;
	type TreasuryAccount = BifrostTreasuryAccount;
	type ControlOrigin = EitherOfDiverse<MoreThanHalfCouncil, EnsureRootOrAllTechnicalCommittee>;
}

impl bifrost_token_issuer::Config for Runtime {
	type RuntimeEvent = RuntimeEvent;
	type MultiCurrency = Currencies;
	type ControlOrigin = EitherOfDiverse<MoreThanHalfCouncil, EnsureRootOrAllTechnicalCommittee>;
	type WeightInfo = weights::bifrost_token_issuer::BifrostWeight<Runtime>;
	type MaxLengthLimit = MaxLengthLimit;
}

impl bifrost_call_switchgear::Config for Runtime {
	type RuntimeEvent = RuntimeEvent;
	type UpdateOrigin = CoreAdminOrCouncil;
	type WeightInfo = weights::bifrost_call_switchgear::BifrostWeight<Runtime>;
}

impl bifrost_asset_registry::Config for Runtime {
	type RuntimeEvent = RuntimeEvent;
	type Currency = Balances;
	type RegisterOrigin = EitherOfDiverse<MoreThanHalfCouncil, TechAdmin>;
	type WeightInfo = weights::bifrost_asset_registry::BifrostWeight<Runtime>;
}

parameter_types! {
	pub const MaxTypeEntryPerBlock: u32 = 10;
	pub const MaxRefundPerBlock: u32 = 10;
	pub const MaxLengthLimit: u32 = 500;
}

pub struct SubstrateResponseManager;
impl QueryResponseManager<QueryId, MultiLocation, BlockNumber, RuntimeCall>
	for SubstrateResponseManager
{
	fn get_query_response_record(query_id: QueryId) -> bool {
		if let Some(QueryStatus::Ready { .. }) = PolkadotXcm::query(query_id) {
			true
		} else {
			false
		}
	}

	fn create_query_record(
		responder: &MultiLocation,
		call_back: Option<RuntimeCall>,
		timeout: BlockNumber,
	) -> u64 {
		// for xcm v3 version see the following
		// PolkadotXcm::new_query(responder, timeout, Here)
		if let Some(call_back) = call_back {
			PolkadotXcm::new_notify_query(*responder, call_back, timeout, Here)
		} else {
			PolkadotXcm::new_query(*responder, timeout, Here)
		}
	}

	fn remove_query_record(query_id: QueryId) -> bool {
		// Temporarily banned. Querries from pallet_xcm cannot be removed unless it is in ready
		// status. And we are not allowed to mannually change query status.
		// So in the manual mode, it is not possible to remove the query at all.
		// PolkadotXcm::take_response(query_id).is_some()

		PolkadotXcm::take_response(query_id);
		true
	}
}

pub struct OnRefund;
impl bifrost_slp::OnRefund<AccountId, CurrencyId, Balance> for OnRefund {
	fn on_refund(token_id: CurrencyId, to: AccountId, token_amount: Balance) -> u64 {
		SystemStaking::on_refund(token_id, to, token_amount).ref_time()
	}
}

impl bifrost_slp::Config for Runtime {
	type RuntimeEvent = RuntimeEvent;
	type RuntimeOrigin = RuntimeOrigin;
	type RuntimeCall = RuntimeCall;
	type MultiCurrency = Currencies;
	type ControlOrigin = EitherOfDiverse<TechAdminOrCouncil, ValidatorElection>;
	type WeightInfo = weights::bifrost_slp::BifrostWeight<Runtime>;
	type VtokenMinting = VtokenMinting;
	type BifrostSlpx = Slpx;
	type AccountConverter = SubAccountIndexMultiLocationConvertor;
	type ParachainId = SelfParaChainId;
	type SubstrateResponseManager = SubstrateResponseManager;
	type MaxTypeEntryPerBlock = MaxTypeEntryPerBlock;
	type MaxRefundPerBlock = MaxRefundPerBlock;
	type OnRefund = OnRefund;
	type ParachainStaking = ParachainStaking;
	type XcmTransfer = XTokens;
	type MaxLengthLimit = MaxLengthLimit;
	type XcmWeightAndFeeHandler = XcmInterface;
}

impl bifrost_vstoken_conversion::Config for Runtime {
	type RuntimeEvent = RuntimeEvent;
	type MultiCurrency = Currencies;
	type RelayCurrencyId = RelayCurrencyId;
	type TreasuryAccount = BifrostTreasuryAccount;
	type ControlOrigin = CoreAdminOrCouncil;
	type VsbondAccount = BifrostVsbondPalletId;
	type CurrencyIdConversion = AssetIdMaps<Runtime>;
	type WeightInfo = weights::bifrost_vstoken_conversion::BifrostWeight<Runtime>;
}

parameter_types! {
	pub const WhitelistMaximumLimit: u32 = 10;
}

impl bifrost_farming::Config for Runtime {
	type RuntimeEvent = RuntimeEvent;
	type MultiCurrency = Currencies;
<<<<<<< HEAD
	type CurrencyId = CurrencyId;
	type ControlOrigin = EitherOfDiverse<MoreThanHalfCouncil, EnsureRootOrAllTechnicalCommittee>;
=======
	type ControlOrigin = TechAdminOrCouncil;
>>>>>>> 3638e112
	type TreasuryAccount = BifrostTreasuryAccount;
	type Keeper = FarmingKeeperPalletId;
	type RewardIssuer = FarmingRewardIssuerPalletId;
	type WeightInfo = weights::bifrost_farming::BifrostWeight<Runtime>;
	type FarmingBoost = FarmingBoostPalletId;
	type VeMinting = ();
	type BlockNumberToBalance = ConvertInto;
	type WhitelistMaximumLimit = WhitelistMaximumLimit;
}

parameter_types! {
	pub const BlocksPerRound: u32 = prod_or_test!(1500, 50);
	pub const MaxTokenLen: u32 = 500;
	pub const MaxFarmingPoolIdLen: u32 = 100;
}

impl bifrost_system_staking::Config for Runtime {
	type RuntimeEvent = RuntimeEvent;
	type MultiCurrency = Currencies;
	type EnsureConfirmAsGovernance = EitherOfDiverse<CoreAdminOrCouncil, SystemStakingAdmin>;
	type WeightInfo = weights::bifrost_system_staking::BifrostWeight<Runtime>;
	type FarmingInfo = Farming;
	type VtokenMintingInterface = VtokenMinting;
	type TreasuryAccount = BifrostTreasuryAccount;
	type PalletId = SystemStakingPalletId;
	type BlocksPerRound = BlocksPerRound;
	type MaxTokenLen = MaxTokenLen;
	type MaxFarmingPoolIdLen = MaxFarmingPoolIdLen;
}

impl bifrost_system_maker::Config for Runtime {
	type RuntimeEvent = RuntimeEvent;
	type MultiCurrency = Currencies;
	type ControlOrigin = EitherOfDiverse<MoreThanHalfCouncil, EnsureRootOrAllTechnicalCommittee>;
	type WeightInfo = weights::bifrost_system_maker::BifrostWeight<Runtime>;
	type DexOperator = ZenlinkProtocol;
	type CurrencyIdConversion = AssetIdMaps<Runtime>;
	type TreasuryAccount = BifrostTreasuryAccount;
	type RelayChainToken = RelayCurrencyId;
	type SystemMakerPalletId = SystemMakerPalletId;
	type ParachainId = ParachainInfo;
	type VtokenMintingInterface = VtokenMinting;
}

impl bifrost_fee_share::Config for Runtime {
	type RuntimeEvent = RuntimeEvent;
	type MultiCurrency = Currencies;
	type ControlOrigin = CoreAdminOrCouncil;
	type WeightInfo = weights::bifrost_fee_share::BifrostWeight<Runtime>;
	type FeeSharePalletId = FeeSharePalletId;
}

impl bifrost_cross_in_out::Config for Runtime {
	type RuntimeEvent = RuntimeEvent;
	type MultiCurrency = Currencies;
	type ControlOrigin = TechAdminOrCouncil;
	type EntrancePalletId = SlpEntrancePalletId;
	type WeightInfo = weights::bifrost_cross_in_out::BifrostWeight<Runtime>;
	type MaxLengthLimit = MaxLengthLimit;
}

parameter_types! {
	pub const QueryTimeout: BlockNumber = 100;
	pub const ReferendumCheckInterval: BlockNumber = 300;
}

pub struct DerivativeAccountTokenFilter;
impl Contains<CurrencyId> for DerivativeAccountTokenFilter {
	fn contains(token: &CurrencyId) -> bool {
		*token == RelayCurrencyId::get()
	}
}

impl bifrost_vtoken_voting::Config for Runtime {
	type RuntimeEvent = RuntimeEvent;
	type RuntimeOrigin = RuntimeOrigin;
	type RuntimeCall = RuntimeCall;
	type MultiCurrency = Currencies;
	type ControlOrigin = EitherOfDiverse<CoreAdmin, MoreThanHalfCouncil>;
	type ResponseOrigin = EnsureResponse<Everything>;
	type XcmDestWeightAndFee = XcmInterface;
	type DerivativeAccount = DerivativeAccountProvider<Runtime, DerivativeAccountTokenFilter>;
	type RelaychainBlockNumberProvider = RelaychainDataProvider<Runtime>;
	type VTokenSupplyProvider = VtokenMinting;
	type ParachainId = SelfParaChainId;
	type MaxVotes = ConstU32<256>;
	type QueryTimeout = QueryTimeout;
	type ReferendumCheckInterval = ReferendumCheckInterval;
	type WeightInfo = weights::bifrost_vtoken_voting::BifrostWeight<Runtime>;
}

// Bifrost modules end

// zenlink runtime start

parameter_types! {
	pub const StringLimit: u32 = 50;
}

impl zenlink_stable_amm::Config for Runtime {
	type RuntimeEvent = RuntimeEvent;
	type CurrencyId = CurrencyId;
	type MultiCurrency = Currencies;
	type PoolId = u32;
	type TimeProvider = Timestamp;
	type EnsurePoolAsset = StableAmmVerifyPoolAsset;
	type LpGenerate = PoolLpGenerate;
	type PoolCurrencySymbolLimit = StringLimit;
	type PalletId = StableAmmPalletId;
	type WeightInfo = ();
}

impl zenlink_swap_router::Config for Runtime {
	type RuntimeEvent = RuntimeEvent;
	type StablePoolId = u32;
	type Balance = u128;
	type StableCurrencyId = CurrencyId;
	type NormalCurrencyId = ZenlinkAssetId;
	type NormalAmm = ZenlinkProtocol;
	type StableAMM = ZenlinkStableAMM;
	type WeightInfo = zenlink_swap_router::weights::SubstrateWeight<Runtime>;
}

impl merkle_distributor::Config for Runtime {
	type RuntimeEvent = RuntimeEvent;
	type CurrencyId = CurrencyId;
	type MultiCurrency = Currencies;
	type Balance = Balance;
	type MerkleDistributorId = u32;
	type PalletId = MerkleDirtributorPalletId;
	type StringLimit = StringLimit;
	type WeightInfo = ();
}

pub struct StableAmmVerifyPoolAsset;

impl ValidateCurrency<CurrencyId> for StableAmmVerifyPoolAsset {
	fn validate_pooled_currency(_currencies: &[CurrencyId]) -> bool {
		true
	}

	fn validate_pool_lp_currency(_currency_id: CurrencyId) -> bool {
		if Currencies::total_issuance(_currency_id) > 0 {
			return false;
		}
		true
	}
}

pub struct PoolLpGenerate;

impl StablePoolLpCurrencyIdGenerate<CurrencyId, PoolId> for PoolLpGenerate {
	fn generate_by_pool_id(pool_id: PoolId) -> CurrencyId {
		CurrencyId::StableLpToken(pool_id)
	}
}

parameter_types! {
	pub const ZenlinkPalletId: PalletId = PalletId(*b"/zenlink");
	pub const GetExchangeFee: (u32, u32) = (3, 1000);   // 0.3%
}

impl zenlink_protocol::Config for Runtime {
	type RuntimeEvent = RuntimeEvent;
	type MultiAssetsHandler = MultiAssets;
	type PalletId = ZenlinkPalletId;
	type SelfParaId = SelfParaId;
	type TargetChains = ();
	type WeightInfo = ();
	type AssetId = ZenlinkAssetId;
	type LpGenerate = PairLpGenerate<Self>;
}

type MultiAssets = ZenlinkMultiAssets<ZenlinkProtocol, Balances, LocalAssetAdaptor<Currencies>>;

pub struct OnRedeemSuccess;
impl bifrost_vtoken_minting::OnRedeemSuccess<AccountId, CurrencyId, Balance> for OnRedeemSuccess {
	fn on_redeem_success(token_id: CurrencyId, to: AccountId, token_amount: Balance) -> Weight {
		SystemStaking::on_redeem_success(token_id, to, token_amount)
	}

	fn on_redeemed(
		address: AccountId,
		token_id: CurrencyId,
		token_amount: Balance,
		vtoken_amount: Balance,
		fee: Balance,
	) -> Weight {
		SystemStaking::on_redeemed(address, token_id, token_amount, vtoken_amount, fee)
	}
}

parameter_types! {
	pub const MaximumUnlockIdOfUser: u32 = 10;
	pub const MaximumUnlockIdOfTimeUnit: u32 = 50;
	pub BifrostFeeAccount: AccountId = TreasuryPalletId::get().into_account_truncating();
}

impl bifrost_vtoken_minting::Config for Runtime {
	type RuntimeEvent = RuntimeEvent;
	type MultiCurrency = Currencies;
	type ControlOrigin = TechAdminOrCouncil;
	type MaximumUnlockIdOfUser = MaximumUnlockIdOfUser;
	type MaximumUnlockIdOfTimeUnit = MaximumUnlockIdOfTimeUnit;
	type EntranceAccount = SlpEntrancePalletId;
	type ExitAccount = SlpExitPalletId;
	type FeeAccount = BifrostFeeAccount;
	type BifrostSlp = Slp;
	type BifrostSlpx = Slpx;
	type WeightInfo = weights::bifrost_vtoken_minting::BifrostWeight<Runtime>;
	type OnRedeemSuccess = OnRedeemSuccess;
	type RelayChainToken = RelayCurrencyId;
	type CurrencyIdConversion = AssetIdMaps<Runtime>;
	type CurrencyIdRegister = AssetIdMaps<Runtime>;
	type XcmTransfer = XTokens;
	type AstarParachainId = ConstU32<2007>;
	type MoonbeamParachainId = ConstU32<2023>;
	type HydradxParachainId = ConstU32<2034>;
}

impl bifrost_slpx::Config for Runtime {
	type RuntimeEvent = RuntimeEvent;
	type ControlOrigin = TechAdminOrCouncil;
	type MultiCurrency = Currencies;
	type DexOperator = ZenlinkProtocol;
	type VtokenMintingInterface = VtokenMinting;
	type StablePoolHandler = StablePool;
	type XcmTransfer = XTokens;
	type CurrencyIdConvert = AssetIdMaps<Runtime>;
	type TreasuryAccount = BifrostTreasuryAccount;
	type ParachainId = SelfParaChainId;
	type WeightInfo = weights::bifrost_slpx::BifrostWeight<Runtime>;
}

pub struct EnsurePoolAssetId;
impl nutsfinance_stable_asset::traits::ValidateAssetId<CurrencyId> for EnsurePoolAssetId {
	fn validate(_: CurrencyId) -> bool {
		true
	}
}
parameter_types! {
	pub const StableAssetPalletId: PalletId = PalletId(*b"nuts/sta");
}

/// Configure the pallet nutsfinance_stable_asset in pallets/nutsfinance_stable_asset.
impl nutsfinance_stable_asset::Config for Runtime {
	type RuntimeEvent = RuntimeEvent;
	type AssetId = CurrencyId;
	type Balance = Balance;
	type Assets = Currencies;
	type PalletId = StableAssetPalletId;
	type AtLeast64BitUnsigned = u128;
	type FeePrecision = ConstU128<10_000_000_000>;
	type APrecision = ConstU128<100>;
	type PoolAssetLimit = ConstU32<5>;
	type SwapExactOverAmount = ConstU128<100>;
	type WeightInfo = ();
	type ListingOrigin = EitherOfDiverse<MoreThanHalfCouncil, EnsureRootOrAllTechnicalCommittee>;
	type EnsurePoolAssetId = EnsurePoolAssetId;
}

impl bifrost_stable_pool::Config for Runtime {
	type WeightInfo = weights::bifrost_stable_pool::BifrostWeight<Runtime>;
	type ControlOrigin = TechAdminOrCouncil;
	type CurrencyId = CurrencyId;
	type MultiCurrency = Currencies;
	type StableAsset = StableAsset;
	type VtokenMinting = VtokenMinting;
	type CurrencyIdConversion = AssetIdMaps<Runtime>;
	type CurrencyIdRegister = AssetIdMaps<Runtime>;
}

// Below is the implementation of tokens manipulation functions other than native token.
pub struct LocalAssetAdaptor<Local>(PhantomData<Local>);

impl<Local, AccountId> LocalAssetHandler<AccountId> for LocalAssetAdaptor<Local>
where
	Local: MultiCurrency<AccountId, CurrencyId = CurrencyId>,
{
	fn local_balance_of(asset_id: ZenlinkAssetId, who: &AccountId) -> AssetBalance {
		if let Ok(currency_id) = asset_id.try_into() {
			return TryInto::<AssetBalance>::try_into(Local::free_balance(currency_id, &who))
				.unwrap_or_default();
		}
		AssetBalance::default()
	}

	fn local_total_supply(asset_id: ZenlinkAssetId) -> AssetBalance {
		if let Ok(currency_id) = asset_id.try_into() {
			return TryInto::<AssetBalance>::try_into(Local::total_issuance(currency_id))
				.unwrap_or_default();
		}
		AssetBalance::default()
	}

	fn local_is_exists(asset_id: ZenlinkAssetId) -> bool {
		let currency_id: Result<CurrencyId, ()> = asset_id.try_into();
		match currency_id {
			Ok(_) => true,
			Err(_) => false,
		}
	}

	fn local_transfer(
		asset_id: ZenlinkAssetId,
		origin: &AccountId,
		target: &AccountId,
		amount: AssetBalance,
	) -> DispatchResult {
		if let Ok(currency_id) = asset_id.try_into() {
			Local::transfer(
				currency_id,
				&origin,
				&target,
				amount
					.try_into()
					.map_err(|_| DispatchError::Other("convert amount in local transfer"))?,
			)
		} else {
			Err(DispatchError::Other("unknown asset in local transfer"))
		}
	}

	fn local_deposit(
		asset_id: ZenlinkAssetId,
		origin: &AccountId,
		amount: AssetBalance,
	) -> Result<AssetBalance, DispatchError> {
		if let Ok(currency_id) = asset_id.try_into() {
			Local::deposit(
				currency_id,
				&origin,
				amount
					.try_into()
					.map_err(|_| DispatchError::Other("convert amount in local deposit"))?,
			)?;
		} else {
			return Err(DispatchError::Other("unknown asset in local transfer"));
		}

		Ok(amount)
	}

	fn local_withdraw(
		asset_id: ZenlinkAssetId,
		origin: &AccountId,
		amount: AssetBalance,
	) -> Result<AssetBalance, DispatchError> {
		if let Ok(currency_id) = asset_id.try_into() {
			Local::withdraw(
				currency_id,
				&origin,
				amount
					.try_into()
					.map_err(|_| DispatchError::Other("convert amount in local withdraw"))?,
			)?;
		} else {
			return Err(DispatchError::Other("unknown asset in local transfer"));
		}

		Ok(amount)
	}
}

// zenlink runtime end

construct_runtime! {
	pub enum Runtime where
		Block = Block,
		NodeBlock = generic::Block<Header, sp_runtime::OpaqueExtrinsic>,
		UncheckedExtrinsic = UncheckedExtrinsic,
	{
		// Basic stuff
		System: frame_system::{Pallet, Call, Config, Storage, Event<T>} = 0,
		Timestamp: pallet_timestamp::{Pallet, Call, Storage, Inherent} = 1,
		Indices: pallet_indices::{Pallet, Call, Storage, Config<T>, Event<T>} = 2,
		ParachainSystem: cumulus_pallet_parachain_system::{Pallet, Call, Config, Storage, Inherent, Event<T>, ValidateUnsigned} = 5,
		ParachainInfo: parachain_info::{Pallet, Storage, Config} = 6,

		// Monetary stuff
		Balances: pallet_balances::{Pallet, Call, Storage, Config<T>, Event<T>} = 10,
		TransactionPayment: pallet_transaction_payment::{Pallet, Storage, Event<T>} = 11,

		// Collator support. the order of these 4 are important and shall not change.
		Authorship: pallet_authorship::{Pallet, Storage} = 20,
		Session: pallet_session::{Pallet, Call, Storage, Event, Config<T>} = 22,
		Aura: pallet_aura::{Pallet, Storage, Config<T>} = 23,
		AuraExt: cumulus_pallet_aura_ext::{Pallet, Storage, Config} = 24,
		ParachainStaking: parachain_staking::{Pallet, Call, Storage, Event<T>, Config<T>} = 25,

		// Governance stuff
		Democracy: pallet_democracy::{Pallet, Call, Storage, Config<T>, Event<T>} = 30,
		Council: pallet_collective::<Instance1>::{Pallet, Call, Storage, Origin<T>, Event<T>, Config<T>} = 31,
		TechnicalCommittee: pallet_collective::<Instance2>::{Pallet, Call, Storage, Origin<T>, Event<T>, Config<T>} = 32,
		PhragmenElection: pallet_elections_phragmen::{Pallet, Call, Storage, Event<T>, Config<T>} = 33,
		CouncilMembership: pallet_membership::<Instance1>::{Pallet, Call, Storage, Event<T>, Config<T>} = 34,
		TechnicalMembership: pallet_membership::<Instance2>::{Pallet, Call, Storage, Event<T>, Config<T>} = 35,
		ConvictionVoting: pallet_conviction_voting::{Pallet, Call, Storage, Event<T>} = 36,
		Referenda: pallet_referenda::{Pallet, Call, Storage, Event<T>} = 37,
		Origins: custom_origins::{Origin} = 38,
		Whitelist: pallet_whitelist::{Pallet, Call, Storage, Event<T>} = 39,

		// XCM helpers.
		XcmpQueue: cumulus_pallet_xcmp_queue::{Pallet, Call, Storage, Event<T>} = 40,
		PolkadotXcm: pallet_xcm::{Pallet, Call, Storage, Event<T>, Origin, Config} = 41,
		CumulusXcm: cumulus_pallet_xcm::{Pallet, Event<T>, Origin} = 42,
		DmpQueue: cumulus_pallet_dmp_queue::{Pallet, Call, Storage, Event<T>} = 43,

		// utilities
		Utility: pallet_utility::{Pallet, Call, Event} = 50,
		Scheduler: pallet_scheduler::{Pallet, Call, Storage, Event<T>} = 51,
		Proxy: pallet_proxy::{Pallet, Call, Storage, Event<T>} = 52,
		Multisig: pallet_multisig::{Pallet, Call, Storage, Event<T>} = 53,
		Identity: pallet_identity::{Pallet, Call, Storage, Event<T>} = 54,

		// Vesting. Usable initially, but removed once all vesting is finished.
		Vesting: pallet_vesting::{Pallet, Call, Storage, Event<T>, Config<T>} = 60,

		// Treasury stuff
		Treasury: pallet_treasury::{Pallet, Call, Storage, Config, Event<T>} = 61,
		Bounties: pallet_bounties::{Pallet, Call, Storage, Event<T>} = 62,
		Tips: pallet_tips::{Pallet, Call, Storage, Event<T>} = 63,
		Preimage: pallet_preimage::{Pallet, Call, Storage, Event<T>} = 64,

		// Third party modules
		XTokens: orml_xtokens::{Pallet, Call, Event<T>} = 70,
		Tokens: orml_tokens::{Pallet, Call, Storage, Event<T>, Config<T>} = 71,
		Currencies: bifrost_currencies::{Pallet, Call} = 72,
		UnknownTokens: orml_unknown_tokens::{Pallet, Storage, Event} = 73,
		OrmlXcm: orml_xcm::{Pallet, Call, Event<T>} = 74,
		ZenlinkProtocol: zenlink_protocol::{Pallet, Call, Storage, Event<T>} = 80,
		MerkleDistributor: merkle_distributor::{Pallet, Call, Storage, Event<T>} = 81,
		ZenlinkStableAMM: zenlink_stable_amm::{Pallet, Call, Storage, Event<T>} = 82,
		ZenlinkSwapRouter: zenlink_swap_router::{Pallet, Call, Event<T>} = 83,

		// Bifrost modules
		FlexibleFee: bifrost_flexible_fee::{Pallet, Call, Storage, Event<T>} = 100,
		Salp: bifrost_salp::{Pallet, Call, Storage, Event<T>, Config<T>} = 105,
		TokenIssuer: bifrost_token_issuer::{Pallet, Call, Storage, Event<T>} = 109,
		CallSwitchgear: bifrost_call_switchgear::{Pallet, Storage, Call, Event<T>} = 112,
		VSBondAuction: bifrost_vsbond_auction::{Pallet, Call, Storage, Event<T>} = 113,
		AssetRegistry: bifrost_asset_registry::{Pallet, Call, Storage, Event<T>, Config<T>} = 114,
		VtokenMinting: bifrost_vtoken_minting::{Pallet, Call, Storage, Event<T>} = 115,
		Slp: bifrost_slp::{Pallet, Call, Storage, Event<T>} = 116,
		XcmInterface: xcm_interface::{Pallet, Call, Storage, Event<T>} = 117,
		VstokenConversion: bifrost_vstoken_conversion::{Pallet, Call, Storage, Event<T>} = 118,
		Farming: bifrost_farming::{Pallet, Call, Storage, Event<T>} = 119,
		SystemStaking: bifrost_system_staking::{Pallet, Call, Storage, Event<T>} = 120,
		SystemMaker: bifrost_system_maker::{Pallet, Call, Storage, Event<T>} = 121,
		FeeShare: bifrost_fee_share::{Pallet, Call, Storage, Event<T>} = 122,
		CrossInOut: bifrost_cross_in_out::{Pallet, Call, Storage, Event<T>} = 123,
		Slpx: bifrost_slpx::{Pallet, Call, Storage, Event<T>} = 125,
		FellowshipCollective: pallet_ranked_collective::<Instance1>::{Pallet, Call, Storage, Event<T>} = 126,
		FellowshipReferenda: pallet_referenda::<Instance2>::{Pallet, Call, Storage, Event<T>} = 127,
		StableAsset: nutsfinance_stable_asset::{Pallet, Storage, Event<T>} = 128,
		StablePool: bifrost_stable_pool::{Pallet, Call, Storage} = 129,
		VtokenVoting: bifrost_vtoken_voting::{Pallet, Call, Storage, Event<T>} = 130,
	}
}

/// The type for looking up accounts. We don't expect more than 4 billion of them.
pub type AccountIndex = u32;
/// Alias to 512-bit hash when used in the context of a transaction signature on the chain.
pub type Signature = sp_runtime::MultiSignature;
/// Index of a transaction in the chain.
pub type Index = u32;
/// A hash of some data used by the chain.
pub type Hash = sp_core::H256;
/// The address format for describing accounts.
pub type Address = sp_runtime::MultiAddress<AccountId, AccountIndex>;
/// Block header type as expected by this runtime.
pub type Header = generic::Header<BlockNumber, BlakeTwo256>;
/// Block type as expected by this runtime.
pub type Block = generic::Block<Header, UncheckedExtrinsic>;
/// A Block signed with a Justification
pub type SignedBlock = generic::SignedBlock<Block>;
/// BlockId type as expected by this runtime.
pub type BlockId = generic::BlockId<Block>;
/// The SignedExtension to the basic transaction logic.
pub type SignedExtra = (
	frame_system::CheckNonZeroSender<Runtime>,
	frame_system::CheckSpecVersion<Runtime>,
	frame_system::CheckTxVersion<Runtime>,
	frame_system::CheckGenesis<Runtime>,
	frame_system::CheckEra<Runtime>,
	frame_system::CheckNonce<Runtime>,
	frame_system::CheckWeight<Runtime>,
	pallet_transaction_payment::ChargeTransactionPayment<Runtime>,
);
/// Unchecked extrinsic type as expected by this runtime.
pub type UncheckedExtrinsic =
	generic::UncheckedExtrinsic<Address, RuntimeCall, Signature, SignedExtra>;
/// Extrinsic type that has already been checked.
pub type CheckedExtrinsic = generic::CheckedExtrinsic<AccountId, RuntimeCall, SignedExtra>;
/// The payload being signed in transactions.
pub type SignedPayload = generic::SignedPayload<RuntimeCall, SignedExtra>;

/// All migrations that will run on the next runtime upgrade.
///
/// This contains the combined migrations of the last 10 releases. It allows to skip runtime
/// upgrades in case governance decides to do so. THE ORDER IS IMPORTANT.
pub type Migrations = migrations::Unreleased;

/// The runtime migrations per release.
pub mod migrations {
	use super::*;

	/// Unreleased migrations. Add new ones here:
	pub type Unreleased = (bifrost_vtoken_voting::migration::v1::MigrateToV1<Runtime>,);
}

/// Executive: handles dispatch to the various modules.
pub type Executive = frame_executive::Executive<
	Runtime,
	Block,
	frame_system::ChainContext<Runtime>,
	Runtime,
	AllPalletsWithSystem,
	Migrations,
>;

#[cfg(feature = "runtime-benchmarks")]
#[macro_use]
extern crate frame_benchmarking;

#[cfg(feature = "runtime-benchmarks")]
mod benches {
	define_benchmarks!(
		[bifrost_asset_registry, AssetRegistry]
		[bifrost_call_switchgear, CallSwitchgear]
		[bifrost_cross_in_out, CrossInOut]
		[bifrost_farming, Farming]
		[bifrost_fee_share, FeeShare]
		[bifrost_flexible_fee, FlexibleFee]
		[bifrost_salp, Salp]
		[bifrost_slp, Slp]
		[bifrost_slpx, Slpx]
		[bifrost_stable_pool, StablePool]
		[bifrost_system_maker, SystemMaker]
		[bifrost_system_staking, SystemStaking]
		[bifrost_token_issuer, TokenIssuer]
		[bifrost_vsbond_auction, VSBondAuction]
		[bifrost_vstoken_conversion, VstokenConversion]
		[bifrost_vtoken_minting, VtokenMinting]
		[bifrost_vtoken_voting, VtokenVoting]
	);
}

impl_runtime_apis! {
	impl sp_transaction_pool::runtime_api::TaggedTransactionQueue<Block> for Runtime {
		fn validate_transaction(
			source: TransactionSource,
			tx: <Block as BlockT>::Extrinsic,
			block_hash: <Block as BlockT>::Hash,
		) -> TransactionValidity {
			Executive::validate_transaction(source, tx, block_hash)
		}
	}

	impl sp_api::Core<Block> for Runtime {
		fn version() -> RuntimeVersion {
			VERSION
		}

		fn execute_block(block: Block) {
			Executive::execute_block(block);
		}

		fn initialize_block(header: &<Block as BlockT>::Header) {
			Executive::initialize_block(header)
		}
	}

	impl sp_block_builder::BlockBuilder<Block> for Runtime {
		fn apply_extrinsic(
			extrinsic: <Block as BlockT>::Extrinsic,
		) -> ApplyExtrinsicResult {
			Executive::apply_extrinsic(extrinsic)
		}

		fn finalize_block() -> <Block as BlockT>::Header {
			Executive::finalize_block()
		}

		fn inherent_extrinsics(data: sp_inherents::InherentData) -> Vec<<Block as BlockT>::Extrinsic> {
			data.create_extrinsics()
		}

		fn check_inherents(block: Block, data: sp_inherents::InherentData) -> sp_inherents::CheckInherentsResult {
			data.check_extrinsics(&block)
		}
	}

	impl frame_system_rpc_runtime_api::AccountNonceApi<Block, AccountId, Nonce> for Runtime {
		fn account_nonce(account: AccountId) -> Nonce {
			System::account_nonce(account)
		}
	}

	impl pallet_transaction_payment_rpc_runtime_api::TransactionPaymentApi<
		Block,
		Balance,
	> for Runtime {
		fn query_info(
			uxt: <Block as BlockT>::Extrinsic,
			len: u32,
		) -> pallet_transaction_payment_rpc_runtime_api::RuntimeDispatchInfo<Balance> {
			TransactionPayment::query_info(uxt, len)
		}
		fn query_fee_details(
			uxt: <Block as BlockT>::Extrinsic,
			len: u32,
		) -> pallet_transaction_payment::FeeDetails<Balance> {
			TransactionPayment::query_fee_details(uxt, len)
		}
		fn query_weight_to_fee(weight: Weight) -> Balance {
			TransactionPayment::weight_to_fee(weight)
		}
		fn query_length_to_fee(length: u32) -> Balance {
			TransactionPayment::length_to_fee(length)
		}
	}

	impl sp_api::Metadata<Block> for Runtime {
		fn metadata() -> OpaqueMetadata {
			OpaqueMetadata::new(Runtime::metadata().into())
		}
		fn metadata_at_version(version: u32) -> Option<OpaqueMetadata> {
			Runtime::metadata_at_version(version)
		}
		fn metadata_versions() -> sp_std::vec::Vec<u32> {
			Runtime::metadata_versions()
		}
	}

	impl sp_offchain::OffchainWorkerApi<Block> for Runtime {
		fn offchain_worker(header: &<Block as BlockT>::Header) {
			Executive::offchain_worker(header)
		}
	}

	impl sp_session::SessionKeys<Block> for Runtime {
		fn decode_session_keys(
			encoded: Vec<u8>,
		) -> Option<Vec<(Vec<u8>, sp_core::crypto::KeyTypeId)>> {
			SessionKeys::decode_into_raw_public_keys(&encoded)
		}

		fn generate_session_keys(seed: Option<Vec<u8>>) -> Vec<u8> {
			SessionKeys::generate(seed)
		}
	}

	impl cumulus_primitives_core::CollectCollationInfo<Block> for Runtime {
		fn collect_collation_info(header: &<Block as BlockT>::Header) -> cumulus_primitives_core::CollationInfo {
			ParachainSystem::collect_collation_info(header)
		}
	}

	impl sp_consensus_aura::AuraApi<Block, AuraId> for Runtime {
		fn slot_duration() -> sp_consensus_aura::SlotDuration {
			sp_consensus_aura::SlotDuration::from_millis(Aura::slot_duration())
		}

		fn authorities() -> Vec<AuraId> {
			Aura::authorities().into_inner()
		}
	}

	impl bifrost_flexible_fee_rpc_runtime_api::FlexibleFeeRuntimeApi<Block, AccountId> for Runtime {
		fn get_fee_token_and_amount(who: AccountId, fee: Balance,utx: <Block as BlockT>::Extrinsic) -> (CurrencyId, Balance) {
			let call = utx.function;

			let rs = FlexibleFee::cal_fee_token_and_amount(&who, fee, &call);

			match rs {
				Ok(val) => val,
				_ => (CurrencyId::Native(TokenSymbol::BNC), Zero::zero()),
			}
		}
	}

	// zenlink runtime outer apis
	impl zenlink_protocol_runtime_api::ZenlinkProtocolApi<Block, AccountId, ZenlinkAssetId> for Runtime {

		fn get_balance(
			asset_id: ZenlinkAssetId,
			owner: AccountId
		) -> AssetBalance {
			<Runtime as zenlink_protocol::Config>::MultiAssetsHandler::balance_of(asset_id, &owner)
		}

		fn get_pair_by_asset_id(
			asset_0: ZenlinkAssetId,
			asset_1: ZenlinkAssetId
		) -> Option<PairInfo<AccountId, AssetBalance, ZenlinkAssetId>> {
			ZenlinkProtocol::get_pair_by_asset_id(asset_0, asset_1)
		}

		fn get_amount_in_price(
			supply: AssetBalance,
			path: Vec<ZenlinkAssetId>
		) -> AssetBalance {
			ZenlinkProtocol::desired_in_amount(supply, path)
		}

		fn get_amount_out_price(
			supply: AssetBalance,
			path: Vec<ZenlinkAssetId>
		) -> AssetBalance {
			ZenlinkProtocol::supply_out_amount(supply, path)
		}

		fn get_estimate_lptoken(
			token_0: ZenlinkAssetId,
			token_1: ZenlinkAssetId,
			amount_0_desired: AssetBalance,
			amount_1_desired: AssetBalance,
			amount_0_min: AssetBalance,
			amount_1_min: AssetBalance,
		) -> AssetBalance{
			ZenlinkProtocol::get_estimate_lptoken(
				token_0,
				token_1,
				amount_0_desired,
				amount_1_desired,
				amount_0_min,
				amount_1_min
			)
		}
		fn calculate_remove_liquidity(
			asset_0: ZenlinkAssetId,
			asset_1: ZenlinkAssetId,
			amount: AssetBalance,
		) -> Option<(AssetBalance, AssetBalance)>{
			ZenlinkProtocol::calculate_remove_liquidity(
				asset_0,
				asset_1,
				amount,
			)
		}
	}

	impl zenlink_stable_amm_runtime_api::StableAmmApi<Block, CurrencyId, u128, AccountId, u32> for Runtime{
		fn get_virtual_price(pool_id: PoolId)->Balance{
			ZenlinkStableAMM::get_virtual_price(pool_id)
		}

		fn get_a(pool_id: PoolId)->Balance{
			ZenlinkStableAMM::get_a(pool_id)
		}

		fn get_a_precise(pool_id: PoolId)->Balance{
			ZenlinkStableAMM::get_a(pool_id) * 100
		}

		fn get_currencies(pool_id: PoolId)->Vec<CurrencyId>{
			ZenlinkStableAMM::get_currencies(pool_id)
		}

		fn get_currency(pool_id: PoolId, index: u32)->Option<CurrencyId>{
			ZenlinkStableAMM::get_currency(pool_id, index)
		}

		fn get_lp_currency(pool_id: PoolId)->Option<CurrencyId>{
			ZenlinkStableAMM::get_lp_currency(pool_id)
		}

		fn get_currency_precision_multipliers(pool_id: PoolId)->Vec<Balance>{
			ZenlinkStableAMM::get_currency_precision_multipliers(pool_id)
		}

		fn get_currency_balances(pool_id: PoolId)->Vec<Balance>{
			ZenlinkStableAMM::get_currency_balances(pool_id)
		}

		fn get_number_of_currencies(pool_id: PoolId)->u32{
			ZenlinkStableAMM::get_number_of_currencies(pool_id)
		}

		fn get_admin_balances(pool_id: PoolId)->Vec<Balance>{
			ZenlinkStableAMM::get_admin_balances(pool_id)
		}

		fn calculate_currency_amount(pool_id: PoolId, amounts:Vec<Balance>, deposit: bool)->Balance{
			ZenlinkStableAMM::stable_amm_calculate_currency_amount(pool_id, &amounts, deposit).unwrap_or_default()
		}

		fn calculate_swap(pool_id: PoolId, in_index: u32, out_index: u32, in_amount: Balance)->Balance{
			ZenlinkStableAMM::stable_amm_calculate_swap_amount(pool_id, in_index as usize, out_index as usize, in_amount).unwrap_or_default()
		}

		fn calculate_remove_liquidity(pool_id: PoolId, amount: Balance)->Vec<Balance>{
			ZenlinkStableAMM::stable_amm_calculate_remove_liquidity(pool_id, amount).unwrap_or_default()
		}

		fn calculate_remove_liquidity_one_currency(pool_id: PoolId, amount:Balance, index: u32)->Balance{
			ZenlinkStableAMM::stable_amm_calculate_remove_liquidity_one_currency(pool_id, amount, index).unwrap_or_default()
		}
	}

	impl bifrost_salp_rpc_runtime_api::SalpRuntimeApi<Block, ParaId, AccountId> for Runtime {
		fn get_contribution(index: ParaId, who: AccountId) -> (Balance,RpcContributionStatus) {
			let rs = Salp::contribution_by_fund(index, &who);
			match rs {
				Ok((val,status)) => (val,status.to_rpc()),
				_ => (Zero::zero(),RpcContributionStatus::Idle),
			}
		}
	}

	impl bifrost_farming_rpc_runtime_api::FarmingRuntimeApi<Block, AccountId, PoolId, CurrencyId> for Runtime {
		fn get_farming_rewards(who: AccountId, pid: PoolId) -> Vec<(CurrencyId, Balance)> {
			Farming::get_farming_rewards(&who, pid).unwrap_or(Vec::new())
		}

		fn get_gauge_rewards(who: AccountId, pid: PoolId) -> Vec<(CurrencyId, Balance)> {
			Farming::get_gauge_rewards(&who, pid).unwrap_or(Vec::new())
		}
	}

	impl bifrost_stable_pool_rpc_runtime_api::StablePoolRuntimeApi<Block> for Runtime {
		fn get_swap_output(
			pool_id: u32,
			currency_id_in: u32,
			currency_id_out: u32,
			amount: Balance,
		) -> Balance {
			StablePool::get_swap_output(pool_id, currency_id_in, currency_id_out, amount).unwrap_or(Zero::zero())
		}

		fn add_liquidity_amount(
			pool_id: u32,
			amounts: Vec<Balance>,
		) -> Balance {
			StablePool::add_liquidity_amount(pool_id, amounts).unwrap_or(Zero::zero())
		}
	}

	#[cfg(feature = "runtime-benchmarks")]
	impl frame_benchmarking::Benchmark<Block> for Runtime {
		fn benchmark_metadata(extra: bool) -> (
			Vec<frame_benchmarking::BenchmarkList>,
			Vec<frame_support::traits::StorageInfo>,
		) {
			use frame_benchmarking::{Benchmarking, BenchmarkList};
			use frame_support::traits::StorageInfoTrait;

			let mut list = Vec::<BenchmarkList>::new();
			list_benchmarks!(list, extra);

			let storage_info = AllPalletsWithSystem::storage_info();
			return (list, storage_info)
		}

		fn dispatch_benchmark(
			config: frame_benchmarking::BenchmarkConfig
		) -> Result<Vec<frame_benchmarking::BenchmarkBatch>, sp_runtime::RuntimeString> {
			use frame_benchmarking::{Benchmarking, BenchmarkBatch, TrackedStorageKey};

			impl frame_system_benchmarking::Config for Runtime {}

			let whitelist: Vec<TrackedStorageKey> = vec![
				// Block Number
				hex_literal::hex!("26aa394eea5630e07c48ae0c9558cef702a5c1b19ab7a04f536c519aca4983ac").to_vec().into(),
				// Total Issuance
				hex_literal::hex!("c2261276cc9d1f8598ea4b6a74b15c2f57c875e4cff74148e4628f264b974c80").to_vec().into(),
				// Execution Phase
				hex_literal::hex!("26aa394eea5630e07c48ae0c9558cef7ff553b5a9862a516939d82b3d3d8661a").to_vec().into(),
				// Event Count
				hex_literal::hex!("26aa394eea5630e07c48ae0c9558cef70a98fdbe9ce6c55837576c60c7af3850").to_vec().into(),
				// System Events
				hex_literal::hex!("26aa394eea5630e07c48ae0c9558cef780d41e5e16056765bc8461851072c9d7").to_vec().into(),
			];

			let mut batches = Vec::<BenchmarkBatch>::new();
			let params = (&config, &whitelist);
			add_benchmarks!(params, batches);

			if batches.is_empty() { return Err("Benchmark not found for this pallet.".into()) }
			Ok(batches)
		}
	}

	#[cfg(feature = "try-runtime")]
	impl frame_try_runtime::TryRuntime<Block> for Runtime {
		fn on_runtime_upgrade(checks: frame_try_runtime::UpgradeCheckSelect) -> (Weight, Weight) {
			log::info!("try-runtime::on_runtime_upgrade bifrost.");
			let weight = Executive::try_runtime_upgrade(checks).unwrap();
			(weight, RuntimeBlockWeights::get().max_block)
		}
		fn execute_block(
			block: Block,
			state_root_check: bool,
			signature_check: bool,
			select: frame_try_runtime::TryStateSelect
		) -> Weight {
			// NOTE: intentional unwrap: we don't want to propagate the error backwards, and want to
			// have a backtrace here.
			Executive::try_execute_block(block, state_root_check,signature_check, select).unwrap()
		}
	}
}

struct CheckInherents;

impl cumulus_pallet_parachain_system::CheckInherents<Block> for CheckInherents {
	fn check_inherents(
		block: &Block,
		relay_state_proof: &cumulus_pallet_parachain_system::RelayChainStateProof,
	) -> sp_inherents::CheckInherentsResult {
		let relay_chain_slot = relay_state_proof
			.read_slot()
			.expect("Could not read the relay chain slot from the proof");

		let inherent_data =
			cumulus_primitives_timestamp::InherentDataProvider::from_relay_chain_slot_and_duration(
				relay_chain_slot,
				sp_std::time::Duration::from_secs(6),
			)
			.create_inherent_data()
			.expect("Could not create the timestamp inherent data");

		inherent_data.check_extrinsics(&block)
	}
}

cumulus_pallet_parachain_system::register_validate_block! {
	Runtime = Runtime,
	BlockExecutor = cumulus_pallet_aura_ext::BlockExecutor::<Runtime, Executive>,
	CheckInherents = CheckInherents,
}<|MERGE_RESOLUTION|>--- conflicted
+++ resolved
@@ -1398,12 +1398,8 @@
 impl bifrost_farming::Config for Runtime {
 	type RuntimeEvent = RuntimeEvent;
 	type MultiCurrency = Currencies;
-<<<<<<< HEAD
 	type CurrencyId = CurrencyId;
-	type ControlOrigin = EitherOfDiverse<MoreThanHalfCouncil, EnsureRootOrAllTechnicalCommittee>;
-=======
 	type ControlOrigin = TechAdminOrCouncil;
->>>>>>> 3638e112
 	type TreasuryAccount = BifrostTreasuryAccount;
 	type Keeper = FarmingKeeperPalletId;
 	type RewardIssuer = FarmingRewardIssuerPalletId;
