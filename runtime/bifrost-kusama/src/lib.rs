// This file is part of Bifrost.

// Copyright (C) 2019-2022 Liebi Technologies (UK) Ltd.
// SPDX-License-Identifier: GPL-3.0-or-later WITH Classpath-exception-2.0

// This program is free software: you can redistribute it and/or modify
// it under the terms of the GNU General Public License as published by
// the Free Software Foundation, either version 3 of the License, or
// (at your option) any later version.

// This program is distributed in the hope that it will be useful,
// but WITHOUT ANY WARRANTY; without even the implied warranty of
// MERCHANTABILITY or FITNESS FOR A PARTICULAR PURPOSE. See the
// GNU General Public License for more details.

// You should have received a copy of the GNU General Public License
// along with this program. If not, see <https://www.gnu.org/licenses/>.

//! The Bifrost Node runtime. This can be compiled with `#[no_std]`, ready for Wasm.

#![cfg_attr(not(feature = "std"), no_std)]
// `construct_runtime!` does a lot of recursion and requires us to increase the limit to 256.
#![recursion_limit = "256"]

// Make the WASM binary available.
#[cfg(feature = "std")]
include!(concat!(env!("OUT_DIR"), "/wasm_binary.rs"));

use core::convert::TryInto;

use bifrost_slp::QueryResponseManager;
// A few exports that help ease life for downstream crates.
pub use frame_support::{
	construct_runtime, match_types, parameter_types,
	traits::{
		ConstU32, ConstU64, ConstU8, Contains, EqualPrivilegeOnly, Everything, InstanceFilter,
		IsInVec, NeverEnsureOrigin, Nothing, Randomness,
	},
	weights::{
		constants::{
			BlockExecutionWeight, ExtrinsicBaseWeight, RocksDbWeight, WEIGHT_REF_TIME_PER_SECOND,
		},
		ConstantMultiplier, IdentityFee, Weight,
	},
	PalletId, RuntimeDebug, StorageValue,
};
use frame_system::limits::{BlockLength, BlockWeights};
pub use pallet_balances::Call as BalancesCall;
pub use pallet_timestamp::Call as TimestampCall;
pub use parachain_staking::{InflationInfo, Range};
use sp_api::impl_runtime_apis;
use sp_arithmetic::Percent;
use sp_core::OpaqueMetadata;
#[cfg(any(feature = "std", test))]
pub use sp_runtime::BuildStorage;
use sp_runtime::{
	create_runtime_str, generic, impl_opaque_keys,
	traits::{
		AccountIdConversion, AccountIdLookup, BlakeTwo256, Block as BlockT, StaticLookup, Zero,
	},
	transaction_validity::{TransactionSource, TransactionValidity},
	ApplyExtrinsicResult, DispatchError, DispatchResult, Perbill, Permill, SaturatedConversion,
};
use sp_std::{marker::PhantomData, prelude::*};
#[cfg(feature = "std")]
use sp_version::NativeVersion;
use sp_version::RuntimeVersion;
use static_assertions::const_assert;

/// Constant values used within the runtime.
pub mod constants;
pub mod weights;
use bifrost_asset_registry::AssetIdMaps;
#[allow(unused_imports)]
use bifrost_flexible_fee::misc_fees::{ExtraFeeMatcher, MiscFeeHandler, NameGetter};
pub use bifrost_runtime_common::{
	cent, constants::time::*, dollar, micro, milli, millicent, prod_or_test, AuraId,
	CouncilCollective, EnsureRootOrAllTechnicalCommittee, MoreThanHalfCouncil,
	SlowAdjustingFeeUpdate, TechnicalCollective,
};
use bifrost_slp::QueryId;
use codec::{Decode, Encode, MaxEncodedLen};
use constants::currency::*;
use cumulus_pallet_parachain_system::RelayNumberStrictlyIncreases;
use frame_support::{
	dispatch::DispatchClass,
	sp_runtime::traits::{Convert, ConvertInto},
	traits::{EitherOfDiverse, Get, LockIdentifier},
};
use frame_system::EnsureRoot;
use hex_literal::hex;
pub use node_primitives::{
	traits::{CheckSubAccount, FarmingInfo, VtokenMintingInterface, VtokenMintingOperator},
	AccountId, Amount, AssetIds, Balance, BlockNumber, CurrencyId, CurrencyIdMapping,
	DistributionId, ExtraFeeName, Moment, Nonce, ParaId, PoolId, RpcContributionStatus, TimeUnit,
	TokenSymbol,
};
// zenlink imports
use zenlink_protocol::{
	AssetBalance, AssetId as ZenlinkAssetId, LocalAssetHandler, MultiAssetsHandler, PairInfo,
	PairLpGenerate, ZenlinkMultiAssets,
};
use zenlink_stable_amm::traits::{StableAmmApi, StablePoolLpCurrencyIdGenerate, ValidateCurrency};

// Governance configurations.
pub mod governance;
use governance::{custom_origins, SALPAdmin, SystemStakingAdmin, ValidatorElection};

// xcm config
mod xcm_config;
use pallet_xcm::QueryStatus;
use xcm::v3::prelude::*;
pub use xcm_config::{
	parachains, AccountId32Aliases, BifrostCurrencyIdConvert, BifrostTreasuryAccount,
	ExistentialDeposits, MultiCurrency, SelfParaChainId, Sibling, SiblingParachainConvertsVia,
	StatemineTransferFee, UmpTransactFee, XcmConfig, XcmRouter,
};
use xcm_executor::XcmExecutor;

impl_opaque_keys! {
	pub struct SessionKeys {
		pub aura: Aura,
	}
}

/// This runtime version.
#[sp_version::runtime_version]
pub const VERSION: RuntimeVersion = RuntimeVersion {
	spec_name: create_runtime_str!("bifrost"),
	impl_name: create_runtime_str!("bifrost"),
	authoring_version: 1,
	spec_version: 974,
	impl_version: 0,
	apis: RUNTIME_API_VERSIONS,
	transaction_version: 1,
	state_version: 0,
};

/// The version information used to identify this runtime when compiled natively.
#[cfg(feature = "std")]
pub fn native_version() -> NativeVersion {
	NativeVersion { runtime_version: VERSION, can_author_with: Default::default() }
}

/// We assume that ~10% of the block weight is consumed by `on_initalize` handlers.
/// This is used to limit the maximal weight of a single extrinsic.
const AVERAGE_ON_INITIALIZE_RATIO: Perbill = Perbill::from_percent(10);
/// We allow `Normal` extrinsics to fill up the block up to 75%, the rest can be used
/// by  Operational  extrinsics.
const NORMAL_DISPATCH_RATIO: Perbill = Perbill::from_percent(75);
/// We allow for 0.5 of a second of compute with a 12 second average block time.
const MAXIMUM_BLOCK_WEIGHT: Weight = Weight::from_parts(
	WEIGHT_REF_TIME_PER_SECOND.saturating_div(2),
	cumulus_primitives_core::relay_chain::MAX_POV_SIZE as u64,
);

parameter_types! {
	pub const BlockHashCount: BlockNumber = 250;
	pub const Version: RuntimeVersion = VERSION;
	pub RuntimeBlockLength: BlockLength =
		BlockLength::max_with_normal_ratio(5 * 1024 * 1024, NORMAL_DISPATCH_RATIO);
	pub RuntimeBlockWeights: BlockWeights = BlockWeights::builder()
		.base_block(BlockExecutionWeight::get())
		.for_class(DispatchClass::all(), |weights| {
			weights.base_extrinsic = ExtrinsicBaseWeight::get();
		})
		.for_class(DispatchClass::Normal, |weights| {
			weights.max_total = Some(NORMAL_DISPATCH_RATIO * MAXIMUM_BLOCK_WEIGHT);
		})
		.for_class(DispatchClass::Operational, |weights| {
			weights.max_total = Some(MAXIMUM_BLOCK_WEIGHT);
			// Operational transactions have some extra reserved space, so that they
			// are included even if block reached `MAXIMUM_BLOCK_WEIGHT`.
			weights.reserved = Some(
				MAXIMUM_BLOCK_WEIGHT - NORMAL_DISPATCH_RATIO * MAXIMUM_BLOCK_WEIGHT
			);
		})
		.avg_block_initialization(AVERAGE_ON_INITIALIZE_RATIO)
		.build_or_panic();
	pub const SS58Prefix: u8 = 6;
}

pub struct CallFilter;
impl Contains<RuntimeCall> for CallFilter {
	fn contains(call: &RuntimeCall) -> bool {
		let is_core_call = matches!(
			call,
			RuntimeCall::System(_) | RuntimeCall::Timestamp(_) | RuntimeCall::ParachainSystem(_)
		);
		if is_core_call {
			// always allow core call
			return true;
		}

		if bifrost_call_switchgear::OverallToggleFilter::<Runtime>::get_overall_toggle_status() {
			return false;
		}

		// temporarily ban PhragmenElection
		let is_temporarily_banned = matches!(call, RuntimeCall::PhragmenElection(_));

		if is_temporarily_banned {
			return false;
		}

		let is_switched_off =
			bifrost_call_switchgear::SwitchOffTransactionFilter::<Runtime>::contains(call);
		if is_switched_off {
			// no switched off call
			return false;
		}

		// disable transfer
		let is_transfer = matches!(
			call,
			RuntimeCall::Currencies(_) | RuntimeCall::Tokens(_) | RuntimeCall::Balances(_)
		);
		if is_transfer {
			let is_disabled = match *call {
				// orml-currencies module
				RuntimeCall::Currencies(orml_currencies::Call::transfer {
					dest: _,
					currency_id,
					amount: _,
				}) => bifrost_call_switchgear::DisableTransfersFilter::<Runtime>::contains(
					&currency_id,
				),
				RuntimeCall::Currencies(orml_currencies::Call::transfer_native_currency {
					dest: _,
					amount: _,
				}) => bifrost_call_switchgear::DisableTransfersFilter::<Runtime>::contains(
					&NativeCurrencyId::get(),
				),
				// orml-tokens module
				RuntimeCall::Tokens(orml_tokens::Call::transfer {
					dest: _,
					currency_id,
					amount: _,
				}) => bifrost_call_switchgear::DisableTransfersFilter::<Runtime>::contains(
					&currency_id,
				),
				RuntimeCall::Tokens(orml_tokens::Call::transfer_all {
					dest: _,
					currency_id,
					keep_alive: _,
				}) => bifrost_call_switchgear::DisableTransfersFilter::<Runtime>::contains(
					&currency_id,
				),
				RuntimeCall::Tokens(orml_tokens::Call::transfer_keep_alive {
					dest: _,
					currency_id,
					amount: _,
				}) => bifrost_call_switchgear::DisableTransfersFilter::<Runtime>::contains(
					&currency_id,
				),
				// Balances module
				RuntimeCall::Balances(pallet_balances::Call::transfer { dest: _, value: _ }) =>
					bifrost_call_switchgear::DisableTransfersFilter::<Runtime>::contains(
						&NativeCurrencyId::get(),
					),
				RuntimeCall::Balances(pallet_balances::Call::transfer_keep_alive {
					dest: _,
					value: _,
				}) => bifrost_call_switchgear::DisableTransfersFilter::<Runtime>::contains(
					&NativeCurrencyId::get(),
				),
				RuntimeCall::Balances(pallet_balances::Call::transfer_all {
					dest: _,
					keep_alive: _,
				}) => bifrost_call_switchgear::DisableTransfersFilter::<Runtime>::contains(
					&NativeCurrencyId::get(),
				),
				_ => false,
			};

			if is_disabled {
				// no switched off call
				return false;
			}
		}

		true
	}
}

pub struct BaseFilter;
impl Contains<RuntimeCall> for BaseFilter {
	fn contains(_c: &RuntimeCall) -> bool {
		true
	}
}

parameter_types! {
	pub const NativeCurrencyId: CurrencyId = CurrencyId::Native(TokenSymbol::BNC);
	pub const RelayCurrencyId: CurrencyId = CurrencyId::Token(TokenSymbol::KSM);
	pub const StableCurrencyId: CurrencyId = CurrencyId::Stable(TokenSymbol::KUSD);
	pub SelfParaId: u32 = ParachainInfo::parachain_id().into();
	pub const PolkadotCurrencyId: CurrencyId = CurrencyId::Token(TokenSymbol::DOT);
}

parameter_types! {
	pub const TreasuryPalletId: PalletId = PalletId(*b"bf/trsry");
	pub const BifrostCrowdloanId: PalletId = PalletId(*b"bf/salp#");
	pub const BifrostSalpLiteCrowdloanId: PalletId = PalletId(*b"bf/salpl");
	pub const LiquidityMiningPalletId: PalletId = PalletId(*b"bf/lm###");
	pub const LiquidityMiningDOTPalletId: PalletId = PalletId(*b"bf/lmdot");
	pub const LighteningRedeemPalletId: PalletId = PalletId(*b"bf/ltnrd");
	pub const MerkleDirtributorPalletId: PalletId = PalletId(*b"bf/mklds");
	pub const VsbondAuctionPalletId: PalletId = PalletId(*b"bf/vsbnd");
	pub const ParachainStakingPalletId: PalletId = PalletId(*b"bf/stake");
	pub const BifrostVsbondPalletId: PalletId = PalletId(*b"bf/salpb");
	pub const SlpEntrancePalletId: PalletId = PalletId(*b"bf/vtkin");
	pub const SlpExitPalletId: PalletId = PalletId(*b"bf/vtout");
	pub const StableAmmPalletId: PalletId = PalletId(*b"bf/stamm");
	pub const FarmingKeeperPalletId: PalletId = PalletId(*b"bf/fmkpr");
	pub const FarmingRewardIssuerPalletId: PalletId = PalletId(*b"bf/fmrir");
	pub const SystemStakingPalletId: PalletId = PalletId(*b"bf/sysst");
	pub const BuybackPalletId: PalletId = PalletId(*b"bf/salpc");
	pub const SystemMakerPalletId: PalletId = PalletId(*b"bf/sysmk");
	pub const FeeSharePalletId: PalletId = PalletId(*b"bf/feesh");
	pub CheckingAccount: AccountId = PolkadotXcm::check_account();
	pub const FarmingBoostPalletId: PalletId = PalletId(*b"bf/fmbst");
}

impl frame_system::Config for Runtime {
	type AccountData = pallet_balances::AccountData<Balance>;
	/// The identifier used to distinguish between accounts.
	type AccountId = AccountId;
	type BaseCallFilter = CallFilter;
	/// Maximum number of block number to block hash mappings to keep (oldest pruned first).
	type BlockHashCount = BlockHashCount;
	type BlockLength = RuntimeBlockLength;
	/// The index type for blocks.
	type BlockNumber = BlockNumber;
	type BlockWeights = RuntimeBlockWeights;
	/// The aggregated dispatch type that is available for extrinsics.
	type RuntimeCall = RuntimeCall;
	type DbWeight = RocksDbWeight;
	/// The ubiquitous event type.
	type RuntimeEvent = RuntimeEvent;
	/// The type for hashing blocks and tries.
	type Hash = Hash;
	/// The hashing algorithm used.
	type Hashing = BlakeTwo256;
	/// The header type.
	type Header = generic::Header<BlockNumber, BlakeTwo256>;
	/// The index type for storing how many extrinsics an account has signed.
	type Index = Index;
	/// The lookup mechanism to get account ID from whatever is passed in dispatchers.
	type Lookup = Indices;
	type OnKilledAccount = ();
	type OnNewAccount = ();
	type OnSetCode = cumulus_pallet_parachain_system::ParachainSetCode<Self>;
	/// The ubiquitous origin type.
	type RuntimeOrigin = RuntimeOrigin;
	/// Converts a module to an index of this module in the runtime.
	type PalletInfo = PalletInfo;
	type SS58Prefix = SS58Prefix;
	type SystemWeightInfo = frame_system::weights::SubstrateWeight<Runtime>;
	/// Runtime version.
	type Version = Version;
	type MaxConsumers = ConstU32<16>;
}

impl pallet_timestamp::Config for Runtime {
	type MinimumPeriod = ConstU64<{ SLOT_DURATION / 2 }>;
	/// A timestamp: milliseconds since the unix epoch.
	type Moment = Moment;
	type OnTimestampSet = Aura;
	type WeightInfo = pallet_timestamp::weights::SubstrateWeight<Runtime>;
}

parameter_types! {
	pub ExistentialDeposit: Balance = 10 * milli::<Runtime>(NativeCurrencyId::get());
	pub TransferFee: Balance = 1 * milli::<Runtime>(NativeCurrencyId::get());
	pub CreationFee: Balance = 1 * milli::<Runtime>(NativeCurrencyId::get());
	pub TransactionByteFee: Balance = 16 * micro::<Runtime>(NativeCurrencyId::get());
}

impl pallet_utility::Config for Runtime {
	type RuntimeCall = RuntimeCall;
	type RuntimeEvent = RuntimeEvent;
	type PalletsOrigin = OriginCaller;
	type WeightInfo = pallet_utility::weights::SubstrateWeight<Runtime>;
}

parameter_types! {
	// One storage item; key size 32, value size 8; .
	pub ProxyDepositBase: Balance = deposit::<Runtime>(1, 8);
	// Additional storage item size of 33 bytes.
	pub ProxyDepositFactor: Balance = deposit::<Runtime>(0, 33);
	pub const MaxProxies: u16 = 32;
	pub AnnouncementDepositBase: Balance = deposit::<Runtime>(1, 8);
	pub AnnouncementDepositFactor: Balance = deposit::<Runtime>(0, 66);
	pub const MaxPending: u16 = 32;
}

/// The type used to represent the kinds of proxying allowed.
#[derive(
	Copy,
	Clone,
	Eq,
	PartialEq,
	Ord,
	PartialOrd,
	Encode,
	Decode,
	RuntimeDebug,
	MaxEncodedLen,
	scale_info::TypeInfo,
)]
pub enum ProxyType {
	Any = 0,
	NonTransfer = 1,
	Governance = 2,
	CancelProxy = 3,
	IdentityJudgement = 4,
	Staking = 5,
}

impl Default for ProxyType {
	fn default() -> Self {
		Self::Any
	}
}
impl InstanceFilter<RuntimeCall> for ProxyType {
	fn filter(&self, c: &RuntimeCall) -> bool {
		match self {
			ProxyType::Any => true,
			ProxyType::NonTransfer => matches!(
				c,
				RuntimeCall::System(..) |
				RuntimeCall::Scheduler(..) |
				RuntimeCall::Preimage(_) |
				RuntimeCall::Timestamp(..) |
				RuntimeCall::Indices(pallet_indices::Call::claim{..}) |
				RuntimeCall::Indices(pallet_indices::Call::free{..}) |
				RuntimeCall::Indices(pallet_indices::Call::freeze{..}) |
				// Specifically omitting Indices `transfer`, `force_transfer`
				// Specifically omitting the entire Balances pallet
				RuntimeCall::Session(..) |
				RuntimeCall::Democracy(..) |
				RuntimeCall::Council(..) |
				RuntimeCall::TechnicalCommittee(..) |
				RuntimeCall::PhragmenElection(..) |
				RuntimeCall::TechnicalMembership(..) |
				RuntimeCall::Treasury(..) |
				RuntimeCall::Bounties(..) |
				RuntimeCall::Tips(..) |
				RuntimeCall::Vesting(pallet_vesting::Call::vest{..}) |
				RuntimeCall::Vesting(pallet_vesting::Call::vest_other{..}) |
				// Specifically omitting Vesting `vested_transfer`, and `force_vested_transfer`
				RuntimeCall::Utility(..) |
				RuntimeCall::Proxy(..) |
				RuntimeCall::Multisig(..) |
				RuntimeCall::ParachainStaking(..)
			),
			ProxyType::Staking =>
				matches!(c, RuntimeCall::ParachainStaking(..) | RuntimeCall::Utility(..)),
			ProxyType::Governance =>
				matches!(
					c,
					RuntimeCall::Democracy(..) |
						RuntimeCall::Council(..) | RuntimeCall::TechnicalCommittee(..) |
						RuntimeCall::PhragmenElection(..) |
						RuntimeCall::Treasury(..) |
						RuntimeCall::Bounties(..) |
						RuntimeCall::Tips(..) | RuntimeCall::Utility(..)
				),
			ProxyType::CancelProxy => {
				matches!(c, RuntimeCall::Proxy(pallet_proxy::Call::reject_announcement { .. }))
			},
			ProxyType::IdentityJudgement => matches!(
				c,
				RuntimeCall::Identity(pallet_identity::Call::provide_judgement { .. }) |
					RuntimeCall::Utility(..)
			),
		}
	}

	fn is_superset(&self, o: &Self) -> bool {
		match (self, o) {
			(x, y) if x == y => true,
			(ProxyType::Any, _) => true,
			(_, ProxyType::Any) => false,
			(ProxyType::NonTransfer, _) => true,
			_ => false,
		}
	}
}

impl pallet_proxy::Config for Runtime {
	type AnnouncementDepositBase = AnnouncementDepositBase;
	type AnnouncementDepositFactor = AnnouncementDepositFactor;
	type RuntimeCall = RuntimeCall;
	type CallHasher = BlakeTwo256;
	type Currency = Balances;
	type RuntimeEvent = RuntimeEvent;
	type MaxPending = MaxPending;
	type MaxProxies = MaxProxies;
	type ProxyDepositBase = ProxyDepositBase;
	type ProxyDepositFactor = ProxyDepositFactor;
	type ProxyType = ProxyType;
	type WeightInfo = pallet_proxy::weights::SubstrateWeight<Runtime>;
}

parameter_types! {
	pub const PreimageMaxSize: u32 = 4096 * 1024;
	pub PreimageBaseDeposit: Balance = deposit::<Runtime>(2, 64);
	pub PreimageByteDeposit: Balance = deposit::<Runtime>(0, 1);
}

impl pallet_preimage::Config for Runtime {
	type WeightInfo = pallet_preimage::weights::SubstrateWeight<Runtime>;
	type RuntimeEvent = RuntimeEvent;
	type Currency = Balances;
	type ManagerOrigin = EnsureRoot<AccountId>;
	type BaseDeposit = PreimageBaseDeposit;
	type ByteDeposit = PreimageByteDeposit;
}

parameter_types! {
	pub MaximumSchedulerWeight: Weight = Perbill::from_percent(80) *
		RuntimeBlockWeights::get().max_block;
	pub const MaxScheduledPerBlock: u32 = 50;
	pub const NoPreimagePostponement: Option<u32> = Some(10);
}

impl pallet_scheduler::Config for Runtime {
	type RuntimeCall = RuntimeCall;
	type RuntimeEvent = RuntimeEvent;
	type MaxScheduledPerBlock = MaxScheduledPerBlock;
	type MaximumWeight = MaximumSchedulerWeight;
	type RuntimeOrigin = RuntimeOrigin;
	type OriginPrivilegeCmp = EqualPrivilegeOnly;
	type PalletsOrigin = OriginCaller;
	type ScheduleOrigin = EnsureRoot<AccountId>;
	type WeightInfo = pallet_scheduler::weights::SubstrateWeight<Runtime>;
	type Preimages = Preimage;
}

parameter_types! {
	// One storage item; key size is 32; value is size 4+4+16+32 bytes = 56 bytes.
	pub DepositBase: Balance = deposit::<Runtime>(1, 88);
	// Additional storage item size of 32 bytes.
	pub DepositFactor: Balance = deposit::<Runtime>(0, 32);
	pub const MaxSignatories: u16 = 100;
}

impl pallet_multisig::Config for Runtime {
	type RuntimeCall = RuntimeCall;
	type Currency = Balances;
	type DepositBase = DepositBase;
	type DepositFactor = DepositFactor;
	type RuntimeEvent = RuntimeEvent;
	type MaxSignatories = MaxSignatories;
	type WeightInfo = pallet_multisig::weights::SubstrateWeight<Runtime>;
}

parameter_types! {
	// Minimum 4 CENTS/byte
	pub BasicDeposit: Balance = deposit::<Runtime>(1, 258);
	pub FieldDeposit: Balance = deposit::<Runtime>(0, 66);
	pub SubAccountDeposit: Balance = deposit::<Runtime>(1, 53);
	pub const MaxSubAccounts: u32 = 100;
	pub const MaxAdditionalFields: u32 = 100;
	pub const MaxRegistrars: u32 = 20;
}

impl pallet_identity::Config for Runtime {
	type RuntimeEvent = RuntimeEvent;
	type Currency = Balances;
	type BasicDeposit = BasicDeposit;
	type FieldDeposit = FieldDeposit;
	type SubAccountDeposit = SubAccountDeposit;
	type MaxSubAccounts = MaxSubAccounts;
	type MaxAdditionalFields = MaxAdditionalFields;
	type MaxRegistrars = MaxRegistrars;
	type Slashed = Treasury;
	type ForceOrigin = MoreThanHalfCouncil;
	type RegistrarOrigin = MoreThanHalfCouncil;
	type WeightInfo = pallet_identity::weights::SubstrateWeight<Runtime>;
}

parameter_types! {
	pub IndexDeposit: Balance = 1 * dollar::<Runtime>(NativeCurrencyId::get());
}

impl pallet_indices::Config for Runtime {
	type AccountIndex = AccountIndex;
	type Currency = Balances;
	type Deposit = IndexDeposit;
	type RuntimeEvent = RuntimeEvent;
	type WeightInfo = pallet_indices::weights::SubstrateWeight<Runtime>;
}

impl pallet_balances::Config for Runtime {
	type AccountStore = System;
	/// The type for recording an account's balance.
	type Balance = Balance;
	type DustRemoval = Treasury;
	/// The ubiquitous event type.
	type RuntimeEvent = RuntimeEvent;
	type ExistentialDeposit = ExistentialDeposit;
	type MaxLocks = ConstU32<50>;
	type MaxReserves = ConstU32<50>;
	type ReserveIdentifier = [u8; 8];
	type WeightInfo = pallet_balances::weights::SubstrateWeight<Runtime>;
}

parameter_types! {
	pub const CouncilMotionDuration: BlockNumber = 2 * DAYS;
	pub const CouncilMaxProposals: u32 = 100;
	pub const CouncilMaxMembers: u32 = 100;
}

impl pallet_collective::Config<CouncilCollective> for Runtime {
	type DefaultVote = pallet_collective::PrimeDefaultVote;
	type RuntimeEvent = RuntimeEvent;
	type MaxMembers = CouncilMaxMembers;
	type MaxProposals = CouncilMaxProposals;
	type MotionDuration = CouncilMotionDuration;
	type RuntimeOrigin = RuntimeOrigin;
	type Proposal = RuntimeCall;
	type WeightInfo = pallet_collective::weights::SubstrateWeight<Runtime>;
}

parameter_types! {
	pub const TechnicalMotionDuration: BlockNumber = 2 * DAYS;
	pub const TechnicalMaxProposals: u32 = 100;
	pub const TechnicalMaxMembers: u32 = 100;
}

impl pallet_collective::Config<TechnicalCollective> for Runtime {
	type DefaultVote = pallet_collective::PrimeDefaultVote;
	type RuntimeEvent = RuntimeEvent;
	type MaxMembers = TechnicalMaxMembers;
	type MaxProposals = TechnicalMaxProposals;
	type MotionDuration = TechnicalMotionDuration;
	type RuntimeOrigin = RuntimeOrigin;
	type Proposal = RuntimeCall;
	type WeightInfo = pallet_collective::weights::SubstrateWeight<Runtime>;
}

impl pallet_membership::Config<pallet_membership::Instance1> for Runtime {
	type AddOrigin = MoreThanHalfCouncil;
	type RuntimeEvent = RuntimeEvent;
	type MaxMembers = CouncilMaxMembers;
	type MembershipChanged = Council;
	type MembershipInitialized = Council;
	type PrimeOrigin = MoreThanHalfCouncil;
	type RemoveOrigin = MoreThanHalfCouncil;
	type ResetOrigin = MoreThanHalfCouncil;
	type SwapOrigin = MoreThanHalfCouncil;
	type WeightInfo = pallet_membership::weights::SubstrateWeight<Runtime>;
}

impl pallet_membership::Config<pallet_membership::Instance2> for Runtime {
	type AddOrigin = MoreThanHalfCouncil;
	type RuntimeEvent = RuntimeEvent;
	type MaxMembers = TechnicalMaxMembers;
	type MembershipChanged = TechnicalCommittee;
	type MembershipInitialized = TechnicalCommittee;
	type PrimeOrigin = MoreThanHalfCouncil;
	type RemoveOrigin = MoreThanHalfCouncil;
	type ResetOrigin = MoreThanHalfCouncil;
	type SwapOrigin = MoreThanHalfCouncil;
	type WeightInfo = pallet_membership::weights::SubstrateWeight<Runtime>;
}

parameter_types! {
	pub CandidacyBond: Balance = 10_000 * dollar::<Runtime>(NativeCurrencyId::get());
	// 1 storage item created, key size is 32 bytes, value size is 16+16.
	pub VotingBondBase: Balance = deposit::<Runtime>(1, 64);
	// additional data per vote is 32 bytes (account id).
	pub VotingBondFactor: Balance = deposit::<Runtime>(0, 32);
	/// Daily council elections
	pub const TermDuration: BlockNumber = 24 * HOURS;
	pub const DesiredMembers: u32 = 7;
	pub const DesiredRunnersUp: u32 = 7;
	pub const PhragmenElectionPalletId: LockIdentifier = *b"phrelect";
	pub const MaxVoters: u32 = 512;
	pub const MaxCandidates: u32 = 64;
}

// Make sure that there are no more than MaxMembers members elected via phragmen.
const_assert!(DesiredMembers::get() <= CouncilMaxMembers::get());

impl pallet_elections_phragmen::Config for Runtime {
	type CandidacyBond = CandidacyBond;
	type ChangeMembers = Council;
	type Currency = Balances;
	type CurrencyToVote = frame_support::traits::U128CurrencyToVote;
	type DesiredMembers = DesiredMembers;
	type DesiredRunnersUp = DesiredRunnersUp;
	type RuntimeEvent = RuntimeEvent;
	type InitializeMembers = Council;
	type KickedMember = Treasury;
	type LoserCandidate = Treasury;
	type PalletId = PhragmenElectionPalletId;
	type TermDuration = TermDuration;
	type VotingBondBase = VotingBondBase;
	type VotingBondFactor = VotingBondFactor;
	type MaxCandidates = MaxCandidates;
	type MaxVoters = MaxVoters;
	type WeightInfo = pallet_elections_phragmen::weights::SubstrateWeight<Runtime>;
}

parameter_types! {
	pub const LaunchPeriod: BlockNumber = 7 * DAYS;
	pub const VotingPeriod: BlockNumber = 7 * DAYS;
	pub const FastTrackVotingPeriod: BlockNumber = 3 * HOURS;
	pub MinimumDeposit: Balance = 100 * dollar::<Runtime>(NativeCurrencyId::get());
	pub const EnactmentPeriod: BlockNumber = 2 * DAYS;
	pub const CooloffPeriod: BlockNumber = 7 * DAYS;
	pub const InstantAllowed: bool = true;
	pub const MaxVotes: u32 = 100;
	pub const MaxProposals: u32 = 100;
}

impl pallet_democracy::Config for Runtime {
	type BlacklistOrigin = EnsureRoot<AccountId>;
	// To cancel a proposal before it has been passed, the technical committee must be unanimous or
	// Root must agree.
	type CancelProposalOrigin = EitherOfDiverse<
		EnsureRoot<AccountId>,
		pallet_collective::EnsureProportionAtLeast<AccountId, TechnicalCollective, 1, 1>,
	>;
	// To cancel a proposal which has been passed, 2/3 of the council must agree to it.
	type CancellationOrigin =
		pallet_collective::EnsureProportionAtLeast<AccountId, CouncilCollective, 2, 3>;
	type CooloffPeriod = CooloffPeriod;
	type Currency = Balances;
	type EnactmentPeriod = EnactmentPeriod;
	type RuntimeEvent = RuntimeEvent;
	/// A unanimous council can have the next scheduled referendum be a straight default-carries
	/// (NTB) vote.
	type ExternalDefaultOrigin =
		pallet_collective::EnsureProportionAtLeast<AccountId, CouncilCollective, 1, 1>;
	/// A super-majority can have the next scheduled referendum be a straight majority-carries vote.
	type ExternalMajorityOrigin =
		pallet_collective::EnsureProportionAtLeast<AccountId, CouncilCollective, 3, 4>;
	/// A straight majority of the council can decide what their next motion is.
	type ExternalOrigin =
		pallet_collective::EnsureProportionAtLeast<AccountId, CouncilCollective, 1, 2>;
	/// Two thirds of the technical committee can have an ExternalMajority/ExternalDefault vote
	/// be tabled immediately and with a shorter voting/enactment period.
	type FastTrackOrigin =
		pallet_collective::EnsureProportionAtLeast<AccountId, TechnicalCollective, 2, 3>;
	type FastTrackVotingPeriod = FastTrackVotingPeriod;
	type InstantAllowed = InstantAllowed;
	type InstantOrigin =
		pallet_collective::EnsureProportionAtLeast<AccountId, TechnicalCollective, 1, 1>;
	type LaunchPeriod = LaunchPeriod;
	type MaxProposals = MaxProposals;
	type MaxVotes = MaxVotes;
	type MinimumDeposit = MinimumDeposit;
	type PalletsOrigin = OriginCaller;
	type Scheduler = Scheduler;
	type Slash = Treasury;
	// Any single technical committee member may veto a coming council proposal, however they can
	// only do it once and it lasts only for the cool-off period.
	type VetoOrigin = pallet_collective::EnsureMember<AccountId, TechnicalCollective>;
	type VoteLockingPeriod = EnactmentPeriod; // Same as EnactmentPeriod
	type VotingPeriod = VotingPeriod;
	type WeightInfo = pallet_democracy::weights::SubstrateWeight<Runtime>;
	type Preimages = Preimage;
	type MaxDeposits = ConstU32<100>;
	type MaxBlacklisted = ConstU32<100>;
}

parameter_types! {
	pub const ProposalBond: Permill = Permill::from_percent(5);
	pub ProposalBondMinimum: Balance = 100 * dollar::<Runtime>(NativeCurrencyId::get());
	pub ProposalBondMaximum: Balance = 500 * dollar::<Runtime>(NativeCurrencyId::get());
	pub const SpendPeriod: BlockNumber = 6 * DAYS;
	pub const Burn: Permill = Permill::from_perthousand(0);
	pub const TipCountdown: BlockNumber = 1 * DAYS;
	pub const TipFindersFee: Percent = Percent::from_percent(20);
	pub TipReportDepositBase: Balance = 1 * dollar::<Runtime>(NativeCurrencyId::get());
	pub DataDepositPerByte: Balance = 10 * cent::<Runtime>(NativeCurrencyId::get());
	pub BountyDepositBase: Balance = 1 * dollar::<Runtime>(NativeCurrencyId::get());
	pub const BountyDepositPayoutDelay: BlockNumber = 4 * DAYS;
	pub const BountyUpdatePeriod: BlockNumber = 90 * DAYS;
	pub const MaximumReasonLength: u32 = 16384;
	pub const BountyCuratorDeposit: Permill = Permill::from_percent(50);
	pub BountyValueMinimum: Balance = 10 * dollar::<Runtime>(NativeCurrencyId::get());
	pub const MaxApprovals: u32 = 100;

	pub const CuratorDepositMultiplier: Permill = Permill::from_percent(50);
	pub CuratorDepositMin: Balance = 1 * dollar::<Runtime>(NativeCurrencyId::get());
	pub CuratorDepositMax: Balance = 100 * dollar::<Runtime>(NativeCurrencyId::get());
}

type ApproveOrigin = EitherOfDiverse<
	EnsureRoot<AccountId>,
	pallet_collective::EnsureProportionAtLeast<AccountId, CouncilCollective, 3, 5>,
>;

impl pallet_treasury::Config for Runtime {
	type ApproveOrigin = ApproveOrigin;
	type SpendOrigin = NeverEnsureOrigin<Balance>;
	type Burn = Burn;
	type BurnDestination = ();
	type Currency = Balances;
	type RuntimeEvent = RuntimeEvent;
	type MaxApprovals = MaxApprovals;
	type OnSlash = Treasury;
	type PalletId = TreasuryPalletId;
	type ProposalBond = ProposalBond;
	type ProposalBondMinimum = ProposalBondMinimum;
	type ProposalBondMaximum = ProposalBondMaximum;
	type RejectOrigin = MoreThanHalfCouncil;
	type SpendFunds = Bounties;
	type SpendPeriod = SpendPeriod;
	type WeightInfo = pallet_treasury::weights::SubstrateWeight<Runtime>;
}

impl pallet_bounties::Config for Runtime {
	type BountyDepositBase = BountyDepositBase;
	type BountyDepositPayoutDelay = BountyDepositPayoutDelay;
	type BountyUpdatePeriod = BountyUpdatePeriod;
	type BountyValueMinimum = BountyValueMinimum;
	type CuratorDepositMultiplier = CuratorDepositMultiplier;
	type CuratorDepositMin = CuratorDepositMin;
	type CuratorDepositMax = CuratorDepositMax;
	type DataDepositPerByte = DataDepositPerByte;
	type RuntimeEvent = RuntimeEvent;
	type MaximumReasonLength = MaximumReasonLength;
	type WeightInfo = pallet_bounties::weights::SubstrateWeight<Runtime>;
	type ChildBountyManager = ();
}

impl pallet_tips::Config for Runtime {
	type DataDepositPerByte = DataDepositPerByte;
	type RuntimeEvent = RuntimeEvent;
	type MaximumReasonLength = MaximumReasonLength;
	type TipCountdown = TipCountdown;
	type TipFindersFee = TipFindersFee;
	type TipReportDepositBase = TipReportDepositBase;
	type Tippers = PhragmenElection;
	type WeightInfo = pallet_tips::weights::SubstrateWeight<Runtime>;
}

impl pallet_transaction_payment::Config for Runtime {
	type FeeMultiplierUpdate = SlowAdjustingFeeUpdate<Self>;
	type LengthToFee = ConstantMultiplier<Balance, TransactionByteFee>;
	type OnChargeTransaction = FlexibleFee;
	type OperationalFeeMultiplier = ConstU8<5>;
	type WeightToFee = WeightToFee;
	type RuntimeEvent = RuntimeEvent;
}

impl<LocalCall> frame_system::offchain::CreateSignedTransaction<LocalCall> for Runtime
where
	RuntimeCall: From<LocalCall>,
{
	fn create_transaction<C: frame_system::offchain::AppCrypto<Self::Public, Self::Signature>>(
		call: RuntimeCall,
		public: <Signature as sp_runtime::traits::Verify>::Signer,
		account: AccountId,
		nonce: Nonce,
	) -> Option<(
		RuntimeCall,
		<UncheckedExtrinsic as sp_runtime::traits::Extrinsic>::SignaturePayload,
	)> {
		// take the biggest period possible.
		let period =
			BlockHashCount::get().checked_next_power_of_two().map(|c| c / 2).unwrap_or(2) as u64;
		let current_block = System::block_number()
			.saturated_into::<u64>()
			// The `System::block_number` is initialized with `n+1`,
			// so the actual block number is `n`.
			.saturating_sub(1);
		let tip = 0;
		let extra: SignedExtra = (
			frame_system::CheckNonZeroSender::<Runtime>::new(),
			frame_system::CheckSpecVersion::<Runtime>::new(),
			frame_system::CheckTxVersion::<Runtime>::new(),
			frame_system::CheckGenesis::<Runtime>::new(),
			frame_system::CheckEra::<Runtime>::from(generic::Era::mortal(period, current_block)),
			frame_system::CheckNonce::<Runtime>::from(nonce),
			frame_system::CheckWeight::<Runtime>::new(),
			pallet_transaction_payment::ChargeTransactionPayment::<Runtime>::from(tip),
		);
		let raw_payload = SignedPayload::new(call, extra)
			.map_err(|e| {
				log::warn!("Unable to create signed payload: {:?}", e);
			})
			.ok()?;
		let signature = raw_payload.using_encoded(|payload| C::sign(payload, public))?;
		let address = AccountIdLookup::unlookup(account);
		let (call, extra, _) = raw_payload.deconstruct();
		Some((call, (address, signature, extra)))
	}
}

impl frame_system::offchain::SigningTypes for Runtime {
	type Public = <Signature as sp_runtime::traits::Verify>::Signer;
	type Signature = Signature;
}

impl<C> frame_system::offchain::SendTransactionTypes<C> for Runtime
where
	RuntimeCall: From<C>,
{
	type OverarchingCall = RuntimeCall;
	type Extrinsic = UncheckedExtrinsic;
}

// culumus runtime start
parameter_types! {
	pub const ReservedXcmpWeight: Weight = MAXIMUM_BLOCK_WEIGHT.saturating_div(4);
	pub const ReservedDmpWeight: Weight = MAXIMUM_BLOCK_WEIGHT.saturating_div(4);
}

impl cumulus_pallet_parachain_system::Config for Runtime {
	type DmpMessageHandler = DmpQueue;
	type RuntimeEvent = RuntimeEvent;
	type OnSystemEvent = ();
	type OutboundXcmpMessageSource = XcmpQueue;
	type ReservedDmpWeight = ReservedDmpWeight;
	type ReservedXcmpWeight = ReservedXcmpWeight;
	type SelfParaId = parachain_info::Pallet<Runtime>;
	type XcmpMessageHandler = XcmpQueue;
	type CheckAssociatedRelayNumber = RelayNumberStrictlyIncreases;
}

impl parachain_info::Config for Runtime {}

impl cumulus_pallet_aura_ext::Config for Runtime {}

parameter_types! {
	/// Minimum round length is 2 minutes (10 * 12 second block times)
	pub const MinBlocksPerRound: u32 = 10;
	/// Blocks per round
	pub const DefaultBlocksPerRound: u32 = prod_or_test!(2 * HOURS, 10);
	/// Rounds before the collator leaving the candidates request can be executed
	pub const LeaveCandidatesDelay: u32 = 84;
	/// Rounds before the candidate bond increase/decrease can be executed
	pub const CandidateBondLessDelay: u32 = 84;
	/// Rounds before the delegator exit can be executed
	pub const LeaveDelegatorsDelay: u32 = 84;
	/// Rounds before the delegator revocation can be executed
	pub const RevokeDelegationDelay: u32 = 84;
	/// Rounds before the delegator bond increase/decrease can be executed
	pub const DelegationBondLessDelay: u32 = 84;
	/// Rounds before the reward is paid
	pub const RewardPaymentDelay: u32 = 2;
	/// Minimum collators selected per round, default at genesis and minimum forever after
	pub const MinSelectedCandidates: u32 = prod_or_test!(16,6);
	/// Maximum top delegations per candidate
	pub const MaxTopDelegationsPerCandidate: u32 = 300;
	/// Maximum bottom delegations per candidate
	pub const MaxBottomDelegationsPerCandidate: u32 = 50;
	/// Maximum delegations per delegator
	pub const MaxDelegationsPerDelegator: u32 = 100;
	/// Default fixed percent a collator takes off the top of due rewards
	pub const DefaultCollatorCommission: Perbill = Perbill::from_percent(10);
	/// Default percent of inflation set aside for parachain bond every round
	pub const DefaultParachainBondReservePercent: Percent = Percent::from_percent(0);
	/// Minimum stake required to become a collator
	pub MinCollatorStk: u128 = 5000 * dollar::<Runtime>(NativeCurrencyId::get());
	/// Minimum stake required to be reserved to be a candidate
	pub MinCandidateStk: u128 = 5000 * dollar::<Runtime>(NativeCurrencyId::get());
	/// Minimum stake required to be reserved to be a delegator
	pub MinDelegatorStk: u128 = 50 * dollar::<Runtime>(NativeCurrencyId::get());
	pub AllowInflation: bool = false;
	pub ToMigrateInvulnables: Vec<AccountId> = prod_or_test!(vec![
		hex!["8cf80f0bafcd0a3d80ca61cb688e4400e275b39d3411b4299b47e712e9dab809"].into(),
		hex!["40ac4effe39181731a8feb8a8ee0780e177bdd0d752b09c8fd71047e67189022"].into(),
		hex!["624d6a004c72a1abcf93131e185515ebe1410e43a301fe1f25d20d8da345376e"].into(),
		hex!["985d2738e512909c81289e6055e60a6824818964535ecfbf10e4d69017084756"].into(),
	],vec![
		hex!["d43593c715fdd31c61141abd04a99fd6822c8558854ccde39a5684e7a56da27d"].into(),
		hex!["8eaf04151687736326c9fea17e25fc5287613693c912909cb226aa4794f26a48"].into(),
	]);
	pub PaymentInRound: u128 = 180 * dollar::<Runtime>(NativeCurrencyId::get());
	pub InitSeedStk: u128 = 5000 * dollar::<Runtime>(NativeCurrencyId::get());
}
impl parachain_staking::Config for Runtime {
	type RuntimeEvent = RuntimeEvent;
	type Currency = Balances;
	type MonetaryGovernanceOrigin =
		EitherOfDiverse<MoreThanHalfCouncil, EnsureRootOrAllTechnicalCommittee>;
	type MinBlocksPerRound = MinBlocksPerRound;
	type DefaultBlocksPerRound = DefaultBlocksPerRound;
	type LeaveCandidatesDelay = LeaveCandidatesDelay;
	type CandidateBondLessDelay = CandidateBondLessDelay;
	type LeaveDelegatorsDelay = LeaveDelegatorsDelay;
	type RevokeDelegationDelay = RevokeDelegationDelay;
	type DelegationBondLessDelay = DelegationBondLessDelay;
	type RewardPaymentDelay = RewardPaymentDelay;
	type MinSelectedCandidates = MinSelectedCandidates;
	type MaxTopDelegationsPerCandidate = MaxTopDelegationsPerCandidate;
	type MaxBottomDelegationsPerCandidate = MaxBottomDelegationsPerCandidate;
	type MaxDelegationsPerDelegator = MaxDelegationsPerDelegator;
	type DefaultCollatorCommission = DefaultCollatorCommission;
	type DefaultParachainBondReservePercent = DefaultParachainBondReservePercent;
	type MinCollatorStk = MinCollatorStk;
	type MinCandidateStk = MinCandidateStk;
	type MinDelegation = MinDelegatorStk;
	type MinDelegatorStk = MinDelegatorStk;
	type AllowInflation = AllowInflation;
	type PaymentInRound = PaymentInRound;
	type ToMigrateInvulnables = ToMigrateInvulnables;
	type PalletId = ParachainStakingPalletId;
	type InitSeedStk = InitSeedStk;
	type OnCollatorPayout = ();
	type OnNewRound = ();
	type WeightInfo = parachain_staking::weights::SubstrateWeight<Runtime>;
}

parameter_types! {
	pub const Period: u32 = 6 * HOURS;
	pub const Offset: u32 = 0;
}

impl pallet_session::Config for Runtime {
	type RuntimeEvent = RuntimeEvent;
	type Keys = SessionKeys;
	type NextSessionRotation = ParachainStaking;
	// Essentially just Aura, but lets be pedantic.
	type SessionHandler = <SessionKeys as sp_runtime::traits::OpaqueKeys>::KeyTypeIdProviders;
	type SessionManager = ParachainStaking;
	type ShouldEndSession = ParachainStaking;
	type ValidatorId = <Self as frame_system::Config>::AccountId;
	// we don't have stash and controller, thus we don't need the convert as well.
	type ValidatorIdOf = ConvertInto;
	type WeightInfo = pallet_session::weights::SubstrateWeight<Runtime>;
}

impl pallet_authorship::Config for Runtime {
	type EventHandler = ParachainStaking;
	type FindAuthor = pallet_session::FindAccountFromAuthorIndex<Self, Aura>;
}

impl pallet_aura::Config for Runtime {
	type AuthorityId = AuraId;
	type DisabledValidators = ();
	type MaxAuthorities = ConstU32<100_000>;
}

// culumus runtime end

impl pallet_vesting::Config for Runtime {
	type BlockNumberToBalance = ConvertInto;
	type Currency = Balances;
	type RuntimeEvent = RuntimeEvent;
	type MinVestedTransfer = ExistentialDeposit;
	type WeightInfo = pallet_vesting::weights::SubstrateWeight<Runtime>;
}

// Bifrost modules start

// Aggregate name getter to get fee names if the call needs to pay extra fees.
// If any call need to pay extra fees, it should be added as an item here.
// Used together with AggregateExtraFeeFilter below.
pub struct FeeNameGetter;
impl NameGetter<RuntimeCall> for FeeNameGetter {
	fn get_name(c: &RuntimeCall) -> ExtraFeeName {
		match *c {
			RuntimeCall::Salp(bifrost_salp::Call::contribute { .. }) =>
				ExtraFeeName::SalpContribute,
			RuntimeCall::XcmInterface(xcm_interface::Call::transfer_statemine_assets {
				..
			}) => ExtraFeeName::StatemineTransfer,
			_ => ExtraFeeName::NoExtraFee,
		}
	}
}

// Aggregate filter to filter if the call needs to pay extra fees
// If any call need to pay extra fees, it should be added as an item here.
pub struct AggregateExtraFeeFilter;
impl Contains<RuntimeCall> for AggregateExtraFeeFilter {
	fn contains(c: &RuntimeCall) -> bool {
		match *c {
			RuntimeCall::Salp(bifrost_salp::Call::contribute { .. }) => true,
			RuntimeCall::XcmInterface(xcm_interface::Call::transfer_statemine_assets {
				..
			}) => true,
			_ => false,
		}
	}
}

pub struct ContributeFeeFilter;
impl Contains<RuntimeCall> for ContributeFeeFilter {
	fn contains(c: &RuntimeCall) -> bool {
		match *c {
			RuntimeCall::Salp(bifrost_salp::Call::contribute { .. }) => true,
			_ => false,
		}
	}
}

pub struct StatemineTransferFeeFilter;
impl Contains<RuntimeCall> for StatemineTransferFeeFilter {
	fn contains(c: &RuntimeCall) -> bool {
		match *c {
			RuntimeCall::XcmInterface(xcm_interface::Call::transfer_statemine_assets {
				..
			}) => true,
			_ => false,
		}
	}
}

parameter_types! {
	pub const AltFeeCurrencyExchangeRate: (u32, u32) = (1, 100);
	pub UmpContributeFee: Balance = UmpTransactFee::get();
	pub MaxFeeCurrencyOrderListLen: u32 = 50;
}

pub type MiscFeeHandlers = (
	MiscFeeHandler<Runtime, RelayCurrencyId, UmpContributeFee, ContributeFeeFilter>,
	MiscFeeHandler<Runtime, RelayCurrencyId, StatemineTransferFee, StatemineTransferFeeFilter>,
);

impl bifrost_flexible_fee::Config for Runtime {
	type Currency = Balances;
	type DexOperator = ZenlinkProtocol;
	type RuntimeEvent = RuntimeEvent;
	type MultiCurrency = Currencies;
	type TreasuryAccount = BifrostTreasuryAccount;
	type NativeCurrencyId = NativeCurrencyId;
	type AlternativeFeeCurrencyId = RelayCurrencyId;
	type AltFeeCurrencyExchangeRate = AltFeeCurrencyExchangeRate;
	type MaxFeeCurrencyOrderListLen = MaxFeeCurrencyOrderListLen;
	type OnUnbalanced = Treasury;
	type WeightInfo = bifrost_flexible_fee::weights::BifrostWeight<Runtime>;
	type ExtraFeeMatcher = ExtraFeeMatcher<Runtime, FeeNameGetter, AggregateExtraFeeFilter>;
	type MiscFeeHandler = MiscFeeHandlers;
	type ParachainId = ParachainInfo;
	type ControlOrigin = EitherOfDiverse<MoreThanHalfCouncil, EnsureRootOrAllTechnicalCommittee>;
}

parameter_types! {
	pub BifrostParachainAccountId20: [u8; 20] = cumulus_primitives_core::ParaId::from(ParachainInfo::get()).into_account_truncating();
}

pub fn create_x2_multilocation(index: u16, currency_id: CurrencyId) -> MultiLocation {
	match currency_id {
		// AccountKey20 format of Bifrost sibling para account
		CurrencyId::Token(TokenSymbol::MOVR) => MultiLocation::new(
			1,
			X2(
				Parachain(parachains::moonriver::ID.into()),
				AccountKey20 {
					network: None,
					key: Slp::derivative_account_id_20(
						polkadot_parachain::primitives::Sibling::from(ParachainInfo::get())
							.into_account_truncating(),
						index,
					)
					.into(),
				},
			),
		),
		// Only relay chain use the Bifrost para account with "para"
		CurrencyId::Token(TokenSymbol::KSM) => MultiLocation::new(
			1,
			X1(AccountId32 {
				network: None,
				id: Utility::derivative_account_id(
					ParachainInfo::get().into_account_truncating(),
					index,
				)
				.into(),
			}),
		),
		// Bifrost Kusama Native token
		CurrencyId::Native(TokenSymbol::BNC) => MultiLocation::new(
			0,
			X1(AccountId32 {
				network: None,
				id: Utility::derivative_account_id(
					polkadot_parachain::primitives::Sibling::from(ParachainInfo::get())
						.into_account_truncating(),
					index,
				)
				.into(),
			}),
		),
		// Other sibling chains use the Bifrost para account with "sibl"
		_ => {
			// get parachain id
			if let Some(location) =
				BifrostCurrencyIdConvert::<SelfParaChainId>::convert(currency_id)
			{
				if let Some(Parachain(para_id)) = location.interior().first() {
					MultiLocation::new(
						1,
						X2(
							Parachain(*para_id),
							AccountId32 {
								network: None,
								id: Utility::derivative_account_id(
									polkadot_parachain::primitives::Sibling::from(
										ParachainInfo::get(),
									)
									.into_account_truncating(),
									index,
								)
								.into(),
							},
						),
					)
				} else {
					MultiLocation::default()
				}
			} else {
				MultiLocation::default()
			}
		},
	}
}

pub struct SubAccountIndexMultiLocationConvertor;
impl Convert<(u16, CurrencyId), MultiLocation> for SubAccountIndexMultiLocationConvertor {
	fn convert((sub_account_index, currency_id): (u16, CurrencyId)) -> MultiLocation {
		create_x2_multilocation(sub_account_index, currency_id)
	}
}

parameter_types! {
	pub MinContribution: Balance = dollar::<Runtime>(RelayCurrencyId::get()) / 10;
	pub const RemoveKeysLimit: u32 = 500;
	pub const VSBondValidPeriod: BlockNumber = 30 * DAYS;
	pub const ReleaseCycle: BlockNumber = 1 * DAYS;
	pub const LeasePeriod: BlockNumber = KUSAMA_LEASE_PERIOD;
	pub const ReleaseRatio: Percent = Percent::from_percent(50);
	pub const SlotLength: BlockNumber = 8u32 as BlockNumber;
	pub ConfirmMuitiSigAccount: AccountId = hex!["e4da05f08e89bf6c43260d96f26fffcfc7deae5b465da08669a9d008e64c2c63"].into();
}

impl bifrost_salp::Config for Runtime {
	type BancorPool = ();
	type RuntimeEvent = RuntimeEvent;
	type RuntimeOrigin = RuntimeOrigin;
	type RuntimeCall = RuntimeCall;
	type LeasePeriod = LeasePeriod;
	type MinContribution = MinContribution;
	type MultiCurrency = Currencies;
	type PalletId = BifrostCrowdloanId;
	type RelayChainToken = RelayCurrencyId;
	type ReleaseCycle = ReleaseCycle;
	type ReleaseRatio = ReleaseRatio;
	type RemoveKeysLimit = RemoveKeysLimit;
	type SlotLength = SlotLength;
	type VSBondValidPeriod = VSBondValidPeriod;
	type WeightInfo = bifrost_salp::weights::BifrostWeight<Runtime>;
	type EnsureConfirmAsGovernance = EitherOfDiverse<EnsureRoot<AccountId>, SALPAdmin>;
	type XcmInterface = XcmInterface;
	type TreasuryAccount = BifrostTreasuryAccount;
	type BuybackPalletId = BuybackPalletId;
	type DexOperator = ZenlinkProtocol;
	type CurrencyIdConversion = AssetIdMaps<Runtime>;
	type CurrencyIdRegister = AssetIdMaps<Runtime>;
	type ParachainId = ParachainInfo;
}

parameter_types! {
	pub const PolkaMinContribution: Balance = 5 * 10_000_000_000;
	pub const PolkaLeasePeriod: BlockNumber = POLKA_LEASE_PERIOD;
	pub PolkaConfirmAsMultiSig: AccountId = hex!["e4f78719c654cd8e8ac1375c447b7a80f9476cfe6505ea401c4b15bd6b967c93"].into();
}

impl bifrost_salp_lite::Config for Runtime {
	type BancorPool = ();
	type RuntimeEvent = RuntimeEvent;
	type LeasePeriod = PolkaLeasePeriod;
	type MinContribution = PolkaMinContribution;
	type MultiCurrency = Currencies;
	type PalletId = BifrostSalpLiteCrowdloanId;
	type RelayChainToken = PolkadotCurrencyId;
	type ReleaseCycle = ReleaseCycle;
	type ReleaseRatio = ReleaseRatio;
	type BatchKeysLimit = RemoveKeysLimit;
	type SlotLength = SlotLength;
	type WeightInfo = bifrost_salp_lite::weights::BifrostWeight<Runtime>;
	type EnsureConfirmAsGovernance =
		EitherOfDiverse<MoreThanHalfCouncil, EnsureRootOrAllTechnicalCommittee>;
}

parameter_types! {
	pub const MaximumOrderInTrade: u32 = 1_000;
	pub const MinimumSupply: Balance = 0;
}

impl bifrost_vsbond_auction::Config for Runtime {
	type RuntimeEvent = RuntimeEvent;
	type InvoicingCurrency = RelayCurrencyId;
	type MaximumOrderInTrade = MaximumOrderInTrade;
	type MinimumAmount = MinimumSupply;
	type MultiCurrency = Currencies;
	type WeightInfo = bifrost_vsbond_auction::weights::BifrostWeight<Runtime>;
	type PalletId = VsbondAuctionPalletId;
	type TreasuryAccount = BifrostTreasuryAccount;
	type ControlOrigin = EitherOfDiverse<MoreThanHalfCouncil, EnsureRootOrAllTechnicalCommittee>;
}

parameter_types! {
	pub const RelayChainTokenSymbolKSM: TokenSymbol = TokenSymbol::KSM;
	pub const RelayChainTokenSymbolDOT: TokenSymbol = TokenSymbol::DOT;
	pub MaximumDepositInPool: Balance = 1_000_000_000_000_000 * dollar::<Runtime>(NativeCurrencyId::get());
	pub const MinimumDepositOfUser: Balance = 1_000_000;
	pub const MinimumRewardPerBlock: Balance = 1_000;
	pub const MinimumDuration: BlockNumber = HOURS;
	pub const MaximumOptionRewards: u32 = 7;
	pub const MaximumCharged: u32 = 32;
}

impl bifrost_liquidity_mining::Config<bifrost_liquidity_mining::Instance1> for Runtime {
	type RuntimeEvent = RuntimeEvent;
	type ControlOrigin = MoreThanHalfCouncil;
	type MultiCurrency = Currencies;
	type RelayChainTokenSymbol = RelayChainTokenSymbolKSM;
	type MaximumDepositInPool = MaximumDepositInPool;
	type MinimumDepositOfUser = MinimumDepositOfUser;
	type MinimumRewardPerBlock = MinimumRewardPerBlock;
	type MinimumDuration = MinimumDuration;
	type MaximumCharged = MaximumCharged;
	type MaximumOptionRewards = MaximumOptionRewards;
	type PalletId = LiquidityMiningPalletId;
	type WeightInfo = bifrost_liquidity_mining::weights::BifrostWeight<Runtime>;
}

impl bifrost_liquidity_mining::Config<bifrost_liquidity_mining::Instance2> for Runtime {
	type RuntimeEvent = RuntimeEvent;
	type ControlOrigin = MoreThanHalfCouncil;
	type MultiCurrency = Currencies;
	type RelayChainTokenSymbol = RelayChainTokenSymbolDOT;
	type MaximumDepositInPool = MaximumDepositInPool;
	type MinimumDepositOfUser = MinimumDepositOfUser;
	type MinimumRewardPerBlock = MinimumRewardPerBlock;
	type MinimumDuration = MinimumDuration;
	type MaximumCharged = MaximumCharged;
	type MaximumOptionRewards = MaximumOptionRewards;
	type PalletId = LiquidityMiningDOTPalletId;
	type WeightInfo = bifrost_liquidity_mining::weights::BifrostWeight<Runtime>;
}

impl bifrost_token_issuer::Config for Runtime {
	type RuntimeEvent = RuntimeEvent;
	type MultiCurrency = Currencies;
	type ControlOrigin = EitherOfDiverse<MoreThanHalfCouncil, EnsureRootOrAllTechnicalCommittee>;
	type WeightInfo = bifrost_token_issuer::weights::BifrostWeight<Runtime>;
}

impl bifrost_lightening_redeem::Config for Runtime {
	type RuntimeEvent = RuntimeEvent;
	type MultiCurrency = Tokens;
	type ControlOrigin = EitherOfDiverse<MoreThanHalfCouncil, EnsureRootOrAllTechnicalCommittee>;
	type PalletId = LighteningRedeemPalletId;
	type WeightInfo = bifrost_lightening_redeem::weights::BifrostWeight<Runtime>;
}

impl bifrost_call_switchgear::Config for Runtime {
	type RuntimeEvent = RuntimeEvent;
	type UpdateOrigin = EitherOfDiverse<MoreThanHalfCouncil, EnsureRootOrAllTechnicalCommittee>;
	type WeightInfo = bifrost_call_switchgear::weights::BifrostWeight<Runtime>;
}

impl bifrost_asset_registry::Config for Runtime {
	type RuntimeEvent = RuntimeEvent;
	type Currency = Balances;
	type RegisterOrigin = MoreThanHalfCouncil;
	type WeightInfo = bifrost_asset_registry::weights::BifrostWeight<Runtime>;
}

parameter_types! {
	pub const MaxTypeEntryPerBlock: u32 = 10;
	pub const MaxRefundPerBlock: u32 = 10;
}

pub struct SubstrateResponseManager;
impl QueryResponseManager<QueryId, MultiLocation, BlockNumber, RuntimeCall>
	for SubstrateResponseManager
{
	fn get_query_response_record(query_id: QueryId) -> bool {
		if let Some(QueryStatus::Ready { .. }) = PolkadotXcm::query(query_id) {
			true
		} else {
			false
		}
	}

	fn create_query_record(
		responder: &MultiLocation,
		call_back: Option<RuntimeCall>,
		timeout: BlockNumber,
	) -> u64 {
		// for xcm v3 version see the following
		// PolkadotXcm::new_query(responder, timeout, Here)
		if let Some(call_back) = call_back {
			PolkadotXcm::new_notify_query(*responder, call_back, timeout, Here)
		} else {
			PolkadotXcm::new_query(*responder, timeout, Here)
		}
	}

	fn remove_query_record(query_id: QueryId) -> bool {
		// Temporarily banned. Querries from pallet_xcm cannot be removed unless it is in ready
		// status. And we are not allowed to mannually change query status.
		// So in the manual mode, it is not possible to remove the query at all.
		// PolkadotXcm::take_response(query_id).is_some()

		PolkadotXcm::take_response(query_id);
		true
	}
}

pub struct OnRefund;
impl bifrost_slp::OnRefund<AccountId, CurrencyId, Balance> for OnRefund {
	fn on_refund(token_id: CurrencyId, to: AccountId, token_amount: Balance) -> u64 {
		SystemStaking::on_refund(token_id, to, token_amount).ref_time()
	}
}

impl bifrost_slp::Config for Runtime {
	type RuntimeEvent = RuntimeEvent;
	type RuntimeOrigin = RuntimeOrigin;
	type RuntimeCall = RuntimeCall;
	type MultiCurrency = Currencies;
	type ControlOrigin = EitherOfDiverse<EnsureRoot<AccountId>, ValidatorElection>;
	type WeightInfo = bifrost_slp::weights::BifrostWeight<Runtime>;
	type VtokenMinting = VtokenMinting;
	type AccountConverter = SubAccountIndexMultiLocationConvertor;
	type ParachainId = SelfParaChainId;
	type XcmRouter = XcmRouter;
	type XcmExecutor = XcmExecutor<XcmConfig>;
	type SubstrateResponseManager = SubstrateResponseManager;
	type MaxTypeEntryPerBlock = MaxTypeEntryPerBlock;
	type MaxRefundPerBlock = MaxRefundPerBlock;
	type OnRefund = OnRefund;
	type ParachainStaking = ParachainStaking;
}

impl bifrost_vstoken_conversion::Config for Runtime {
	type RuntimeEvent = RuntimeEvent;
	type MultiCurrency = Currencies;
	type RelayCurrencyId = RelayCurrencyId;
	type TreasuryAccount = BifrostTreasuryAccount;
	type ControlOrigin = EitherOfDiverse<MoreThanHalfCouncil, EnsureRootOrAllTechnicalCommittee>;
	type VsbondAccount = BifrostVsbondPalletId;
	type CurrencyIdConversion = AssetIdMaps<Runtime>;
	type WeightInfo = ();
}

parameter_types! {
	pub const WhitelistMaximumLimit: u32 = 10;
}

impl bifrost_farming::Config for Runtime {
	type RuntimeEvent = RuntimeEvent;
	type MultiCurrency = Currencies;
	type ControlOrigin = EitherOfDiverse<MoreThanHalfCouncil, EnsureRootOrAllTechnicalCommittee>;
	type TreasuryAccount = BifrostTreasuryAccount;
	type Keeper = FarmingKeeperPalletId;
	type RewardIssuer = FarmingRewardIssuerPalletId;
	type WeightInfo = bifrost_farming::weights::BifrostWeight<Runtime>;
	type FarmingBoost = FarmingBoostPalletId;
	type VeMinting = ();
	type BlockNumberToBalance = ConvertInto;
	type WhitelistMaximumLimit = WhitelistMaximumLimit;
}

parameter_types! {
	pub const BlocksPerRound: u32 = prod_or_test!(1500, 50);
	pub const MaxTokenLen: u32 = 500;
	pub const MaxFarmingPoolIdLen: u32 = 100;
}

impl bifrost_system_staking::Config for Runtime {
	type RuntimeEvent = RuntimeEvent;
	type MultiCurrency = Currencies;
	type EnsureConfirmAsGovernance = EitherOfDiverse<EnsureRoot<AccountId>, SystemStakingAdmin>;
	type WeightInfo = bifrost_system_staking::weights::BifrostWeight<Runtime>;
	type FarmingInfo = Farming;
	type VtokenMintingInterface = VtokenMinting;
	type TreasuryAccount = BifrostTreasuryAccount;
	type PalletId = SystemStakingPalletId;
	type BlocksPerRound = BlocksPerRound;
	type MaxTokenLen = MaxTokenLen;
	type MaxFarmingPoolIdLen = MaxFarmingPoolIdLen;
}

impl bifrost_system_maker::Config for Runtime {
	type RuntimeEvent = RuntimeEvent;
	type MultiCurrency = Currencies;
	type ControlOrigin = EitherOfDiverse<MoreThanHalfCouncil, EnsureRootOrAllTechnicalCommittee>;
	type WeightInfo = ();
	type DexOperator = ZenlinkProtocol;
	type CurrencyIdConversion = AssetIdMaps<Runtime>;
	type TreasuryAccount = BifrostTreasuryAccount;
	type RelayChainToken = RelayCurrencyId;
	type SystemMakerPalletId = SystemMakerPalletId;
	type ParachainId = ParachainInfo;
	type VtokenMintingInterface = VtokenMinting;
}

impl bifrost_fee_share::Config for Runtime {
	type RuntimeEvent = RuntimeEvent;
	type MultiCurrency = Currencies;
	type ControlOrigin = EitherOfDiverse<MoreThanHalfCouncil, EnsureRootOrAllTechnicalCommittee>;
	type WeightInfo = bifrost_fee_share::weights::BifrostWeight<Runtime>;
	type FeeSharePalletId = FeeSharePalletId;
}

impl bifrost_cross_in_out::Config for Runtime {
	type RuntimeEvent = RuntimeEvent;
	type MultiCurrency = Currencies;
	type ControlOrigin = EitherOfDiverse<MoreThanHalfCouncil, EnsureRootOrAllTechnicalCommittee>;
	type EntrancePalletId = SlpEntrancePalletId;
	type WeightInfo = bifrost_cross_in_out::weights::BifrostWeight<Runtime>;
}

// Bifrost modules end

// zenlink runtime start

parameter_types! {
	pub const StringLimit: u32 = 50;
}

impl zenlink_stable_amm::Config for Runtime {
	type RuntimeEvent = RuntimeEvent;
	type CurrencyId = CurrencyId;
	type MultiCurrency = Currencies;
	type PoolId = u32;
	type TimeProvider = Timestamp;
	type EnsurePoolAsset = StableAmmVerifyPoolAsset;
	type LpGenerate = PoolLpGenerate;
	type PoolCurrencySymbolLimit = StringLimit;
	type PalletId = StableAmmPalletId;
	type WeightInfo = ();
}

impl zenlink_swap_router::Config for Runtime {
	type RuntimeEvent = RuntimeEvent;
	type StablePoolId = u32;
	type Balance = u128;
	type StableCurrencyId = CurrencyId;
	type NormalCurrencyId = ZenlinkAssetId;
	type NormalAmm = ZenlinkProtocol;
	type StableAMM = ZenlinkStableAMM;
	type WeightInfo = zenlink_swap_router::weights::SubstrateWeight<Runtime>;
}

impl merkle_distributor::Config for Runtime {
	type RuntimeEvent = RuntimeEvent;
	type CurrencyId = CurrencyId;
	type MultiCurrency = Currencies;
	type Balance = Balance;
	type MerkleDistributorId = u32;
	type PalletId = MerkleDirtributorPalletId;
	type StringLimit = StringLimit;
	type WeightInfo = ();
}

pub struct StableAmmVerifyPoolAsset;

impl ValidateCurrency<CurrencyId> for StableAmmVerifyPoolAsset {
	fn validate_pooled_currency(_currencies: &[CurrencyId]) -> bool {
		true
	}

	fn validate_pool_lp_currency(_currency_id: CurrencyId) -> bool {
		if Currencies::total_issuance(_currency_id) > 0 {
			return false;
		}
		true
	}
}

pub struct PoolLpGenerate;

impl StablePoolLpCurrencyIdGenerate<CurrencyId, PoolId> for PoolLpGenerate {
	fn generate_by_pool_id(pool_id: PoolId) -> CurrencyId {
		CurrencyId::StableLpToken(pool_id)
	}
}

parameter_types! {
	pub const ZenlinkPalletId: PalletId = PalletId(*b"/zenlink");
	pub const GetExchangeFee: (u32, u32) = (3, 1000);   // 0.3%

	// xcm
	pub ZenlinkRegistedParaChains: Vec<(MultiLocation, u128)> = vec![
		// Bifrost local and live, 0.01 BNC
		(MultiLocation::new(1, Junctions::X1(Junction::Parachain(2001))), 10_000_000_000),
		// Phala local and live, 1 PHA
		(MultiLocation::new(1, Junctions::X1(Junction::Parachain(2004))), 1_000_000_000_000),
		// Plasm local and live, 0.0000000000001 SDN
		(MultiLocation::new(1, Junctions::X1(Junction::Parachain(2007))), 1_000_000),
		// Sherpax live, 0 KSX
		(MultiLocation::new(1, Junctions::X1(Junction::Parachain(2013))), 0),

		// Zenlink local 1 for test
		(MultiLocation::new(1, Junctions::X1(Junction::Parachain(200))), 1_000_000),
		// Zenlink local 2 for test
		(MultiLocation::new(1, Junctions::X1(Junction::Parachain(300))), 1_000_000),
	];
}

impl zenlink_protocol::Config for Runtime {
	type RuntimeEvent = RuntimeEvent;
	type MultiAssetsHandler = MultiAssets;
	type PalletId = ZenlinkPalletId;
	type SelfParaId = SelfParaId;
	type TargetChains = ZenlinkRegistedParaChains;
	type WeightInfo = ();
	type AssetId = ZenlinkAssetId;
	type LpGenerate = PairLpGenerate<Self>;
}

type MultiAssets = ZenlinkMultiAssets<ZenlinkProtocol, Balances, LocalAssetAdaptor<Currencies>>;

pub struct OnRedeemSuccess;
impl bifrost_vtoken_minting::OnRedeemSuccess<AccountId, CurrencyId, Balance> for OnRedeemSuccess {
	fn on_redeem_success(token_id: CurrencyId, to: AccountId, token_amount: Balance) -> Weight {
		SystemStaking::on_redeem_success(token_id, to, token_amount)
	}

	fn on_redeemed(
		address: AccountId,
		token_id: CurrencyId,
		token_amount: Balance,
		vtoken_amount: Balance,
		fee: Balance,
	) -> Weight {
		SystemStaking::on_redeemed(address, token_id, token_amount, vtoken_amount, fee)
	}
}

parameter_types! {
	pub const MaximumUnlockIdOfUser: u32 = 10;
	pub const MaximumUnlockIdOfTimeUnit: u32 = 50;
	pub BifrostFeeAccount: AccountId = TreasuryPalletId::get().into_account_truncating();
}

impl bifrost_vtoken_minting::Config for Runtime {
	type RuntimeEvent = RuntimeEvent;
	type MultiCurrency = Currencies;
	type ControlOrigin = EitherOfDiverse<MoreThanHalfCouncil, EnsureRootOrAllTechnicalCommittee>;
	type MaximumUnlockIdOfUser = MaximumUnlockIdOfUser;
	type MaximumUnlockIdOfTimeUnit = MaximumUnlockIdOfTimeUnit;
	type EntranceAccount = SlpEntrancePalletId;
	type ExitAccount = SlpExitPalletId;
	type FeeAccount = BifrostFeeAccount;
	type BifrostSlp = Slp;
	type WeightInfo = bifrost_vtoken_minting::weights::BifrostWeight<Runtime>;
	type OnRedeemSuccess = OnRedeemSuccess;
	type RelayChainToken = RelayCurrencyId;
	type CurrencyIdConversion = AssetIdMaps<Runtime>;
	type CurrencyIdRegister = AssetIdMaps<Runtime>;
}

// Below is the implementation of tokens manipulation functions other than native token.
pub struct LocalAssetAdaptor<Local>(PhantomData<Local>);

impl<Local, AccountId> LocalAssetHandler<AccountId> for LocalAssetAdaptor<Local>
where
	Local: MultiCurrency<AccountId, CurrencyId = CurrencyId>,
{
	fn local_balance_of(asset_id: ZenlinkAssetId, who: &AccountId) -> AssetBalance {
		if let Ok(currency_id) = asset_id.try_into() {
			return TryInto::<AssetBalance>::try_into(Local::free_balance(currency_id, &who))
				.unwrap_or_default();
		}
		AssetBalance::default()
	}

	fn local_total_supply(asset_id: ZenlinkAssetId) -> AssetBalance {
		if let Ok(currency_id) = asset_id.try_into() {
			return TryInto::<AssetBalance>::try_into(Local::total_issuance(currency_id))
				.unwrap_or_default();
		}
		AssetBalance::default()
	}

	fn local_is_exists(asset_id: ZenlinkAssetId) -> bool {
		let currency_id: Result<CurrencyId, ()> = asset_id.try_into();
		match currency_id {
			Ok(_) => true,
			Err(_) => false,
		}
	}

	fn local_transfer(
		asset_id: ZenlinkAssetId,
		origin: &AccountId,
		target: &AccountId,
		amount: AssetBalance,
	) -> DispatchResult {
		if let Ok(currency_id) = asset_id.try_into() {
			Local::transfer(
				currency_id,
				&origin,
				&target,
				amount
					.try_into()
					.map_err(|_| DispatchError::Other("convert amount in local transfer"))?,
			)
		} else {
			Err(DispatchError::Other("unknown asset in local transfer"))
		}
	}

	fn local_deposit(
		asset_id: ZenlinkAssetId,
		origin: &AccountId,
		amount: AssetBalance,
	) -> Result<AssetBalance, DispatchError> {
		if let Ok(currency_id) = asset_id.try_into() {
			Local::deposit(
				currency_id,
				&origin,
				amount
					.try_into()
					.map_err(|_| DispatchError::Other("convert amount in local deposit"))?,
			)?;
		} else {
			return Err(DispatchError::Other("unknown asset in local transfer"));
		}

		Ok(amount)
	}

	fn local_withdraw(
		asset_id: ZenlinkAssetId,
		origin: &AccountId,
		amount: AssetBalance,
	) -> Result<AssetBalance, DispatchError> {
		if let Ok(currency_id) = asset_id.try_into() {
			Local::withdraw(
				currency_id,
				&origin,
				amount
					.try_into()
					.map_err(|_| DispatchError::Other("convert amount in local withdraw"))?,
			)?;
		} else {
			return Err(DispatchError::Other("unknown asset in local transfer"));
		}

		Ok(amount)
	}
}

// zenlink runtime end

construct_runtime! {
	pub enum Runtime where
		Block = Block,
		NodeBlock = generic::Block<Header, sp_runtime::OpaqueExtrinsic>,
		UncheckedExtrinsic = UncheckedExtrinsic,
	{
		// Basic stuff
		System: frame_system::{Pallet, Call, Config, Storage, Event<T>} = 0,
		Timestamp: pallet_timestamp::{Pallet, Call, Storage, Inherent} = 1,
		Indices: pallet_indices::{Pallet, Call, Storage, Config<T>, Event<T>} = 2,
		ParachainSystem: cumulus_pallet_parachain_system::{Pallet, Call, Config, Storage, Inherent, Event<T>, ValidateUnsigned} = 5,
		ParachainInfo: parachain_info::{Pallet, Storage, Config} = 6,

		// Monetary stuff
		Balances: pallet_balances::{Pallet, Call, Storage, Config<T>, Event<T>} = 10,
		TransactionPayment: pallet_transaction_payment::{Pallet, Storage, Event<T>} = 11,

		// Collator support. the order of these 4 are important and shall not change.
		Authorship: pallet_authorship::{Pallet, Storage} = 20,
		Session: pallet_session::{Pallet, Call, Storage, Event, Config<T>} = 22,
		Aura: pallet_aura::{Pallet, Storage, Config<T>} = 23,
		AuraExt: cumulus_pallet_aura_ext::{Pallet, Storage, Config} = 24,
		ParachainStaking: parachain_staking::{Pallet, Call, Storage, Event<T>, Config<T>} = 25,

		// Governance stuff
		Democracy: pallet_democracy::{Pallet, Call, Storage, Config<T>, Event<T>} = 30,
		Council: pallet_collective::<Instance1>::{Pallet, Call, Storage, Origin<T>, Event<T>, Config<T>} = 31,
		TechnicalCommittee: pallet_collective::<Instance2>::{Pallet, Call, Storage, Origin<T>, Event<T>, Config<T>} = 32,
		PhragmenElection: pallet_elections_phragmen::{Pallet, Call, Storage, Event<T>, Config<T>} = 33,
		CouncilMembership: pallet_membership::<Instance1>::{Pallet, Call, Storage, Event<T>, Config<T>} = 34,
		TechnicalMembership: pallet_membership::<Instance2>::{Pallet, Call, Storage, Event<T>, Config<T>} = 35,
		ConvictionVoting: pallet_conviction_voting::{Pallet, Call, Storage, Event<T>} = 36,
		Referenda: pallet_referenda::{Pallet, Call, Storage, Event<T>} = 37,
		Origins: custom_origins::{Origin} = 124,
		Whitelist: pallet_whitelist::{Pallet, Call, Storage, Event<T>} = 125,

		// XCM helpers.
		XcmpQueue: cumulus_pallet_xcmp_queue::{Pallet, Call, Storage, Event<T>} = 40,
		PolkadotXcm: pallet_xcm::{Pallet, Call, Storage, Event<T>, Origin, Config} = 41,
		CumulusXcm: cumulus_pallet_xcm::{Pallet, Event<T>, Origin} = 42,
		DmpQueue: cumulus_pallet_dmp_queue::{Pallet, Call, Storage, Event<T>} = 43,

		// utilities
		Utility: pallet_utility::{Pallet, Call, Event} = 50,
		Scheduler: pallet_scheduler::{Pallet, Call, Storage, Event<T>} = 51,
		Proxy: pallet_proxy::{Pallet, Call, Storage, Event<T>} = 52,
		Multisig: pallet_multisig::{Pallet, Call, Storage, Event<T>} = 53,
		Identity: pallet_identity::{Pallet, Call, Storage, Event<T>} = 54,

		// Vesting. Usable initially, but removed once all vesting is finished.
		Vesting: pallet_vesting::{Pallet, Call, Storage, Event<T>, Config<T>} = 60,

		// Treasury stuff
		Treasury: pallet_treasury::{Pallet, Call, Storage, Config, Event<T>} = 61,
		Bounties: pallet_bounties::{Pallet, Call, Storage, Event<T>} = 62,
		Tips: pallet_tips::{Pallet, Call, Storage, Event<T>} = 63,
		Preimage: pallet_preimage::{Pallet, Call, Storage, Event<T>} = 64,

		// Third party modules
		XTokens: orml_xtokens::{Pallet, Call, Event<T>} = 70,
		Tokens: orml_tokens::{Pallet, Call, Storage, Event<T>, Config<T>} = 71,
		Currencies: orml_currencies::{Pallet, Call} = 72,
		UnknownTokens: orml_unknown_tokens::{Pallet, Storage, Event} = 73,
		OrmlXcm: orml_xcm::{Pallet, Call, Event<T>} = 74,
		ZenlinkProtocol: zenlink_protocol::{Pallet, Call, Storage, Event<T>} = 80,
		MerkleDistributor: merkle_distributor::{Pallet, Call, Storage, Event<T>} = 81,
		ZenlinkStableAMM: zenlink_stable_amm::{Pallet, Call, Storage, Event<T>} = 82,
		ZenlinkSwapRouter: zenlink_swap_router::{Pallet, Call, Event<T>} = 83,

		// Bifrost modules
		FlexibleFee: bifrost_flexible_fee::{Pallet, Call, Storage, Event<T>} = 100,
		Salp: bifrost_salp::{Pallet, Call, Storage, Event<T>, Config<T>} = 105,
		LiquidityMiningDOT: bifrost_liquidity_mining::<Instance2>::{Pallet, Call, Storage, Event<T>} = 107,
		LiquidityMining: bifrost_liquidity_mining::<Instance1>::{Pallet, Call, Storage, Event<T>} = 108,
		TokenIssuer: bifrost_token_issuer::{Pallet, Call, Storage, Event<T>} = 109,
		LighteningRedeem: bifrost_lightening_redeem::{Pallet, Call, Storage, Event<T>} = 110,
		SalpLite: bifrost_salp_lite::{Pallet, Call, Storage, Event<T>, Config<T>} = 111,
		CallSwitchgear: bifrost_call_switchgear::{Pallet, Storage, Call, Event<T>} = 112,
		VSBondAuction: bifrost_vsbond_auction::{Pallet, Call, Storage, Event<T>} = 113,
		AssetRegistry: bifrost_asset_registry::{Pallet, Call, Storage, Event<T>, Config<T>} = 114,
		VtokenMinting: bifrost_vtoken_minting::{Pallet, Call, Storage, Event<T>} = 115,
		Slp: bifrost_slp::{Pallet, Call, Storage, Event<T>} = 116,
		XcmInterface: xcm_interface::{Pallet, Call, Storage, Event<T>} = 117,
		VstokenConversion: bifrost_vstoken_conversion::{Pallet, Call, Storage, Event<T>} = 118,
		Farming: bifrost_farming::{Pallet, Call, Storage, Event<T>} = 119,
		SystemStaking: bifrost_system_staking::{Pallet, Call, Storage, Event<T>} = 120,
		SystemMaker: bifrost_system_maker::{Pallet, Call, Storage, Event<T>} = 121,
		FeeShare: bifrost_fee_share::{Pallet, Call, Storage, Event<T>} = 122,
		CrossInOut: bifrost_cross_in_out::{Pallet, Call, Storage, Event<T>} = 123,
	}
}

/// The type for looking up accounts. We don't expect more than 4 billion of them.
pub type AccountIndex = u32;
/// Alias to 512-bit hash when used in the context of a transaction signature on the chain.
pub type Signature = sp_runtime::MultiSignature;
/// Index of a transaction in the chain.
pub type Index = u32;
/// A hash of some data used by the chain.
pub type Hash = sp_core::H256;
/// The address format for describing accounts.
pub type Address = sp_runtime::MultiAddress<AccountId, AccountIndex>;
/// Block header type as expected by this runtime.
pub type Header = generic::Header<BlockNumber, BlakeTwo256>;
/// Block type as expected by this runtime.
pub type Block = generic::Block<Header, UncheckedExtrinsic>;
/// A Block signed with a Justification
pub type SignedBlock = generic::SignedBlock<Block>;
/// BlockId type as expected by this runtime.
pub type BlockId = generic::BlockId<Block>;
/// The SignedExtension to the basic transaction logic.
pub type SignedExtra = (
	frame_system::CheckNonZeroSender<Runtime>,
	frame_system::CheckSpecVersion<Runtime>,
	frame_system::CheckTxVersion<Runtime>,
	frame_system::CheckGenesis<Runtime>,
	frame_system::CheckEra<Runtime>,
	frame_system::CheckNonce<Runtime>,
	frame_system::CheckWeight<Runtime>,
	pallet_transaction_payment::ChargeTransactionPayment<Runtime>,
);
/// Unchecked extrinsic type as expected by this runtime.
pub type UncheckedExtrinsic =
	generic::UncheckedExtrinsic<Address, RuntimeCall, Signature, SignedExtra>;
/// Extrinsic type that has already been checked.
pub type CheckedExtrinsic = generic::CheckedExtrinsic<AccountId, RuntimeCall, SignedExtra>;
/// The payload being signed in transactions.
pub type SignedPayload = generic::SignedPayload<RuntimeCall, SignedExtra>;
/// Executive: handles dispatch to the various modules.
pub type Executive = frame_executive::Executive<
	Runtime,
	Block,
	frame_system::ChainContext<Runtime>,
	Runtime,
	AllPalletsWithSystem,
	bifrost_slp::migration2::MigrateValidatorsAndValidatorsByDelegatorStorages<Runtime>,
>;

#[cfg(feature = "runtime-benchmarks")]
#[macro_use]
extern crate frame_benchmarking;

#[cfg(feature = "runtime-benchmarks")]
mod benches {
	define_benchmarks!(
		[bifrost_salp, Salp]
		[bifrost_salp_lite, SalpLite]
		[bifrost_liquidity_mining, LiquidityMining]
		[bifrost_vsbond_auction, VSBondAuction]
		[bifrost_token_issuer, TokenIssuer]
		[bifrost_lightening_redeem, LighteningRedeem]
		[bifrost_call_switchgear, CallSwitchgear]
		[parachain_staking, ParachainStaking]
		[bifrost_vtoken_minting, VtokenMinting]
		[bifrost_farming, Farming]
		[bifrost_system_staking, SystemStaking]
		[bifrost_slp, Slp]
		[bifrost_asset_registry, AssetRegistry]
		[bifrost_fee_share, FeeShare]
<<<<<<< HEAD
		[pallet_conviction_voting, ConvictionVoting]
		[pallet_referenda, Referenda]
		[pallet_whitelist, Whitelist]
=======
		[bifrost_cross_in_out, CrossInOut]
		[bifrost_flexible_fee, FlexibleFee]
		[bifrost_system_maker, SystemMaker]
		[bifrost_vstoken_conversion, VstokenConversion]
		[pallet_vesting, Vesting]
>>>>>>> 24bfe82b
	);
}

impl_runtime_apis! {
	impl sp_transaction_pool::runtime_api::TaggedTransactionQueue<Block> for Runtime {
		fn validate_transaction(
			source: TransactionSource,
			tx: <Block as BlockT>::Extrinsic,
			block_hash: <Block as BlockT>::Hash,
		) -> TransactionValidity {
			Executive::validate_transaction(source, tx, block_hash)
		}
	}

	impl sp_api::Core<Block> for Runtime {
		fn version() -> RuntimeVersion {
			VERSION
		}

		fn execute_block(block: Block) {
			Executive::execute_block(block);
		}

		fn initialize_block(header: &<Block as BlockT>::Header) {
			Executive::initialize_block(header)
		}
	}

	impl sp_block_builder::BlockBuilder<Block> for Runtime {
		fn apply_extrinsic(
			extrinsic: <Block as BlockT>::Extrinsic,
		) -> ApplyExtrinsicResult {
			Executive::apply_extrinsic(extrinsic)
		}

		fn finalize_block() -> <Block as BlockT>::Header {
			Executive::finalize_block()
		}

		fn inherent_extrinsics(data: sp_inherents::InherentData) -> Vec<<Block as BlockT>::Extrinsic> {
			data.create_extrinsics()
		}

		fn check_inherents(block: Block, data: sp_inherents::InherentData) -> sp_inherents::CheckInherentsResult {
			data.check_extrinsics(&block)
		}
	}

	impl frame_system_rpc_runtime_api::AccountNonceApi<Block, AccountId, Nonce> for Runtime {
		fn account_nonce(account: AccountId) -> Nonce {
			System::account_nonce(account)
		}
	}

	impl pallet_transaction_payment_rpc_runtime_api::TransactionPaymentApi<
		Block,
		Balance,
	> for Runtime {
		fn query_info(
			uxt: <Block as BlockT>::Extrinsic,
			len: u32,
		) -> pallet_transaction_payment_rpc_runtime_api::RuntimeDispatchInfo<Balance> {
			TransactionPayment::query_info(uxt, len)
		}
		fn query_fee_details(
			uxt: <Block as BlockT>::Extrinsic,
			len: u32,
		) -> pallet_transaction_payment::FeeDetails<Balance> {
			TransactionPayment::query_fee_details(uxt, len)
		}
		fn query_weight_to_fee(weight: Weight) -> Balance {
			TransactionPayment::weight_to_fee(weight)
		}
		fn query_length_to_fee(length: u32) -> Balance {
			TransactionPayment::length_to_fee(length)
		}
	}

	impl sp_api::Metadata<Block> for Runtime {
		fn metadata() -> OpaqueMetadata {
			OpaqueMetadata::new(Runtime::metadata().into())
		}
	}

	impl sp_offchain::OffchainWorkerApi<Block> for Runtime {
		fn offchain_worker(header: &<Block as BlockT>::Header) {
			Executive::offchain_worker(header)
		}
	}

	impl sp_session::SessionKeys<Block> for Runtime {
		fn decode_session_keys(
			encoded: Vec<u8>,
		) -> Option<Vec<(Vec<u8>, sp_core::crypto::KeyTypeId)>> {
			SessionKeys::decode_into_raw_public_keys(&encoded)
		}

		fn generate_session_keys(seed: Option<Vec<u8>>) -> Vec<u8> {
			SessionKeys::generate(seed)
		}
	}

	impl cumulus_primitives_core::CollectCollationInfo<Block> for Runtime {
		fn collect_collation_info(header: &<Block as BlockT>::Header) -> cumulus_primitives_core::CollationInfo {
			ParachainSystem::collect_collation_info(header)
		}
	}

	impl sp_consensus_aura::AuraApi<Block, AuraId> for Runtime {
		fn slot_duration() -> sp_consensus_aura::SlotDuration {
			sp_consensus_aura::SlotDuration::from_millis(Aura::slot_duration())
		}

		fn authorities() -> Vec<AuraId> {
			Aura::authorities().into_inner()
		}
	}

	impl bifrost_flexible_fee_rpc_runtime_api::FlexibleFeeRuntimeApi<Block, AccountId> for Runtime {
		fn get_fee_token_and_amount(who: AccountId, fee: Balance) -> (CurrencyId, Balance) {
			let rs = FlexibleFee::cal_fee_token_and_amount(&who, fee);
			match rs {
				Ok(val) => val,
				_ => (CurrencyId::Native(TokenSymbol::BNC), Zero::zero()),
			}
		}
	}

	// zenlink runtime outer apis
	impl zenlink_protocol_runtime_api::ZenlinkProtocolApi<Block, AccountId, ZenlinkAssetId> for Runtime {

		fn get_balance(
			asset_id: ZenlinkAssetId,
			owner: AccountId
		) -> AssetBalance {
			<Runtime as zenlink_protocol::Config>::MultiAssetsHandler::balance_of(asset_id, &owner)
		}

		fn get_pair_by_asset_id(
			asset_0: ZenlinkAssetId,
			asset_1: ZenlinkAssetId
		) -> Option<PairInfo<AccountId, AssetBalance, ZenlinkAssetId>> {
			ZenlinkProtocol::get_pair_by_asset_id(asset_0, asset_1)
		}

		fn get_amount_in_price(
			supply: AssetBalance,
			path: Vec<ZenlinkAssetId>
		) -> AssetBalance {
			ZenlinkProtocol::desired_in_amount(supply, path)
		}

		fn get_amount_out_price(
			supply: AssetBalance,
			path: Vec<ZenlinkAssetId>
		) -> AssetBalance {
			ZenlinkProtocol::supply_out_amount(supply, path)
		}

		fn get_estimate_lptoken(
			token_0: ZenlinkAssetId,
			token_1: ZenlinkAssetId,
			amount_0_desired: AssetBalance,
			amount_1_desired: AssetBalance,
			amount_0_min: AssetBalance,
			amount_1_min: AssetBalance,
		) -> AssetBalance{
			ZenlinkProtocol::get_estimate_lptoken(
				token_0,
				token_1,
				amount_0_desired,
				amount_1_desired,
				amount_0_min,
				amount_1_min
			)
		}
		fn calculate_remove_liquidity(
			asset_0: ZenlinkAssetId,
			asset_1: ZenlinkAssetId,
			amount: AssetBalance,
		) -> Option<(AssetBalance, AssetBalance)>{
			ZenlinkProtocol::calculate_remove_liquidity(
				asset_0,
				asset_1,
				amount,
			)
		}
	}

	impl zenlink_stable_amm_runtime_api::StableAmmApi<Block, CurrencyId, u128, AccountId, u32> for Runtime{
		fn get_virtual_price(pool_id: PoolId)->Balance{
			ZenlinkStableAMM::get_virtual_price(pool_id)
		}

		fn get_a(pool_id: PoolId)->Balance{
			ZenlinkStableAMM::get_a(pool_id)
		}

		fn get_a_precise(pool_id: PoolId)->Balance{
			ZenlinkStableAMM::get_a(pool_id) * 100
		}

		fn get_currencies(pool_id: PoolId)->Vec<CurrencyId>{
			ZenlinkStableAMM::get_currencies(pool_id)
		}

		fn get_currency(pool_id: PoolId, index: u32)->Option<CurrencyId>{
			ZenlinkStableAMM::get_currency(pool_id, index)
		}

		fn get_lp_currency(pool_id: PoolId)->Option<CurrencyId>{
			ZenlinkStableAMM::get_lp_currency(pool_id)
		}

		fn get_currency_precision_multipliers(pool_id: PoolId)->Vec<Balance>{
			ZenlinkStableAMM::get_currency_precision_multipliers(pool_id)
		}

		fn get_currency_balances(pool_id: PoolId)->Vec<Balance>{
			ZenlinkStableAMM::get_currency_balances(pool_id)
		}

		fn get_number_of_currencies(pool_id: PoolId)->u32{
			ZenlinkStableAMM::get_number_of_currencies(pool_id)
		}

		fn get_admin_balances(pool_id: PoolId)->Vec<Balance>{
			ZenlinkStableAMM::get_admin_balances(pool_id)
		}

		fn calculate_currency_amount(pool_id: PoolId, amounts:Vec<Balance>, deposit: bool)->Balance{
			ZenlinkStableAMM::stable_amm_calculate_currency_amount(pool_id, &amounts, deposit).unwrap_or_default()
		}

		fn calculate_swap(pool_id: PoolId, in_index: u32, out_index: u32, in_amount: Balance)->Balance{
			ZenlinkStableAMM::stable_amm_calculate_swap_amount(pool_id, in_index as usize, out_index as usize, in_amount).unwrap_or_default()
		}

		fn calculate_remove_liquidity(pool_id: PoolId, amount: Balance)->Vec<Balance>{
			ZenlinkStableAMM::stable_amm_calculate_remove_liquidity(pool_id, amount).unwrap_or_default()
		}

		fn calculate_remove_liquidity_one_currency(pool_id: PoolId, amount:Balance, index: u32)->Balance{
			ZenlinkStableAMM::stable_amm_calculate_remove_liquidity_one_currency(pool_id, amount, index).unwrap_or_default()
		}
	}

	impl bifrost_salp_rpc_runtime_api::SalpRuntimeApi<Block, ParaId, AccountId> for Runtime {
		fn get_contribution(index: ParaId, who: AccountId) -> (Balance,RpcContributionStatus) {
			let rs = Salp::contribution_by_fund(index, &who);
			match rs {
				Ok((val,status)) => (val,status.to_rpc()),
				_ => (Zero::zero(),RpcContributionStatus::Idle),
			}
		}

		fn get_lite_contribution(index: ParaId, who: AccountId) -> (Balance,RpcContributionStatus) {
			let rs = SalpLite::contribution_by_fund(index, &who);
			match rs {
				Ok((val,status)) => (val,status.to_rpc()),
				_ => (Zero::zero(),RpcContributionStatus::Idle),
			}
		}
	}

	impl bifrost_liquidity_mining_rpc_runtime_api::LiquidityMiningRuntimeApi<Block, AccountId, PoolId> for Runtime {
		fn get_rewards(who: AccountId, pid: PoolId, pallet_instance: u32) -> Vec<(CurrencyId, Balance)> {
			match pallet_instance {
				1 => LiquidityMining::rewards(who, pid).unwrap_or(Vec::new()),
				2 => LiquidityMiningDOT::rewards(who, pid).unwrap_or(Vec::new()),
				_ => Vec::new()
			}
		}
	}

	impl bifrost_farming_rpc_runtime_api::FarmingRuntimeApi<Block, AccountId, PoolId> for Runtime {
		fn get_farming_rewards(who: AccountId, pid: PoolId) -> Vec<(CurrencyId, Balance)> {
			Farming::get_farming_rewards(&who, pid).unwrap_or(Vec::new())
		}

		fn get_gauge_rewards(who: AccountId, pid: PoolId) -> Vec<(CurrencyId, Balance)> {
			Farming::get_gauge_rewards(&who, pid).unwrap_or(Vec::new())
		}
	}

	#[cfg(feature = "runtime-benchmarks")]
	impl frame_benchmarking::Benchmark<Block> for Runtime {
		fn benchmark_metadata(extra: bool) -> (
			Vec<frame_benchmarking::BenchmarkList>,
			Vec<frame_support::traits::StorageInfo>,
		) {
			use frame_benchmarking::{Benchmarking, BenchmarkList};
			use frame_support::traits::StorageInfoTrait;

			let mut list = Vec::<BenchmarkList>::new();
			list_benchmarks!(list, extra);

			let storage_info = AllPalletsWithSystem::storage_info();
			return (list, storage_info)
		}

		fn dispatch_benchmark(
			config: frame_benchmarking::BenchmarkConfig
		) -> Result<Vec<frame_benchmarking::BenchmarkBatch>, sp_runtime::RuntimeString> {
			use frame_benchmarking::{Benchmarking, BenchmarkBatch, TrackedStorageKey};

			impl frame_system_benchmarking::Config for Runtime {}

			let whitelist: Vec<TrackedStorageKey> = vec![
				// Block Number
				hex_literal::hex!("26aa394eea5630e07c48ae0c9558cef702a5c1b19ab7a04f536c519aca4983ac").to_vec().into(),
				// Total Issuance
				hex_literal::hex!("c2261276cc9d1f8598ea4b6a74b15c2f57c875e4cff74148e4628f264b974c80").to_vec().into(),
				// Execution Phase
				hex_literal::hex!("26aa394eea5630e07c48ae0c9558cef7ff553b5a9862a516939d82b3d3d8661a").to_vec().into(),
				// Event Count
				hex_literal::hex!("26aa394eea5630e07c48ae0c9558cef70a98fdbe9ce6c55837576c60c7af3850").to_vec().into(),
				// System Events
				hex_literal::hex!("26aa394eea5630e07c48ae0c9558cef780d41e5e16056765bc8461851072c9d7").to_vec().into(),
			];

			let mut batches = Vec::<BenchmarkBatch>::new();
			let params = (&config, &whitelist);
			add_benchmarks!(params, batches);

			if batches.is_empty() { return Err("Benchmark not found for this pallet.".into()) }
			Ok(batches)
		}
	}

	#[cfg(feature = "try-runtime")]
	impl frame_try_runtime::TryRuntime<Block> for Runtime {
		fn on_runtime_upgrade(checks: frame_try_runtime::UpgradeCheckSelect) -> (Weight, Weight) {
			log::info!("try-runtime::on_runtime_upgrade bifrost.");
			let weight = Executive::try_runtime_upgrade(checks).unwrap();
			(weight, RuntimeBlockWeights::get().max_block)
		}
		fn execute_block(
			block: Block,
			state_root_check: bool,
			signature_check: bool,
			select: frame_try_runtime::TryStateSelect
		) -> Weight {
			// NOTE: intentional unwrap: we don't want to propagate the error backwards, and want to
			// have a backtrace here.
			Executive::try_execute_block(block, state_root_check,signature_check, select).unwrap()
		}
	}
}

struct CheckInherents;

impl cumulus_pallet_parachain_system::CheckInherents<Block> for CheckInherents {
	fn check_inherents(
		block: &Block,
		relay_state_proof: &cumulus_pallet_parachain_system::RelayChainStateProof,
	) -> sp_inherents::CheckInherentsResult {
		let relay_chain_slot = relay_state_proof
			.read_slot()
			.expect("Could not read the relay chain slot from the proof");

		let inherent_data =
			cumulus_primitives_timestamp::InherentDataProvider::from_relay_chain_slot_and_duration(
				relay_chain_slot,
				sp_std::time::Duration::from_secs(6),
			)
			.create_inherent_data()
			.expect("Could not create the timestamp inherent data");

		inherent_data.check_extrinsics(&block)
	}
}

cumulus_pallet_parachain_system::register_validate_block! {
	Runtime = Runtime,
	BlockExecutor = cumulus_pallet_aura_ext::BlockExecutor::<Runtime, Executive>,
	CheckInherents = CheckInherents,
}<|MERGE_RESOLUTION|>--- conflicted
+++ resolved
@@ -1911,17 +1911,14 @@
 		[bifrost_slp, Slp]
 		[bifrost_asset_registry, AssetRegistry]
 		[bifrost_fee_share, FeeShare]
-<<<<<<< HEAD
-		[pallet_conviction_voting, ConvictionVoting]
-		[pallet_referenda, Referenda]
-		[pallet_whitelist, Whitelist]
-=======
 		[bifrost_cross_in_out, CrossInOut]
 		[bifrost_flexible_fee, FlexibleFee]
 		[bifrost_system_maker, SystemMaker]
 		[bifrost_vstoken_conversion, VstokenConversion]
 		[pallet_vesting, Vesting]
->>>>>>> 24bfe82b
+    [pallet_conviction_voting, ConvictionVoting]
+		[pallet_referenda, Referenda]
+		[pallet_whitelist, Whitelist]
 	);
 }
 
