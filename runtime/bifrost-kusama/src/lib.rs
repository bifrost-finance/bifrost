--- conflicted
+++ resolved
@@ -129,10 +129,6 @@
 // Weights used in the runtime.
 // mod weights;
 
-<<<<<<< HEAD
-// mod migrations;
-=======
->>>>>>> 4270328b
 mod xcm_config;
 
 use xcm_config::{
@@ -152,11 +148,7 @@
 	spec_name: create_runtime_str!("bifrost"),
 	impl_name: create_runtime_str!("bifrost"),
 	authoring_version: 1,
-<<<<<<< HEAD
-	spec_version: 966,
-=======
 	spec_version: 967,
->>>>>>> 4270328b
 	impl_version: 0,
 	apis: RUNTIME_API_VERSIONS,
 	transaction_version: 1,
@@ -2343,7 +2335,6 @@
 	frame_system::ChainContext<Runtime>,
 	Runtime,
 	AllPalletsWithSystem,
-<<<<<<< HEAD
 	(
 		// "Bound uses of call" <https://github.com/paritytech/polkadot/pull/5729>
 		pallet_preimage::migration::v1::Migration<Runtime>,
@@ -2351,9 +2342,6 @@
 		pallet_democracy::migrations::v1::Migration<Runtime>,
 		pallet_multisig::migrations::v1::MigrateToV1<Runtime>,
 	),
-=======
-	(),
->>>>>>> 4270328b
 >;
 
 #[cfg(feature = "runtime-benchmarks")]
