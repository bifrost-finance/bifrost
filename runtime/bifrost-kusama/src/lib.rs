--- conflicted
+++ resolved
@@ -132,11 +132,7 @@
 	spec_name: create_runtime_str!("bifrost"),
 	impl_name: create_runtime_str!("bifrost"),
 	authoring_version: 1,
-<<<<<<< HEAD
-	spec_version: 986,
-=======
 	spec_version: 987,
->>>>>>> cabb9d9f
 	impl_version: 0,
 	apis: RUNTIME_API_VERSIONS,
 	transaction_version: 1,
@@ -1909,11 +1905,7 @@
 	use super::*;
 
 	/// Unreleased migrations. Add new ones here:
-<<<<<<< HEAD
-	pub type Unreleased = bifrost_slp::migrations::v3::SlpMigration3<Runtime>;
-=======
 	pub type Unreleased = ();
->>>>>>> cabb9d9f
 }
 
 /// Executive: handles dispatch to the various modules.
