// This file is part of Bifrost.

// Copyright (C) Liebi Technologies PTE. LTD.
// SPDX-License-Identifier: GPL-3.0-or-later WITH Classpath-exception-2.0

// This program is free software: you can redistribute it and/or modify
// it under the terms of the GNU General Public License as published by
// the Free Software Foundation, either version 3 of the License, or
// (at your option) any later version.

// This program is distributed in the hope that it will be useful,
// but WITHOUT ANY WARRANTY; without even the implied warranty of
// MERCHANTABILITY or FITNESS FOR A PARTICULAR PURPOSE. See the
// GNU General Public License for more details.

// You should have received a copy of the GNU General Public License
// along with this program. If not, see <https://www.gnu.org/licenses/>.

//! The Bifrost Node runtime. This can be compiled with `#[no_std]`, ready for Wasm.

#![cfg_attr(not(feature = "std"), no_std)]
// `construct_runtime!` does a lot of recursion and requires us to increase the limit to 512.
#![recursion_limit = "512"]

// Make the WASM binary available.
#[cfg(feature = "std")]
include!(concat!(env!("OUT_DIR"), "/wasm_binary.rs"));

use bifrost_slp::{DerivativeAccountProvider, QueryResponseManager};
use core::convert::TryInto;
// A few exports that help ease life for downstream crates.
pub use bifrost_parachain_staking::{InflationInfo, Range};
pub use frame_support::{
	construct_runtime, match_types, parameter_types,
	traits::{
		ConstU128, ConstU32, ConstU64, ConstU8, Contains, EqualPrivilegeOnly, Everything,
		InstanceFilter, IsInVec, Nothing, Randomness, WithdrawReasons,
	},
	weights::{
		constants::{
			BlockExecutionWeight, ExtrinsicBaseWeight, RocksDbWeight, WEIGHT_REF_TIME_PER_SECOND,
		},
		ConstantMultiplier, IdentityFee, Weight,
	},
	PalletId, StorageValue,
};
use frame_system::limits::{BlockLength, BlockWeights};
pub use pallet_balances::Call as BalancesCall;
pub use pallet_timestamp::Call as TimestampCall;
use sp_api::impl_runtime_apis;
use sp_arithmetic::Percent;
use sp_core::{ConstBool, OpaqueMetadata, U256};
use sp_runtime::{
	create_runtime_str, generic, impl_opaque_keys,
	traits::{
		AccountIdConversion, AccountIdLookup, BlakeTwo256, Block as BlockT, StaticLookup, Zero,
	},
	transaction_validity::{TransactionSource, TransactionValidity},
	ApplyExtrinsicResult, DispatchError, DispatchResult, Perbill, Permill, RuntimeDebug,
	SaturatedConversion,
};
use sp_std::{marker::PhantomData, prelude::*};
#[cfg(feature = "std")]
use sp_version::NativeVersion;
use sp_version::RuntimeVersion;
use static_assertions::const_assert;
/// Constant values used within the runtime.
pub mod constants;
mod migration;
pub mod weights;
use bifrost_asset_registry::AssetIdMaps;

pub use bifrost_primitives::{
	traits::{
		CheckSubAccount, FarmingInfo, FeeGetter, VtokenMintingInterface, VtokenMintingOperator,
		XcmDestWeightAndFeeHandler,
	},
	AccountId, Amount, AssetIds, Balance, BlockNumber, CurrencyId, CurrencyIdMapping,
	DistributionId, ExtraFeeInfo, ExtraFeeName, Liquidity, Moment, ParaId, PoolId, Price, Rate,
	Ratio, RpcContributionStatus, Shortfall, TimeUnit, TokenSymbol,
};
pub use bifrost_runtime_common::{
	cent, constants::time::*, dollar, micro, milli, millicent, AuraId, CouncilCollective,
	EnsureRootOrAllTechnicalCommittee, MoreThanHalfCouncil, SlowAdjustingFeeUpdate,
	TechnicalCollective,
};
use bifrost_slp::QueryId;
use constants::currency::*;
use cumulus_pallet_parachain_system::{RelayNumberStrictlyIncreases, RelaychainDataProvider};
use frame_support::{
	dispatch::DispatchClass,
	genesis_builder_helper::{build_config, create_default_config},
	sp_runtime::traits::{Convert, ConvertInto},
	traits::{
		fungible::HoldConsideration,
		tokens::{PayFromAccount, UnityAssetBalanceConversion},
		Currency, EitherOf, EitherOfDiverse, Get, Imbalance, LinearStoragePrice, LockIdentifier,
		OnUnbalanced,
	},
};
use frame_system::{EnsureRoot, EnsureRootWithSuccess, EnsureSigned};
use hex_literal::hex;
use orml_oracle::{DataFeeder, DataProvider, DataProviderExtended};
use pallet_identity::legacy::IdentityInfo;
use parity_scale_codec::{Decode, Encode, MaxEncodedLen};
use polkadot_runtime_common::prod_or_fast;

// zenlink imports
use zenlink_protocol::{
	AssetBalance, AssetId as ZenlinkAssetId, LocalAssetHandler, MultiAssetsHandler, PairInfo,
	PairLpGenerate, ZenlinkMultiAssets,
};
use zenlink_stable_amm::traits::{StableAmmApi, StablePoolLpCurrencyIdGenerate, ValidateCurrency};

// Governance configurations.
pub mod governance;
use governance::{
	custom_origins, CoreAdmin, CoreAdminOrCouncil, LiquidStaking, SALPAdmin, Spender, TechAdmin,
	TechAdminOrCouncil,
};

// xcm config
pub mod xcm_config;
use pallet_xcm::{EnsureResponse, QueryStatus};
use sp_runtime::traits::{IdentityLookup, Verify};
use xcm::{v3::MultiLocation, v4::prelude::*};
pub use xcm_config::{
	parachains, AccountId32Aliases, BifrostCurrencyIdConvert, BifrostTreasuryAccount,
	ExistentialDeposits, MultiCurrency, SelfParaChainId, Sibling, SiblingParachainConvertsVia,
	XcmConfig, XcmRouter,
};
use xcm_executor::{traits::QueryHandler, XcmExecutor};

impl_opaque_keys! {
	pub struct SessionKeys {
		pub aura: Aura,
	}
}

/// This runtime version.
#[sp_version::runtime_version]
pub const VERSION: RuntimeVersion = RuntimeVersion {
	spec_name: create_runtime_str!("bifrost"),
	impl_name: create_runtime_str!("bifrost"),
	authoring_version: 1,
<<<<<<< HEAD
	spec_version: 11000,
=======
	spec_version: 12000,
>>>>>>> 55ecaec7
	impl_version: 0,
	apis: RUNTIME_API_VERSIONS,
	transaction_version: 1,
	state_version: 0,
};

/// The version information used to identify this runtime when compiled natively.
#[cfg(feature = "std")]
pub fn native_version() -> NativeVersion {
	NativeVersion { runtime_version: VERSION, can_author_with: Default::default() }
}

/// We assume that ~10% of the block weight is consumed by `on_initalize` handlers.
/// This is used to limit the maximal weight of a single extrinsic.
const AVERAGE_ON_INITIALIZE_RATIO: Perbill = Perbill::from_percent(10);
/// We allow `Normal` extrinsics to fill up the block up to 75%, the rest can be used
/// by  Operational  extrinsics.
const NORMAL_DISPATCH_RATIO: Perbill = Perbill::from_percent(75);
/// We allow for 0.5 of a second of compute with a 12 second average block time.
const MAXIMUM_BLOCK_WEIGHT: Weight = Weight::from_parts(
	WEIGHT_REF_TIME_PER_SECOND.saturating_div(2),
	cumulus_primitives_core::relay_chain::MAX_POV_SIZE as u64,
);

parameter_types! {
	pub const BlockHashCount: BlockNumber = 250;
	pub const Version: RuntimeVersion = VERSION;
	pub RuntimeBlockLength: BlockLength =
		BlockLength::max_with_normal_ratio(5 * 1024 * 1024, NORMAL_DISPATCH_RATIO);
	pub RuntimeBlockWeights: BlockWeights = BlockWeights::builder()
		.base_block(BlockExecutionWeight::get())
		.for_class(DispatchClass::all(), |weights| {
			weights.base_extrinsic = ExtrinsicBaseWeight::get();
		})
		.for_class(DispatchClass::Normal, |weights| {
			weights.max_total = Some(NORMAL_DISPATCH_RATIO * MAXIMUM_BLOCK_WEIGHT);
		})
		.for_class(DispatchClass::Operational, |weights| {
			weights.max_total = Some(MAXIMUM_BLOCK_WEIGHT);
			// Operational transactions have some extra reserved space, so that they
			// are included even if block reached `MAXIMUM_BLOCK_WEIGHT`.
			weights.reserved = Some(
				MAXIMUM_BLOCK_WEIGHT - NORMAL_DISPATCH_RATIO * MAXIMUM_BLOCK_WEIGHT
			);
		})
		.avg_block_initialization(AVERAGE_ON_INITIALIZE_RATIO)
		.build_or_panic();
	pub const SS58Prefix: u8 = 6;
}

pub struct CallFilter;
impl Contains<RuntimeCall> for CallFilter {
	fn contains(call: &RuntimeCall) -> bool {
		let is_core_call = matches!(
			call,
			RuntimeCall::System(_) | RuntimeCall::Timestamp(_) | RuntimeCall::ParachainSystem(_)
		);
		if is_core_call {
			// always allow core call
			return true;
		}

		if bifrost_call_switchgear::OverallToggleFilter::<Runtime>::get_overall_toggle_status() {
			return false;
		}

		// temporarily ban PhragmenElection
		let is_temporarily_banned = matches!(call, RuntimeCall::PhragmenElection(_));

		if is_temporarily_banned {
			return false;
		}

		let is_switched_off =
			bifrost_call_switchgear::SwitchOffTransactionFilter::<Runtime>::contains(call);
		if is_switched_off {
			// no switched off call
			return false;
		}

		// disable transfer
		let is_transfer = matches!(
			call,
			RuntimeCall::Currencies(_) | RuntimeCall::Tokens(_) | RuntimeCall::Balances(_)
		);
		if is_transfer {
			let is_disabled = match *call {
				// bifrost-currencies module
				RuntimeCall::Currencies(bifrost_currencies::Call::transfer {
					dest: _,
					currency_id,
					amount: _,
				}) => bifrost_call_switchgear::DisableTransfersFilter::<Runtime>::contains(
					&currency_id,
				),
				RuntimeCall::Currencies(bifrost_currencies::Call::transfer_native_currency {
					dest: _,
					amount: _,
				}) => bifrost_call_switchgear::DisableTransfersFilter::<Runtime>::contains(
					&NativeCurrencyId::get(),
				),
				// orml-tokens module
				RuntimeCall::Tokens(orml_tokens::Call::transfer {
					dest: _,
					currency_id,
					amount: _,
				}) => bifrost_call_switchgear::DisableTransfersFilter::<Runtime>::contains(
					&currency_id,
				),
				RuntimeCall::Tokens(orml_tokens::Call::transfer_all {
					dest: _,
					currency_id,
					keep_alive: _,
				}) => bifrost_call_switchgear::DisableTransfersFilter::<Runtime>::contains(
					&currency_id,
				),
				RuntimeCall::Tokens(orml_tokens::Call::transfer_keep_alive {
					dest: _,
					currency_id,
					amount: _,
				}) => bifrost_call_switchgear::DisableTransfersFilter::<Runtime>::contains(
					&currency_id,
				),
				// Balances module
				RuntimeCall::Balances(pallet_balances::Call::transfer_allow_death {
					dest: _,
					value: _,
				}) => bifrost_call_switchgear::DisableTransfersFilter::<Runtime>::contains(
					&NativeCurrencyId::get(),
				),
				RuntimeCall::Balances(pallet_balances::Call::transfer_keep_alive {
					dest: _,
					value: _,
				}) => bifrost_call_switchgear::DisableTransfersFilter::<Runtime>::contains(
					&NativeCurrencyId::get(),
				),
				RuntimeCall::Balances(pallet_balances::Call::transfer_all {
					dest: _,
					keep_alive: _,
				}) => bifrost_call_switchgear::DisableTransfersFilter::<Runtime>::contains(
					&NativeCurrencyId::get(),
				),
				_ => false,
			};

			if is_disabled {
				// no switched off call
				return false;
			}
		}

		true
	}
}

pub struct BaseFilter;
impl Contains<RuntimeCall> for BaseFilter {
	fn contains(_c: &RuntimeCall) -> bool {
		true
	}
}

parameter_types! {
	pub const NativeCurrencyId: CurrencyId = CurrencyId::Native(TokenSymbol::BNC);
	pub const RelayCurrencyId: CurrencyId = CurrencyId::Token(TokenSymbol::KSM);
	pub const StableCurrencyId: CurrencyId = CurrencyId::Stable(TokenSymbol::KUSD);
	pub SelfParaId: u32 = ParachainInfo::parachain_id().into();
	pub const PolkadotCurrencyId: CurrencyId = CurrencyId::Token(TokenSymbol::DOT);
}

parameter_types! {
	pub const TreasuryPalletId: PalletId = PalletId(*b"bf/trsry");
	pub const BifrostCrowdloanId: PalletId = PalletId(*b"bf/salp#");
	pub const BifrostSalpLiteCrowdloanId: PalletId = PalletId(*b"bf/salpl");
	pub const LiquidityMiningPalletId: PalletId = PalletId(*b"bf/lm###");
	pub const LiquidityMiningDOTPalletId: PalletId = PalletId(*b"bf/lmdot");
	pub const LighteningRedeemPalletId: PalletId = PalletId(*b"bf/ltnrd");
	pub const MerkleDirtributorPalletId: PalletId = PalletId(*b"bf/mklds");
	pub const VsbondAuctionPalletId: PalletId = PalletId(*b"bf/vsbnd");
	pub const ParachainStakingPalletId: PalletId = PalletId(*b"bf/stake");
	pub const BifrostVsbondPalletId: PalletId = PalletId(*b"bf/salpb");
	pub const SlpEntrancePalletId: PalletId = PalletId(*b"bf/vtkin");
	pub const SlpExitPalletId: PalletId = PalletId(*b"bf/vtout");
	pub const StableAmmPalletId: PalletId = PalletId(*b"bf/stamm");
	pub const FarmingKeeperPalletId: PalletId = PalletId(*b"bf/fmkpr");
	pub const FarmingRewardIssuerPalletId: PalletId = PalletId(*b"bf/fmrir");
	pub const SystemStakingPalletId: PalletId = PalletId(*b"bf/sysst");
	pub const BuybackPalletId: PalletId = PalletId(*b"bf/salpc");
	pub const SystemMakerPalletId: PalletId = PalletId(*b"bf/sysmk");
	pub const FeeSharePalletId: PalletId = PalletId(*b"bf/feesh");
	pub CheckingAccount: AccountId = PolkadotXcm::check_account();
	pub const FarmingBoostPalletId: PalletId = PalletId(*b"bf/fmbst");
	pub const LendMarketPalletId: PalletId = PalletId(*b"bf/ldmkt");
	pub const OraclePalletId: PalletId = PalletId(*b"bf/oracl");
	pub const StableAssetPalletId: PalletId = PalletId(*b"bf/stabl");
	pub const CommissionPalletId: PalletId = PalletId(*b"bf/comms");
	pub IncentivePoolAccount: PalletId = PalletId(*b"bf/inpoo");
	pub const FarmingGaugeRewardIssuerPalletId: PalletId = PalletId(*b"bf/fmgar");
}

impl frame_system::Config for Runtime {
	type AccountData = pallet_balances::AccountData<Balance>;
	/// The identifier used to distinguish between accounts.
	type AccountId = AccountId;
	type BaseCallFilter = CallFilter;
	/// Maximum number of block number to block hash mappings to keep (oldest pruned first).
	type BlockHashCount = BlockHashCount;
	type BlockLength = RuntimeBlockLength;
	/// The index type for blocks.
	type Nonce = Nonce;
	type BlockWeights = RuntimeBlockWeights;
	type Block = Block;
	/// The aggregated dispatch type that is available for extrinsics.
	type RuntimeCall = RuntimeCall;
	type DbWeight = RocksDbWeight;
	/// The ubiquitous event type.
	type RuntimeEvent = RuntimeEvent;
	/// The type for hashing blocks and tries.
	type Hash = Hash;
	/// The hashing algorithm used.
	type Hashing = BlakeTwo256;
	/// The lookup mechanism to get account ID from whatever is passed in dispatchers.
	type Lookup = Indices;
	type OnKilledAccount = ();
	type OnNewAccount = ();
	type OnSetCode = cumulus_pallet_parachain_system::ParachainSetCode<Self>;
	/// The ubiquitous origin type.
	type RuntimeOrigin = RuntimeOrigin;
	/// Converts a module to an index of this module in the runtime.
	type PalletInfo = PalletInfo;
	type SS58Prefix = SS58Prefix;
	type SystemWeightInfo = frame_system::weights::SubstrateWeight<Runtime>;
	/// Runtime version.
	type Version = Version;
	type MaxConsumers = ConstU32<16>;
	type RuntimeTask = ();
}

impl pallet_timestamp::Config for Runtime {
	type MinimumPeriod = ConstU64<{ SLOT_DURATION / 2 }>;
	/// A timestamp: milliseconds since the unix epoch.
	type Moment = Moment;
	type OnTimestampSet = Aura;
	type WeightInfo = pallet_timestamp::weights::SubstrateWeight<Runtime>;
}

parameter_types! {
	pub ExistentialDeposit: Balance = 10 * MILLIBNC;
	pub TransferFee: Balance = 1 * MILLIBNC;
	pub CreationFee: Balance = 1 * MILLIBNC;
	pub TransactionByteFee: Balance = 16 * MICROBNC;
}

impl pallet_utility::Config for Runtime {
	type RuntimeCall = RuntimeCall;
	type RuntimeEvent = RuntimeEvent;
	type PalletsOrigin = OriginCaller;
	type WeightInfo = pallet_utility::weights::SubstrateWeight<Runtime>;
}

parameter_types! {
	// One storage item; key size 32, value size 8; .
	pub ProxyDepositBase: Balance = deposit::<Runtime>(1, 8);
	// Additional storage item size of 33 bytes.
	pub ProxyDepositFactor: Balance = deposit::<Runtime>(0, 33);
	pub const MaxProxies: u16 = 32;
	pub AnnouncementDepositBase: Balance = deposit::<Runtime>(1, 8);
	pub AnnouncementDepositFactor: Balance = deposit::<Runtime>(0, 66);
	pub const MaxPending: u16 = 32;
}

/// The type used to represent the kinds of proxying allowed.
#[derive(
	Copy,
	Clone,
	Eq,
	PartialEq,
	Ord,
	PartialOrd,
	Encode,
	Decode,
	RuntimeDebug,
	MaxEncodedLen,
	scale_info::TypeInfo,
)]
pub enum ProxyType {
	Any = 0,
	NonTransfer = 1,
	Governance = 2,
	CancelProxy = 3,
	IdentityJudgement = 4,
	Staking = 5,
}

impl Default for ProxyType {
	fn default() -> Self {
		Self::Any
	}
}
impl InstanceFilter<RuntimeCall> for ProxyType {
	fn filter(&self, c: &RuntimeCall) -> bool {
		match self {
			ProxyType::Any => true,
			ProxyType::NonTransfer => matches!(
				c,
				RuntimeCall::System(..) |
				RuntimeCall::Scheduler(..) |
				RuntimeCall::Preimage(_) |
				RuntimeCall::Timestamp(..) |
				RuntimeCall::Indices(pallet_indices::Call::claim{..}) |
				RuntimeCall::Indices(pallet_indices::Call::free{..}) |
				RuntimeCall::Indices(pallet_indices::Call::freeze{..}) |
				// Specifically omitting Indices `transfer`, `force_transfer`
				// Specifically omitting the entire Balances pallet
				RuntimeCall::Session(..) |
				RuntimeCall::Democracy(..) |
				RuntimeCall::Council(..) |
				RuntimeCall::TechnicalCommittee(..) |
				RuntimeCall::PhragmenElection(..) |
				RuntimeCall::TechnicalMembership(..) |
				RuntimeCall::Treasury(..) |
				RuntimeCall::ConvictionVoting(..) |
				RuntimeCall::Referenda(..) |
				RuntimeCall::FellowshipCollective(..) |
				RuntimeCall::FellowshipReferenda(..) |
				RuntimeCall::Whitelist(..) |
				RuntimeCall::Vesting(bifrost_vesting::Call::vest{..}) |
				RuntimeCall::Vesting(bifrost_vesting::Call::vest_other{..}) |
				// Specifically omitting Vesting `vested_transfer`, and `force_vested_transfer`
				RuntimeCall::Utility(..) |
				RuntimeCall::Proxy(..) |
				RuntimeCall::Multisig(..) |
				RuntimeCall::ParachainStaking(..)
			),
			ProxyType::Staking => {
				matches!(c, RuntimeCall::ParachainStaking(..) | RuntimeCall::Utility(..))
			},
			ProxyType::Governance => matches!(
				c,
				RuntimeCall::Democracy(..) |
						RuntimeCall::Council(..) | RuntimeCall::TechnicalCommittee(..) |
						RuntimeCall::PhragmenElection(..) |
						RuntimeCall::Treasury(..) |
						RuntimeCall::Utility(..) |
						// OpenGov calls
						RuntimeCall::ConvictionVoting(..) |
						RuntimeCall::Referenda(..) |
						RuntimeCall::FellowshipCollective(..) |
						RuntimeCall::FellowshipReferenda(..) |
						RuntimeCall::Whitelist(..)
			),
			ProxyType::CancelProxy => {
				matches!(c, RuntimeCall::Proxy(pallet_proxy::Call::reject_announcement { .. }))
			},
			ProxyType::IdentityJudgement => matches!(
				c,
				RuntimeCall::Identity(pallet_identity::Call::provide_judgement { .. }) |
					RuntimeCall::Utility(..)
			),
		}
	}

	fn is_superset(&self, o: &Self) -> bool {
		match (self, o) {
			(x, y) if x == y => true,
			(ProxyType::Any, _) => true,
			(_, ProxyType::Any) => false,
			(ProxyType::NonTransfer, _) => true,
			_ => false,
		}
	}
}

impl pallet_proxy::Config for Runtime {
	type AnnouncementDepositBase = AnnouncementDepositBase;
	type AnnouncementDepositFactor = AnnouncementDepositFactor;
	type RuntimeCall = RuntimeCall;
	type CallHasher = BlakeTwo256;
	type Currency = Balances;
	type RuntimeEvent = RuntimeEvent;
	type MaxPending = MaxPending;
	type MaxProxies = MaxProxies;
	type ProxyDepositBase = ProxyDepositBase;
	type ProxyDepositFactor = ProxyDepositFactor;
	type ProxyType = ProxyType;
	type WeightInfo = pallet_proxy::weights::SubstrateWeight<Runtime>;
}

parameter_types! {
	pub const PreimageMaxSize: u32 = 4096 * 1024;
	pub PreimageBaseDeposit: Balance = deposit::<Runtime>(2, 64);
	pub PreimageByteDeposit: Balance = deposit::<Runtime>(0, 1);
	pub const PreimageHoldReason: RuntimeHoldReason = RuntimeHoldReason::Preimage(pallet_preimage::HoldReason::Preimage);
}

impl pallet_preimage::Config for Runtime {
	type WeightInfo = pallet_preimage::weights::SubstrateWeight<Runtime>;
	type RuntimeEvent = RuntimeEvent;
	type Currency = Balances;
	type ManagerOrigin = EnsureRoot<AccountId>;
	type Consideration = HoldConsideration<
		AccountId,
		Balances,
		PreimageHoldReason,
		LinearStoragePrice<PreimageBaseDeposit, PreimageByteDeposit, Balance>,
	>;
}

parameter_types! {
	pub MaximumSchedulerWeight: Weight = Perbill::from_percent(80) *
		RuntimeBlockWeights::get().max_block;
	pub const MaxScheduledPerBlock: u32 = 50;
	pub const NoPreimagePostponement: Option<u32> = Some(10);
}

impl pallet_scheduler::Config for Runtime {
	type RuntimeCall = RuntimeCall;
	type RuntimeEvent = RuntimeEvent;
	type MaxScheduledPerBlock = MaxScheduledPerBlock;
	type MaximumWeight = MaximumSchedulerWeight;
	type RuntimeOrigin = RuntimeOrigin;
	type OriginPrivilegeCmp = EqualPrivilegeOnly;
	type PalletsOrigin = OriginCaller;
	type ScheduleOrigin = EnsureRoot<AccountId>;
	type WeightInfo = pallet_scheduler::weights::SubstrateWeight<Runtime>;
	type Preimages = Preimage;
}

parameter_types! {
	// One storage item; key size is 32; value is size 4+4+16+32 bytes = 56 bytes.
	pub DepositBase: Balance = deposit::<Runtime>(1, 88);
	// Additional storage item size of 32 bytes.
	pub DepositFactor: Balance = deposit::<Runtime>(0, 32);
	pub const MaxSignatories: u16 = 100;
}

impl pallet_multisig::Config for Runtime {
	type RuntimeCall = RuntimeCall;
	type Currency = Balances;
	type DepositBase = DepositBase;
	type DepositFactor = DepositFactor;
	type RuntimeEvent = RuntimeEvent;
	type MaxSignatories = MaxSignatories;
	type WeightInfo = pallet_multisig::weights::SubstrateWeight<Runtime>;
}

parameter_types! {
	// 1 entry, storing 258 bytes on-chain
	pub BasicDeposit: Balance = deposit::<Runtime>(1, 258);
	   // Additional bytes adds 0 entries, storing 1 byte on-chain
	pub ByteDeposit: Balance = deposit::<Runtime>(0, 1);
	// 1 entry, storing 53 bytes on-chain
	pub SubAccountDeposit: Balance = deposit::<Runtime>(1, 53);
	pub const MaxSubAccounts: u32 = 100;
	pub const MaxAdditionalFields: u32 = 100;
	pub const MaxRegistrars: u32 = 20;
}

impl pallet_identity::Config for Runtime {
	type RuntimeEvent = RuntimeEvent;
	type Currency = Balances;
	type BasicDeposit = BasicDeposit;
	type SubAccountDeposit = SubAccountDeposit;
	type MaxSubAccounts = MaxSubAccounts;
	type IdentityInformation = IdentityInfo<MaxAdditionalFields>;
	type MaxRegistrars = MaxRegistrars;
	type Slashed = Treasury;
	type ForceOrigin = MoreThanHalfCouncil;
	type RegistrarOrigin = MoreThanHalfCouncil;
	type WeightInfo = pallet_identity::weights::SubstrateWeight<Runtime>;
	type ByteDeposit = ByteDeposit;
	type OffchainSignature = Signature;
	type SigningPublicKey = <Signature as Verify>::Signer;
	type UsernameAuthorityOrigin = EnsureRoot<Self::AccountId>;
	type PendingUsernameExpiration = ConstU32<{ 7 * DAYS }>;
	type MaxSuffixLength = ConstU32<7>;
	type MaxUsernameLength = ConstU32<32>;
}

parameter_types! {
	pub IndexDeposit: Balance = 1 * BNCS;
}

impl pallet_indices::Config for Runtime {
	type AccountIndex = AccountIndex;
	type Currency = Balances;
	type Deposit = IndexDeposit;
	type RuntimeEvent = RuntimeEvent;
	type WeightInfo = pallet_indices::weights::SubstrateWeight<Runtime>;
}

// pallet-treasury did not impl OnUnbalanced<Credit>, need an adapter to handle dust.
type CreditOf =
	frame_support::traits::fungible::Credit<<Runtime as frame_system::Config>::AccountId, Balances>;
pub struct DustRemovalAdapter;
impl OnUnbalanced<CreditOf> for DustRemovalAdapter {
	fn on_nonzero_unbalanced(amount: CreditOf) {
		let _ = <Balances as Currency<AccountId>>::deposit_creating(
			&TreasuryPalletId::get().into_account_truncating(),
			amount.peek(),
		);
	}
}

impl pallet_balances::Config for Runtime {
	type AccountStore = System;
	/// The type for recording an account's balance.
	type Balance = Balance;
	type DustRemoval = DustRemovalAdapter;
	/// The ubiquitous event type.
	type RuntimeEvent = RuntimeEvent;
	type ExistentialDeposit = ExistentialDeposit;
	type MaxLocks = ConstU32<50>;
	type MaxReserves = ConstU32<50>;
	type ReserveIdentifier = [u8; 8];
	type FreezeIdentifier = ();
	type MaxFreezes = ConstU32<0>;
	type WeightInfo = pallet_balances::weights::SubstrateWeight<Runtime>;
	type RuntimeHoldReason = RuntimeHoldReason;
	type RuntimeFreezeReason = RuntimeFreezeReason;
}

parameter_types! {
	pub const CouncilMotionDuration: BlockNumber = 2 * DAYS;
	pub const CouncilMaxProposals: u32 = 100;
	pub const CouncilMaxMembers: u32 = 100;
}

impl pallet_collective::Config<CouncilCollective> for Runtime {
	type DefaultVote = pallet_collective::PrimeDefaultVote;
	type RuntimeEvent = RuntimeEvent;
	type MaxMembers = CouncilMaxMembers;
	type MaxProposals = CouncilMaxProposals;
	type MotionDuration = CouncilMotionDuration;
	type RuntimeOrigin = RuntimeOrigin;
	type Proposal = RuntimeCall;
	type WeightInfo = pallet_collective::weights::SubstrateWeight<Runtime>;
	type MaxProposalWeight = MaxProposalWeight;
	type SetMembersOrigin = EnsureRoot<AccountId>;
}

parameter_types! {
	pub const TechnicalMotionDuration: BlockNumber = 2 * DAYS;
	pub const TechnicalMaxProposals: u32 = 100;
	pub const TechnicalMaxMembers: u32 = 100;
	pub MaxProposalWeight: Weight = Perbill::from_percent(50) * RuntimeBlockWeights::get().max_block;
}

impl pallet_collective::Config<TechnicalCollective> for Runtime {
	type DefaultVote = pallet_collective::PrimeDefaultVote;
	type RuntimeEvent = RuntimeEvent;
	type MaxMembers = TechnicalMaxMembers;
	type MaxProposals = TechnicalMaxProposals;
	type MotionDuration = TechnicalMotionDuration;
	type RuntimeOrigin = RuntimeOrigin;
	type Proposal = RuntimeCall;
	type WeightInfo = pallet_collective::weights::SubstrateWeight<Runtime>;
	type MaxProposalWeight = MaxProposalWeight;
	type SetMembersOrigin = EnsureRoot<AccountId>;
}

impl pallet_membership::Config<pallet_membership::Instance1> for Runtime {
	type AddOrigin = MoreThanHalfCouncil;
	type RuntimeEvent = RuntimeEvent;
	type MaxMembers = CouncilMaxMembers;
	type MembershipChanged = Council;
	type MembershipInitialized = Council;
	type PrimeOrigin = MoreThanHalfCouncil;
	type RemoveOrigin = MoreThanHalfCouncil;
	type ResetOrigin = MoreThanHalfCouncil;
	type SwapOrigin = MoreThanHalfCouncil;
	type WeightInfo = pallet_membership::weights::SubstrateWeight<Runtime>;
}

impl pallet_membership::Config<pallet_membership::Instance2> for Runtime {
	type AddOrigin = MoreThanHalfCouncil;
	type RuntimeEvent = RuntimeEvent;
	type MaxMembers = TechnicalMaxMembers;
	type MembershipChanged = TechnicalCommittee;
	type MembershipInitialized = TechnicalCommittee;
	type PrimeOrigin = MoreThanHalfCouncil;
	type RemoveOrigin = MoreThanHalfCouncil;
	type ResetOrigin = MoreThanHalfCouncil;
	type SwapOrigin = MoreThanHalfCouncil;
	type WeightInfo = pallet_membership::weights::SubstrateWeight<Runtime>;
}

parameter_types! {
	pub CandidacyBond: Balance = 10_000 * BNCS;
	// 1 storage item created, key size is 32 bytes, value size is 16+16.
	pub VotingBondBase: Balance = deposit::<Runtime>(1, 64);
	// additional data per vote is 32 bytes (account id).
	pub VotingBondFactor: Balance = deposit::<Runtime>(0, 32);
	/// Daily council elections
	pub const TermDuration: BlockNumber = 24 * HOURS;
	pub const DesiredMembers: u32 = 3;
	pub const DesiredRunnersUp: u32 = 7;
	pub const PhragmenElectionPalletId: LockIdentifier = *b"phrelect";
	pub const MaxVoters: u32 = 512;
	 pub const MaxVotesPerVoter: u32 = 16;
	pub const MaxCandidates: u32 = 64;
}

// Make sure that there are no more than MaxMembers members elected via phragmen.
const_assert!(DesiredMembers::get() <= CouncilMaxMembers::get());

impl pallet_elections_phragmen::Config for Runtime {
	type CandidacyBond = CandidacyBond;
	type ChangeMembers = Council;
	type Currency = Balances;
	type CurrencyToVote = sp_staking::currency_to_vote::U128CurrencyToVote;
	type DesiredMembers = DesiredMembers;
	type DesiredRunnersUp = DesiredRunnersUp;
	type RuntimeEvent = RuntimeEvent;
	type InitializeMembers = Council;
	type KickedMember = Treasury;
	type LoserCandidate = Treasury;
	type PalletId = PhragmenElectionPalletId;
	type TermDuration = TermDuration;
	type VotingBondBase = VotingBondBase;
	type VotingBondFactor = VotingBondFactor;
	type MaxCandidates = MaxCandidates;
	type MaxVoters = MaxVoters;
	type MaxVotesPerVoter = MaxVotesPerVoter;
	type WeightInfo = pallet_elections_phragmen::weights::SubstrateWeight<Runtime>;
}

parameter_types! {
	pub const LaunchPeriod: BlockNumber = 7 * DAYS;
	pub const VotingPeriod: BlockNumber = 7 * DAYS;
	pub const FastTrackVotingPeriod: BlockNumber = 3 * HOURS;
	pub MinimumDeposit: Balance = 100 * BNCS;
	pub const EnactmentPeriod: BlockNumber = 2 * DAYS;
	pub const CooloffPeriod: BlockNumber = 7 * DAYS;
	pub const InstantAllowed: bool = true;
	pub const MaxVotes: u32 = 100;
	pub const MaxProposals: u32 = 100;
}

impl pallet_democracy::Config for Runtime {
	type BlacklistOrigin = EnsureRoot<AccountId>;
	// To cancel a proposal before it has been passed, the technical committee must be unanimous or
	// Root must agree.
	type CancelProposalOrigin = EitherOfDiverse<
		EnsureRoot<AccountId>,
		pallet_collective::EnsureProportionAtLeast<AccountId, TechnicalCollective, 1, 1>,
	>;
	// To cancel a proposal which has been passed, 2/3 of the council must agree to it.
	type CancellationOrigin =
		pallet_collective::EnsureProportionAtLeast<AccountId, CouncilCollective, 2, 3>;
	type CooloffPeriod = CooloffPeriod;
	type Currency = Balances;
	type EnactmentPeriod = EnactmentPeriod;
	type RuntimeEvent = RuntimeEvent;
	/// A unanimous council can have the next scheduled referendum be a straight default-carries
	/// (NTB) vote.
	type ExternalDefaultOrigin =
		pallet_collective::EnsureProportionAtLeast<AccountId, CouncilCollective, 1, 1>;
	/// A super-majority can have the next scheduled referendum be a straight majority-carries vote.
	type ExternalMajorityOrigin =
		pallet_collective::EnsureProportionAtLeast<AccountId, CouncilCollective, 3, 4>;
	/// A straight majority of the council can decide what their next motion is.
	type ExternalOrigin =
		pallet_collective::EnsureProportionAtLeast<AccountId, CouncilCollective, 1, 2>;
	/// Two thirds of the technical committee can have an ExternalMajority/ExternalDefault vote
	/// be tabled immediately and with a shorter voting/enactment period.
	type FastTrackOrigin =
		pallet_collective::EnsureProportionAtLeast<AccountId, TechnicalCollective, 2, 3>;
	type FastTrackVotingPeriod = FastTrackVotingPeriod;
	type InstantAllowed = InstantAllowed;
	type InstantOrigin =
		pallet_collective::EnsureProportionAtLeast<AccountId, TechnicalCollective, 1, 1>;
	type LaunchPeriod = LaunchPeriod;
	type MaxProposals = MaxProposals;
	type MaxVotes = MaxVotes;
	type MinimumDeposit = MinimumDeposit;
	type PalletsOrigin = OriginCaller;
	type Scheduler = Scheduler;
	type Slash = Treasury;
	// Any single technical committee member may veto a coming council proposal, however they can
	// only do it once and it lasts only for the cool-off period.
	type VetoOrigin = pallet_collective::EnsureMember<AccountId, TechnicalCollective>;
	type VoteLockingPeriod = EnactmentPeriod; // Same as EnactmentPeriod
	type VotingPeriod = VotingPeriod;
	type WeightInfo = pallet_democracy::weights::SubstrateWeight<Runtime>;
	type Preimages = Preimage;
	type MaxDeposits = ConstU32<100>;
	type MaxBlacklisted = ConstU32<100>;
	type SubmitOrigin = EnsureSigned<AccountId>;
}

parameter_types! {
	pub const ProposalBond: Permill = Permill::from_percent(5);
	pub ProposalBondMinimum: Balance = 100 * BNCS;
	pub ProposalBondMaximum: Balance = 500 * BNCS;
	pub const SpendPeriod: BlockNumber = 6 * DAYS;
	pub const Burn: Permill = Permill::from_perthousand(0);
	pub TipReportDepositBase: Balance = 1 * BNCS;
	pub DataDepositPerByte: Balance = 10 * cent::<Runtime>(NativeCurrencyId::get());
	pub const MaximumReasonLength: u32 = 16384;
	pub const PayoutSpendPeriod: BlockNumber = 30 * DAYS;
	pub const BountyCuratorDeposit: Permill = Permill::from_percent(50);
	pub const MaxApprovals: u32 = 100;

	pub const MaxBalance: Balance = 800_000 * BNCS;
}

type ApproveOrigin = EitherOfDiverse<
	EnsureRoot<AccountId>,
	pallet_collective::EnsureProportionAtLeast<AccountId, CouncilCollective, 3, 5>,
>;

impl pallet_treasury::Config for Runtime {
	type ApproveOrigin = ApproveOrigin;
	type SpendOrigin = EitherOf<EnsureRootWithSuccess<AccountId, MaxBalance>, Spender>;
	type Burn = Burn;
	type BurnDestination = ();
	type Currency = Balances;
	type RuntimeEvent = RuntimeEvent;
	type MaxApprovals = MaxApprovals;
	type AssetKind = ();
	type Beneficiary = AccountId;
	type BeneficiaryLookup = IdentityLookup<Self::Beneficiary>;
	type Paymaster = PayFromAccount<Balances, BifrostFeeAccount>;
	type BalanceConverter = UnityAssetBalanceConversion;
	type PayoutPeriod = PayoutSpendPeriod;
	#[cfg(feature = "runtime-benchmarks")]
	type BenchmarkHelper = ();
	type OnSlash = Treasury;
	type PalletId = TreasuryPalletId;
	type ProposalBond = ProposalBond;
	type ProposalBondMinimum = ProposalBondMinimum;
	type ProposalBondMaximum = ProposalBondMaximum;
	type RejectOrigin = MoreThanHalfCouncil;
	type SpendFunds = ();
	type SpendPeriod = SpendPeriod;
	type WeightInfo = pallet_treasury::weights::SubstrateWeight<Runtime>;
}

impl pallet_transaction_payment::Config for Runtime {
	type FeeMultiplierUpdate = SlowAdjustingFeeUpdate<Self>;
	type LengthToFee = ConstantMultiplier<Balance, TransactionByteFee>;
	type OnChargeTransaction = FlexibleFee;
	type OperationalFeeMultiplier = ConstU8<5>;
	type WeightToFee = WeightToFee;
	type RuntimeEvent = RuntimeEvent;
}

impl<LocalCall> frame_system::offchain::CreateSignedTransaction<LocalCall> for Runtime
where
	RuntimeCall: From<LocalCall>,
{
	fn create_transaction<C: frame_system::offchain::AppCrypto<Self::Public, Self::Signature>>(
		call: RuntimeCall,
		public: <Signature as sp_runtime::traits::Verify>::Signer,
		account: AccountId,
		nonce: Nonce,
	) -> Option<(
		RuntimeCall,
		<UncheckedExtrinsic as sp_runtime::traits::Extrinsic>::SignaturePayload,
	)> {
		// take the biggest period possible.
		let period =
			BlockHashCount::get().checked_next_power_of_two().map(|c| c / 2).unwrap_or(2) as u64;
		let current_block = System::block_number()
			.saturated_into::<u64>()
			// The `System::block_number` is initialized with `n+1`,
			// so the actual block number is `n`.
			.saturating_sub(1);
		let tip = 0;
		let extra: SignedExtra = (
			frame_system::CheckNonZeroSender::<Runtime>::new(),
			frame_system::CheckSpecVersion::<Runtime>::new(),
			frame_system::CheckTxVersion::<Runtime>::new(),
			frame_system::CheckGenesis::<Runtime>::new(),
			frame_system::CheckEra::<Runtime>::from(generic::Era::mortal(period, current_block)),
			frame_system::CheckNonce::<Runtime>::from(nonce),
			frame_system::CheckWeight::<Runtime>::new(),
			pallet_transaction_payment::ChargeTransactionPayment::<Runtime>::from(tip),
			frame_metadata_hash_extension::CheckMetadataHash::<Runtime>::new(false),
		);
		let raw_payload = SignedPayload::new(call, extra)
			.map_err(|e| {
				log::warn!("Unable to create signed payload: {:?}", e);
			})
			.ok()?;
		let signature = raw_payload.using_encoded(|payload| C::sign(payload, public))?;
		let address = AccountIdLookup::unlookup(account);
		let (call, extra, _) = raw_payload.deconstruct();
		Some((call, (address, signature, extra)))
	}
}

impl frame_system::offchain::SigningTypes for Runtime {
	type Public = <Signature as sp_runtime::traits::Verify>::Signer;
	type Signature = Signature;
}

impl<C> frame_system::offchain::SendTransactionTypes<C> for Runtime
where
	RuntimeCall: From<C>,
{
	type OverarchingCall = RuntimeCall;
	type Extrinsic = UncheckedExtrinsic;
}

// culumus runtime start
parameter_types! {
	pub const ReservedXcmpWeight: Weight = MAXIMUM_BLOCK_WEIGHT.saturating_div(4);
	pub const ReservedDmpWeight: Weight = MAXIMUM_BLOCK_WEIGHT.saturating_div(4);
}

impl cumulus_pallet_parachain_system::Config for Runtime {
	type DmpQueue = frame_support::traits::EnqueueWithOrigin<MessageQueue, xcm_config::RelayOrigin>;
	type RuntimeEvent = RuntimeEvent;
	type OnSystemEvent = ();
	type OutboundXcmpMessageSource = XcmpQueue;
	type ReservedDmpWeight = ReservedDmpWeight;
	type ReservedXcmpWeight = ReservedXcmpWeight;
	type SelfParaId = parachain_info::Pallet<Runtime>;
	type XcmpMessageHandler = XcmpQueue;
	type CheckAssociatedRelayNumber = RelayNumberStrictlyIncreases;
	type ConsensusHook = cumulus_pallet_parachain_system::ExpectParentIncluded;
	type WeightInfo = cumulus_pallet_parachain_system::weights::SubstrateWeight<Runtime>;
}

impl parachain_info::Config for Runtime {}

impl cumulus_pallet_aura_ext::Config for Runtime {}

parameter_types! {
	/// Minimum round length is 2 minutes (10 * 12 second block times)
	pub const MinBlocksPerRound: u32 = 10;
	/// Blocks per round
	pub const DefaultBlocksPerRound: u32 = prod_or_fast!(2 * HOURS, 10);
	/// Rounds before the collator leaving the candidates request can be executed
	pub const LeaveCandidatesDelay: u32 = 84;
	/// Rounds before the candidate bond increase/decrease can be executed
	pub const CandidateBondLessDelay: u32 = 84;
	/// Rounds before the delegator exit can be executed
	pub const LeaveDelegatorsDelay: u32 = 84;
	/// Rounds before the delegator revocation can be executed
	pub const RevokeDelegationDelay: u32 = 84;
	/// Rounds before the delegator bond increase/decrease can be executed
	pub const DelegationBondLessDelay: u32 = 84;
	/// Rounds before the reward is paid
	pub const RewardPaymentDelay: u32 = 2;
	/// Minimum collators selected per round, default at genesis and minimum forever after
	pub const MinSelectedCandidates: u32 = prod_or_fast!(16,6);
	/// Maximum top delegations per candidate
	pub const MaxTopDelegationsPerCandidate: u32 = 300;
	/// Maximum bottom delegations per candidate
	pub const MaxBottomDelegationsPerCandidate: u32 = 50;
	/// Maximum delegations per delegator
	pub const MaxDelegationsPerDelegator: u32 = 100;
	/// Default fixed percent a collator takes off the top of due rewards
	pub const DefaultCollatorCommission: Perbill = Perbill::from_percent(10);
	/// Default percent of inflation set aside for parachain bond every round
	pub const DefaultParachainBondReservePercent: Percent = Percent::from_percent(0);
	/// Minimum stake required to become a collator
	pub MinCollatorStk: u128 = 5000 * BNCS;
	/// Minimum stake required to be reserved to be a candidate
	pub MinCandidateStk: u128 = 5000 * BNCS;
	/// Minimum stake required to be reserved to be a delegator
	pub MinDelegatorStk: u128 = 50 * BNCS;
	pub AllowInflation: bool = false;
	pub ToMigrateInvulnables: Vec<AccountId> = prod_or_fast!(vec![
		hex!["8cf80f0bafcd0a3d80ca61cb688e4400e275b39d3411b4299b47e712e9dab809"].into(),
		hex!["40ac4effe39181731a8feb8a8ee0780e177bdd0d752b09c8fd71047e67189022"].into(),
		hex!["624d6a004c72a1abcf93131e185515ebe1410e43a301fe1f25d20d8da345376e"].into(),
		hex!["985d2738e512909c81289e6055e60a6824818964535ecfbf10e4d69017084756"].into(),
	],vec![
		hex!["d43593c715fdd31c61141abd04a99fd6822c8558854ccde39a5684e7a56da27d"].into(),
		hex!["8eaf04151687736326c9fea17e25fc5287613693c912909cb226aa4794f26a48"].into(),
	]);
	pub PaymentInRound: u128 = 180 * BNCS;
	pub InitSeedStk: u128 = 5000 * BNCS;
}
impl bifrost_parachain_staking::Config for Runtime {
	type RuntimeEvent = RuntimeEvent;
	type Currency = Balances;
	type MonetaryGovernanceOrigin =
		EitherOfDiverse<MoreThanHalfCouncil, EnsureRootOrAllTechnicalCommittee>;
	type MinBlocksPerRound = MinBlocksPerRound;
	type DefaultBlocksPerRound = DefaultBlocksPerRound;
	type LeaveCandidatesDelay = LeaveCandidatesDelay;
	type CandidateBondLessDelay = CandidateBondLessDelay;
	type LeaveDelegatorsDelay = LeaveDelegatorsDelay;
	type RevokeDelegationDelay = RevokeDelegationDelay;
	type DelegationBondLessDelay = DelegationBondLessDelay;
	type RewardPaymentDelay = RewardPaymentDelay;
	type MinSelectedCandidates = MinSelectedCandidates;
	type MaxTopDelegationsPerCandidate = MaxTopDelegationsPerCandidate;
	type MaxBottomDelegationsPerCandidate = MaxBottomDelegationsPerCandidate;
	type MaxDelegationsPerDelegator = MaxDelegationsPerDelegator;
	type DefaultCollatorCommission = DefaultCollatorCommission;
	type DefaultParachainBondReservePercent = DefaultParachainBondReservePercent;
	type MinCollatorStk = MinCollatorStk;
	type MinCandidateStk = MinCandidateStk;
	type MinDelegation = MinDelegatorStk;
	type MinDelegatorStk = MinDelegatorStk;
	type AllowInflation = AllowInflation;
	type PaymentInRound = PaymentInRound;
	type ToMigrateInvulnables = ToMigrateInvulnables;
	type PalletId = ParachainStakingPalletId;
	type InitSeedStk = InitSeedStk;
	type OnCollatorPayout = ();
	type OnNewRound = ();
	type WeightInfo = bifrost_parachain_staking::weights::SubstrateWeight<Runtime>;
}

parameter_types! {
	pub const Period: u32 = 6 * HOURS;
	pub const Offset: u32 = 0;
}

impl pallet_session::Config for Runtime {
	type RuntimeEvent = RuntimeEvent;
	type Keys = SessionKeys;
	type NextSessionRotation = ParachainStaking;
	// Essentially just Aura, but lets be pedantic.
	type SessionHandler = <SessionKeys as sp_runtime::traits::OpaqueKeys>::KeyTypeIdProviders;
	type SessionManager = ParachainStaking;
	type ShouldEndSession = ParachainStaking;
	type ValidatorId = <Self as frame_system::Config>::AccountId;
	// we don't have stash and controller, thus we don't need the convert as well.
	type ValidatorIdOf = ConvertInto;
	type WeightInfo = pallet_session::weights::SubstrateWeight<Runtime>;
}

impl pallet_authorship::Config for Runtime {
	type EventHandler = ParachainStaking;
	type FindAuthor = pallet_session::FindAccountFromAuthorIndex<Self, Aura>;
}

impl pallet_aura::Config for Runtime {
	type AuthorityId = AuraId;
	type DisabledValidators = ();
	type MaxAuthorities = ConstU32<100_000>;
	type AllowMultipleBlocksPerSlot = ConstBool<false>;
}

// culumus runtime end
parameter_types! {
	pub UnvestedFundsAllowedWithdrawReasons: WithdrawReasons =
		WithdrawReasons::except(WithdrawReasons::TRANSFER | WithdrawReasons::RESERVE);
}

impl bifrost_vesting::Config for Runtime {
	type BlockNumberToBalance = ConvertInto;
	type Currency = Balances;
	type RuntimeEvent = RuntimeEvent;
	type MinVestedTransfer = ExistentialDeposit;
	type WeightInfo = weights::bifrost_vesting::BifrostWeight<Runtime>;
	type UnvestedFundsAllowedWithdrawReasons = UnvestedFundsAllowedWithdrawReasons;
	const MAX_VESTING_SCHEDULES: u32 = 28;
}

// Bifrost modules start

pub struct ExtraFeeMatcher;
impl FeeGetter<RuntimeCall> for ExtraFeeMatcher {
	fn get_fee_info(c: &RuntimeCall) -> ExtraFeeInfo {
		match *c {
			RuntimeCall::Salp(bifrost_salp::Call::contribute { .. }) => ExtraFeeInfo {
				extra_fee_name: ExtraFeeName::SalpContribute,
				extra_fee_currency: RelayCurrencyId::get(),
			},
			RuntimeCall::XcmInterface(bifrost_xcm_interface::Call::transfer_statemine_assets {
				..
			}) => ExtraFeeInfo {
				extra_fee_name: ExtraFeeName::StatemineTransfer,
				extra_fee_currency: RelayCurrencyId::get(),
			},
			RuntimeCall::VtokenVoting(bifrost_vtoken_voting::Call::vote { vtoken, .. }) =>
				ExtraFeeInfo {
					extra_fee_name: ExtraFeeName::VoteVtoken,
					extra_fee_currency: vtoken.to_token().unwrap_or(vtoken),
				},
			RuntimeCall::VtokenVoting(bifrost_vtoken_voting::Call::remove_delegator_vote {
				vtoken,
				..
			}) => ExtraFeeInfo {
				extra_fee_name: ExtraFeeName::VoteRemoveDelegatorVote,
				extra_fee_currency: vtoken.to_token().unwrap_or(vtoken),
			},
			_ => ExtraFeeInfo::default(),
		}
	}
}

parameter_types! {
	pub MaxFeeCurrencyOrderListLen: u32 = 50;
}

impl bifrost_flexible_fee::Config for Runtime {
	type Currency = Balances;
	type DexOperator = ZenlinkProtocol;
	type RuntimeEvent = RuntimeEvent;
	type MultiCurrency = Currencies;
	type TreasuryAccount = BifrostTreasuryAccount;
	type MaxFeeCurrencyOrderListLen = MaxFeeCurrencyOrderListLen;
	type OnUnbalanced = Treasury;
	type WeightInfo = weights::bifrost_flexible_fee::BifrostWeight<Runtime>;
	type ExtraFeeMatcher = ExtraFeeMatcher;
	type ParachainId = ParachainInfo;
	type ControlOrigin = TechAdminOrCouncil;
	type XcmWeightAndFeeHandler = XcmInterface;
}

parameter_types! {
	pub BifrostParachainAccountId20: [u8; 20] = cumulus_primitives_core::ParaId::from(ParachainInfo::get()).into_account_truncating();
}

pub fn create_x2_multilocation(index: u16, currency_id: CurrencyId) -> xcm::v3::Location {
	match currency_id {
		// AccountKey20 format of Bifrost sibling para account
		CurrencyId::Token(TokenSymbol::MOVR) => xcm::v3::Location::new(
			1,
			xcm::v3::Junctions::X2(
				xcm::v3::Junction::Parachain(parachains::moonriver::ID.into()),
				xcm::v3::Junction::AccountKey20 {
					network: None,
					key: Slp::derivative_account_id_20(
						polkadot_parachain_primitives::primitives::Sibling::from(
							ParachainInfo::get(),
						)
						.into_account_truncating(),
						index,
					)
					.into(),
				},
			),
		),
		// Only relay chain use the Bifrost para account with "para"
		CurrencyId::Token(TokenSymbol::KSM) => xcm::v3::Location::new(
			1,
			xcm::v3::Junctions::X1(xcm::v3::Junction::AccountId32 {
				network: None,
				id: Utility::derivative_account_id(
					ParachainInfo::get().into_account_truncating(),
					index,
				)
				.into(),
			}),
		),
		// Bifrost Kusama Native token
		CurrencyId::Native(TokenSymbol::BNC) => xcm::v3::Location::new(
			0,
			xcm::v3::Junctions::X1(xcm::v3::Junction::AccountId32 {
				network: None,
				id: Utility::derivative_account_id(
					polkadot_parachain_primitives::primitives::Sibling::from(ParachainInfo::get())
						.into_account_truncating(),
					index,
				)
				.into(),
			}),
		),
		// Other sibling chains use the Bifrost para account with "sibl"
		_ => {
			// get parachain id
			if let Some(location) =
				BifrostCurrencyIdConvert::<SelfParaChainId>::convert(currency_id)
			{
				if let Some(Parachain(para_id)) = location.interior().first() {
					xcm::v3::Location::new(
						1,
						xcm::v3::Junctions::X2(
							xcm::v3::Junction::Parachain(*para_id),
							xcm::v3::Junction::AccountId32 {
								network: None,
								id: Utility::derivative_account_id(
									polkadot_parachain_primitives::primitives::Sibling::from(
										ParachainInfo::get(),
									)
									.into_account_truncating(),
									index,
								)
								.into(),
							},
						),
					)
				} else {
					xcm::v3::Location::default()
				}
			} else {
				xcm::v3::Location::default()
			}
		},
	}
}

pub struct SubAccountIndexMultiLocationConvertor;
impl Convert<(u16, CurrencyId), MultiLocation> for SubAccountIndexMultiLocationConvertor {
	fn convert((sub_account_index, currency_id): (u16, CurrencyId)) -> MultiLocation {
		create_x2_multilocation(sub_account_index, currency_id)
	}
}

parameter_types! {
	pub MinContribution: Balance = dollar::<Runtime>(RelayCurrencyId::get()) / 10;
	pub const RemoveKeysLimit: u32 = 500;
	pub const VSBondValidPeriod: BlockNumber = 30 * DAYS;
	pub const ReleaseCycle: BlockNumber = 1 * DAYS;
	pub const LeasePeriod: BlockNumber = KUSAMA_LEASE_PERIOD;
	pub const ReleaseRatio: Percent = Percent::from_percent(50);
	pub const SlotLength: BlockNumber = 8u32 as BlockNumber;
	pub ConfirmMuitiSigAccount: AccountId = hex!["e4da05f08e89bf6c43260d96f26fffcfc7deae5b465da08669a9d008e64c2c63"].into();
	pub const SalpLockId: LockIdentifier = *b"salplock";
	pub const BatchLimit: u32 = 50;
}

impl bifrost_salp::Config for Runtime {
	type BancorPool = ();
	type RuntimeEvent = RuntimeEvent;
	type RuntimeOrigin = RuntimeOrigin;
	type RuntimeCall = RuntimeCall;
	type LeasePeriod = LeasePeriod;
	type MinContribution = MinContribution;
	type MultiCurrency = Currencies;
	type PalletId = BifrostCrowdloanId;
	type RelayChainToken = RelayCurrencyId;
	type ReleaseCycle = ReleaseCycle;
	type ReleaseRatio = ReleaseRatio;
	type RemoveKeysLimit = RemoveKeysLimit;
	type SlotLength = SlotLength;
	type VSBondValidPeriod = VSBondValidPeriod;
	type WeightInfo = weights::bifrost_salp::BifrostWeight<Runtime>;
	type EnsureConfirmAsGovernance = EitherOfDiverse<TechAdminOrCouncil, SALPAdmin>;
	type XcmInterface = XcmInterface;
	type TreasuryAccount = BifrostTreasuryAccount;
	type BuybackPalletId = BuybackPalletId;
	type DexOperator = ZenlinkProtocol;
	type CurrencyIdConversion = AssetIdMaps<Runtime>;
	type CurrencyIdRegister = AssetIdMaps<Runtime>;
	type ParachainId = ParachainInfo;
	type StablePool = StablePool;
	type VtokenMinting = VtokenMinting;
	type LockId = SalpLockId;
	type BatchLimit = BatchLimit;
}

parameter_types! {
	pub const MaximumOrderInTrade: u32 = 1_000;
	pub const MinimumSupply: Balance = 0;
}

impl bifrost_vsbond_auction::Config for Runtime {
	type RuntimeEvent = RuntimeEvent;
	type InvoicingCurrency = RelayCurrencyId;
	type MaximumOrderInTrade = MaximumOrderInTrade;
	type MinimumAmount = MinimumSupply;
	type MultiCurrency = Currencies;
	type WeightInfo = weights::bifrost_vsbond_auction::BifrostWeight<Runtime>;
	type PalletId = VsbondAuctionPalletId;
	type TreasuryAccount = BifrostTreasuryAccount;
	type ControlOrigin = EitherOfDiverse<MoreThanHalfCouncil, EnsureRootOrAllTechnicalCommittee>;
}

impl bifrost_token_issuer::Config for Runtime {
	type RuntimeEvent = RuntimeEvent;
	type MultiCurrency = Currencies;
	type ControlOrigin = EitherOfDiverse<MoreThanHalfCouncil, EnsureRootOrAllTechnicalCommittee>;
	type WeightInfo = weights::bifrost_token_issuer::BifrostWeight<Runtime>;
	type MaxLengthLimit = MaxLengthLimit;
}

impl bifrost_call_switchgear::Config for Runtime {
	type RuntimeEvent = RuntimeEvent;
	type UpdateOrigin = CoreAdminOrCouncil;
	type WeightInfo = weights::bifrost_call_switchgear::BifrostWeight<Runtime>;
}

impl bifrost_asset_registry::Config for Runtime {
	type RuntimeEvent = RuntimeEvent;
	type Currency = Balances;
	type RegisterOrigin = EitherOfDiverse<MoreThanHalfCouncil, TechAdmin>;
	type WeightInfo = weights::bifrost_asset_registry::BifrostWeight<Runtime>;
}

parameter_types! {
	pub const MaxTypeEntryPerBlock: u32 = 10;
	pub const MaxRefundPerBlock: u32 = 10;
	pub const MaxLengthLimit: u32 = 500;
}

pub struct SubstrateResponseManager;
impl QueryResponseManager<QueryId, Location, BlockNumber, RuntimeCall>
	for SubstrateResponseManager
{
	fn get_query_response_record(query_id: QueryId) -> bool {
		if let Some(QueryStatus::Ready { .. }) = PolkadotXcm::query(query_id) {
			true
		} else {
			false
		}
	}

	fn create_query_record(
		responder: Location,
		call_back: Option<RuntimeCall>,
		timeout: BlockNumber,
	) -> u64 {
		// for xcm v3 version see the following
		// PolkadotXcm::new_query(responder, timeout, Here)
		if let Some(call_back) = call_back {
			PolkadotXcm::new_notify_query(responder.clone(), call_back, timeout, Here)
		} else {
			PolkadotXcm::new_query(responder, timeout, Here)
		}
	}

	fn remove_query_record(query_id: QueryId) -> bool {
		// Temporarily banned. Querries from pallet_xcm cannot be removed unless it is in ready
		// status. And we are not allowed to mannually change query status.
		// So in the manual mode, it is not possible to remove the query at all.
		// PolkadotXcm::take_response(query_id).is_some()

		PolkadotXcm::take_response(query_id);
		true
	}
}

impl bifrost_slp::Config for Runtime {
	type RuntimeEvent = RuntimeEvent;
	type RuntimeOrigin = RuntimeOrigin;
	type RuntimeCall = RuntimeCall;
	type MultiCurrency = Currencies;
	type ControlOrigin = EitherOfDiverse<TechAdminOrCouncil, LiquidStaking>;
	type WeightInfo = weights::bifrost_slp::BifrostWeight<Runtime>;
	type VtokenMinting = VtokenMinting;
	type AccountConverter = SubAccountIndexMultiLocationConvertor;
	type ParachainId = SelfParaChainId;
	type SubstrateResponseManager = SubstrateResponseManager;
	type MaxTypeEntryPerBlock = MaxTypeEntryPerBlock;
	type MaxRefundPerBlock = MaxRefundPerBlock;
	type ParachainStaking = ParachainStaking;
	type XcmTransfer = XTokens;
	type MaxLengthLimit = MaxLengthLimit;
	type XcmWeightAndFeeHandler = XcmInterface;
	type ChannelCommission = ChannelCommission;
	type StablePoolHandler = StablePool;
	type AssetIdMaps = AssetIdMaps<Runtime>;
	type TreasuryAccount = BifrostTreasuryAccount;
}

impl bifrost_vstoken_conversion::Config for Runtime {
	type RuntimeEvent = RuntimeEvent;
	type MultiCurrency = Currencies;
	type RelayCurrencyId = RelayCurrencyId;
	type TreasuryAccount = BifrostTreasuryAccount;
	type ControlOrigin = CoreAdminOrCouncil;
	type VsbondAccount = BifrostVsbondPalletId;
	type CurrencyIdConversion = AssetIdMaps<Runtime>;
	type WeightInfo = weights::bifrost_vstoken_conversion::BifrostWeight<Runtime>;
}

parameter_types! {
	pub const WhitelistMaximumLimit: u32 = 10;
}

impl bifrost_farming::Config for Runtime {
	type RuntimeEvent = RuntimeEvent;
	type MultiCurrency = Currencies;
	type CurrencyId = CurrencyId;
	type ControlOrigin = TechAdminOrCouncil;
	type TreasuryAccount = BifrostTreasuryAccount;
	type Keeper = FarmingKeeperPalletId;
	type RewardIssuer = FarmingRewardIssuerPalletId;
	type WeightInfo = weights::bifrost_farming::BifrostWeight<Runtime>;
	type FarmingBoost = FarmingBoostPalletId;
	type VeMinting = ();
	type BlockNumberToBalance = ConvertInto;
	type WhitelistMaximumLimit = WhitelistMaximumLimit;
	type GaugeRewardIssuer = FarmingGaugeRewardIssuerPalletId;
}

parameter_types! {
	pub const BlocksPerRound: u32 = prod_or_fast!(1500, 50);
	pub const MaxTokenLen: u32 = 500;
	pub const MaxFarmingPoolIdLen: u32 = 100;
}

impl bifrost_system_staking::Config for Runtime {
	type RuntimeEvent = RuntimeEvent;
	type MultiCurrency = Currencies;
	type EnsureConfirmAsGovernance = CoreAdminOrCouncil;
	type WeightInfo = weights::bifrost_system_staking::BifrostWeight<Runtime>;
	type FarmingInfo = Farming;
	type VtokenMintingInterface = VtokenMinting;
	type TreasuryAccount = BifrostTreasuryAccount;
	type PalletId = SystemStakingPalletId;
	type BlocksPerRound = BlocksPerRound;
	type MaxTokenLen = MaxTokenLen;
	type MaxFarmingPoolIdLen = MaxFarmingPoolIdLen;
}

impl bifrost_system_maker::Config for Runtime {
	type RuntimeEvent = RuntimeEvent;
	type MultiCurrency = Currencies;
	type ControlOrigin = EitherOfDiverse<MoreThanHalfCouncil, EnsureRootOrAllTechnicalCommittee>;
	type WeightInfo = weights::bifrost_system_maker::BifrostWeight<Runtime>;
	type DexOperator = ZenlinkProtocol;
	type CurrencyIdConversion = AssetIdMaps<Runtime>;
	type TreasuryAccount = BifrostTreasuryAccount;
	type RelayChainToken = RelayCurrencyId;
	type SystemMakerPalletId = SystemMakerPalletId;
	type ParachainId = ParachainInfo;
	type VtokenMintingInterface = VtokenMinting;
}

impl bifrost_fee_share::Config for Runtime {
	type RuntimeEvent = RuntimeEvent;
	type MultiCurrency = Currencies;
	type ControlOrigin = CoreAdminOrCouncil;
	type WeightInfo = weights::bifrost_fee_share::BifrostWeight<Runtime>;
	type FeeSharePalletId = FeeSharePalletId;
}

impl bifrost_cross_in_out::Config for Runtime {
	type RuntimeEvent = RuntimeEvent;
	type MultiCurrency = Currencies;
	type ControlOrigin = TechAdminOrCouncil;
	type EntrancePalletId = SlpEntrancePalletId;
	type WeightInfo = weights::bifrost_cross_in_out::BifrostWeight<Runtime>;
	type MaxLengthLimit = MaxLengthLimit;
}

parameter_types! {
	pub const QueryTimeout: BlockNumber = 100;
	pub const ReferendumCheckInterval: BlockNumber = 300;
}

pub struct DerivativeAccountTokenFilter;
impl Contains<CurrencyId> for DerivativeAccountTokenFilter {
	fn contains(token: &CurrencyId) -> bool {
		*token == RelayCurrencyId::get()
	}
}

impl bifrost_vtoken_voting::Config for Runtime {
	type RuntimeEvent = RuntimeEvent;
	type RuntimeOrigin = RuntimeOrigin;
	type RuntimeCall = RuntimeCall;
	type MultiCurrency = Currencies;
	type ControlOrigin = EitherOfDiverse<CoreAdmin, MoreThanHalfCouncil>;
	type ResponseOrigin = EnsureResponse<Everything>;
	type XcmDestWeightAndFee = XcmInterface;
	type DerivativeAccount = DerivativeAccountProvider<Runtime, DerivativeAccountTokenFilter>;
	type RelaychainBlockNumberProvider = RelaychainDataProvider<Runtime>;
	type VTokenSupplyProvider = VtokenMinting;
	type ParachainId = SelfParaChainId;
	type MaxVotes = ConstU32<256>;
	type QueryTimeout = QueryTimeout;
	type ReferendumCheckInterval = ReferendumCheckInterval;
	type WeightInfo = weights::bifrost_vtoken_voting::BifrostWeight<Runtime>;
}

// Bifrost modules end

// zenlink runtime start

parameter_types! {
	pub const StringLimit: u32 = 50;
}

impl zenlink_stable_amm::Config for Runtime {
	type RuntimeEvent = RuntimeEvent;
	type CurrencyId = CurrencyId;
	type MultiCurrency = Currencies;
	type PoolId = u32;
	type TimeProvider = Timestamp;
	type EnsurePoolAsset = StableAmmVerifyPoolAsset;
	type LpGenerate = PoolLpGenerate;
	type PoolCurrencySymbolLimit = StringLimit;
	type PalletId = StableAmmPalletId;
	type WeightInfo = ();
}

impl zenlink_swap_router::Config for Runtime {
	type RuntimeEvent = RuntimeEvent;
	type StablePoolId = u32;
	type Balance = u128;
	type StableCurrencyId = CurrencyId;
	type NormalCurrencyId = ZenlinkAssetId;
	type NormalAmm = ZenlinkProtocol;
	type StableAMM = ZenlinkStableAMM;
	type WeightInfo = zenlink_swap_router::weights::SubstrateWeight<Runtime>;
}

impl merkle_distributor::Config for Runtime {
	type RuntimeEvent = RuntimeEvent;
	type CurrencyId = CurrencyId;
	type MultiCurrency = Currencies;
	type Balance = Balance;
	type MerkleDistributorId = u32;
	type PalletId = MerkleDirtributorPalletId;
	type StringLimit = StringLimit;
	type WeightInfo = ();
}

pub struct StableAmmVerifyPoolAsset;

impl ValidateCurrency<CurrencyId> for StableAmmVerifyPoolAsset {
	fn validate_pooled_currency(_currencies: &[CurrencyId]) -> bool {
		true
	}

	fn validate_pool_lp_currency(_currency_id: CurrencyId) -> bool {
		if Currencies::total_issuance(_currency_id) > 0 {
			return false;
		}
		true
	}
}

pub struct PoolLpGenerate;

impl StablePoolLpCurrencyIdGenerate<CurrencyId, PoolId> for PoolLpGenerate {
	fn generate_by_pool_id(pool_id: PoolId) -> CurrencyId {
		CurrencyId::StableLpToken(pool_id)
	}
}

parameter_types! {
	pub const ZenlinkPalletId: PalletId = PalletId(*b"/zenlink");
	pub const GetExchangeFee: (u32, u32) = (3, 1000);   // 0.3%
}

impl zenlink_protocol::Config for Runtime {
	type RuntimeEvent = RuntimeEvent;
	type MultiAssetsHandler = MultiAssets;
	type PalletId = ZenlinkPalletId;
	type SelfParaId = SelfParaId;
	type TargetChains = ();
	type WeightInfo = ();
	type AssetId = ZenlinkAssetId;
	type LpGenerate = PairLpGenerate<Self>;
}

type MultiAssets = ZenlinkMultiAssets<ZenlinkProtocol, Balances, LocalAssetAdaptor<Currencies>>;

pub struct OnRedeemSuccess;
impl bifrost_vtoken_minting::OnRedeemSuccess<AccountId, CurrencyId, Balance> for OnRedeemSuccess {
	fn on_redeem_success(token_id: CurrencyId, to: AccountId, token_amount: Balance) -> Weight {
		SystemStaking::on_redeem_success(token_id, to, token_amount)
	}

	fn on_redeemed(
		address: AccountId,
		token_id: CurrencyId,
		token_amount: Balance,
		vtoken_amount: Balance,
		fee: Balance,
	) -> Weight {
		SystemStaking::on_redeemed(address, token_id, token_amount, vtoken_amount, fee)
	}
}

parameter_types! {
	pub const MaximumUnlockIdOfUser: u32 = 10;
	pub const MaximumUnlockIdOfTimeUnit: u32 = 50;
	pub BifrostFeeAccount: AccountId = TreasuryPalletId::get().into_account_truncating();
}

impl bifrost_vtoken_minting::Config for Runtime {
	type RuntimeEvent = RuntimeEvent;
	type MultiCurrency = Currencies;
	type ControlOrigin = TechAdminOrCouncil;
	type MaximumUnlockIdOfUser = MaximumUnlockIdOfUser;
	type MaximumUnlockIdOfTimeUnit = MaximumUnlockIdOfTimeUnit;
	type EntranceAccount = SlpEntrancePalletId;
	type ExitAccount = SlpExitPalletId;
	type FeeAccount = BifrostFeeAccount;
	type RedeemFeeAccount = BifrostFeeAccount;
	type BifrostSlp = Slp;
	type BifrostSlpx = Slpx;
	type WeightInfo = weights::bifrost_vtoken_minting::BifrostWeight<Runtime>;
	type OnRedeemSuccess = OnRedeemSuccess;
	type RelayChainToken = RelayCurrencyId;
	type CurrencyIdConversion = AssetIdMaps<Runtime>;
	type CurrencyIdRegister = AssetIdMaps<Runtime>;
	type XcmTransfer = XTokens;
	type AstarParachainId = ConstU32<2007>;
	type MoonbeamParachainId = ConstU32<2023>;
	type HydradxParachainId = ConstU32<2034>;
	type MantaParachainId = ConstU32<2104>;
	type InterlayParachainId = ConstU32<2092>;
	type ChannelCommission = ChannelCommission;
	type MaxLockRecords = ConstU32<100>;
	type IncentivePoolAccount = IncentivePoolAccount;
	type VeMinting = ();
	type AssetIdMaps = AssetIdMaps<Runtime>;
}

impl bifrost_slpx::Config for Runtime {
	type RuntimeEvent = RuntimeEvent;
	type ControlOrigin = TechAdminOrCouncil;
	type MultiCurrency = Currencies;
	type DexOperator = ZenlinkProtocol;
	type VtokenMintingInterface = VtokenMinting;
	type StablePoolHandler = StablePool;
	type XcmTransfer = XTokens;
	type XcmSender = XcmRouter;
	type CurrencyIdConvert = AssetIdMaps<Runtime>;
	type TreasuryAccount = BifrostTreasuryAccount;
	type ParachainId = SelfParaChainId;
	type WeightInfo = weights::bifrost_slpx::BifrostWeight<Runtime>;
}

pub struct EnsurePoolAssetId;
impl bifrost_stable_asset::traits::ValidateAssetId<CurrencyId> for EnsurePoolAssetId {
	fn validate(_: CurrencyId) -> bool {
		true
	}
}

/// Configure the pallet bifrost_stable_asset in pallets/bifrost_stable_asset.
impl bifrost_stable_asset::Config for Runtime {
	type RuntimeEvent = RuntimeEvent;
	type AssetId = CurrencyId;
	type Balance = Balance;
	type Assets = Currencies;
	type PalletId = StableAssetPalletId;
	type AtLeast64BitUnsigned = u128;
	type FeePrecision = ConstU128<10_000_000_000>;
	type APrecision = ConstU128<100>;
	type PoolAssetLimit = ConstU32<5>;
	type SwapExactOverAmount = ConstU128<100>;
	type WeightInfo = ();
	type ListingOrigin = EitherOfDiverse<MoreThanHalfCouncil, EnsureRootOrAllTechnicalCommittee>;
	type EnsurePoolAssetId = EnsurePoolAssetId;
}

impl bifrost_stable_pool::Config for Runtime {
	type WeightInfo = weights::bifrost_stable_pool::BifrostWeight<Runtime>;
	type ControlOrigin = TechAdminOrCouncil;
	type CurrencyId = CurrencyId;
	type MultiCurrency = Currencies;
	type StableAsset = StableAsset;
	type VtokenMinting = VtokenMinting;
	type CurrencyIdConversion = AssetIdMaps<Runtime>;
	type CurrencyIdRegister = AssetIdMaps<Runtime>;
}

parameter_types! {
	pub const MinimumCount: u32 = 3;
	pub const ExpiresIn: Moment = 1000 * 60 * 60; // 60 mins
	pub const MaxHasDispatchedSize: u32 = 100;
	pub OracleRootOperatorAccountId: AccountId = OraclePalletId::get().into_account_truncating();
}

type BifrostDataProvider = orml_oracle::Instance1;
impl orml_oracle::Config<BifrostDataProvider> for Runtime {
	type RuntimeEvent = RuntimeEvent;
	type OnNewData = ();
	type CombineData =
		orml_oracle::DefaultCombineData<Runtime, MinimumCount, ExpiresIn, BifrostDataProvider>;
	type Time = Timestamp;
	type OracleKey = CurrencyId;
	type OracleValue = Price;
	type RootOperatorAccountId = OracleRootOperatorAccountId;
	type MaxHasDispatchedSize = MaxHasDispatchedSize;
	type WeightInfo = weights::orml_oracle::WeightInfo<Runtime>;
	type Members = OracleMembership;
	type MaxFeedValues = ConstU32<100>;
}

pub type TimeStampedPrice = orml_oracle::TimestampedValue<Price, Moment>;
pub struct AggregatedDataProvider;
impl DataProvider<CurrencyId, TimeStampedPrice> for AggregatedDataProvider {
	fn get(key: &CurrencyId) -> Option<TimeStampedPrice> {
		Oracle::get(key)
	}
}

impl DataProviderExtended<CurrencyId, TimeStampedPrice> for AggregatedDataProvider {
	fn get_no_op(key: &CurrencyId) -> Option<TimeStampedPrice> {
		Oracle::get_no_op(key)
	}

	fn get_all_values() -> Vec<(CurrencyId, Option<TimeStampedPrice>)> {
		Oracle::get_all_values()
	}
}

impl DataFeeder<CurrencyId, TimeStampedPrice, AccountId> for AggregatedDataProvider {
	fn feed_value(_: Option<AccountId>, _: CurrencyId, _: TimeStampedPrice) -> DispatchResult {
		Err("Not supported".into())
	}
}

impl pallet_prices::Config for Runtime {
	type RuntimeEvent = RuntimeEvent;
	type Source = AggregatedDataProvider;
	type FeederOrigin = EitherOfDiverse<MoreThanHalfCouncil, EnsureRootOrAllTechnicalCommittee>;
	type UpdateOrigin = EitherOfDiverse<MoreThanHalfCouncil, EnsureRootOrAllTechnicalCommittee>;
	type RelayCurrency = RelayCurrencyId;
	type CurrencyIdConvert = AssetIdMaps<Runtime>;
	type Assets = Currencies;
	type WeightInfo = pallet_prices::weights::SubstrateWeight<Runtime>;
}

impl lend_market::Config for Runtime {
	type RuntimeEvent = RuntimeEvent;
	type PalletId = LendMarketPalletId;
	type PriceFeeder = Prices;
	type ReserveOrigin = TechAdminOrCouncil;
	type UpdateOrigin = TechAdminOrCouncil;
	type WeightInfo = lend_market::weights::BifrostWeight<Runtime>;
	type UnixTime = Timestamp;
	type Assets = Currencies;
	type RewardAssetId = NativeCurrencyId;
	type LiquidationFreeAssetId = RelayCurrencyId;
}

parameter_types! {
	pub const OracleMaxMembers: u32 = 100;
}

impl pallet_membership::Config<pallet_membership::Instance3> for Runtime {
	type AddOrigin = CoreAdminOrCouncil;
	type RuntimeEvent = RuntimeEvent;
	type MaxMembers = OracleMaxMembers;
	type MembershipInitialized = ();
	type MembershipChanged = ();
	type PrimeOrigin = CoreAdminOrCouncil;
	type RemoveOrigin = CoreAdminOrCouncil;
	type ResetOrigin = CoreAdminOrCouncil;
	type SwapOrigin = CoreAdminOrCouncil;
	type WeightInfo = pallet_membership::weights::SubstrateWeight<Runtime>;
}

impl leverage_staking::Config for Runtime {
	type RuntimeEvent = RuntimeEvent;
	type WeightInfo = leverage_staking::weights::SubstrateWeight<Runtime>;
	type ControlOrigin = EnsureRoot<AccountId>;
	type VtokenMinting = VtokenMinting;
	type LendMarket = LendMarket;
	type StablePoolHandler = StablePool;
	type CurrencyIdConversion = AssetIdMaps<Runtime>;
}

parameter_types! {
	pub const ClearingDuration: u32 = prod_or_fast!(1 * DAYS, 10 * MINUTES);
	pub const NameLengthLimit: u32 = 20;
	pub BifrostCommissionReceiver: AccountId = TreasuryPalletId::get().into_account_truncating();
}

impl bifrost_channel_commission::Config for Runtime {
	type RuntimeEvent = RuntimeEvent;
	type MultiCurrency = Currencies;
	type ControlOrigin = EitherOfDiverse<CoreAdminOrCouncil, LiquidStaking>;
	type CommissionPalletId = CommissionPalletId;
	type BifrostCommissionReceiver = BifrostCommissionReceiver;
	type WeightInfo = weights::bifrost_channel_commission::BifrostWeight<Runtime>;
	type ClearingDuration = ClearingDuration;
	type NameLengthLimit = NameLengthLimit;
}

// Below is the implementation of tokens manipulation functions other than native token.
pub struct LocalAssetAdaptor<Local>(PhantomData<Local>);

impl<Local, AccountId> LocalAssetHandler<AccountId> for LocalAssetAdaptor<Local>
where
	Local: MultiCurrency<AccountId, CurrencyId = CurrencyId>,
{
	fn local_balance_of(asset_id: ZenlinkAssetId, who: &AccountId) -> AssetBalance {
		if let Ok(currency_id) = asset_id.try_into() {
			return TryInto::<AssetBalance>::try_into(Local::free_balance(currency_id, &who))
				.unwrap_or_default();
		}
		AssetBalance::default()
	}

	fn local_total_supply(asset_id: ZenlinkAssetId) -> AssetBalance {
		if let Ok(currency_id) = asset_id.try_into() {
			return TryInto::<AssetBalance>::try_into(Local::total_issuance(currency_id))
				.unwrap_or_default();
		}
		AssetBalance::default()
	}

	fn local_is_exists(asset_id: ZenlinkAssetId) -> bool {
		let currency_id: Result<CurrencyId, ()> = asset_id.try_into();
		match currency_id {
			Ok(_) => true,
			Err(_) => false,
		}
	}

	fn local_transfer(
		asset_id: ZenlinkAssetId,
		origin: &AccountId,
		target: &AccountId,
		amount: AssetBalance,
	) -> DispatchResult {
		if let Ok(currency_id) = asset_id.try_into() {
			Local::transfer(
				currency_id,
				&origin,
				&target,
				amount
					.try_into()
					.map_err(|_| DispatchError::Other("convert amount in local transfer"))?,
			)
		} else {
			Err(DispatchError::Other("unknown asset in local transfer"))
		}
	}

	fn local_deposit(
		asset_id: ZenlinkAssetId,
		origin: &AccountId,
		amount: AssetBalance,
	) -> Result<AssetBalance, DispatchError> {
		if let Ok(currency_id) = asset_id.try_into() {
			Local::deposit(
				currency_id,
				&origin,
				amount
					.try_into()
					.map_err(|_| DispatchError::Other("convert amount in local deposit"))?,
			)?;
		} else {
			return Err(DispatchError::Other("unknown asset in local transfer"));
		}

		Ok(amount)
	}

	fn local_withdraw(
		asset_id: ZenlinkAssetId,
		origin: &AccountId,
		amount: AssetBalance,
	) -> Result<AssetBalance, DispatchError> {
		if let Ok(currency_id) = asset_id.try_into() {
			Local::withdraw(
				currency_id,
				&origin,
				amount
					.try_into()
					.map_err(|_| DispatchError::Other("convert amount in local withdraw"))?,
			)?;
		} else {
			return Err(DispatchError::Other("unknown asset in local transfer"));
		}

		Ok(amount)
	}
}

// zenlink runtime end

construct_runtime! {
	pub enum Runtime {
		// Basic stuff
		System: frame_system = 0,
		Timestamp: pallet_timestamp = 1,
		Indices: pallet_indices = 2,
		ParachainSystem: cumulus_pallet_parachain_system = 5,
		ParachainInfo: parachain_info = 6,

		// Monetary stuff
		Balances: pallet_balances = 10,
		TransactionPayment: pallet_transaction_payment = 11,

		// Collator support. the order of these 4 are important and shall not change.
		Authorship: pallet_authorship = 20,
		Session: pallet_session = 22,
		Aura: pallet_aura = 23,
		AuraExt: cumulus_pallet_aura_ext = 24,
		ParachainStaking: bifrost_parachain_staking = 25,

		// Governance stuff
		Democracy: pallet_democracy = 30,
		Council: pallet_collective::<Instance1> = 31,
		TechnicalCommittee: pallet_collective::<Instance2> = 32,
		PhragmenElection: pallet_elections_phragmen = 33,
		CouncilMembership: pallet_membership::<Instance1> = 34,
		TechnicalMembership: pallet_membership::<Instance2> = 35,
		ConvictionVoting: pallet_conviction_voting = 36,
		Referenda: pallet_referenda = 37,
		Origins: custom_origins = 38,
		Whitelist: pallet_whitelist = 39,

		// XCM helpers.
		XcmpQueue: cumulus_pallet_xcmp_queue = 40,
		PolkadotXcm: pallet_xcm = 41,
		CumulusXcm: cumulus_pallet_xcm = 42,
		MessageQueue: pallet_message_queue = 44,

		// utilities
		Utility: pallet_utility = 50,
		Scheduler: pallet_scheduler = 51,
		Proxy: pallet_proxy = 52,
		Multisig: pallet_multisig = 53,
		Identity: pallet_identity = 54,

		// Vesting. Usable initially, but removed once all vesting is finished.
		Vesting: bifrost_vesting = 60,

		// Treasury stuff
		Treasury: pallet_treasury = 61,
		Preimage: pallet_preimage = 64,

		// Third party modules
		XTokens: orml_xtokens = 70,
		Tokens: orml_tokens = 71,
		Currencies: bifrost_currencies = 72,
		UnknownTokens: orml_unknown_tokens = 73,
		OrmlXcm: orml_xcm = 74,
		ZenlinkProtocol: zenlink_protocol = 80,
		MerkleDistributor: merkle_distributor = 81,
		ZenlinkStableAMM: zenlink_stable_amm = 82,
		ZenlinkSwapRouter: zenlink_swap_router = 83,

		// Bifrost modules
		FlexibleFee: bifrost_flexible_fee = 100,
		Salp: bifrost_salp = 105,
		TokenIssuer: bifrost_token_issuer = 109,
		CallSwitchgear: bifrost_call_switchgear = 112,
		VSBondAuction: bifrost_vsbond_auction = 113,
		AssetRegistry: bifrost_asset_registry = 114,
		VtokenMinting: bifrost_vtoken_minting = 115,
		Slp: bifrost_slp = 116,
		XcmInterface: bifrost_xcm_interface = 117,
		VstokenConversion: bifrost_vstoken_conversion = 118,
		Farming: bifrost_farming = 119,
		SystemStaking: bifrost_system_staking = 120,
		SystemMaker: bifrost_system_maker = 121,
		FeeShare: bifrost_fee_share = 122,
		CrossInOut: bifrost_cross_in_out = 123,
		Slpx: bifrost_slpx = 125,
		FellowshipCollective: pallet_ranked_collective::<Instance1> = 126,
		FellowshipReferenda: pallet_referenda::<Instance2> = 127,
		StableAsset: bifrost_stable_asset exclude_parts { Call } = 128,
		StablePool: bifrost_stable_pool = 129,
		VtokenVoting: bifrost_vtoken_voting = 130,
		LendMarket: lend_market = 131,
		Prices: pallet_prices = 132,
		Oracle: orml_oracle::<Instance1> = 133,
		OracleMembership: pallet_membership::<Instance3> = 134,
		LeverageStaking: leverage_staking = 135,
		ChannelCommission: bifrost_channel_commission = 136,
	}
}

/// The type for looking up accounts. We don't expect more than 4 billion of them.
pub type AccountIndex = u32;
/// Alias to 512-bit hash when used in the context of a transaction signature on the chain.
pub type Signature = sp_runtime::MultiSignature;
/// Index of a transaction in the chain.
pub type Nonce = u32;
/// A hash of some data used by the chain.
pub type Hash = sp_core::H256;
/// The address format for describing accounts.
pub type Address = sp_runtime::MultiAddress<AccountId, AccountIndex>;
/// Block header type as expected by this runtime.
pub type Header = generic::Header<BlockNumber, BlakeTwo256>;
/// Block type as expected by this runtime.
pub type Block = generic::Block<Header, UncheckedExtrinsic>;
/// A Block signed with a Justification
pub type SignedBlock = generic::SignedBlock<Block>;
/// BlockId type as expected by this runtime.
pub type BlockId = generic::BlockId<Block>;
/// The SignedExtension to the basic transaction logic.
pub type SignedExtra = (
	frame_system::CheckNonZeroSender<Runtime>,
	frame_system::CheckSpecVersion<Runtime>,
	frame_system::CheckTxVersion<Runtime>,
	frame_system::CheckGenesis<Runtime>,
	frame_system::CheckEra<Runtime>,
	frame_system::CheckNonce<Runtime>,
	frame_system::CheckWeight<Runtime>,
	pallet_transaction_payment::ChargeTransactionPayment<Runtime>,
	frame_metadata_hash_extension::CheckMetadataHash<Runtime>,
);
/// Unchecked extrinsic type as expected by this runtime.
pub type UncheckedExtrinsic =
	generic::UncheckedExtrinsic<Address, RuntimeCall, Signature, SignedExtra>;
/// Extrinsic type that has already been checked.
pub type CheckedExtrinsic = generic::CheckedExtrinsic<AccountId, RuntimeCall, SignedExtra>;
/// The payload being signed in transactions.
pub type SignedPayload = generic::SignedPayload<RuntimeCall, SignedExtra>;

parameter_types! {
	pub const DmpQueuePalletName: &'static str = "DmpQueue";
}

/// All migrations that will run on the next runtime upgrade.
///
/// This contains the combined migrations of the last 10 releases. It allows to skip runtime
/// upgrades in case governance decides to do so. THE ORDER IS IMPORTANT.
pub type Migrations = migrations::Unreleased;

/// The runtime migrations per release.
pub mod migrations {
	#![allow(unused_imports)]
	use super::*;

	/// Unreleased migrations. Add new ones here:
<<<<<<< HEAD
	pub type Unreleased = (bifrost_slpx::migration::v1::MigrateToV1<Runtime>,);
=======
	pub type Unreleased = ();
>>>>>>> 55ecaec7
}

/// Executive: handles dispatch to the various modules.
pub type Executive = frame_executive::Executive<
	Runtime,
	Block,
	frame_system::ChainContext<Runtime>,
	Runtime,
	AllPalletsWithSystem,
	Migrations,
>;

#[cfg(feature = "runtime-benchmarks")]
#[macro_use]
extern crate frame_benchmarking;

#[cfg(feature = "runtime-benchmarks")]
mod benches {
	define_benchmarks!(
		[bifrost_asset_registry, AssetRegistry]
		[bifrost_call_switchgear, CallSwitchgear]
		[bifrost_cross_in_out, CrossInOut]
		[bifrost_farming, Farming]
		[bifrost_fee_share, FeeShare]
		[bifrost_flexible_fee, FlexibleFee]
		[bifrost_salp, Salp]
		[bifrost_slp, Slp]
		[bifrost_slpx, Slpx]
		[bifrost_stable_pool, StablePool]
		[bifrost_system_maker, SystemMaker]
		[bifrost_system_staking, SystemStaking]
		[bifrost_token_issuer, TokenIssuer]
		[bifrost_vsbond_auction, VSBondAuction]
		[bifrost_vstoken_conversion, VstokenConversion]
		[bifrost_vtoken_minting, VtokenMinting]
		[bifrost_vtoken_voting, VtokenVoting]
		[lend_market, LendMarket]
		[leverage_staking, LeverageStaking]
		// [bifrost_channel_commission, ChannelCommission]
	);
}

impl_runtime_apis! {
	impl sp_transaction_pool::runtime_api::TaggedTransactionQueue<Block> for Runtime {
		fn validate_transaction(
			source: TransactionSource,
			tx: <Block as BlockT>::Extrinsic,
			block_hash: <Block as BlockT>::Hash,
		) -> TransactionValidity {
			Executive::validate_transaction(source, tx, block_hash)
		}
	}

	impl sp_api::Core<Block> for Runtime {
		fn version() -> RuntimeVersion {
			VERSION
		}

		fn execute_block(block: Block) {
			Executive::execute_block(block);
		}

		fn initialize_block(header: &<Block as BlockT>::Header) {
			Executive::initialize_block(header)
		}
	}

	impl sp_block_builder::BlockBuilder<Block> for Runtime {
		fn apply_extrinsic(
			extrinsic: <Block as BlockT>::Extrinsic,
		) -> ApplyExtrinsicResult {
			Executive::apply_extrinsic(extrinsic)
		}

		fn finalize_block() -> <Block as BlockT>::Header {
			Executive::finalize_block()
		}

		fn inherent_extrinsics(data: sp_inherents::InherentData) -> Vec<<Block as BlockT>::Extrinsic> {
			data.create_extrinsics()
		}

		fn check_inherents(block: Block, data: sp_inherents::InherentData) -> sp_inherents::CheckInherentsResult {
			data.check_extrinsics(&block)
		}
	}

	impl frame_system_rpc_runtime_api::AccountNonceApi<Block, AccountId, Nonce> for Runtime {
		fn account_nonce(account: AccountId) -> Nonce {
			System::account_nonce(account)
		}
	}

	impl pallet_transaction_payment_rpc_runtime_api::TransactionPaymentApi<
		Block,
		Balance,
	> for Runtime {
		fn query_info(
			uxt: <Block as BlockT>::Extrinsic,
			len: u32,
		) -> pallet_transaction_payment_rpc_runtime_api::RuntimeDispatchInfo<Balance> {
			TransactionPayment::query_info(uxt, len)
		}
		fn query_fee_details(
			uxt: <Block as BlockT>::Extrinsic,
			len: u32,
		) -> pallet_transaction_payment::FeeDetails<Balance> {
			TransactionPayment::query_fee_details(uxt, len)
		}
		fn query_weight_to_fee(weight: Weight) -> Balance {
			TransactionPayment::weight_to_fee(weight)
		}
		fn query_length_to_fee(length: u32) -> Balance {
			TransactionPayment::length_to_fee(length)
		}
	}

	impl sp_api::Metadata<Block> for Runtime {
		fn metadata() -> OpaqueMetadata {
			OpaqueMetadata::new(Runtime::metadata().into())
		}
		fn metadata_at_version(version: u32) -> Option<OpaqueMetadata> {
			Runtime::metadata_at_version(version)
		}
		fn metadata_versions() -> sp_std::vec::Vec<u32> {
			Runtime::metadata_versions()
		}
	}

	impl sp_offchain::OffchainWorkerApi<Block> for Runtime {
		fn offchain_worker(header: &<Block as BlockT>::Header) {
			Executive::offchain_worker(header)
		}
	}

	impl sp_session::SessionKeys<Block> for Runtime {
		fn decode_session_keys(
			encoded: Vec<u8>,
		) -> Option<Vec<(Vec<u8>, sp_core::crypto::KeyTypeId)>> {
			SessionKeys::decode_into_raw_public_keys(&encoded)
		}

		fn generate_session_keys(seed: Option<Vec<u8>>) -> Vec<u8> {
			SessionKeys::generate(seed)
		}
	}

	impl cumulus_primitives_core::CollectCollationInfo<Block> for Runtime {
		fn collect_collation_info(header: &<Block as BlockT>::Header) -> cumulus_primitives_core::CollationInfo {
			ParachainSystem::collect_collation_info(header)
		}
	}

	impl sp_consensus_aura::AuraApi<Block, AuraId> for Runtime {
		fn slot_duration() -> sp_consensus_aura::SlotDuration {
			sp_consensus_aura::SlotDuration::from_millis(Aura::slot_duration())
		}

		fn authorities() -> Vec<AuraId> {
			Aura::authorities().into_inner()
		}
	}

	impl bifrost_flexible_fee_rpc_runtime_api::FlexibleFeeRuntimeApi<Block, AccountId> for Runtime {
		fn get_fee_token_and_amount(who: AccountId, fee: Balance,utx: <Block as BlockT>::Extrinsic) -> (CurrencyId, Balance) {
			let call = utx.function;

			let rs = FlexibleFee::cal_fee_token_and_amount(&who, fee, &call);

			match rs {
				Ok(val) => val,
				_ => (CurrencyId::Native(TokenSymbol::BNC), Zero::zero()),
			}
		}
	}

	// zenlink runtime outer apis
	impl zenlink_protocol_runtime_api::ZenlinkProtocolApi<Block, AccountId, ZenlinkAssetId> for Runtime {

		fn get_balance(
			asset_id: ZenlinkAssetId,
			owner: AccountId
		) -> AssetBalance {
			<Runtime as zenlink_protocol::Config>::MultiAssetsHandler::balance_of(asset_id, &owner)
		}

		fn get_pair_by_asset_id(
			asset_0: ZenlinkAssetId,
			asset_1: ZenlinkAssetId
		) -> Option<PairInfo<AccountId, AssetBalance, ZenlinkAssetId>> {
			ZenlinkProtocol::get_pair_by_asset_id(asset_0, asset_1)
		}

		fn get_amount_in_price(
			supply: AssetBalance,
			path: Vec<ZenlinkAssetId>
		) -> AssetBalance {
			ZenlinkProtocol::desired_in_amount(supply, path)
		}

		fn get_amount_out_price(
			supply: AssetBalance,
			path: Vec<ZenlinkAssetId>
		) -> AssetBalance {
			ZenlinkProtocol::supply_out_amount(supply, path)
		}

		fn get_estimate_lptoken(
			token_0: ZenlinkAssetId,
			token_1: ZenlinkAssetId,
			amount_0_desired: AssetBalance,
			amount_1_desired: AssetBalance,
			amount_0_min: AssetBalance,
			amount_1_min: AssetBalance,
		) -> AssetBalance{
			ZenlinkProtocol::get_estimate_lptoken(
				token_0,
				token_1,
				amount_0_desired,
				amount_1_desired,
				amount_0_min,
				amount_1_min
			)
		}
		fn calculate_remove_liquidity(
			asset_0: ZenlinkAssetId,
			asset_1: ZenlinkAssetId,
			amount: AssetBalance,
		) -> Option<(AssetBalance, AssetBalance)>{
			ZenlinkProtocol::calculate_remove_liquidity(
				asset_0,
				asset_1,
				amount,
			)
		}
	}

	impl zenlink_stable_amm_runtime_api::StableAmmApi<Block, CurrencyId, u128, AccountId, u32> for Runtime{
		fn get_virtual_price(pool_id: PoolId)->Balance{
			ZenlinkStableAMM::get_virtual_price(pool_id)
		}

		fn get_a(pool_id: PoolId)->Balance{
			ZenlinkStableAMM::get_a(pool_id)
		}

		fn get_a_precise(pool_id: PoolId)->Balance{
			ZenlinkStableAMM::get_a(pool_id) * 100
		}

		fn get_currencies(pool_id: PoolId)->Vec<CurrencyId>{
			ZenlinkStableAMM::get_currencies(pool_id)
		}

		fn get_currency(pool_id: PoolId, index: u32)->Option<CurrencyId>{
			ZenlinkStableAMM::get_currency(pool_id, index)
		}

		fn get_lp_currency(pool_id: PoolId)->Option<CurrencyId>{
			ZenlinkStableAMM::get_lp_currency(pool_id)
		}

		fn get_currency_precision_multipliers(pool_id: PoolId)->Vec<Balance>{
			ZenlinkStableAMM::get_currency_precision_multipliers(pool_id)
		}

		fn get_currency_balances(pool_id: PoolId)->Vec<Balance>{
			ZenlinkStableAMM::get_currency_balances(pool_id)
		}

		fn get_number_of_currencies(pool_id: PoolId)->u32{
			ZenlinkStableAMM::get_number_of_currencies(pool_id)
		}

		fn get_admin_balances(pool_id: PoolId)->Vec<Balance>{
			ZenlinkStableAMM::get_admin_balances(pool_id)
		}

		fn calculate_currency_amount(pool_id: PoolId, amounts:Vec<Balance>, deposit: bool)->Balance{
			ZenlinkStableAMM::stable_amm_calculate_currency_amount(pool_id, &amounts, deposit).unwrap_or_default()
		}

		fn calculate_swap(pool_id: PoolId, in_index: u32, out_index: u32, in_amount: Balance)->Balance{
			ZenlinkStableAMM::stable_amm_calculate_swap_amount(pool_id, in_index as usize, out_index as usize, in_amount).unwrap_or_default()
		}

		fn calculate_remove_liquidity(pool_id: PoolId, amount: Balance)->Vec<Balance>{
			ZenlinkStableAMM::stable_amm_calculate_remove_liquidity(pool_id, amount).unwrap_or_default()
		}

		fn calculate_remove_liquidity_one_currency(pool_id: PoolId, amount:Balance, index: u32)->Balance{
			ZenlinkStableAMM::stable_amm_calculate_remove_liquidity_one_currency(pool_id, amount, index).unwrap_or_default()
		}
	}

	impl bifrost_salp_rpc_runtime_api::SalpRuntimeApi<Block, ParaId, AccountId> for Runtime {
		fn get_contribution(index: ParaId, who: AccountId) -> (Balance,RpcContributionStatus) {
			let rs = Salp::contribution_by_fund(index, &who);
			match rs {
				Ok((val,status)) => (val,status.to_rpc()),
				_ => (Zero::zero(),RpcContributionStatus::Idle),
			}
		}
	}

	impl bifrost_farming_rpc_runtime_api::FarmingRuntimeApi<Block, AccountId, PoolId, CurrencyId> for Runtime {
		fn get_farming_rewards(who: AccountId, pid: PoolId) -> Vec<(CurrencyId, Balance)> {
			Farming::get_farming_rewards(&who, pid).unwrap_or(Vec::new())
		}

		fn get_gauge_rewards(who: AccountId, pid: PoolId) -> Vec<(CurrencyId, Balance)> {
			Farming::get_gauge_rewards(&who, pid).unwrap_or(Vec::new())
		}
	}

	impl bifrost_stable_pool_rpc_runtime_api::StablePoolRuntimeApi<Block> for Runtime {
		fn get_swap_output(
			pool_id: u32,
			currency_id_in: u32,
			currency_id_out: u32,
			amount: Balance,
		) -> Balance {
			StablePool::get_swap_output(pool_id, currency_id_in, currency_id_out, amount).unwrap_or(Zero::zero())
		}

		fn add_liquidity_amount(
			pool_id: u32,
			amounts: Vec<Balance>,
		) -> Balance {
			StablePool::add_liquidity_amount(pool_id, amounts).unwrap_or(Zero::zero())
		}
	}

	impl lend_market_rpc_runtime_api::LendMarketApi<Block, AccountId, Balance> for Runtime {
		fn get_account_liquidity(account: AccountId) -> Result<(Liquidity, Shortfall, Liquidity, Shortfall), DispatchError> {
			LendMarket::get_account_liquidity(&account)
		}

		fn get_market_status(asset_id: CurrencyId) -> Result<(Rate, Rate, Rate, Ratio, Balance, Balance, sp_runtime::FixedU128), DispatchError> {
			LendMarket::get_market_status(asset_id)
		}

		fn get_liquidation_threshold_liquidity(account: AccountId) -> Result<(Liquidity, Shortfall, Liquidity, Shortfall), DispatchError> {
			LendMarket::get_account_liquidation_threshold_liquidity(&account)
		}
	}

	impl bifrost_vtoken_minting_rpc_runtime_api::VtokenMintingRuntimeApi<Block, CurrencyId> for Runtime {
		fn get_exchange_rate(token_id: Option<CurrencyId>) -> Vec<(CurrencyId, U256)> {
			VtokenMinting::get_exchange_rate(token_id).unwrap_or(Vec::new())
		}
	}

	#[cfg(feature = "runtime-benchmarks")]
	impl frame_benchmarking::Benchmark<Block> for Runtime {
		fn benchmark_metadata(extra: bool) -> (
			Vec<frame_benchmarking::BenchmarkList>,
			Vec<frame_support::traits::StorageInfo>,
		) {
			use frame_benchmarking::{Benchmarking, BenchmarkList};
			use frame_support::traits::StorageInfoTrait;

			let mut list = Vec::<BenchmarkList>::new();
			list_benchmarks!(list, extra);

			let storage_info = AllPalletsWithSystem::storage_info();
			return (list, storage_info)
		}

		fn dispatch_benchmark(
			config: frame_benchmarking::BenchmarkConfig
		) -> Result<Vec<frame_benchmarking::BenchmarkBatch>, sp_runtime::RuntimeString> {
			use frame_benchmarking::{Benchmarking, BenchmarkBatch};
			use frame_support::traits::TrackedStorageKey;

			impl frame_system_benchmarking::Config for Runtime {}

			let whitelist: Vec<TrackedStorageKey> = vec![
				// Block Number
				hex_literal::hex!("26aa394eea5630e07c48ae0c9558cef702a5c1b19ab7a04f536c519aca4983ac").to_vec().into(),
				// Total Issuance
				hex_literal::hex!("c2261276cc9d1f8598ea4b6a74b15c2f57c875e4cff74148e4628f264b974c80").to_vec().into(),
				// Execution Phase
				hex_literal::hex!("26aa394eea5630e07c48ae0c9558cef7ff553b5a9862a516939d82b3d3d8661a").to_vec().into(),
				// Event Count
				hex_literal::hex!("26aa394eea5630e07c48ae0c9558cef70a98fdbe9ce6c55837576c60c7af3850").to_vec().into(),
				// System Events
				hex_literal::hex!("26aa394eea5630e07c48ae0c9558cef780d41e5e16056765bc8461851072c9d7").to_vec().into(),
			];

			let mut batches = Vec::<BenchmarkBatch>::new();
			let params = (&config, &whitelist);
			add_benchmarks!(params, batches);

			if batches.is_empty() { return Err("Benchmark not found for this pallet.".into()) }
			Ok(batches)
		}
	}

	#[cfg(feature = "try-runtime")]
	impl frame_try_runtime::TryRuntime<Block> for Runtime {
		fn on_runtime_upgrade(checks: frame_try_runtime::UpgradeCheckSelect) -> (Weight, Weight) {
			log::info!("try-runtime::on_runtime_upgrade bifrost.");
			let weight = Executive::try_runtime_upgrade(checks).unwrap();
			(weight, RuntimeBlockWeights::get().max_block)
		}
		fn execute_block(
			block: Block,
			state_root_check: bool,
			signature_check: bool,
			select: frame_try_runtime::TryStateSelect
		) -> Weight {
			// NOTE: intentional unwrap: we don't want to propagate the error backwards, and want to
			// have a backtrace here.
			Executive::try_execute_block(block, state_root_check,signature_check, select).unwrap()
		}
	}

	impl sp_genesis_builder::GenesisBuilder<Block> for Runtime {
		fn create_default_config() -> Vec<u8> {
			create_default_config::<RuntimeGenesisConfig>()
		}

		fn build_config(config: Vec<u8>) -> sp_genesis_builder::Result {
			build_config::<RuntimeGenesisConfig>(config)
		}
	}
}

struct CheckInherents;
#[allow(deprecated)]
impl cumulus_pallet_parachain_system::CheckInherents<Block> for CheckInherents {
	fn check_inherents(
		block: &Block,
		relay_state_proof: &cumulus_pallet_parachain_system::RelayChainStateProof,
	) -> sp_inherents::CheckInherentsResult {
		let relay_chain_slot = relay_state_proof
			.read_slot()
			.expect("Could not read the relay chain slot from the proof");

		let inherent_data =
			cumulus_primitives_timestamp::InherentDataProvider::from_relay_chain_slot_and_duration(
				relay_chain_slot,
				sp_std::time::Duration::from_secs(6),
			)
			.create_inherent_data()
			.expect("Could not create the timestamp inherent data");

		inherent_data.check_extrinsics(&block)
	}
}

cumulus_pallet_parachain_system::register_validate_block! {
	Runtime = Runtime,
	BlockExecutor = cumulus_pallet_aura_ext::BlockExecutor::<Runtime, Executive>,
	CheckInherents = CheckInherents,
}<|MERGE_RESOLUTION|>--- conflicted
+++ resolved
@@ -143,11 +143,7 @@
 	spec_name: create_runtime_str!("bifrost"),
 	impl_name: create_runtime_str!("bifrost"),
 	authoring_version: 1,
-<<<<<<< HEAD
-	spec_version: 11000,
-=======
 	spec_version: 12000,
->>>>>>> 55ecaec7
 	impl_version: 0,
 	apis: RUNTIME_API_VERSIONS,
 	transaction_version: 1,
@@ -2051,11 +2047,7 @@
 	use super::*;
 
 	/// Unreleased migrations. Add new ones here:
-<<<<<<< HEAD
-	pub type Unreleased = (bifrost_slpx::migration::v1::MigrateToV1<Runtime>,);
-=======
 	pub type Unreleased = ();
->>>>>>> 55ecaec7
 }
 
 /// Executive: handles dispatch to the various modules.
