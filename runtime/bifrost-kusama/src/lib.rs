--- conflicted
+++ resolved
@@ -1786,7 +1786,6 @@
 	type CurrencyIdConversion = AssetIdMaps<Runtime>;
 }
 
-<<<<<<< HEAD
 parameter_types! {
 	pub const ClearingDuration: u32 = prod_or_fast!(7 * DAYS, 10 * MINUTES);
 	pub const NameLengthLimit: u32 = 20;
@@ -1803,24 +1802,6 @@
 	type ClearingDuration = ClearingDuration;
 	type NameLengthLimit = NameLengthLimit;
 }
-=======
-// parameter_types! {
-// 	pub const ClearingDuration: u32 = prod_or_fast!(7 * DAYS, 10 * MINUTES);
-// 	pub const NameLengthLimit: u32 = 20;
-// 	pub BifrostCommissionReceiver: AccountId = TreasuryPalletId::get().into_account_truncating();
-// }
-//
-// impl bifrost_channel_commission::Config for Runtime {
-// 	type RuntimeEvent = RuntimeEvent;
-// 	type MultiCurrency = Currencies;
-// 	type ControlOrigin = EitherOfDiverse<CoreAdminOrCouncil, LiquidStaking>;
-// 	type CommissionPalletId = CommissionPalletId;
-// 	type BifrostCommissionReceiver = BifrostCommissionReceiver;
-// 	type WeightInfo = weights::bifrost_channel_commission::BifrostWeight<Runtime>;
-// 	type ClearingDuration = ClearingDuration;
-// 	type NameLengthLimit = NameLengthLimit;
-// }
->>>>>>> 7b09365c
 
 // Below is the implementation of tokens manipulation functions other than native token.
 pub struct LocalAssetAdaptor<Local>(PhantomData<Local>);
@@ -2008,7 +1989,7 @@
 		Oracle: orml_oracle::<Instance1> = 133,
 		OracleMembership: pallet_membership::<Instance3> = 134,
 		LeverageStaking: leverage_staking = 135,
-		// ChannelCommission: bifrost_channel_commission = 136,
+		ChannelCommission: bifrost_channel_commission = 136,
 	}
 }
 
