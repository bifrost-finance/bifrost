--- conflicted
+++ resolved
@@ -1903,11 +1903,7 @@
 	type Event = Event;
 	type MultiCurrency = Currencies;
 	type ControlOrigin = EitherOfDiverse<MoreThanHalfCouncil, EnsureRootOrAllTechnicalCommittee>;
-<<<<<<< HEAD
 	type WeightInfo = bifrost_fee_share::weights::BifrostWeight<Runtime>;
-=======
-	type WeightInfo = ();
->>>>>>> deb4fe46
 	type FeeSharePalletId = FeeSharePalletId;
 }
 
