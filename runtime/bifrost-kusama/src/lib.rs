--- conflicted
+++ resolved
@@ -28,11 +28,7 @@
 
 use core::convert::TryInto;
 
-<<<<<<< HEAD
-pub use bifrost_runtime_common::AuraId;
 use bifrost_slp::QueryResponseManager;
-=======
->>>>>>> cc628b0f
 // A few exports that help ease life for downstream crates.
 pub use frame_support::{
 	construct_runtime, match_type, parameter_types,
@@ -46,6 +42,7 @@
 	PalletId, RuntimeDebug, StorageValue,
 };
 use frame_system::limits::{BlockLength, BlockWeights};
+use node_primitives::AssetIdMapping;
 pub use pallet_balances::Call as BalancesCall;
 pub use pallet_timestamp::Call as TimestampCall;
 use pallet_xcm::QueryStatus;
@@ -92,14 +89,9 @@
 use frame_system::EnsureRoot;
 use hex_literal::hex;
 pub use node_primitives::{
-<<<<<<< HEAD
 	traits::{CheckSubAccount, VtokenMintingOperator},
 	AccountId, Amount, Balance, BlockNumber, CurrencyId, ExtraFeeName, Moment, Nonce, ParaId,
 	PoolId, RpcContributionStatus, TimeUnit, TokenSymbol,
-=======
-	traits::CheckSubAccount, AccountId, Amount, AssetIdMapping, Balance, BlockNumber, CurrencyId,
-	ExtraFeeName, Moment, Nonce, ParaId, PoolId, RpcContributionStatus, TokenSymbol,
->>>>>>> cc628b0f
 };
 // orml imports
 use orml_currencies::BasicCurrencyAdapter;
@@ -148,11 +140,7 @@
 	spec_name: create_runtime_str!("bifrost"),
 	impl_name: create_runtime_str!("bifrost"),
 	authoring_version: 1,
-<<<<<<< HEAD
 	spec_version: 940,
-=======
-	spec_version: 932,
->>>>>>> cc628b0f
 	impl_version: 0,
 	apis: RUNTIME_API_VERSIONS,
 	transaction_version: 1,
@@ -1350,23 +1338,19 @@
 			&CurrencyId::Token(TokenSymbol::DOT) => 1 * cent(PolkadotCurrencyId::get()),  // DOT has a decimals of 10e10, 0.01 DOT
 			&CurrencyId::Token(TokenSymbol::ZLK) => 1 * micro(CurrencyId::Token(TokenSymbol::ZLK)),	// ZLK has a decimals of 10e18
 			&CurrencyId::Token(TokenSymbol::PHA) => 4 * cent(CurrencyId::Token(TokenSymbol::PHA)),	// 0.04 PHA, PHA has a decimals of 10e12.
-			&CurrencyId::Token(TokenSymbol::RMRK) => 1 * micro(CurrencyId::Token(TokenSymbol::RMRK)),
 			&CurrencyId::VSToken(TokenSymbol::KSM) => 10 * millicent(RelayCurrencyId::get()),
 			&CurrencyId::VSToken(TokenSymbol::DOT) => 1 * cent(PolkadotCurrencyId::get()),
 			&CurrencyId::VSBond(TokenSymbol::BNC, ..) => 10 * millicent(NativeCurrencyId::get()),
 			&CurrencyId::VSBond(TokenSymbol::KSM, ..) => 10 * millicent(RelayCurrencyId::get()),
 			&CurrencyId::VSBond(TokenSymbol::DOT, ..) => 1 * cent(PolkadotCurrencyId::get()),
 			&CurrencyId::LPToken(..) => 10 * millicent(NativeCurrencyId::get()),
-<<<<<<< HEAD
 			&CurrencyId::VToken(TokenSymbol::KSM) => 10 * millicent(RelayCurrencyId::get()),  // 0.0001 vKSM
-=======
 			&CurrencyId::Token(TokenSymbol::RMRK) => 1 * micro(CurrencyId::Token(TokenSymbol::RMRK)),
 			&CurrencyId::Token(TokenSymbol::MOVR) => 1 * micro(CurrencyId::Token(TokenSymbol::MOVR)),	// MOVR has a decimals of 10e18
 			CurrencyId::ForeignAsset(foreign_asset_id) => {
 				AssetIdMaps::<Runtime>::get_foreign_asset_metadata(*foreign_asset_id).
 					map_or(Balance::max_value(), |metatata| metatata.minimal_balance)
 			},
->>>>>>> cc628b0f
 			_ => Balance::max_value(), // unsupported
 		}
 	};
@@ -1703,7 +1687,6 @@
 	type ContributionFee = UmpTransactFee;
 }
 
-<<<<<<< HEAD
 parameter_types! {
 	pub const MaxTypeEntryPerBlock: u32 = 50;
 }
@@ -1747,7 +1730,8 @@
 	type XcmExecutor = XcmExecutor<XcmConfig>;
 	type SubstrateResponseManager = SubstrateResponseManager;
 	type MaxTypeEntryPerBlock = MaxTypeEntryPerBlock;
-=======
+}
+
 impl bifrost_vstoken_conversion::Config for Runtime {
 	type Event = Event;
 	type MultiCurrency = Currencies;
@@ -1755,7 +1739,6 @@
 	type ControlOrigin = EnsureOneOf<MoreThanHalfCouncil, EnsureRootOrAllTechnicalCommittee>;
 	type VsbondAccount = BifrostVsbondPalletId;
 	type WeightInfo = ();
->>>>>>> cc628b0f
 }
 
 // Bifrost modules end
@@ -1972,12 +1955,9 @@
 		SalpLite: bifrost_salp_lite::{Pallet, Call, Storage, Event<T>, Config<T>} = 111,
 		CallSwitchgear: bifrost_call_switchgear::{Pallet, Storage, Call, Event<T>} = 112,
 		VSBondAuction: bifrost_vsbond_auction::{Pallet, Call, Storage, Event<T>} = 113,
-<<<<<<< HEAD
-		Slp: bifrost_slp::{Pallet, Call, Storage, Event<T>} = 114,
+		AssetRegistry: bifrost_asset_registry::{Pallet, Call, Storage, Event<T>} = 114,
 		VtokenMinting: bifrost_vtoken_minting::{Pallet, Call, Storage, Event<T>} = 115,
-=======
-		AssetRegistry: bifrost_asset_registry::{Pallet, Call, Storage, Event<T>} = 114,
->>>>>>> cc628b0f
+		Slp: bifrost_slp::{Pallet, Call, Storage, Event<T>} = 116,
 		XcmInterface: xcm_interface::{Pallet, Call, Storage, Event<T>} = 117,
 		VstokenConversion: bifrost_vstoken_conversion::{Pallet, Call, Storage, Event<T>} = 118,
 	}
