--- conflicted
+++ resolved
@@ -143,11 +143,7 @@
 	spec_name: create_runtime_str!("bifrost"),
 	impl_name: create_runtime_str!("bifrost"),
 	authoring_version: 1,
-<<<<<<< HEAD
 	spec_version: 960,
-=======
-	spec_version: 959,
->>>>>>> d9d33a1b
 	impl_version: 0,
 	apis: RUNTIME_API_VERSIONS,
 	transaction_version: 1,
