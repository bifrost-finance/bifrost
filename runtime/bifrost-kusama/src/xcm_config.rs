--- conflicted
+++ resolved
@@ -356,34 +356,6 @@
 	}
 }
 
-<<<<<<< HEAD
-/// Sets the message ID to `t` using a `SetTopic(t)` in the last position if present.
-///
-/// Requires some inner barrier to pass on the rest of the message.
-pub struct TrailingSetTopicAsId<InnerBarrier>(PhantomData<InnerBarrier>);
-impl<InnerBarrier: ShouldExecute> ShouldExecute for TrailingSetTopicAsId<InnerBarrier> {
-	fn should_execute<Call>(
-		origin: &MultiLocation,
-		instructions: &mut [Instruction<Call>],
-		max_weight: Weight,
-		weight_credit: &mut Weight,
-	) -> Result<(), ProcessMessageError> {
-		log::trace!(
-			target: "xcm::barriers",
-			"TrailingSetTopicAsId origin: {:?}, instructions: {:?}, max_weight: {:?}",
-			origin, instructions, max_weight,
-		);
-		let until = if let Some(SetTopic(_)) = instructions.last() {
-			instructions.len() - 1
-		} else {
-			instructions.len()
-		};
-		InnerBarrier::should_execute(&origin, &mut instructions[..until], max_weight, weight_credit)
-	}
-}
-
-=======
->>>>>>> 9d9c73ab
 pub type Barrier = TrailingSetTopicAsId<(
 	// Weight that is paid for may be consumed.
 	TakeWeightCredit,
