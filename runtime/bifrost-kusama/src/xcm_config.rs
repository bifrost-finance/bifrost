// This file is part of Bifrost.

// Copyright (C) Liebi Technologies PTE. LTD.
// SPDX-License-Identifier: GPL-3.0-or-later WITH Classpath-exception-2.0

// This program is free software: you can redistribute it and/or modify
// it under the terms of the GNU General Public License as published by
// the Free Software Foundation, either version 3 of the License, or
// (at your option) any later version.

// This program is distributed in the hope that it will be useful,
// but WITHOUT ANY WARRANTY; without even the implied warranty of
// MERCHANTABILITY or FITNESS FOR A PARTICULAR PURPOSE. See the
// GNU General Public License for more details.

// You should have received a copy of the GNU General Public License
// along with this program. If not, see <https://www.gnu.org/licenses/>.

use super::*;
use bifrost_asset_registry::{AssetIdMaps, FixedRateOfAsset};
use bifrost_primitives::{AccountId, CurrencyId, CurrencyIdMapping, TokenSymbol};
pub use bifrost_xcm_interface::traits::{parachains, XcmBaseWeight};
pub use cumulus_primitives_core::ParaId;
use frame_support::{
	ensure, parameter_types,
	sp_runtime::traits::{CheckedConversion, Convert},
	traits::Get,
};
use parity_scale_codec::{Decode, Encode};
pub use polkadot_parachain_primitives::primitives::Sibling;
use sp_std::{convert::TryFrom, marker::PhantomData};
pub use xcm_builder::{
	AccountId32Aliases, AllowKnownQueryResponses, AllowSubscriptionsFrom,
	AllowTopLevelPaidExecutionFrom, DescribeAllTerminal, DescribeFamily, EnsureXcmOrigin,
	FixedRateOfFungible, FixedWeightBounds, HashedDescription, IsConcrete, ParentAsSuperuser,
	ParentIsPreset, RelayChainAsNative, SiblingParachainAsNative, SiblingParachainConvertsVia,
	SignedAccountId32AsNative, SignedToAccountId32, SovereignSignedViaLocation, TakeRevenue,
	TakeWeightCredit,
};
use xcm_executor::traits::{MatchesFungible, ShouldExecute};

// orml imports
use bifrost_currencies::BasicCurrencyAdapter;
use bifrost_runtime_common::currency_adapter::{
	BifrostDropAssets, DepositToAlternative, MultiCurrencyAdapter,
};
use cumulus_primitives_core::{AggregateMessageOrigin, ParaId as CumulusParaId};
use frame_support::traits::{ContainsPair, ProcessMessageError, TransformOrigin};
use orml_traits::{
	currency::MutationHooks,
	location::{RelativeReserveProvider, Reserve},
};
pub use orml_traits::{location::AbsoluteReserveProvider, parameter_type_with_key, MultiCurrency};
use pallet_xcm::XcmPassthrough;
use parachains_common::message_queue::{NarrowOriginToSibling, ParaIdToSibling};
use polkadot_runtime_common::xcm_sender::NoPriceForMessageDelivery;
use sp_core::bounded::BoundedVec;
use xcm::v4::{prelude::*, Location};
use xcm_builder::{FrameTransactionalProcessor, TrailingSetTopicAsId};
use xcm_executor::traits::Properties;

/// Bifrost Asset Matcher
pub struct BifrostAssetMatcher<CurrencyId, CurrencyIdConvert>(
	PhantomData<(CurrencyId, CurrencyIdConvert)>,
);

impl<CurrencyId, CurrencyIdConvert, Amount> MatchesFungible<Amount>
	for BifrostAssetMatcher<CurrencyId, CurrencyIdConvert>
where
	CurrencyIdConvert: Convert<Location, Option<CurrencyId>>,
	Amount: TryFrom<u128>,
{
	fn matches_fungible(a: &Asset) -> Option<Amount> {
		if let (Fungible(ref amount), AssetId(ref location)) = (&a.fun, &a.id) {
			if CurrencyIdConvert::convert(location.clone()).is_some() {
				return CheckedConversion::checked_from(*amount);
			}
		}
		None
	}
}

/// A `FilterAssetLocation` implementation. Filters multi native assets whose
/// reserve is same with `origin`.
pub struct MultiNativeAsset<ReserveProvider>(PhantomData<ReserveProvider>);
impl<ReserveProvider> ContainsPair<Asset, Location> for MultiNativeAsset<ReserveProvider>
where
	ReserveProvider: Reserve,
{
	fn contains(asset: &Asset, origin: &Location) -> bool {
		if let Some(ref reserve) = ReserveProvider::reserve(asset) {
			if reserve == origin {
				return true;
			}
		}
		false
	}
}

fn native_currency_location(id: CurrencyId) -> Location {
	Location::new(0, [Junction::from(BoundedVec::try_from(id.encode()).unwrap())])
}

impl<T: Get<ParaId>> Convert<Asset, Option<CurrencyId>> for BifrostCurrencyIdConvert<T> {
	fn convert(asset: Asset) -> Option<CurrencyId> {
		if let Asset { id: AssetId(id), fun: xcm::v4::Fungibility::Fungible(_) } = asset {
			Self::convert(id)
		} else {
			None
		}
	}
}

pub struct BifrostAccountIdToLocation;
impl Convert<AccountId, Location> for BifrostAccountIdToLocation {
	fn convert(account: AccountId) -> Location {
		[AccountId32 { network: None, id: account.into() }].into()
	}
}

pub struct BifrostCurrencyIdConvert<T>(sp_std::marker::PhantomData<T>);
impl<T: Get<ParaId>> Convert<CurrencyId, Option<Location>> for BifrostCurrencyIdConvert<T> {
	fn convert(id: CurrencyId) -> Option<Location> {
		use CurrencyId::*;
		use TokenSymbol::*;

		if let Some(id) = AssetIdMaps::<Runtime>::get_location(id) {
			return Some(id);
		}

		match id {
			Token(KSM) => Some(Location::parent()),
			Native(ASG) | Native(BNC) | VSToken(KSM) | Token(ZLK) =>
				Some(native_currency_location(id)),
			// Karura currencyId types
			Token(KAR) => Some(Location::new(
				1,
				[
					Parachain(parachains::karura::ID),
					Junction::from(
						BoundedVec::try_from(parachains::karura::KAR_KEY.to_vec()).unwrap(),
					),
				],
			)),
			Stable(KUSD) => Some(Location::new(
				1,
				[
					Parachain(parachains::karura::ID),
					Junction::from(
						BoundedVec::try_from(parachains::karura::KUSD_KEY.to_vec()).unwrap(),
					),
				],
			)),
			Token(RMRK) => Some(Location::new(
				1,
				[
					Parachain(parachains::Statemine::ID),
					PalletInstance(parachains::Statemine::PALLET_ID),
					GeneralIndex(parachains::Statemine::RMRK_ID as u128),
				],
			)),
			// Phala Native token
			Token(PHA) => Some(Location::new(1, [Parachain(parachains::phala::ID)])),
			// Moonriver Native token
			Token(MOVR) => Some(Location::new(
				1,
				[
					Parachain(parachains::moonriver::ID),
					PalletInstance(parachains::moonriver::PALLET_ID.into()),
				],
			)),
			_ => None,
		}
	}
}

impl<T: Get<ParaId>> Convert<Location, Option<CurrencyId>> for BifrostCurrencyIdConvert<T> {
	fn convert(location: Location) -> Option<CurrencyId> {
		use CurrencyId::*;
		use TokenSymbol::*;

		if location == Location::parent() {
			return Some(Token(KSM));
		}

		if let Some(currency_id) = AssetIdMaps::<Runtime>::get_currency_id(location.clone()) {
			return Some(currency_id);
		}

		match location.unpack() {
			(1, [Parachain(id), GeneralKey { data, length }]) if *id == parachains::karura::ID =>
				if data[..*length as usize] == parachains::karura::KAR_KEY.to_vec() {
					Some(Token(KAR))
				} else if data[..*length as usize] == parachains::karura::KUSD_KEY.to_vec() {
					Some(Stable(KUSD))
				} else {
					None
				},
			(1, [Parachain(id), GeneralIndex(key)]) if *id == parachains::Statemine::ID => {
				if *key == parachains::Statemine::RMRK_ID as u128 {
					Some(Token(RMRK))
				} else {
					None
				}
<<<<<<< HEAD
			},
			(1, [Parachain(id), PalletInstance(index), GeneralIndex(key)])
				if (*id == parachains::Statemine::ID &&
					*index == parachains::Statemine::PALLET_ID) =>
			{
				if *key == parachains::Statemine::RMRK_ID as u128 {
					Some(Token(RMRK))
				} else {
					None
				}
			},
=======
			},
			(1, [Parachain(id), PalletInstance(index), GeneralIndex(key)])
				if (*id == parachains::Statemine::ID &&
					*index == parachains::Statemine::PALLET_ID) =>
			{
				if *key == parachains::Statemine::RMRK_ID as u128 {
					Some(Token(RMRK))
				} else {
					None
				}
			},
>>>>>>> 55ecaec7
			(1, [Parachain(id)]) if *id == parachains::phala::ID => Some(Token(PHA)),
			(1, [Parachain(id), PalletInstance(index)])
				if (*id == parachains::moonriver::ID) &&
					(*index == parachains::moonriver::PALLET_ID) =>
				Some(Token(MOVR)),
			(0, [GeneralKey { data, length }]) => {
				// decode the general key
				let key = &data[..*length as usize];
				if let Ok(currency_id) = CurrencyId::decode(&mut &key[..]) {
					match currency_id {
						Native(ASG) | Native(BNC) | VToken(KSM) | VSToken(KSM) | Token(ZLK) =>
							Some(currency_id),
						_ => None,
					}
				} else {
					None
				}
			},
			_ => None,
		}
	}
}

parameter_types! {
	pub const KsmLocation: Location = Location::parent();
	pub const RelayNetwork: NetworkId = Kusama;
	pub RelayChainOrigin: RuntimeOrigin = cumulus_pallet_xcm::Origin::Relay.into();
	pub SelfParaChainId: CumulusParaId = ParachainInfo::parachain_id();
	pub UniversalLocation: InteriorLocation = [GlobalConsensus(RelayNetwork::get()), Parachain(ParachainInfo::parachain_id().into())].into();
}

/// Type for specifying how a `Location` can be converted into an `AccountId`. This is used
/// when determining ownership of accounts for asset transacting and when attempting to use XCM
/// `Transact` in order to determine the dispatch RuntimeOrigin.
pub type LocationToAccountId = (
	// The parent (Relay-chain) origin converts to the parent `AccountId`.
	ParentIsPreset<AccountId>,
	// Sibling parachain origins convert to AccountId via the `ParaId::into`.
	SiblingParachainConvertsVia<Sibling, AccountId>,
	// Straight up local `AccountId32` origins just alias directly to `AccountId`.
	AccountId32Aliases<RelayNetwork, AccountId>,
	// Foreign locations alias into accounts according to a hash of their standard description.
	HashedDescription<AccountId, DescribeFamily<DescribeAllTerminal>>,
);

/// This is the type we use to convert an (incoming) XCM origin into a local `RuntimeOrigin`
/// instance, ready for dispatching a transaction with Xcm's `Transact`. There is an `OriginKind`
/// which can biases the kind of local `RuntimeOrigin` it will become.
pub type XcmOriginToTransactDispatchOrigin = (
	// Sovereign account converter; this attempts to derive an `AccountId` from the origin location
	// using `LocationToAccountId` and then turn that into the usual `Signed` origin. Useful for
	// foreign chains who want to have a local sovereign account on this chain which they control.
	SovereignSignedViaLocation<LocationToAccountId, RuntimeOrigin>,
	// Native converter for Relay-chain (Parent) location; will converts to a `Relay` origin when
	// recognized.
	RelayChainAsNative<RelayChainOrigin, RuntimeOrigin>,
	// Native converter for sibling Parachains; will convert to a `SiblingPara` origin when
	// recognized.
	SiblingParachainAsNative<cumulus_pallet_xcm::Origin, RuntimeOrigin>,
	// Superuser converter for the Relay-chain (Parent) location. This will allow it to issue a
	// transaction from the Root origin.
	ParentAsSuperuser<RuntimeOrigin>,
	// Native signed account converter; this just converts an `AccountId32` origin into a normal
	// `RuntimeOrigin::Signed` origin of the same 32-byte value.
	SignedAccountId32AsNative<RelayNetwork, RuntimeOrigin>,
	// Xcm origins can be represented natively under the Xcm pallet's Xcm origin.
	XcmPassthrough<RuntimeOrigin>,
);

parameter_types! {
	// One XCM operation is 200_000_000 weight, cross-chain transfer ~= 2x of transfer = 3_000_000_000
	pub UnitWeightCost: Weight = Weight::from_parts(200_000_000, 0);
	pub const MaxInstructions: u32 = 100;
}

/// Barrier allowing a top level paid message with DescendOrigin instruction
pub const DEFAULT_PROOF_SIZE: u64 = 64 * 1024;
pub const DEFAULT_REF_TIMR: u64 = 10_000_000_000;
pub struct AllowTopLevelPaidExecutionDescendOriginFirst<T>(PhantomData<T>);
impl<T: Contains<Location>> ShouldExecute for AllowTopLevelPaidExecutionDescendOriginFirst<T> {
	fn should_execute<Call>(
		origin: &Location,
		message: &mut [Instruction<Call>],
		max_weight: Weight,
		_weight_credit: &mut Properties,
	) -> Result<(), ProcessMessageError> {
		log::trace!(
			target: "xcm::barriers",
			"AllowTopLevelPaidExecutionDescendOriginFirst origin:
			{:?}, message: {:?}, max_weight: {:?}, weight_credit: {:?}",
			origin, message, max_weight, _weight_credit,
		);
		ensure!(T::contains(origin), ProcessMessageError::Unsupported);
		let mut iter = message.iter_mut();
		// Make sure the first instruction is DescendOrigin
		iter.next()
			.filter(|instruction| matches!(instruction, DescendOrigin(_)))
			.ok_or(ProcessMessageError::Unsupported)?;

		// Then WithdrawAsset
		iter.next()
			.filter(|instruction| matches!(instruction, WithdrawAsset(_)))
			.ok_or(ProcessMessageError::Unsupported)?;

		// Then BuyExecution
		let i = iter.next().ok_or(ProcessMessageError::Unsupported)?;
		match i {
			BuyExecution { weight_limit: Limited(ref mut weight), .. } => {
				if weight.all_gte(max_weight) {
					weight.set_ref_time(max_weight.ref_time());
					weight.set_proof_size(max_weight.proof_size());
				};
			},
			BuyExecution { ref mut weight_limit, .. } if weight_limit == &Unlimited => {
				*weight_limit = Limited(max_weight);
			},
			_ => {},
		};

		// Then Transact
		let i = iter.next().ok_or(ProcessMessageError::Unsupported)?;
		match i {
			Transact { ref mut require_weight_at_most, .. } => {
				let weight = Weight::from_parts(DEFAULT_REF_TIMR, DEFAULT_PROOF_SIZE);
				*require_weight_at_most = weight;
				Ok(())
			},
			_ => Err(ProcessMessageError::Unsupported),
		}
	}
}

pub type Barrier = TrailingSetTopicAsId<(
	// Weight that is paid for may be consumed.
	TakeWeightCredit,
	// Expected responses are OK.
	AllowKnownQueryResponses<PolkadotXcm>,
	// If the message is one that immediately attemps to pay for execution, then allow it.
	AllowTopLevelPaidExecutionFrom<Everything>,
	// Subscriptions for version tracking are OK.
	AllowSubscriptionsFrom<Everything>,
	// Barrier allowing a top level paid message with DescendOrigin instruction
	AllowTopLevelPaidExecutionDescendOriginFirst<Everything>,
)>;

pub type BifrostAssetTransactor = MultiCurrencyAdapter<
	Currencies,
	UnknownTokens,
	BifrostAssetMatcher<CurrencyId, BifrostCurrencyIdConvert<SelfParaChainId>>,
	AccountId,
	LocationToAccountId,
	CurrencyId,
	BifrostCurrencyIdConvert<SelfParaChainId>,
	DepositToAlternative<BifrostTreasuryAccount, Currencies, CurrencyId, AccountId, Balance>,
>;

parameter_types! {
	pub KsmPerSecond: (AssetId, u128, u128) = (Location::parent().into(), ksm_per_second::<Runtime>(),0);
	pub VksmPerSecond: (AssetId, u128,u128) = (
		Location::new(
			0,
			[Junction::from(BoundedVec::try_from(CurrencyId::VToken(TokenSymbol::KSM).encode()).unwrap())],
		).into(),
		ksm_per_second::<Runtime>(),
		0
	);
	pub VsksmPerSecond: (AssetId, u128,u128) = (
		Location::new(
			1,
			[Parachain(SelfParaId::get()), Junction::from(BoundedVec::try_from(CurrencyId::VSToken(TokenSymbol::KSM).encode()).unwrap())]
		).into(),
		ksm_per_second::<Runtime>(),
		0
	);
	pub VsksmNewPerSecond: (AssetId, u128,u128) = (
		Location::new(
			0,
			[Junction::from(BoundedVec::try_from(CurrencyId::VSToken(TokenSymbol::KSM).encode()).unwrap())]
		).into(),
		ksm_per_second::<Runtime>(),
		0
	);
	pub BncPerSecond: (AssetId, u128,u128) = (
		Location::new(
			1,
			[Parachain(SelfParaId::get()), Junction::from(BoundedVec::try_from(NativeCurrencyId::get().encode()).unwrap())]
		).into(),
		// BNC:KSM = 80:1
		ksm_per_second::<Runtime>() * 80,
		0
	);
	pub BncNewPerSecond: (AssetId, u128,u128) = (
		Location::new(
			0,
			[Junction::from(BoundedVec::try_from(NativeCurrencyId::get().encode()).unwrap())]
		).into(),
		// BNC:KSM = 80:1
		ksm_per_second::<Runtime>() * 80,
		0
	);

	pub ZlkPerSecond: (AssetId, u128,u128) = (
		Location::new(
			1,
			[Parachain(SelfParaId::get()), Junction::from(BoundedVec::try_from(CurrencyId::Token(TokenSymbol::ZLK).encode()).unwrap())]
		).into(),
		// ZLK:KSM = 150:1
		//ZLK has a decimal of 18, while KSM is 12.
		ksm_per_second::<Runtime>() * 150 * 1_000_000,
		0
	);
	pub ZlkNewPerSecond: (AssetId, u128,u128) = (
		Location::new(
			0,
			[Junction::from(BoundedVec::try_from(CurrencyId::Token(TokenSymbol::ZLK).encode()).unwrap())]
		).into(),
		// ZLK:KSM = 150:1
		//ZLK has a decimal of 18, while KSM is 12.
		ksm_per_second::<Runtime>() * 150 * 1_000_000,
		0
	);
	pub KarPerSecond: (AssetId, u128,u128) = (
		Location::new(
			1,
			[Parachain(parachains::karura::ID), Junction::from(BoundedVec::try_from(parachains::karura::KAR_KEY.to_vec()).unwrap())]
		).into(),
		// KAR:KSM = 100:1
		ksm_per_second::<Runtime>() * 100,
		0
	);
	pub KusdPerSecond: (AssetId, u128,u128) = (
		Location::new(
			1,
			[Parachain(parachains::karura::ID), Junction::from(BoundedVec::try_from(parachains::karura::KUSD_KEY.to_vec()).unwrap())]
		).into(),
		// kUSD:KSM = 400:1
		ksm_per_second::<Runtime>() * 400,
		0
	);
	pub PhaPerSecond: (AssetId, u128,u128) = (
		Location::new(
			1,
			[Parachain(parachains::phala::ID)],
		).into(),
		// PHA:KSM = 400:1
		ksm_per_second::<Runtime>() * 400,
		0
	);
	pub RmrkPerSecond: (AssetId, u128,u128) = (
		Location::new(
			1,
			[Parachain(parachains::Statemine::ID), GeneralIndex(parachains::Statemine::RMRK_ID.into())]
		).into(),
		// rmrk:KSM = 10:1
		ksm_per_second::<Runtime>() * 10 / 100, //rmrk currency decimal as 10
		0
	);
	pub RmrkNewPerSecond: (AssetId, u128,u128) = (
		Location::new(
			1,
			[Parachain(parachains::Statemine::ID), PalletInstance(parachains::Statemine::PALLET_ID),GeneralIndex(parachains::Statemine::RMRK_ID.into())]
		).into(),
		// rmrk:KSM = 10:1
		ksm_per_second::<Runtime>() * 10 / 100, //rmrk currency decimal as 10
		0
	);
	pub MovrPerSecond: (AssetId, u128,u128) = (
		Location::new(
			1,
			[Parachain(parachains::moonriver::ID), PalletInstance(parachains::moonriver::PALLET_ID.into())]
		).into(),
		// MOVR:KSM = 2.67:1
		ksm_per_second::<Runtime>() * 267 * 10_000, //movr currency decimal as 18
		0
	);
	pub BasePerSecond: u128 = ksm_per_second::<Runtime>();
}

pub struct ToTreasury;
impl TakeRevenue for ToTreasury {
	fn take_revenue(revenue: Asset) {
		if let Asset { id: AssetId(location), fun: xcm::v4::Fungibility::Fungible(amount) } =
			revenue
		{
			if let Some(currency_id) =
				BifrostCurrencyIdConvert::<SelfParaChainId>::convert(location)
			{
				let _ = Currencies::deposit(currency_id, &BifrostTreasuryAccount::get(), amount);
			}
		}
	}
}

pub type Trader = (
	FixedRateOfFungible<KsmPerSecond, ToTreasury>,
	FixedRateOfFungible<VksmPerSecond, ToTreasury>,
	FixedRateOfFungible<VsksmPerSecond, ToTreasury>,
	FixedRateOfFungible<VsksmNewPerSecond, ToTreasury>,
	FixedRateOfFungible<BncPerSecond, ToTreasury>,
	FixedRateOfFungible<BncNewPerSecond, ToTreasury>,
	FixedRateOfFungible<ZlkPerSecond, ToTreasury>,
	FixedRateOfFungible<ZlkNewPerSecond, ToTreasury>,
	FixedRateOfFungible<KarPerSecond, ToTreasury>,
	FixedRateOfFungible<KusdPerSecond, ToTreasury>,
	FixedRateOfFungible<PhaPerSecond, ToTreasury>,
	FixedRateOfFungible<RmrkPerSecond, ToTreasury>,
	FixedRateOfFungible<RmrkNewPerSecond, ToTreasury>,
	FixedRateOfFungible<MovrPerSecond, ToTreasury>,
	FixedRateOfAsset<Runtime, BasePerSecond, ToTreasury>,
);

/// A call filter for the XCM Transact instruction. This is a temporary measure until we properly
/// account for proof size weights.
///
/// Calls that are allowed through this filter must:
/// 1. Have a fixed weight;
/// 2. Cannot lead to another call being made;
/// 3. Have a defined proof size weight, e.g. no unbounded vecs in call parameters.
pub struct SafeCallFilter;
impl Contains<RuntimeCall> for SafeCallFilter {
	fn contains(call: &RuntimeCall) -> bool {
		#[cfg(feature = "runtime-benchmarks")]
		{
			if matches!(call, RuntimeCall::System(frame_system::Call::remark_with_event { .. })) {
				return true;
			}
		}

		match call {
			RuntimeCall::System(
				frame_system::Call::kill_prefix { .. } | frame_system::Call::set_heap_pages { .. },
			) |
			RuntimeCall::Timestamp(..) |
			RuntimeCall::Indices(..) |
			RuntimeCall::Balances(..) |
			RuntimeCall::ParachainStaking(..) |
			RuntimeCall::Session(pallet_session::Call::purge_keys { .. }) |
			RuntimeCall::Treasury(..) |
			RuntimeCall::Utility(pallet_utility::Call::as_derivative { .. }) |
			RuntimeCall::Identity(
				pallet_identity::Call::add_registrar { .. } |
				pallet_identity::Call::set_identity { .. } |
				pallet_identity::Call::clear_identity { .. } |
				pallet_identity::Call::request_judgement { .. } |
				pallet_identity::Call::cancel_request { .. } |
				pallet_identity::Call::set_fee { .. } |
				pallet_identity::Call::set_account_id { .. } |
				pallet_identity::Call::set_fields { .. } |
				pallet_identity::Call::provide_judgement { .. } |
				pallet_identity::Call::kill_identity { .. } |
				pallet_identity::Call::add_sub { .. } |
				pallet_identity::Call::rename_sub { .. } |
				pallet_identity::Call::remove_sub { .. } |
				pallet_identity::Call::quit_sub { .. },
			) |
			RuntimeCall::Vesting(..) |
			RuntimeCall::PolkadotXcm(pallet_xcm::Call::limited_reserve_transfer_assets { .. }) |
			RuntimeCall::Proxy(..) |
			RuntimeCall::Tokens(
				orml_tokens::Call::transfer { .. } |
				orml_tokens::Call::transfer_all { .. } |
				orml_tokens::Call::transfer_keep_alive { .. }
			) |
			// Bifrost moudule
			RuntimeCall::Farming(
				bifrost_farming::Call::claim { .. } |
				bifrost_farming::Call::deposit { .. } |
				bifrost_farming::Call::withdraw { .. } |
				bifrost_farming::Call::withdraw_claim { .. }
			) |
			RuntimeCall::Salp(
				bifrost_salp::Call::contribute { .. } |
				bifrost_salp::Call::batch_unlock { .. } |
				bifrost_salp::Call::redeem { .. } |
				bifrost_salp::Call::unlock { .. } |
				bifrost_salp::Call::unlock_by_vsbond { .. } |
				bifrost_salp::Call::unlock_vstoken { .. }
			) |
			RuntimeCall::VSBondAuction(
				bifrost_vsbond_auction::Call::clinch_order { .. } |
				bifrost_vsbond_auction::Call::create_order { .. } |
				bifrost_vsbond_auction::Call::partial_clinch_order { .. } |
				bifrost_vsbond_auction::Call::revoke_order { .. }
			) |
			RuntimeCall::VstokenConversion(
				bifrost_vstoken_conversion::Call::vsbond_convert_to_vstoken { .. } |
				bifrost_vstoken_conversion::Call::vstoken_convert_to_vsbond { .. }
			) |
			RuntimeCall::VtokenMinting(
				bifrost_vtoken_minting::Call::mint { .. } |
				bifrost_vtoken_minting::Call::rebond { .. } |
				bifrost_vtoken_minting::Call::rebond_by_unlock_id { .. } |
				bifrost_vtoken_minting::Call::redeem { .. }
			) |
			RuntimeCall::XcmInterface(
				bifrost_xcm_interface::Call::transfer_statemine_assets { .. }
			) |
			RuntimeCall::Slpx(..) |
			RuntimeCall::ZenlinkProtocol(
				zenlink_protocol::Call::add_liquidity { .. } |
				zenlink_protocol::Call::remove_liquidity { .. } |
				zenlink_protocol::Call::transfer { .. }
			) |
			RuntimeCall::ZenlinkStableAMM(
				zenlink_stable_amm::Call::remove_liquidity_one_currency { .. } |
				zenlink_stable_amm::Call::remove_pool_and_base_pool_liquidity_one_currency { .. } |
				zenlink_stable_amm::Call::swap { .. } |
				zenlink_stable_amm::Call::swap_pool_to_base { .. } |
				zenlink_stable_amm::Call::swap_meta_pool_underlying { .. } |
				zenlink_stable_amm::Call::withdraw_admin_fee { .. }
			) => true,
			_ => false,
		}
	}
}

<<<<<<< HEAD
/// Asset filter that allows all assets from a certain location matching asset id.
pub struct AssetPrefixFrom<Prefix, Origin>(PhantomData<(Prefix, Origin)>);
impl<Prefix, Origin> ContainsPair<Asset, Location> for AssetPrefixFrom<Prefix, Origin>
where
	Prefix: Get<Location>,
	Origin: Get<Location>,
{
	fn contains(asset: &Asset, origin: &Location) -> bool {
		let loc = Origin::get();
		&loc == origin &&
			matches!(asset, Asset { id: AssetId(asset_loc), fun: Fungible(_a) }
			if asset_loc.starts_with(&Prefix::get()))
	}
}

/// Asset filter that allows native/relay asset if coming from a certain location.
pub struct NativeAssetFrom<T>(PhantomData<T>);
impl<T: Get<Location>> ContainsPair<Asset, Location> for NativeAssetFrom<T> {
	fn contains(asset: &Asset, origin: &Location) -> bool {
		let loc = T::get();
		&loc == origin &&
			matches!(asset, Asset { id: AssetId(asset_loc), fun: Fungible(_a) }
			if *asset_loc == Location::from(Parent))
	}
}

parameter_types! {
  /// Location of Asset Hub
  pub AssetHubLocation: Location = (Parent, Parachain(1000)).into();
	pub EthereumLocation: Location = Location::new(2, [GlobalConsensus(Ethereum { chain_id: 1 })]);
}

=======
>>>>>>> 55ecaec7
pub struct XcmConfig;
impl xcm_executor::Config for XcmConfig {
	type AssetClaims = PolkadotXcm;
	type AssetTransactor = BifrostAssetTransactor;
	type AssetTrap = BifrostDropAssets<ToTreasury>;
	type Barrier = Barrier;
	type RuntimeCall = RuntimeCall;
<<<<<<< HEAD
	type IsReserve = (
		NativeAssetFrom<AssetHubLocation>,
		AssetPrefixFrom<EthereumLocation, AssetHubLocation>,
		MultiNativeAsset<RelativeReserveProvider>,
	);
=======
	type IsReserve = MultiNativeAsset<RelativeReserveProvider>;
>>>>>>> 55ecaec7
	type IsTeleporter = ();
	type UniversalLocation = UniversalLocation;
	type OriginConverter = XcmOriginToTransactDispatchOrigin;
	type ResponseHandler = PolkadotXcm;
	type SubscriptionService = PolkadotXcm;
	type Trader = Trader;
	type Weigher = FixedWeightBounds<UnitWeightCost, RuntimeCall, MaxInstructions>;
	type XcmSender = XcmRouter;
	type PalletInstancesInfo = AllPalletsWithSystem;
	type MaxAssetsIntoHolding = ConstU32<8>;
	type UniversalAliases = Nothing;
	type CallDispatcher = RuntimeCall;
	type SafeCallFilter = SafeCallFilter;
	type AssetLocker = ();
	type AssetExchanger = ();
	type FeeManager = ();
	type MessageExporter = ();
	type Aliasers = Nothing;
	type TransactionalProcessor = FrameTransactionalProcessor;
}

/// Local origins on this chain are allowed to dispatch XCM sends/executions.
pub type LocalOriginToLocation = SignedToAccountId32<RuntimeOrigin, AccountId, RelayNetwork>;

/// The means for routing XCM messages which are not for local execution into the right message
/// queues.
pub type XcmRouter = (
	// Two routers - use UMP to communicate with the relay chain:
	cumulus_primitives_utility::ParentAsUmp<ParachainSystem, PolkadotXcm, ()>,
	// ..and XCMP to communicate with the sibling chains.
	XcmpQueue,
);

#[cfg(feature = "runtime-benchmarks")]
parameter_types! {
	pub ReachableDest: Option<Location> = Some(Parent.into());
}

impl pallet_xcm::Config for Runtime {
	type RuntimeEvent = RuntimeEvent;
	type ExecuteXcmOrigin = EnsureXcmOrigin<RuntimeOrigin, LocalOriginToLocation>;
	type UniversalLocation = UniversalLocation;
	type SendXcmOrigin = EnsureXcmOrigin<RuntimeOrigin, LocalOriginToLocation>;
	type Weigher = FixedWeightBounds<UnitWeightCost, RuntimeCall, MaxInstructions>;
	type XcmExecuteFilter = Nothing;
	#[cfg(feature = "runtime-benchmarks")]
	type XcmExecutor = bifrost_primitives::DoNothingExecuteXcm;
	#[cfg(not(feature = "runtime-benchmarks"))]
	type XcmExecutor = XcmExecutor<XcmConfig>;
	type XcmReserveTransferFilter = Everything;
	#[cfg(feature = "runtime-benchmarks")]
	type XcmRouter = bifrost_primitives::DoNothingRouter;
	#[cfg(not(feature = "runtime-benchmarks"))]
	type XcmRouter = XcmRouter;
	type XcmTeleportFilter = Nothing;
	type RuntimeOrigin = RuntimeOrigin;
	type RuntimeCall = RuntimeCall;
	const VERSION_DISCOVERY_QUEUE_SIZE: u32 = 100;
	type AdvertisedXcmVersion = pallet_xcm::CurrentXcmVersion;
	type Currency = Balances;
	type CurrencyMatcher = ();
	type TrustedLockers = ();
	type SovereignAccountOf = ();
	type MaxLockers = ConstU32<8>;
	type WeightInfo = weights::pallet_xcm::WeightInfo<Runtime>;
	type AdminOrigin = EnsureRoot<AccountId>;
	type MaxRemoteLockConsumers = ConstU32<0>;
	type RemoteLockConsumerIdentifier = ();
}

impl cumulus_pallet_xcm::Config for Runtime {
	type RuntimeEvent = RuntimeEvent;
	type XcmExecutor = XcmExecutor<XcmConfig>;
}

parameter_types! {
	pub const RelayOrigin: AggregateMessageOrigin = AggregateMessageOrigin::Parent;
}

impl cumulus_pallet_xcmp_queue::Config for Runtime {
	type ChannelInfo = ParachainSystem;
	type RuntimeEvent = RuntimeEvent;
	type VersionWrapper = PolkadotXcm;
	type XcmpQueue = TransformOrigin<MessageQueue, AggregateMessageOrigin, ParaId, ParaIdToSibling>;
	type MaxInboundSuspended = ConstU32<1_000>;
	type ControllerOrigin = EnsureRoot<AccountId>;
	type ControllerOriginConverter = XcmOriginToTransactDispatchOrigin;
	type WeightInfo = cumulus_pallet_xcmp_queue::weights::SubstrateWeight<Runtime>;
	type PriceForSiblingDelivery = NoPriceForMessageDelivery<ParaId>;
}

parameter_types! {
	pub MessageQueueServiceWeight: Weight = Perbill::from_percent(35) * RuntimeBlockWeights::get().max_block;
}

impl pallet_message_queue::Config for Runtime {
	type RuntimeEvent = RuntimeEvent;
	type WeightInfo = pallet_message_queue::weights::SubstrateWeight<Self>;
	#[cfg(feature = "runtime-benchmarks")]
	type MessageProcessor =
		pallet_message_queue::mock_helpers::NoopMessageProcessor<AggregateMessageOrigin>;
	#[cfg(not(feature = "runtime-benchmarks"))]
	type MessageProcessor = xcm_builder::ProcessXcmMessage<
		AggregateMessageOrigin,
		xcm_executor::XcmExecutor<XcmConfig>,
		RuntimeCall,
	>;
	type Size = u32;
	type QueueChangeHandler = NarrowOriginToSibling<XcmpQueue>;
	type QueuePausedQuery = NarrowOriginToSibling<XcmpQueue>;
	type HeapSize = ConstU32<{ 64 * 1024 }>;
	type MaxStale = ConstU32<8>;
	type ServiceWeight = MessageQueueServiceWeight;
}

// orml runtime start

impl bifrost_currencies::Config for Runtime {
	type GetNativeCurrencyId = NativeCurrencyId;
	type MultiCurrency = Tokens;
	type NativeCurrency = BasicCurrencyAdapter<Runtime, Balances, Amount, BlockNumber>;
	type WeightInfo = weights::bifrost_currencies::WeightInfo<Runtime>;
}

parameter_type_with_key! {
	pub ExistentialDeposits: |currency_id: CurrencyId| -> Balance {
		match currency_id {
			&CurrencyId::Native(TokenSymbol::BNC) => 10 * milli::<Runtime>(NativeCurrencyId::get()),   // 0.01 BNC
			&CurrencyId::Stable(TokenSymbol::KUSD) => 10 * millicent::<Runtime>(StableCurrencyId::get()),
			&CurrencyId::Token(TokenSymbol::KSM) => 10 * millicent::<Runtime>(RelayCurrencyId::get()),  // 0.0001 KSM
			&CurrencyId::Token(TokenSymbol::KAR) => 10 * millicent::<Runtime>(CurrencyId::Token(TokenSymbol::KAR)),
			&CurrencyId::Token(TokenSymbol::DOT) => 1 * cent::<Runtime>(PolkadotCurrencyId::get()),  // DOT has a decimals of 10e10, 0.01 DOT
			&CurrencyId::Token(TokenSymbol::ZLK) => 1 * micro::<Runtime>(CurrencyId::Token(TokenSymbol::ZLK)),	// ZLK has a decimals of 10e18
			&CurrencyId::Token(TokenSymbol::PHA) => 4 * cent::<Runtime>(CurrencyId::Token(TokenSymbol::PHA)),	// 0.04 PHA, PHA has a decimals of 10e12.
			&CurrencyId::VSToken(TokenSymbol::KSM) => 10 * millicent::<Runtime>(RelayCurrencyId::get()),
			&CurrencyId::VSToken(TokenSymbol::DOT) => 1 * cent::<Runtime>(PolkadotCurrencyId::get()),
			&CurrencyId::VSBond(TokenSymbol::BNC, ..) => 10 * millicent::<Runtime>(NativeCurrencyId::get()),
			&CurrencyId::VSBond(TokenSymbol::KSM, ..) => 10 * millicent::<Runtime>(RelayCurrencyId::get()),
			&CurrencyId::VSBond(TokenSymbol::DOT, ..) => 1 * cent::<Runtime>(PolkadotCurrencyId::get()),
			&CurrencyId::LPToken(..) => 1 * micro::<Runtime>(NativeCurrencyId::get()),
			&CurrencyId::StableLpToken(..) => 10 * millicent::<Runtime>(NativeCurrencyId::get()),
			&CurrencyId::VToken(TokenSymbol::KSM) => 10 * millicent::<Runtime>(RelayCurrencyId::get()),  // 0.0001 vKSM
			&CurrencyId::Token(TokenSymbol::RMRK) => 1 * micro::<Runtime>(CurrencyId::Token(TokenSymbol::RMRK)),
			&CurrencyId::Token(TokenSymbol::MOVR) => 1 * micro::<Runtime>(CurrencyId::Token(TokenSymbol::MOVR)),	// MOVR has a decimals of 10e18
			&CurrencyId::VToken(TokenSymbol::MOVR) => 1 * micro::<Runtime>(CurrencyId::Token(TokenSymbol::MOVR)),	// MOVR has a decimals of 10e18
			CurrencyId::ForeignAsset(foreign_asset_id) => {
				AssetIdMaps::<Runtime>::get_asset_metadata(AssetIds::ForeignAssetId(*foreign_asset_id)).
					map_or(Balance::max_value(), |metatata| metatata.minimal_balance)
			},
			_ => AssetIdMaps::<Runtime>::get_currency_metadata(*currency_id)
				.map_or(Balance::max_value(), |metatata| metatata.minimal_balance)
		}
	};
}

pub struct DustRemovalWhitelist;
impl Contains<AccountId> for DustRemovalWhitelist {
	fn contains(a: &AccountId) -> bool {
		AccountIdConversion::<AccountId>::into_account_truncating(&TreasuryPalletId::get()).eq(a) ||
			AccountIdConversion::<AccountId>::into_account_truncating(&BifrostCrowdloanId::get())
				.eq(a) || AccountIdConversion::<AccountId>::into_account_truncating(
			&BifrostSalpLiteCrowdloanId::get(),
		)
		.eq(a) || AccountIdConversion::<AccountId>::into_account_truncating(
			&LighteningRedeemPalletId::get(),
		)
		.eq(a) || AccountIdConversion::<AccountId>::into_account_truncating(
			&VsbondAuctionPalletId::get(),
		)
		.eq(a) || LiquidityMiningPalletId::get().check_sub_account::<PoolId>(a) ||
			LiquidityMiningDOTPalletId::get().check_sub_account::<PoolId>(a) ||
			AccountIdConversion::<AccountId>::into_account_truncating(
				&ParachainStakingPalletId::get(),
			)
			.eq(a) || AccountIdConversion::<AccountId>::into_account_truncating(
			&BifrostVsbondPalletId::get(),
		)
		.eq(a) || AccountIdConversion::<AccountId>::into_account_truncating(
			&SlpEntrancePalletId::get(),
		)
		.eq(a) || AccountIdConversion::<AccountId>::into_account_truncating(&SlpExitPalletId::get())
			.eq(a) || FarmingKeeperPalletId::get().check_sub_account::<PoolId>(a) ||
			FarmingRewardIssuerPalletId::get().check_sub_account::<PoolId>(a) ||
			AccountIdConversion::<AccountId>::into_account_truncating(
				&SystemStakingPalletId::get(),
			)
			.eq(a) || AccountIdConversion::<AccountId>::into_account_truncating(&BuybackPalletId::get())
			.eq(a) || AccountIdConversion::<AccountId>::into_account_truncating(
			&SystemMakerPalletId::get(),
		)
		.eq(a) || FeeSharePalletId::get().check_sub_account::<DistributionId>(a) ||
			a.eq(&ZenklinkFeeAccount::get()) ||
			AccountIdConversion::<AccountId>::into_account_truncating(&CommissionPalletId::get())
				.eq(a)
	}
}

parameter_types! {
	pub BifrostTreasuryAccount: AccountId = TreasuryPalletId::get().into_account_truncating();
	// gVLo8SqxQsm11cXpkFJnaqXhAd6qtxwi2DhxfUFE7pSiyoi
	pub ZenklinkFeeAccount: AccountId = hex!["d2ca9ceb400cc68dcf58de4871bd261406958fd17338d2d82ad2592db62e6a2a"].into();
}

pub struct CurrencyHooks;
impl MutationHooks<AccountId, CurrencyId, Balance> for CurrencyHooks {
	type OnDust = orml_tokens::TransferDust<Runtime, BifrostTreasuryAccount>;
	type OnSlash = ();
	type PreDeposit = ();
	type PostDeposit = ();
	type PreTransfer = ();
	type PostTransfer = ();
	type OnNewTokenAccount = ();
	type OnKilledTokenAccount = ();
}

impl orml_tokens::Config for Runtime {
	type Amount = Amount;
	type Balance = Balance;
	type CurrencyId = CurrencyId;
	type DustRemovalWhitelist = DustRemovalWhitelist;
	type RuntimeEvent = RuntimeEvent;
	type ExistentialDeposits = ExistentialDeposits;
	type MaxLocks = ConstU32<50>;
	type MaxReserves = ConstU32<50>;
	type ReserveIdentifier = [u8; 8];
	type WeightInfo = weights::orml_tokens::WeightInfo<Runtime>;
	type CurrencyHooks = CurrencyHooks;
}

parameter_types! {
	pub SelfLocation: Location = Location::new(1, [Parachain(ParachainInfo::get().into())]);
	pub SelfRelativeLocation: Location = Location::here();
	pub const BaseXcmWeight: Weight = Weight::from_parts(1000_000_000u64, 0);
	pub const MaxAssetsForTransfer: usize = 2;
}

parameter_type_with_key! {
	pub ParachainMinFee: |_location: Location| -> Option<u128> {
		Some(u128::MAX)
	};
}

impl orml_xtokens::Config for Runtime {
	type RuntimeEvent = RuntimeEvent;
	type Balance = Balance;
	type CurrencyId = CurrencyId;
	type CurrencyIdConvert = BifrostCurrencyIdConvert<ParachainInfo>;
	type AccountIdToLocation = BifrostAccountIdToLocation;
	type UniversalLocation = UniversalLocation;
	type SelfLocation = SelfRelativeLocation;
	#[cfg(feature = "runtime-benchmarks")]
	type XcmExecutor = bifrost_primitives::DoNothingExecuteXcm;
	#[cfg(not(feature = "runtime-benchmarks"))]
	type XcmExecutor = XcmExecutor<XcmConfig>;
	type Weigher = FixedWeightBounds<UnitWeightCost, RuntimeCall, MaxInstructions>;
	type BaseXcmWeight = BaseXcmWeight;
	type MaxAssetsForTransfer = MaxAssetsForTransfer;
	type MinXcmFee = ParachainMinFee;
	type LocationsFilter = Everything;
	type ReserveProvider = RelativeReserveProvider;
	type RateLimiter = ();
	type RateLimiterId = ();
}

impl orml_unknown_tokens::Config for Runtime {
	type RuntimeEvent = RuntimeEvent;
}

impl orml_xcm::Config for Runtime {
	type RuntimeEvent = RuntimeEvent;
	type SovereignOrigin = MoreThanHalfCouncil;
}

parameter_types! {
	pub ParachainAccount: AccountId = ParachainInfo::get().into_account_truncating();

}

impl bifrost_xcm_interface::Config for Runtime {
	type RuntimeEvent = RuntimeEvent;
	type UpdateOrigin = TechAdminOrCouncil;
	type MultiCurrency = Currencies;
	type RelayNetwork = RelayNetwork;
	type RelaychainCurrencyId = RelayCurrencyId;
	type ParachainSovereignAccount = ParachainAccount;
	#[cfg(feature = "runtime-benchmarks")]
	type XcmExecutor = bifrost_primitives::DoNothingExecuteXcm;
	#[cfg(not(feature = "runtime-benchmarks"))]
	type XcmExecutor = XcmExecutor<XcmConfig>;
	type AccountIdToLocation = BifrostAccountIdToLocation;
	type SalpHelper = Salp;
	type ParachainId = SelfParaChainId;
	type CallBackTimeOut = ConstU32<10>;
	type CurrencyIdConvert = AssetIdMaps<Runtime>;
}<|MERGE_RESOLUTION|>--- conflicted
+++ resolved
@@ -202,7 +202,6 @@
 				} else {
 					None
 				}
-<<<<<<< HEAD
 			},
 			(1, [Parachain(id), PalletInstance(index), GeneralIndex(key)])
 				if (*id == parachains::Statemine::ID &&
@@ -214,19 +213,6 @@
 					None
 				}
 			},
-=======
-			},
-			(1, [Parachain(id), PalletInstance(index), GeneralIndex(key)])
-				if (*id == parachains::Statemine::ID &&
-					*index == parachains::Statemine::PALLET_ID) =>
-			{
-				if *key == parachains::Statemine::RMRK_ID as u128 {
-					Some(Token(RMRK))
-				} else {
-					None
-				}
-			},
->>>>>>> 55ecaec7
 			(1, [Parachain(id)]) if *id == parachains::phala::ID => Some(Token(PHA)),
 			(1, [Parachain(id), PalletInstance(index)])
 				if (*id == parachains::moonriver::ID) &&
@@ -643,7 +629,6 @@
 	}
 }
 
-<<<<<<< HEAD
 /// Asset filter that allows all assets from a certain location matching asset id.
 pub struct AssetPrefixFrom<Prefix, Origin>(PhantomData<(Prefix, Origin)>);
 impl<Prefix, Origin> ContainsPair<Asset, Location> for AssetPrefixFrom<Prefix, Origin>
@@ -676,8 +661,6 @@
 	pub EthereumLocation: Location = Location::new(2, [GlobalConsensus(Ethereum { chain_id: 1 })]);
 }
 
-=======
->>>>>>> 55ecaec7
 pub struct XcmConfig;
 impl xcm_executor::Config for XcmConfig {
 	type AssetClaims = PolkadotXcm;
@@ -685,15 +668,11 @@
 	type AssetTrap = BifrostDropAssets<ToTreasury>;
 	type Barrier = Barrier;
 	type RuntimeCall = RuntimeCall;
-<<<<<<< HEAD
 	type IsReserve = (
 		NativeAssetFrom<AssetHubLocation>,
 		AssetPrefixFrom<EthereumLocation, AssetHubLocation>,
 		MultiNativeAsset<RelativeReserveProvider>,
 	);
-=======
-	type IsReserve = MultiNativeAsset<RelativeReserveProvider>;
->>>>>>> 55ecaec7
 	type IsTeleporter = ();
 	type UniversalLocation = UniversalLocation;
 	type OriginConverter = XcmOriginToTransactDispatchOrigin;
