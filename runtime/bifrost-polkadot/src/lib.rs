--- conflicted
+++ resolved
@@ -141,11 +141,7 @@
 	spec_name: create_runtime_str!("bifrost_polkadot"),
 	impl_name: create_runtime_str!("bifrost_polkadot"),
 	authoring_version: 0,
-<<<<<<< HEAD
-	spec_version: 11000,
-=======
 	spec_version: 12000,
->>>>>>> 55ecaec7
 	impl_version: 0,
 	apis: RUNTIME_API_VERSIONS,
 	transaction_version: 1,
@@ -1884,11 +1880,7 @@
 	use super::*;
 
 	/// Unreleased migrations. Add new ones here:
-<<<<<<< HEAD
-	pub type Unreleased = (bifrost_slpx::migration::v1::MigrateToV1<Runtime>,);
-=======
 	pub type Unreleased = ();
->>>>>>> 55ecaec7
 }
 
 /// Executive: handles dispatch to the various modules.
