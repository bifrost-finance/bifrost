// This file is part of Bifrost.

// Copyright (C) 2019-2022 Liebi Technologies (UK) Ltd.
// SPDX-License-Identifier: GPL-3.0-or-later WITH Classpath-exception-2.0

// This program is free software: you can redistribute it and/or modify
// it under the terms of the GNU General Public License as published by
// the Free Software Foundation, either version 3 of the License, or
// (at your option) any later version.

// This program is distributed in the hope that it will be useful,
// but WITHOUT ANY WARRANTY; without even the implied warranty of
// MERCHANTABILITY or FITNESS FOR A PARTICULAR PURPOSE. See the
// GNU General Public License for more details.

// You should have received a copy of the GNU General Public License
// along with this program. If not, see <https://www.gnu.org/licenses/>.

//! The Bifrost Node runtime. This can be compiled with `#[no_std]`, ready for Wasm.

#![cfg_attr(not(feature = "std"), no_std)]
// `construct_runtime!` does a lot of recursion and requires us to increase the limit to 256.
#![recursion_limit = "256"]

// Make the WASM binary available.
#[cfg(feature = "std")]
include!(concat!(env!("OUT_DIR"), "/wasm_binary.rs"));

use core::convert::TryInto;

use bifrost_slp::QueryResponseManager;
// A few exports that help ease life for downstream crates.
use cumulus_pallet_parachain_system::RelayNumberStrictlyIncreases;
pub use frame_support::{
	construct_runtime, match_types, parameter_types,
	traits::{
		ConstU32, ConstU64, ConstU8, Contains, EqualPrivilegeOnly, Everything, Imbalance,
		InstanceFilter, IsInVec, LockIdentifier, NeverEnsureOrigin, Nothing, OnRuntimeUpgrade,
		OnUnbalanced, Randomness,
	},
	weights::{
		constants::{
			BlockExecutionWeight, ExtrinsicBaseWeight, RocksDbWeight, WEIGHT_REF_TIME_PER_SECOND,
		},
		ConstantMultiplier, IdentityFee, Weight,
	},
	PalletId, RuntimeDebug, StorageValue,
};
use frame_system::limits::{BlockLength, BlockWeights};
pub use pallet_balances::Call as BalancesCall;
pub use pallet_timestamp::Call as TimestampCall;
use sp_api::impl_runtime_apis;
use sp_arithmetic::Percent;
use sp_core::{OpaqueMetadata, U256};
#[cfg(any(feature = "std", test))]
pub use sp_runtime::BuildStorage;
use sp_runtime::{
	create_runtime_str, generic, impl_opaque_keys,
	traits::{AccountIdConversion, BlakeTwo256, Block as BlockT, Zero},
	transaction_validity::{TransactionSource, TransactionValidity},
	ApplyExtrinsicResult, DispatchError, DispatchResult, Perbill, Permill,
};
use sp_std::{marker::PhantomData, prelude::*};
#[cfg(feature = "std")]
use sp_version::NativeVersion;
use sp_version::RuntimeVersion;

/// Constant values used within the runtime.
pub mod constants;
pub mod weights;
use bifrost_asset_registry::{AssetIdMaps, FixedRateOfAsset};
use bifrost_flexible_fee::{
	fee_dealer::FeeDealer,
	misc_fees::{ExtraFeeMatcher, MiscFeeHandler, NameGetter},
};
use bifrost_runtime_common::{
	constants::time::*, dollar, micro, milli, prod_or_test, AuraId, CouncilCollective,
	EnsureRootOrAllTechnicalCommittee, MoreThanHalfCouncil, SlowAdjustingFeeUpdate,
	TechnicalCollective,
};
use bifrost_slp::QueryId;
use bifrost_ve_minting::traits::VeMintingInterface;
use codec::{Decode, Encode, MaxEncodedLen};
use constants::currency::*;
use cumulus_primitives_core::ParaId as CumulusParaId;
use frame_support::{
	dispatch::DispatchClass,
	sp_runtime::traits::{Convert, ConvertInto},
	traits::{EitherOfDiverse, Get},
};
use frame_system::EnsureRoot;
use hex_literal::hex;
pub use node_primitives::{
	traits::{CheckSubAccount, FarmingInfo, VtokenMintingInterface, VtokenMintingOperator},
	AccountId, Amount, AssetIds, Balance, BlockNumber, CurrencyId, CurrencyIdMapping,
	DistributionId, ExtraFeeName, Moment, Nonce, ParaId, PoolId, RpcContributionStatus, TimeUnit,
	TokenSymbol, DOT_TOKEN_ID, GLMR_TOKEN_ID,
};
// zenlink imports
use zenlink_protocol::{
	AssetBalance, AssetId as ZenlinkAssetId, LocalAssetHandler, MultiAssetsHandler, PairInfo,
	PairLpGenerate, ZenlinkMultiAssets,
};

// xcm config
mod xcm_config;
use orml_traits::{currency::MutationHooks, location::RelativeReserveProvider};
use pallet_xcm::QueryStatus;
use static_assertions::const_assert;
use xcm::v3::prelude::*;
use xcm_config::{
	parachains, BifrostCurrencyIdConvert, BifrostTreasuryAccount, MultiCurrency, SelfParaChainId,
	StatemineTransferFee, UmpTransactFee, XcmConfig, XcmRouter,
};
use xcm_executor::XcmExecutor;

impl_opaque_keys! {
	pub struct SessionKeys {
		pub aura: Aura,
	}
}

/// This runtime version.
#[sp_version::runtime_version]
pub const VERSION: RuntimeVersion = RuntimeVersion {
	spec_name: create_runtime_str!("bifrost_polkadot"),
	impl_name: create_runtime_str!("bifrost_polkadot"),
	authoring_version: 0,
	spec_version: 971,
	impl_version: 0,
	apis: RUNTIME_API_VERSIONS,
	transaction_version: 1,
	state_version: 0,
};

/// The version information used to identify this runtime when compiled natively.
#[cfg(feature = "std")]
pub fn native_version() -> NativeVersion {
	NativeVersion { runtime_version: VERSION, can_author_with: Default::default() }
}

/// We assume that ~10% of the block weight is consumed by `on_initalize` handlers.
/// This is used to limit the maximal weight of a single extrinsic.
const AVERAGE_ON_INITIALIZE_RATIO: Perbill = Perbill::from_percent(10);
/// We allow `Normal` extrinsics to fill up the block up to 75%, the rest can be used
/// by  Operational  extrinsics.
const NORMAL_DISPATCH_RATIO: Perbill = Perbill::from_percent(75);
/// We allow for 0.5 of a second of compute with a 12 second average block time.
const MAXIMUM_BLOCK_WEIGHT: Weight = Weight::from_parts(
	WEIGHT_REF_TIME_PER_SECOND.saturating_div(2),
	cumulus_primitives_core::relay_chain::MAX_POV_SIZE as u64,
);

parameter_types! {
	pub const BlockHashCount: BlockNumber = 250;
	pub const Version: RuntimeVersion = VERSION;
	pub RuntimeBlockLength: BlockLength =
		BlockLength::max_with_normal_ratio(5 * 1024 * 1024, NORMAL_DISPATCH_RATIO);
	pub RuntimeBlockWeights: BlockWeights = BlockWeights::builder()
		.base_block(BlockExecutionWeight::get())
		.for_class(DispatchClass::all(), |weights| {
			weights.base_extrinsic = ExtrinsicBaseWeight::get();
		})
		.for_class(DispatchClass::Normal, |weights| {
			weights.max_total = Some(NORMAL_DISPATCH_RATIO * MAXIMUM_BLOCK_WEIGHT);
		})
		.for_class(DispatchClass::Operational, |weights| {
			weights.max_total = Some(MAXIMUM_BLOCK_WEIGHT);
			// Operational transactions have some extra reserved space, so that they
			// are included even if block reached `MAXIMUM_BLOCK_WEIGHT`.
			weights.reserved = Some(
				MAXIMUM_BLOCK_WEIGHT - NORMAL_DISPATCH_RATIO * MAXIMUM_BLOCK_WEIGHT
			);
		})
		.avg_block_initialization(AVERAGE_ON_INITIALIZE_RATIO)
		.build_or_panic();
	pub const SS58Prefix: u8 = 6;
}

pub struct CallFilter;
impl Contains<RuntimeCall> for CallFilter {
	fn contains(call: &RuntimeCall) -> bool {
		let is_core_call = matches!(
			call,
			RuntimeCall::System(_) | RuntimeCall::Timestamp(_) | RuntimeCall::ParachainSystem(_)
		);
		if is_core_call {
			// always allow core call
			return true;
		}

		if bifrost_call_switchgear::OverallToggleFilter::<Runtime>::get_overall_toggle_status() {
			return false;
		}

		// temporarily ban PhragmenElection
		let is_temporarily_banned = matches!(call, RuntimeCall::PhragmenElection(_));

		if is_temporarily_banned {
			return false;
		}

		let is_switched_off =
			bifrost_call_switchgear::SwitchOffTransactionFilter::<Runtime>::contains(call);
		if is_switched_off {
			// no switched off call
			return false;
		}

		// disable transfer
		let is_transfer = matches!(
			call,
			RuntimeCall::Currencies(_) | RuntimeCall::Tokens(_) | RuntimeCall::Balances(_)
		);
		if is_transfer {
			let is_disabled = match *call {
				// orml-currencies module
				RuntimeCall::Currencies(orml_currencies::Call::transfer {
					dest: _,
					currency_id,
					amount: _,
				}) => bifrost_call_switchgear::DisableTransfersFilter::<Runtime>::contains(
					&currency_id,
				),
				RuntimeCall::Currencies(orml_currencies::Call::transfer_native_currency {
					dest: _,
					amount: _,
				}) => bifrost_call_switchgear::DisableTransfersFilter::<Runtime>::contains(
					&NativeCurrencyId::get(),
				),
				// orml-tokens module
				RuntimeCall::Tokens(orml_tokens::Call::transfer {
					dest: _,
					currency_id,
					amount: _,
				}) => bifrost_call_switchgear::DisableTransfersFilter::<Runtime>::contains(
					&currency_id,
				),
				RuntimeCall::Tokens(orml_tokens::Call::transfer_all {
					dest: _,
					currency_id,
					keep_alive: _,
				}) => bifrost_call_switchgear::DisableTransfersFilter::<Runtime>::contains(
					&currency_id,
				),
				RuntimeCall::Tokens(orml_tokens::Call::transfer_keep_alive {
					dest: _,
					currency_id,
					amount: _,
				}) => bifrost_call_switchgear::DisableTransfersFilter::<Runtime>::contains(
					&currency_id,
				),
				// Balances module
				RuntimeCall::Balances(pallet_balances::Call::transfer { dest: _, value: _ }) =>
					bifrost_call_switchgear::DisableTransfersFilter::<Runtime>::contains(
						&NativeCurrencyId::get(),
					),
				RuntimeCall::Balances(pallet_balances::Call::transfer_keep_alive {
					dest: _,
					value: _,
				}) => bifrost_call_switchgear::DisableTransfersFilter::<Runtime>::contains(
					&NativeCurrencyId::get(),
				),
				RuntimeCall::Balances(pallet_balances::Call::transfer_all {
					dest: _,
					keep_alive: _,
				}) => bifrost_call_switchgear::DisableTransfersFilter::<Runtime>::contains(
					&NativeCurrencyId::get(),
				),
				_ => false,
			};

			if is_disabled {
				// no switched off call
				return false;
			}
		}

		true
	}
}

parameter_types! {
	pub const NativeCurrencyId: CurrencyId = CurrencyId::Native(TokenSymbol::BNC);
	pub const RelayCurrencyId: CurrencyId = CurrencyId::Token2(DOT_TOKEN_ID);
	pub SelfParaId: u32 = ParachainInfo::parachain_id().into();
}

parameter_types! {
	pub const TreasuryPalletId: PalletId = PalletId(*b"bf/trsry");
	pub const BifrostCrowdloanId: PalletId = PalletId(*b"bf/salp#");
	pub const MerkleDirtributorPalletId: PalletId = PalletId(*b"bf/mklds");
	pub const BifrostVsbondPalletId: PalletId = PalletId(*b"bf/salpb");
	pub const SlpEntrancePalletId: PalletId = PalletId(*b"bf/vtkin");
	pub const SlpExitPalletId: PalletId = PalletId(*b"bf/vtout");
	pub const FarmingKeeperPalletId: PalletId = PalletId(*b"bf/fmkpr");
	pub const FarmingRewardIssuerPalletId: PalletId = PalletId(*b"bf/fmrir");
	pub const SystemStakingPalletId: PalletId = PalletId(*b"bf/sysst");
	pub const BuybackPalletId: PalletId = PalletId(*b"bf/salpc");
	pub const SystemMakerPalletId: PalletId = PalletId(*b"bf/sysmk");
	pub const FeeSharePalletId: PalletId = PalletId(*b"bf/feesh");
	pub CheckingAccount: AccountId = PolkadotXcm::check_account();
	pub const VeMintingPalletId: PalletId = PalletId(*b"bf/vemnt");
	pub const IncentivePalletId: PalletId = PalletId(*b"bf/veict");
}

impl frame_system::Config for Runtime {
	type AccountData = pallet_balances::AccountData<Balance>;
	/// The identifier used to distinguish between accounts.
	type AccountId = AccountId;
	type BaseCallFilter = CallFilter;
	/// Maximum number of block number to block hash mappings to keep (oldest pruned first).
	type BlockHashCount = BlockHashCount;
	type BlockLength = RuntimeBlockLength;
	/// The index type for blocks.
	type BlockNumber = BlockNumber;
	type BlockWeights = RuntimeBlockWeights;
	/// The aggregated dispatch type that is available for extrinsics.
	type RuntimeCall = RuntimeCall;
	type DbWeight = RocksDbWeight;
	/// The ubiquitous event type.
	type RuntimeEvent = RuntimeEvent;
	/// The type for hashing blocks and tries.
	type Hash = Hash;
	/// The hashing algorithm used.
	type Hashing = BlakeTwo256;
	/// The header type.
	type Header = generic::Header<BlockNumber, BlakeTwo256>;
	/// The index type for storing how many extrinsics an account has signed.
	type Index = Index;
	/// The lookup mechanism to get account ID from whatever is passed in dispatchers.
	type Lookup = Indices;
	type OnKilledAccount = ();
	type OnNewAccount = ();
	type OnSetCode = cumulus_pallet_parachain_system::ParachainSetCode<Self>;
	/// The ubiquitous origin type.
	type RuntimeOrigin = RuntimeOrigin;
	/// Converts a module to an index of this module in the runtime.
	type PalletInfo = PalletInfo;
	type SS58Prefix = SS58Prefix;
	type SystemWeightInfo = frame_system::weights::SubstrateWeight<Runtime>;
	/// Runtime version.
	type Version = Version;
	type MaxConsumers = ConstU32<16>;
}

impl pallet_timestamp::Config for Runtime {
	type MinimumPeriod = ConstU64<{ SLOT_DURATION / 2 }>;
	/// A timestamp: milliseconds since the unix epoch.
	type Moment = Moment;
	type OnTimestampSet = Aura;
	type WeightInfo = pallet_timestamp::weights::SubstrateWeight<Runtime>;
}

parameter_types! {
	pub const ExistentialDeposit: Balance = 10 * MILLIBNC;
	pub const TransferFee: Balance = 1 * MILLIBNC;
	pub const CreationFee: Balance = 1 * MILLIBNC;
	pub const TransactionByteFee: Balance = 16 * MICROBNC;
}

impl pallet_utility::Config for Runtime {
	type RuntimeCall = RuntimeCall;
	type RuntimeEvent = RuntimeEvent;
	type PalletsOrigin = OriginCaller;
	type WeightInfo = pallet_utility::weights::SubstrateWeight<Runtime>;
}

parameter_types! {
	// One storage item; key size 32, value size 8; .
	pub const ProxyDepositBase: Balance = deposit(1, 8);
	// Additional storage item size of 33 bytes.
	pub const ProxyDepositFactor: Balance = deposit(0, 33);
	pub const MaxProxies: u16 = 32;
	pub const AnnouncementDepositBase: Balance = deposit(1, 8);
	pub const AnnouncementDepositFactor: Balance = deposit(0, 66);
	pub const MaxPending: u16 = 32;
}

/// The type used to represent the kinds of proxying allowed.
#[derive(
	Copy,
	Clone,
	Eq,
	PartialEq,
	Ord,
	PartialOrd,
	Encode,
	Decode,
	RuntimeDebug,
	MaxEncodedLen,
	scale_info::TypeInfo,
)]
pub enum ProxyType {
	Any = 0,
	NonTransfer = 1,
	Governance = 2,
	CancelProxy = 3,
	IdentityJudgement = 4,
}

impl Default for ProxyType {
	fn default() -> Self {
		Self::Any
	}
}
impl InstanceFilter<RuntimeCall> for ProxyType {
	fn filter(&self, c: &RuntimeCall) -> bool {
		match self {
			ProxyType::Any => true,
			ProxyType::NonTransfer => matches!(
				c,
				RuntimeCall::System(..) |
				RuntimeCall::Scheduler(..) |
				RuntimeCall::Preimage(_) |
				RuntimeCall::Timestamp(..) |
				RuntimeCall::Indices(pallet_indices::Call::claim{..}) |
				RuntimeCall::Indices(pallet_indices::Call::free{..}) |
				RuntimeCall::Indices(pallet_indices::Call::freeze{..}) |
				// Specifically omitting Indices `transfer`, `force_transfer`
				// Specifically omitting the entire Balances pallet
				RuntimeCall::Session(..) |
				RuntimeCall::Democracy(..) |
				RuntimeCall::Council(..) |
				RuntimeCall::TechnicalCommittee(..) |
				RuntimeCall::PhragmenElection(..) |
				RuntimeCall::TechnicalMembership(..) |
				RuntimeCall::Treasury(..) |
				RuntimeCall::Bounties(..) |
				RuntimeCall::Tips(..) |
				RuntimeCall::Vesting(pallet_vesting::Call::vest{..}) |
				RuntimeCall::Vesting(pallet_vesting::Call::vest_other{..}) |
				// Specifically omitting Vesting `vested_transfer`, and `force_vested_transfer`
				RuntimeCall::Utility(..) |
				RuntimeCall::Proxy(..) |
				RuntimeCall::Multisig(..)
			),
			ProxyType::Governance =>
				matches!(
					c,
					RuntimeCall::Democracy(..) |
						RuntimeCall::Council(..) | RuntimeCall::TechnicalCommittee(..) |
						RuntimeCall::PhragmenElection(..) |
						RuntimeCall::Treasury(..) |
						RuntimeCall::Bounties(..) |
						RuntimeCall::Tips(..) | RuntimeCall::Utility(..)
				),
			ProxyType::CancelProxy => {
				matches!(c, RuntimeCall::Proxy(pallet_proxy::Call::reject_announcement { .. }))
			},
			ProxyType::IdentityJudgement => matches!(
				c,
				RuntimeCall::Identity(pallet_identity::Call::provide_judgement { .. }) |
					RuntimeCall::Utility(..)
			),
		}
	}

	fn is_superset(&self, o: &Self) -> bool {
		match (self, o) {
			(x, y) if x == y => true,
			(ProxyType::Any, _) => true,
			(_, ProxyType::Any) => false,
			(ProxyType::NonTransfer, _) => true,
			_ => false,
		}
	}
}

impl pallet_proxy::Config for Runtime {
	type AnnouncementDepositBase = AnnouncementDepositBase;
	type AnnouncementDepositFactor = AnnouncementDepositFactor;
	type RuntimeCall = RuntimeCall;
	type CallHasher = BlakeTwo256;
	type Currency = Balances;
	type RuntimeEvent = RuntimeEvent;
	type MaxPending = MaxPending;
	type MaxProxies = MaxProxies;
	type ProxyDepositBase = ProxyDepositBase;
	type ProxyDepositFactor = ProxyDepositFactor;
	type ProxyType = ProxyType;
	type WeightInfo = pallet_proxy::weights::SubstrateWeight<Runtime>;
}

parameter_types! {
	pub const PreimageMaxSize: u32 = 4096 * 1024;
	pub PreimageBaseDeposit: Balance = deposit(2, 64);
	pub PreimageByteDeposit: Balance = deposit(0, 1);
}

impl pallet_preimage::Config for Runtime {
	type WeightInfo = pallet_preimage::weights::SubstrateWeight<Runtime>;
	type RuntimeEvent = RuntimeEvent;
	type Currency = Balances;
	type ManagerOrigin = EnsureRoot<AccountId>;
	type BaseDeposit = PreimageBaseDeposit;
	type ByteDeposit = PreimageByteDeposit;
}

parameter_types! {
	pub MaximumSchedulerWeight: Weight = Perbill::from_percent(80) *
		RuntimeBlockWeights::get().max_block;
	pub const MaxScheduledPerBlock: u32 = 50;
	pub const NoPreimagePostponement: Option<u32> = Some(10);
}

impl pallet_scheduler::Config for Runtime {
	type RuntimeCall = RuntimeCall;
	type RuntimeEvent = RuntimeEvent;
	type MaxScheduledPerBlock = MaxScheduledPerBlock;
	type MaximumWeight = MaximumSchedulerWeight;
	type RuntimeOrigin = RuntimeOrigin;
	type OriginPrivilegeCmp = EqualPrivilegeOnly;
	type PalletsOrigin = OriginCaller;
	type ScheduleOrigin = EnsureRoot<AccountId>;
	type WeightInfo = pallet_scheduler::weights::SubstrateWeight<Runtime>;
	type Preimages = Preimage;
}

parameter_types! {
	// One storage item; key size is 32; value is size 4+4+16+32 bytes = 56 bytes.
	pub const DepositBase: Balance = deposit(1, 88);
	// Additional storage item size of 32 bytes.
	pub const DepositFactor: Balance = deposit(0, 32);
	pub const MaxSignatories: u16 = 100;
}

impl pallet_multisig::Config for Runtime {
	type RuntimeCall = RuntimeCall;
	type Currency = Balances;
	type DepositBase = DepositBase;
	type DepositFactor = DepositFactor;
	type RuntimeEvent = RuntimeEvent;
	type MaxSignatories = MaxSignatories;
	type WeightInfo = pallet_multisig::weights::SubstrateWeight<Runtime>;
}

parameter_types! {
	// Minimum 4 CENTS/byte
	pub const BasicDeposit: Balance = deposit(1, 258);
	pub const FieldDeposit: Balance = deposit(0, 66);
	pub const SubAccountDeposit: Balance = deposit(1, 53);
	pub const MaxSubAccounts: u32 = 100;
	pub const MaxAdditionalFields: u32 = 100;
	pub const MaxRegistrars: u32 = 20;
}

impl pallet_identity::Config for Runtime {
	type RuntimeEvent = RuntimeEvent;
	type Currency = Balances;
	type BasicDeposit = BasicDeposit;
	type FieldDeposit = FieldDeposit;
	type SubAccountDeposit = SubAccountDeposit;
	type MaxSubAccounts = MaxSubAccounts;
	type MaxAdditionalFields = MaxAdditionalFields;
	type MaxRegistrars = MaxRegistrars;
	type Slashed = Treasury;
	type ForceOrigin = MoreThanHalfCouncil;
	type RegistrarOrigin = MoreThanHalfCouncil;
	type WeightInfo = pallet_identity::weights::SubstrateWeight<Runtime>;
}

parameter_types! {
	pub const IndexDeposit: Balance = 10 * DOLLARS;
}

impl pallet_indices::Config for Runtime {
	type AccountIndex = AccountIndex;
	type Currency = Balances;
	type Deposit = IndexDeposit;
	type RuntimeEvent = RuntimeEvent;
	type WeightInfo = pallet_indices::weights::SubstrateWeight<Runtime>;
}

impl pallet_balances::Config for Runtime {
	type AccountStore = System;
	/// The type for recording an account's balance.
	type Balance = Balance;
	type DustRemoval = Treasury;
	/// The ubiquitous event type.
	type RuntimeEvent = RuntimeEvent;
	type ExistentialDeposit = ExistentialDeposit;
	type MaxLocks = ConstU32<50>;
	type MaxReserves = ConstU32<50>;
	type ReserveIdentifier = [u8; 8];
	type WeightInfo = pallet_balances::weights::SubstrateWeight<Runtime>;
}

parameter_types! {
	pub const CouncilMotionDuration: BlockNumber = 7 * DAYS;
	pub const CouncilMaxProposals: u32 = 100;
	pub const CouncilMaxMembers: u32 = 100;
}

impl pallet_collective::Config<CouncilCollective> for Runtime {
	type DefaultVote = pallet_collective::PrimeDefaultVote;
	type RuntimeEvent = RuntimeEvent;
	type MaxMembers = CouncilMaxMembers;
	type MaxProposals = CouncilMaxProposals;
	type MotionDuration = CouncilMotionDuration;
	type RuntimeOrigin = RuntimeOrigin;
	type Proposal = RuntimeCall;
	type WeightInfo = pallet_collective::weights::SubstrateWeight<Runtime>;
}

parameter_types! {
	pub const TechnicalMotionDuration: BlockNumber = 7 * DAYS;
	pub const TechnicalMaxProposals: u32 = 100;
	pub const TechnicalMaxMembers: u32 = 100;
}

impl pallet_collective::Config<TechnicalCollective> for Runtime {
	type DefaultVote = pallet_collective::PrimeDefaultVote;
	type RuntimeEvent = RuntimeEvent;
	type MaxMembers = TechnicalMaxMembers;
	type MaxProposals = TechnicalMaxProposals;
	type MotionDuration = TechnicalMotionDuration;
	type RuntimeOrigin = RuntimeOrigin;
	type Proposal = RuntimeCall;
	type WeightInfo = pallet_collective::weights::SubstrateWeight<Runtime>;
}

impl pallet_membership::Config<pallet_membership::Instance1> for Runtime {
	type AddOrigin = MoreThanHalfCouncil;
	type RuntimeEvent = RuntimeEvent;
	type MaxMembers = CouncilMaxMembers;
	type MembershipChanged = Council;
	type MembershipInitialized = Council;
	type PrimeOrigin = MoreThanHalfCouncil;
	type RemoveOrigin = MoreThanHalfCouncil;
	type ResetOrigin = MoreThanHalfCouncil;
	type SwapOrigin = MoreThanHalfCouncil;
	type WeightInfo = pallet_membership::weights::SubstrateWeight<Runtime>;
}

impl pallet_membership::Config<pallet_membership::Instance2> for Runtime {
	type AddOrigin = MoreThanHalfCouncil;
	type RuntimeEvent = RuntimeEvent;
	type MaxMembers = TechnicalMaxMembers;
	type MembershipChanged = TechnicalCommittee;
	type MembershipInitialized = TechnicalCommittee;
	type PrimeOrigin = MoreThanHalfCouncil;
	type RemoveOrigin = MoreThanHalfCouncil;
	type ResetOrigin = MoreThanHalfCouncil;
	type SwapOrigin = MoreThanHalfCouncil;
	type WeightInfo = pallet_membership::weights::SubstrateWeight<Runtime>;
}

parameter_types! {
	pub const CandidacyBond: Balance = 10_000 * DOLLARS;
	// 1 storage item created, key size is 32 bytes, value size is 16+16.
	pub const VotingBondBase: Balance = deposit(1, 64);
	// additional data per vote is 32 bytes (account id).
	pub const VotingBondFactor: Balance = deposit(0, 32);
	/// Daily council elections
	pub const TermDuration: BlockNumber = 7 * DAYS;
	pub const DesiredMembers: u32 = 13;
	pub const DesiredRunnersUp: u32 = 20;
	pub const PhragmenElectionPalletId: LockIdentifier = *b"phrelect";
	pub const MaxVoters: u32 = 512;
	pub const MaxCandidates: u32 = 64;
}

// Make sure that there are no more than MaxMembers members elected via phragmen.
const_assert!(DesiredMembers::get() <= CouncilMaxMembers::get());

impl pallet_elections_phragmen::Config for Runtime {
	type CandidacyBond = CandidacyBond;
	type ChangeMembers = Council;
	type Currency = Balances;
	type CurrencyToVote = frame_support::traits::U128CurrencyToVote;
	type DesiredMembers = DesiredMembers;
	type DesiredRunnersUp = DesiredRunnersUp;
	type RuntimeEvent = RuntimeEvent;
	type InitializeMembers = Council;
	type KickedMember = Treasury;
	type LoserCandidate = Treasury;
	type PalletId = PhragmenElectionPalletId;
	type TermDuration = TermDuration;
	type VotingBondBase = VotingBondBase;
	type VotingBondFactor = VotingBondFactor;
	type MaxCandidates = MaxCandidates;
	type MaxVoters = MaxVoters;
	type WeightInfo = pallet_elections_phragmen::weights::SubstrateWeight<Runtime>;
}

parameter_types! {
	pub const LaunchPeriod: BlockNumber = 28 * DAYS;
	pub const VotingPeriod: BlockNumber = 28 * DAYS;
	pub const FastTrackVotingPeriod: BlockNumber = 3 * HOURS;
	pub const MinimumDeposit: Balance = 100 * DOLLARS;
	pub const EnactmentPeriod: BlockNumber = 28 * DAYS;
	pub const CooloffPeriod: BlockNumber = 7 * DAYS;
	pub const InstantAllowed: bool = true;
	pub const MaxVotes: u32 = 100;
	pub const MaxProposals: u32 = 100;
}

impl pallet_democracy::Config for Runtime {
	type BlacklistOrigin = EnsureRoot<AccountId>;
	// To cancel a proposal before it has been passed, the technical committee must be unanimous or
	// Root must agree.
	type CancelProposalOrigin = EitherOfDiverse<
		EnsureRoot<AccountId>,
		pallet_collective::EnsureProportionAtLeast<AccountId, TechnicalCollective, 1, 1>,
	>;
	// To cancel a proposal which has been passed, 2/3 of the council must agree to it.
	type CancellationOrigin =
		pallet_collective::EnsureProportionAtLeast<AccountId, CouncilCollective, 2, 3>;
	type CooloffPeriod = CooloffPeriod;
	type Currency = Balances;
	type EnactmentPeriod = EnactmentPeriod;
	type RuntimeEvent = RuntimeEvent;
	/// A unanimous council can have the next scheduled referendum be a straight default-carries
	/// (NTB) vote.
	type ExternalDefaultOrigin =
		pallet_collective::EnsureProportionAtLeast<AccountId, CouncilCollective, 1, 1>;
	/// A super-majority can have the next scheduled referendum be a straight majority-carries vote.
	type ExternalMajorityOrigin =
		pallet_collective::EnsureProportionAtLeast<AccountId, CouncilCollective, 3, 4>;
	/// A straight majority of the council can decide what their next motion is.
	type ExternalOrigin =
		pallet_collective::EnsureProportionAtLeast<AccountId, CouncilCollective, 1, 2>;
	/// Two thirds of the technical committee can have an ExternalMajority/ExternalDefault vote
	/// be tabled immediately and with a shorter voting/enactment period.
	type FastTrackOrigin =
		pallet_collective::EnsureProportionAtLeast<AccountId, TechnicalCollective, 2, 3>;
	type FastTrackVotingPeriod = FastTrackVotingPeriod;
	type InstantAllowed = InstantAllowed;
	type InstantOrigin =
		pallet_collective::EnsureProportionAtLeast<AccountId, TechnicalCollective, 1, 1>;
	type LaunchPeriod = LaunchPeriod;
	type MaxProposals = MaxProposals;
	type MaxVotes = MaxVotes;
	type MinimumDeposit = MinimumDeposit;
	type PalletsOrigin = OriginCaller;
	type Scheduler = Scheduler;
	type Slash = Treasury;
	// Any single technical committee member may veto a coming council proposal, however they can
	// only do it once and it lasts only for the cool-off period.
	type VetoOrigin = pallet_collective::EnsureMember<AccountId, TechnicalCollective>;
	type VoteLockingPeriod = EnactmentPeriod; // Same as EnactmentPeriod
	type VotingPeriod = VotingPeriod;
	type WeightInfo = pallet_democracy::weights::SubstrateWeight<Runtime>;
	type Preimages = Preimage;
	type MaxDeposits = ConstU32<100>;
	type MaxBlacklisted = ConstU32<100>;
}

parameter_types! {
	pub const ProposalBond: Permill = Permill::from_percent(5);
	pub const ProposalBondMinimum: Balance = 100 * DOLLARS;
	pub const ProposalBondMaximum: Balance = 500 * DOLLARS;
	pub const SpendPeriod: BlockNumber = 24 * DAYS;
	pub const Burn: Permill = Permill::from_perthousand(1);
	pub const TipCountdown: BlockNumber = 1 * DAYS;
	pub const TipFindersFee: Percent = Percent::from_percent(20);
	pub const TipReportDepositBase: Balance = 1 * DOLLARS;
	pub const DataDepositPerByte: Balance = 1 * CENTS;
	pub const MaxApprovals: u32 = 100;
}

type ApproveOrigin = EitherOfDiverse<
	EnsureRoot<AccountId>,
	pallet_collective::EnsureProportionAtLeast<AccountId, CouncilCollective, 3, 5>,
>;

impl pallet_treasury::Config for Runtime {
	type ApproveOrigin = ApproveOrigin;
	type SpendOrigin = NeverEnsureOrigin<Balance>;
	type Burn = Burn;
	type BurnDestination = ();
	type Currency = Balances;
	type RuntimeEvent = RuntimeEvent;
	type MaxApprovals = MaxApprovals;
	type OnSlash = Treasury;
	type PalletId = TreasuryPalletId;
	type ProposalBond = ProposalBond;
	type ProposalBondMinimum = ProposalBondMinimum;
	type ProposalBondMaximum = ProposalBondMaximum;
	type RejectOrigin = MoreThanHalfCouncil;
	type SpendFunds = Bounties;
	type SpendPeriod = SpendPeriod;
	type WeightInfo = pallet_treasury::weights::SubstrateWeight<Runtime>;
}

parameter_types! {
	pub const BountyDepositBase: Balance = 1 * DOLLARS;
	pub const BountyDepositPayoutDelay: BlockNumber = 8 * DAYS;
	pub const BountyUpdatePeriod: BlockNumber = 90 * DAYS;
	pub const MaximumReasonLength: u32 = 16384;
	pub const CuratorDepositMultiplier: Permill = Permill::from_percent(50);
	pub const CuratorDepositMin: Balance = 10 * DOLLARS;
	pub const CuratorDepositMax: Balance = 200 * DOLLARS;
	pub const BountyValueMinimum: Balance = 10 * DOLLARS;
}

impl pallet_bounties::Config for Runtime {
	type BountyDepositBase = BountyDepositBase;
	type BountyDepositPayoutDelay = BountyDepositPayoutDelay;
	type BountyUpdatePeriod = BountyUpdatePeriod;
	type BountyValueMinimum = BountyValueMinimum;
	type CuratorDepositMultiplier = CuratorDepositMultiplier;
	type CuratorDepositMin = CuratorDepositMin;
	type CuratorDepositMax = CuratorDepositMax;
	type DataDepositPerByte = DataDepositPerByte;
	type RuntimeEvent = RuntimeEvent;
	type MaximumReasonLength = MaximumReasonLength;
	type WeightInfo = pallet_bounties::weights::SubstrateWeight<Runtime>;
	type ChildBountyManager = ();
}

impl pallet_tips::Config for Runtime {
	type DataDepositPerByte = DataDepositPerByte;
	type RuntimeEvent = RuntimeEvent;
	type MaximumReasonLength = MaximumReasonLength;
	type TipCountdown = TipCountdown;
	type TipFindersFee = TipFindersFee;
	type TipReportDepositBase = TipReportDepositBase;
	type Tippers = PhragmenElection;
	type WeightInfo = pallet_tips::weights::SubstrateWeight<Runtime>;
}

impl pallet_transaction_payment::Config for Runtime {
	type RuntimeEvent = RuntimeEvent;
	type FeeMultiplierUpdate = SlowAdjustingFeeUpdate<Self>;
	type LengthToFee = ConstantMultiplier<Balance, TransactionByteFee>;
	type OnChargeTransaction = FlexibleFee;
	type OperationalFeeMultiplier = ConstU8<5>;
	type WeightToFee = WeightToFee;
}

// culumus runtime start
parameter_types! {
	pub const ReservedXcmpWeight: Weight = MAXIMUM_BLOCK_WEIGHT.saturating_div(4);
	pub const ReservedDmpWeight: Weight = MAXIMUM_BLOCK_WEIGHT.saturating_div(4);
}

impl cumulus_pallet_parachain_system::Config for Runtime {
	type DmpMessageHandler = DmpQueue;
	type RuntimeEvent = RuntimeEvent;
	type OnSystemEvent = ();
	type OutboundXcmpMessageSource = XcmpQueue;
	type ReservedDmpWeight = ReservedDmpWeight;
	type ReservedXcmpWeight = ReservedXcmpWeight;
	type SelfParaId = parachain_info::Pallet<Runtime>;
	type XcmpMessageHandler = XcmpQueue;
	type CheckAssociatedRelayNumber = RelayNumberStrictlyIncreases;
}

impl parachain_info::Config for Runtime {}

impl cumulus_pallet_aura_ext::Config for Runtime {}

parameter_types! {
	pub const Period: u32 = 6 * HOURS;
	pub const Offset: u32 = 0;
}

impl pallet_session::Config for Runtime {
	type RuntimeEvent = RuntimeEvent;
	type Keys = SessionKeys;
	type NextSessionRotation = pallet_session::PeriodicSessions<Period, Offset>;
	// Essentially just Aura, but lets be pedantic.
	type SessionHandler = <SessionKeys as sp_runtime::traits::OpaqueKeys>::KeyTypeIdProviders;
	type SessionManager = CollatorSelection;
	type ShouldEndSession = pallet_session::PeriodicSessions<Period, Offset>;
	type ValidatorId = <Self as frame_system::Config>::AccountId;
	// we don't have stash and controller, thus we don't need the convert as well.
	type ValidatorIdOf = pallet_collator_selection::IdentityCollator;
	type WeightInfo = pallet_session::weights::SubstrateWeight<Runtime>;
}

impl pallet_authorship::Config for Runtime {
	type EventHandler = CollatorSelection;
	type FindAuthor = pallet_session::FindAccountFromAuthorIndex<Self, Aura>;
}

impl pallet_aura::Config for Runtime {
	type AuthorityId = AuraId;
	type DisabledValidators = ();
	type MaxAuthorities = ConstU32<100_000>;
}

parameter_types! {
	pub const PotId: PalletId = PalletId(*b"PotStake");
	pub const MinCandidates: u32 = 5;
	pub const SessionLength: BlockNumber = 6 * HOURS;
	pub const MaxInvulnerables: u32 = 100;
}

impl pallet_collator_selection::Config for Runtime {
	type Currency = Balances;
	type RuntimeEvent = RuntimeEvent;
	// should be a multiple of session or things will get inconsistent
	type KickThreshold = Period;
	type MaxCandidates = MaxCandidates;
	type MaxInvulnerables = MaxInvulnerables;
	type MinCandidates = MinCandidates;
	type PotId = PotId;
	type UpdateOrigin = EnsureRoot<AccountId>;
	type ValidatorId = <Self as frame_system::Config>::AccountId;
	type ValidatorIdOf = pallet_collator_selection::IdentityCollator;
	type ValidatorRegistration = Session;
	type WeightInfo = ();
}

// culumus runtime end

impl pallet_vesting::Config for Runtime {
	type BlockNumberToBalance = ConvertInto;
	type Currency = Balances;
	type RuntimeEvent = RuntimeEvent;
	type MinVestedTransfer = ExistentialDeposit;
	type WeightInfo = pallet_vesting::weights::SubstrateWeight<Runtime>;
}

// Bifrost modules start

// Aggregate name getter to get fee names if the call needs to pay extra fees.
// If any call need to pay extra fees, it should be added as an item here.
// Used together with AggregateExtraFeeFilter below.
pub struct FeeNameGetter;
impl NameGetter<RuntimeCall> for FeeNameGetter {
	fn get_name(c: &RuntimeCall) -> ExtraFeeName {
		match *c {
			RuntimeCall::Salp(bifrost_salp::Call::contribute { .. }) =>
				ExtraFeeName::SalpContribute,
			RuntimeCall::XcmInterface(xcm_interface::Call::transfer_statemine_assets {
				..
			}) => ExtraFeeName::StatemineTransfer,
			_ => ExtraFeeName::NoExtraFee,
		}
	}
}

// Aggregate filter to filter if the call needs to pay extra fees
// If any call need to pay extra fees, it should be added as an item here.
pub struct AggregateExtraFeeFilter;
impl Contains<RuntimeCall> for AggregateExtraFeeFilter {
	fn contains(c: &RuntimeCall) -> bool {
		match *c {
			RuntimeCall::Salp(bifrost_salp::Call::contribute { .. }) => true,
			RuntimeCall::XcmInterface(xcm_interface::Call::transfer_statemine_assets {
				..
			}) => true,
			_ => false,
		}
	}
}

pub struct ContributeFeeFilter;
impl Contains<RuntimeCall> for ContributeFeeFilter {
	fn contains(c: &RuntimeCall) -> bool {
		match *c {
			RuntimeCall::Salp(bifrost_salp::Call::contribute { .. }) => true,
			_ => false,
		}
	}
}

pub struct StatemineTransferFeeFilter;
impl Contains<RuntimeCall> for StatemineTransferFeeFilter {
	fn contains(c: &RuntimeCall) -> bool {
		match *c {
			RuntimeCall::XcmInterface(xcm_interface::Call::transfer_statemine_assets {
				..
			}) => true,
			_ => false,
		}
	}
}

parameter_types! {
	pub const AltFeeCurrencyExchangeRate: (u32, u32) = (1, 100);
	pub UmpContributeFee: Balance = UmpTransactFee::get();
}

pub type MiscFeeHandlers = (
	MiscFeeHandler<Runtime, RelayCurrencyId, UmpContributeFee, ContributeFeeFilter>,
	MiscFeeHandler<Runtime, RelayCurrencyId, StatemineTransferFee, StatemineTransferFeeFilter>,
);

impl bifrost_flexible_fee::Config for Runtime {
	type Currency = Balances;
	type DexOperator = ZenlinkProtocol;
	type FeeDealer = FlexibleFee;
	type RuntimeEvent = RuntimeEvent;
	type MultiCurrency = Currencies;
	type TreasuryAccount = BifrostTreasuryAccount;
	type NativeCurrencyId = NativeCurrencyId;
	type AlternativeFeeCurrencyId = RelayCurrencyId;
	type AltFeeCurrencyExchangeRate = AltFeeCurrencyExchangeRate;
	type OnUnbalanced = Treasury;
	type WeightInfo = bifrost_flexible_fee::weights::BifrostWeight<Runtime>;
	type ExtraFeeMatcher = ExtraFeeMatcher<Runtime, FeeNameGetter, AggregateExtraFeeFilter>;
	type MiscFeeHandler = MiscFeeHandlers;
	type ParachainId = ParachainInfo;
}

parameter_types! {
	pub BifrostParachainAccountId20: [u8; 20] = cumulus_primitives_core::ParaId::from(ParachainInfo::get()).into_account_truncating();
}

pub fn create_x2_multilocation(index: u16, currency_id: CurrencyId) -> MultiLocation {
	match currency_id {
		CurrencyId::Token2(GLMR_TOKEN_ID) => MultiLocation::new(
			1,
			X2(
				Parachain(parachains::moonbeam::ID.into()),
				AccountKey20 {
					network: None,
					key: Slp::derivative_account_id_20(
						polkadot_parachain::primitives::Sibling::from(ParachainInfo::get())
							.into_account_truncating(),
						index,
					)
					.into(),
				},
			),
		),
		// Only relay chain use the Bifrost para account with "para"
		CurrencyId::Token2(DOT_TOKEN_ID) => MultiLocation::new(
			1,
			X1(AccountId32 {
				network: None,
				id: Utility::derivative_account_id(
					ParachainInfo::get().into_account_truncating(),
					index,
				)
				.into(),
			}),
		),
		// Bifrost Polkadot Native token
		CurrencyId::Native(TokenSymbol::BNC) => MultiLocation::new(
			0,
			X1(AccountId32 {
				network: None,
				id: Utility::derivative_account_id(
					polkadot_parachain::primitives::Sibling::from(ParachainInfo::get())
						.into_account_truncating(),
					index,
				)
				.into(),
			}),
		),
		// Other sibling chains use the Bifrost para account with "sibl"
		_ => {
			// get parachain id
			if let Some(location) =
				BifrostCurrencyIdConvert::<SelfParaChainId>::convert(currency_id)
			{
				if let Some(Parachain(para_id)) = location.interior().first() {
					MultiLocation::new(
						1,
						X2(
							Parachain(*para_id),
							AccountId32 {
								network: None,
								id: Utility::derivative_account_id(
									polkadot_parachain::primitives::Sibling::from(
										ParachainInfo::get(),
									)
									.into_account_truncating(),
									index,
								)
								.into(),
							},
						),
					)
				} else {
					MultiLocation::default()
				}
			} else {
				MultiLocation::default()
			}
		},
	}
}

pub struct SubAccountIndexMultiLocationConvertor;
impl Convert<(u16, CurrencyId), MultiLocation> for SubAccountIndexMultiLocationConvertor {
	fn convert((sub_account_index, currency_id): (u16, CurrencyId)) -> MultiLocation {
		create_x2_multilocation(sub_account_index, currency_id)
	}
}

parameter_types! {
	pub MinContribution: Balance = dollar::<Runtime>(RelayCurrencyId::get()) * 5;
	pub const RemoveKeysLimit: u32 = 500;
	pub const VSBondValidPeriod: BlockNumber = 30 * DAYS;
	pub const ReleaseCycle: BlockNumber = 1 * DAYS;
	pub const LeasePeriod: BlockNumber = POLKA_LEASE_PERIOD;
	pub const ReleaseRatio: Percent = Percent::from_percent(50);
	pub const SlotLength: BlockNumber = 8u32 as BlockNumber;
	pub ConfirmMuitiSigAccount: AccountId = hex!["e4da05f08e89bf6c43260d96f26fffcfc7deae5b465da08669a9d008e64c2c63"].into();
}

impl bifrost_salp::Config for Runtime {
	type BancorPool = ();
	type RuntimeEvent = RuntimeEvent;
	type LeasePeriod = LeasePeriod;
	type MinContribution = MinContribution;
	type MultiCurrency = Currencies;
	type PalletId = BifrostCrowdloanId;
	type RelayChainToken = RelayCurrencyId;
	type ReleaseCycle = ReleaseCycle;
	type ReleaseRatio = ReleaseRatio;
	type RemoveKeysLimit = RemoveKeysLimit;
	type SlotLength = SlotLength;
	type VSBondValidPeriod = VSBondValidPeriod;
	type WeightInfo = bifrost_salp::weights::BifrostWeight<Runtime>;
	type EnsureConfirmAsGovernance =
		EitherOfDiverse<MoreThanHalfCouncil, EnsureRootOrAllTechnicalCommittee>;
	type XcmInterface = XcmInterface;
	type TreasuryAccount = BifrostTreasuryAccount;
	type BuybackPalletId = BuybackPalletId;
	type DexOperator = ZenlinkProtocol;
	type CurrencyIdConversion = AssetIdMaps<Runtime>;
	type CurrencyIdRegister = AssetIdMaps<Runtime>;
	type ParachainId = ParachainInfo;
}

impl bifrost_call_switchgear::Config for Runtime {
	type RuntimeEvent = RuntimeEvent;
	type UpdateOrigin = EitherOfDiverse<MoreThanHalfCouncil, EnsureRootOrAllTechnicalCommittee>;
	type WeightInfo = bifrost_call_switchgear::weights::BifrostWeight<Runtime>;
}

impl bifrost_asset_registry::Config for Runtime {
	type RuntimeEvent = RuntimeEvent;
	type Currency = Balances;
	type RegisterOrigin = MoreThanHalfCouncil;
	type WeightInfo = bifrost_asset_registry::weights::BifrostWeight<Runtime>;
}

parameter_types! {
	pub const MaxTypeEntryPerBlock: u32 = 10;
	pub const MaxRefundPerBlock: u32 = 10;
}

pub struct SubstrateResponseManager;
impl QueryResponseManager<QueryId, MultiLocation, BlockNumber> for SubstrateResponseManager {
	fn get_query_response_record(query_id: QueryId) -> bool {
		if let Some(QueryStatus::Ready { .. }) = PolkadotXcm::query(query_id) {
			true
		} else {
			false
		}
	}

	fn create_query_record(responder: &MultiLocation, timeout: BlockNumber) -> u64 {
		PolkadotXcm::new_query(*responder, timeout, Here)
		// for xcm v3 version see the following
		// PolkadotXcm::new_query(responder, timeout, Here)
	}

	fn remove_query_record(query_id: QueryId) -> bool {
		// Temporarily banned. Querries from pallet_xcm cannot be removed unless it is in ready
		// status. And we are not allowed to mannually change query status.
		// So in the manual mode, it is not possible to remove the query at all.
		// PolkadotXcm::take_response(query_id).is_some()

		PolkadotXcm::take_response(query_id);
		true
	}
}

pub struct OnRefund;
impl bifrost_slp::OnRefund<AccountId, CurrencyId, Balance> for OnRefund {
	fn on_refund(token_id: CurrencyId, to: AccountId, token_amount: Balance) -> u64 {
		SystemStaking::on_refund(token_id, to, token_amount).ref_time()
	}
}

impl bifrost_slp::Config for Runtime {
	type RuntimeEvent = RuntimeEvent;
	type MultiCurrency = Currencies;
	type ControlOrigin = EitherOfDiverse<MoreThanHalfCouncil, EnsureRootOrAllTechnicalCommittee>;
	type WeightInfo = bifrost_slp::weights::BifrostWeight<Runtime>;
	type VtokenMinting = VtokenMinting;
	type AccountConverter = SubAccountIndexMultiLocationConvertor;
	type ParachainId = SelfParaChainId;
	type XcmRouter = XcmRouter;
	type XcmExecutor = XcmExecutor<XcmConfig>;
	type SubstrateResponseManager = SubstrateResponseManager;
	type MaxTypeEntryPerBlock = MaxTypeEntryPerBlock;
	type MaxRefundPerBlock = MaxRefundPerBlock;
	type OnRefund = OnRefund;
	type ParachainStaking = ();
}

parameter_types! {
	pub const RelayChainTokenSymbolDOT: TokenSymbol = TokenSymbol::DOT;
}

impl bifrost_vstoken_conversion::Config for Runtime {
	type RuntimeEvent = RuntimeEvent;
	type MultiCurrency = Currencies;
	type RelayCurrencyId = RelayCurrencyId;
	type TreasuryAccount = BifrostTreasuryAccount;
	type ControlOrigin = EitherOfDiverse<MoreThanHalfCouncil, EnsureRootOrAllTechnicalCommittee>;
	type VsbondAccount = BifrostVsbondPalletId;
	type CurrencyIdConversion = AssetIdMaps<Runtime>;
	type WeightInfo = ();
}

impl bifrost_farming::Config for Runtime {
	type RuntimeEvent = RuntimeEvent;
	type MultiCurrency = Currencies;
	type ControlOrigin = EitherOfDiverse<MoreThanHalfCouncil, EnsureRootOrAllTechnicalCommittee>;
	type TreasuryAccount = BifrostTreasuryAccount;
	type Keeper = FarmingKeeperPalletId;
	type RewardIssuer = FarmingRewardIssuerPalletId;
	type WeightInfo = bifrost_farming::weights::BifrostWeight<Runtime>;
}

parameter_types! {
	pub const BlocksPerRound: u32 = prod_or_test!(1500, 50);
	pub const MaxTokenLen: u32 = 500;
	pub const MaxFarmingPoolIdLen: u32 = 100;
}

impl bifrost_system_staking::Config for Runtime {
	type RuntimeEvent = RuntimeEvent;
	type MultiCurrency = Currencies;
	type EnsureConfirmAsGovernance =
		EitherOfDiverse<MoreThanHalfCouncil, EnsureRootOrAllTechnicalCommittee>;
	type WeightInfo = bifrost_system_staking::weights::BifrostWeight<Runtime>;
	type FarmingInfo = Farming;
	type VtokenMintingInterface = VtokenMinting;
	type TreasuryAccount = BifrostTreasuryAccount;
	type PalletId = SystemStakingPalletId;
	type BlocksPerRound = BlocksPerRound;
	type MaxTokenLen = MaxTokenLen;
	type MaxFarmingPoolIdLen = MaxFarmingPoolIdLen;
}

impl bifrost_system_maker::Config for Runtime {
	type RuntimeEvent = RuntimeEvent;
	type MultiCurrency = Currencies;
	type ControlOrigin = EitherOfDiverse<MoreThanHalfCouncil, EnsureRootOrAllTechnicalCommittee>;
	type WeightInfo = ();
	type DexOperator = ZenlinkProtocol;
	type CurrencyIdConversion = AssetIdMaps<Runtime>;
	type TreasuryAccount = BifrostTreasuryAccount;
	type RelayChainToken = RelayCurrencyId;
	type SystemMakerPalletId = SystemMakerPalletId;
	type ParachainId = ParachainInfo;
	type VtokenMintingInterface = VtokenMinting;
}

impl bifrost_fee_share::Config for Runtime {
	type RuntimeEvent = RuntimeEvent;
	type MultiCurrency = Currencies;
	type ControlOrigin = EitherOfDiverse<MoreThanHalfCouncil, EnsureRootOrAllTechnicalCommittee>;
	type WeightInfo = bifrost_fee_share::weights::BifrostWeight<Runtime>;
	type FeeSharePalletId = FeeSharePalletId;
}

impl bifrost_cross_in_out::Config for Runtime {
	type RuntimeEvent = RuntimeEvent;
	type MultiCurrency = Currencies;
	type ControlOrigin = EitherOfDiverse<MoreThanHalfCouncil, EnsureRootOrAllTechnicalCommittee>;
	type EntrancePalletId = SlpEntrancePalletId;
	type WeightInfo = bifrost_cross_in_out::weights::BifrostWeight<Runtime>;
}

// Bifrost modules end

// zenlink runtime start

parameter_types! {
	pub const StringLimit: u32 = 50;
}

impl merkle_distributor::Config for Runtime {
	type RuntimeEvent = RuntimeEvent;
	type CurrencyId = CurrencyId;
	type MultiCurrency = Currencies;
	type Balance = Balance;
	type MerkleDistributorId = u32;
	type PalletId = MerkleDirtributorPalletId;
	type StringLimit = StringLimit;
	type WeightInfo = ();
}

parameter_types! {
	pub const ZenlinkPalletId: PalletId = PalletId(*b"/zenlink");
	pub const GetExchangeFee: (u32, u32) = (3, 1000);   // 0.3%

	// xcm
	pub ZenlinkRegistedParaChains: Vec<(MultiLocation, u128)> = vec![
		// Bifrost local and live, 0.01 BNC
		(MultiLocation::new(1, Junctions::X1(Junction::Parachain(2001))), 10_000_000_000),
		// Phala local and live, 1 PHA
		(MultiLocation::new(1, Junctions::X1(Junction::Parachain(2004))), 1_000_000_000_000),
		// Plasm local and live, 0.0000000000001 SDN
		(MultiLocation::new(1, Junctions::X1(Junction::Parachain(2007))), 1_000_000),
		// Sherpax live, 0 KSX
		(MultiLocation::new(1, Junctions::X1(Junction::Parachain(2013))), 0),

		// Zenlink local 1 for test
		(MultiLocation::new(1, Junctions::X1(Junction::Parachain(200))), 1_000_000),
		// Zenlink local 2 for test
		(MultiLocation::new(1, Junctions::X1(Junction::Parachain(300))), 1_000_000),
	];
}

impl zenlink_protocol::Config for Runtime {
	type RuntimeEvent = RuntimeEvent;
	type MultiAssetsHandler = MultiAssets;
	type PalletId = ZenlinkPalletId;
	type SelfParaId = SelfParaId;
	type TargetChains = ZenlinkRegistedParaChains;
	type WeightInfo = ();
	type AssetId = ZenlinkAssetId;
	type LpGenerate = PairLpGenerate<Self>;
}

type MultiAssets = ZenlinkMultiAssets<ZenlinkProtocol, Balances, LocalAssetAdaptor<Currencies>>;

pub struct OnRedeemSuccess;
impl bifrost_vtoken_minting::OnRedeemSuccess<AccountId, CurrencyId, Balance> for OnRedeemSuccess {
	fn on_redeem_success(token_id: CurrencyId, to: AccountId, token_amount: Balance) -> Weight {
		SystemStaking::on_redeem_success(token_id, to, token_amount)
	}

	fn on_redeemed(
		address: AccountId,
		token_id: CurrencyId,
		token_amount: Balance,
		vtoken_amount: Balance,
		fee: Balance,
	) -> Weight {
		SystemStaking::on_redeemed(address, token_id, token_amount, vtoken_amount, fee)
	}
}

parameter_types! {
	pub const MaximumUnlockIdOfUser: u32 = 10;
	pub const MaximumUnlockIdOfTimeUnit: u32 = 50;
	pub BifrostFeeAccount: AccountId = TreasuryPalletId::get().into_account_truncating();
}

impl bifrost_vtoken_minting::Config for Runtime {
	type RuntimeEvent = RuntimeEvent;
	type MultiCurrency = Currencies;
	type ControlOrigin = EitherOfDiverse<MoreThanHalfCouncil, EnsureRootOrAllTechnicalCommittee>;
	type MaximumUnlockIdOfUser = MaximumUnlockIdOfUser;
	type MaximumUnlockIdOfTimeUnit = MaximumUnlockIdOfTimeUnit;
	type EntranceAccount = SlpEntrancePalletId;
	type ExitAccount = SlpExitPalletId;
	type FeeAccount = BifrostFeeAccount;
	type BifrostSlp = Slp;
	type WeightInfo = bifrost_vtoken_minting::weights::BifrostWeight<Runtime>;
	type OnRedeemSuccess = OnRedeemSuccess;
	type RelayChainToken = RelayCurrencyId;
	type CurrencyIdConversion = AssetIdMaps<Runtime>;
	type CurrencyIdRegister = AssetIdMaps<Runtime>;
}

parameter_types! {
	pub const VeMintingTokenType: CurrencyId = CurrencyId::VToken(TokenSymbol::BNC);
	pub const Week: BlockNumber = WEEKS;
	pub const MaxBlock: BlockNumber = 4 * 365 * DAYS;
	pub const Multiplier: Balance = 10_u128.pow(12);
	pub const VoteWeightMultiplier: Balance = 3;
}

impl bifrost_ve_minting::Config for Runtime {
	type RuntimeEvent = RuntimeEvent;
	type MultiCurrency = Currencies;
	type ControlOrigin = EitherOfDiverse<MoreThanHalfCouncil, EnsureRootOrAllTechnicalCommittee>;
	type TokenType = VeMintingTokenType;
	type VeMintingPalletId = VeMintingPalletId;
	type IncentivePalletId = IncentivePalletId;
	type WeightInfo = ();
	type BlockNumberToBalance = ConvertInto;
	type Week = Week;
	type MaxBlock = MaxBlock;
	type Multiplier = Multiplier;
	type VoteWeightMultiplier = VoteWeightMultiplier;
}

// Below is the implementation of tokens manipulation functions other than native token.
pub struct LocalAssetAdaptor<Local>(PhantomData<Local>);

impl<Local, AccountId> LocalAssetHandler<AccountId> for LocalAssetAdaptor<Local>
where
	Local: MultiCurrency<AccountId, CurrencyId = CurrencyId>,
{
	fn local_balance_of(asset_id: ZenlinkAssetId, who: &AccountId) -> AssetBalance {
		if let Ok(currency_id) = asset_id.try_into() {
			return TryInto::<AssetBalance>::try_into(Local::free_balance(currency_id, &who))
				.unwrap_or_default();
		}
		AssetBalance::default()
	}

	fn local_total_supply(asset_id: ZenlinkAssetId) -> AssetBalance {
		if let Ok(currency_id) = asset_id.try_into() {
			return TryInto::<AssetBalance>::try_into(Local::total_issuance(currency_id))
				.unwrap_or_default();
		}
		AssetBalance::default()
	}

	fn local_is_exists(asset_id: ZenlinkAssetId) -> bool {
		let currency_id: Result<CurrencyId, ()> = asset_id.try_into();
		match currency_id {
			Ok(_) => true,
			Err(_) => false,
		}
	}

	fn local_transfer(
		asset_id: ZenlinkAssetId,
		origin: &AccountId,
		target: &AccountId,
		amount: AssetBalance,
	) -> DispatchResult {
		if let Ok(currency_id) = asset_id.try_into() {
			Local::transfer(
				currency_id,
				&origin,
				&target,
				amount
					.try_into()
					.map_err(|_| DispatchError::Other("convert amount in local transfer"))?,
			)
		} else {
			Err(DispatchError::Other("unknown asset in local transfer"))
		}
	}

	fn local_deposit(
		asset_id: ZenlinkAssetId,
		origin: &AccountId,
		amount: AssetBalance,
	) -> Result<AssetBalance, DispatchError> {
		if let Ok(currency_id) = asset_id.try_into() {
			Local::deposit(
				currency_id,
				&origin,
				amount
					.try_into()
					.map_err(|_| DispatchError::Other("convert amount in local deposit"))?,
			)?;
		} else {
			return Err(DispatchError::Other("unknown asset in local transfer"));
		}

		Ok(amount)
	}

	fn local_withdraw(
		asset_id: ZenlinkAssetId,
		origin: &AccountId,
		amount: AssetBalance,
	) -> Result<AssetBalance, DispatchError> {
		if let Ok(currency_id) = asset_id.try_into() {
			Local::withdraw(
				currency_id,
				&origin,
				amount
					.try_into()
					.map_err(|_| DispatchError::Other("convert amount in local withdraw"))?,
			)?;
		} else {
			return Err(DispatchError::Other("unknown asset in local transfer"));
		}

		Ok(amount)
	}
}

// zenlink runtime end

construct_runtime! {
	pub enum Runtime where
		Block = Block,
		NodeBlock = generic::Block<Header, sp_runtime::OpaqueExtrinsic>,
		UncheckedExtrinsic = UncheckedExtrinsic,
	{
		// Basic stuff
		System: frame_system::{Pallet, Call, Config, Storage, Event<T>} = 0,
		Timestamp: pallet_timestamp::{Pallet, Call, Storage, Inherent} = 1,
		Indices: pallet_indices::{Pallet, Call, Storage, Config<T>, Event<T>} = 2,
		ParachainSystem: cumulus_pallet_parachain_system::{Pallet, Call, Config, Storage, Inherent, Event<T>, ValidateUnsigned} = 5,
		ParachainInfo: parachain_info::{Pallet, Storage, Config} = 6,

		// Monetary stuff
		Balances: pallet_balances::{Pallet, Call, Storage, Config<T>, Event<T>} = 10,
		TransactionPayment: pallet_transaction_payment::{Pallet, Storage, Event<T>} = 11,

		// Collator support. the order of these 4 are important and shall not change.
		Authorship: pallet_authorship::{Pallet, Storage} = 20,
		CollatorSelection: pallet_collator_selection::{Pallet, Call, Storage, Event<T>, Config<T>} = 21,
		Session: pallet_session::{Pallet, Call, Storage, Event, Config<T>} = 22,
		Aura: pallet_aura::{Pallet, Storage, Config<T>} = 23,
		AuraExt: cumulus_pallet_aura_ext::{Pallet, Storage, Config} = 24,

		// Governance stuff
		Democracy: pallet_democracy::{Pallet, Call, Storage, Config<T>, Event<T>} = 30,
		Council: pallet_collective::<Instance1>::{Pallet, Call, Storage, Origin<T>, Event<T>, Config<T>} = 31,
		TechnicalCommittee: pallet_collective::<Instance2>::{Pallet, Call, Storage, Origin<T>, Event<T>, Config<T>} = 32,
		PhragmenElection: pallet_elections_phragmen::{Pallet, Call, Storage, Event<T>, Config<T>} = 33,
		CouncilMembership: pallet_membership::<Instance1>::{Pallet, Call, Storage, Event<T>, Config<T>} = 34,
		TechnicalMembership: pallet_membership::<Instance2>::{Pallet, Call, Storage, Event<T>, Config<T>} = 35,

		// XCM helpers.
		XcmpQueue: cumulus_pallet_xcmp_queue::{Pallet, Call, Storage, Event<T>} = 40,
		PolkadotXcm: pallet_xcm::{Pallet, Call, Storage, Event<T>, Origin, Config} = 41,
		CumulusXcm: cumulus_pallet_xcm::{Pallet, Event<T>, Origin} = 42,
		DmpQueue: cumulus_pallet_dmp_queue::{Pallet, Call, Storage, Event<T>} = 43,

		// utilities
		Utility: pallet_utility::{Pallet, Call, Event} = 50,
		Scheduler: pallet_scheduler::{Pallet, Call, Storage, Event<T>} = 51,
		Proxy: pallet_proxy::{Pallet, Call, Storage, Event<T>} = 52,
		Multisig: pallet_multisig::{Pallet, Call, Storage, Event<T>} = 53,
		Identity: pallet_identity::{Pallet, Call, Storage, Event<T>} = 54,

		// Vesting. Usable initially, but removed once all vesting is finished.
		Vesting: pallet_vesting::{Pallet, Call, Storage, Event<T>, Config<T>} = 60,

		// Treasury stuff
		Treasury: pallet_treasury::{Pallet, Call, Storage, Config, Event<T>} = 61,
		Bounties: pallet_bounties::{Pallet, Call, Storage, Event<T>} = 62,
		Tips: pallet_tips::{Pallet, Call, Storage, Event<T>} = 63,
		Preimage: pallet_preimage::{Pallet, Call, Storage, Event<T>} = 64,

		// Third party modules
		XTokens: orml_xtokens::{Pallet, Call, Event<T>} = 70,
		Tokens: orml_tokens::{Pallet, Call, Storage, Event<T>, Config<T>} = 71,
		Currencies: orml_currencies::{Pallet, Call} = 72,
		UnknownTokens: orml_unknown_tokens::{Pallet, Storage, Event} = 73,
		OrmlXcm: orml_xcm::{Pallet, Call, Event<T>} = 74,
		ZenlinkProtocol: zenlink_protocol::{Pallet, Call, Storage, Event<T>} = 80,
		MerkleDistributor: merkle_distributor::{Pallet, Call, Storage, Event<T>} = 81,

		// Bifrost modules
		FlexibleFee: bifrost_flexible_fee::{Pallet, Call, Storage, Event<T>} = 100,
		Salp: bifrost_salp::{Pallet, Call, Storage, Event<T>, Config<T>} = 105,
		CallSwitchgear: bifrost_call_switchgear::{Pallet, Storage, Call, Event<T>} = 112,
		AssetRegistry: bifrost_asset_registry::{Pallet, Call, Storage, Event<T>, Config<T>} = 114,
		VtokenMinting: bifrost_vtoken_minting::{Pallet, Call, Storage, Event<T>} = 115,
		Slp: bifrost_slp::{Pallet, Call, Storage, Event<T>} = 116,
		XcmInterface: xcm_interface::{Pallet, Call, Storage, Event<T>} = 117,
		TokenConversion: bifrost_vstoken_conversion::{Pallet, Call, Storage, Event<T>} = 118,
		Farming: bifrost_farming::{Pallet, Call, Storage, Event<T>} = 119,
		SystemStaking: bifrost_system_staking::{Pallet, Call, Storage, Event<T>} = 120,
		SystemMaker: bifrost_system_maker::{Pallet, Call, Storage, Event<T>} = 121,
		FeeShare: bifrost_fee_share::{Pallet, Call, Storage, Event<T>} = 122,
		CrossInOut: bifrost_cross_in_out::{Pallet, Call, Storage, Event<T>} = 123,
		VeMinting: bifrost_ve_minting::{Pallet, Call, Storage, Event<T>} = 124,
	}
}

/// The type for looking up accounts. We don't expect more than 4 billion of them.
pub type AccountIndex = u32;
/// Alias to 512-bit hash when used in the context of a transaction signature on the chain.
pub type Signature = sp_runtime::MultiSignature;
/// Index of a transaction in the chain.
pub type Index = u32;
/// A hash of some data used by the chain.
pub type Hash = sp_core::H256;
/// The address format for describing accounts.
pub type Address = sp_runtime::MultiAddress<AccountId, AccountIndex>;
/// Block header type as expected by this runtime.
pub type Header = generic::Header<BlockNumber, BlakeTwo256>;
/// Block type as expected by this runtime.
pub type Block = generic::Block<Header, UncheckedExtrinsic>;
/// A Block signed with a Justification
pub type SignedBlock = generic::SignedBlock<Block>;
/// BlockId type as expected by this runtime.
pub type BlockId = generic::BlockId<Block>;
/// The SignedExtension to the basic transaction logic.
pub type SignedExtra = (
	frame_system::CheckNonZeroSender<Runtime>,
	frame_system::CheckSpecVersion<Runtime>,
	frame_system::CheckTxVersion<Runtime>,
	frame_system::CheckGenesis<Runtime>,
	frame_system::CheckEra<Runtime>,
	frame_system::CheckNonce<Runtime>,
	frame_system::CheckWeight<Runtime>,
	pallet_transaction_payment::ChargeTransactionPayment<Runtime>,
);
/// Unchecked extrinsic type as expected by this runtime.
pub type UncheckedExtrinsic =
	generic::UncheckedExtrinsic<Address, RuntimeCall, Signature, SignedExtra>;
/// Extrinsic type that has already been checked.
pub type CheckedExtrinsic = generic::CheckedExtrinsic<AccountId, RuntimeCall, SignedExtra>;
/// The payload being signed in transactions.
pub type SignedPayload = generic::SignedPayload<RuntimeCall, SignedExtra>;
/// Executive: handles dispatch to the various modules.
pub type Executive = frame_executive::Executive<
	Runtime,
	Block,
	frame_system::ChainContext<Runtime>,
	Runtime,
	AllPalletsWithSystem,
<<<<<<< HEAD
	(
		// "Use 2D weights in XCM v3" <https://github.com/paritytech/polkadot/pull/6134>
		pallet_xcm::migration::v1::MigrateToV1<Runtime>,
		// ConcreteFungibleBalances and AbstractFungibleBalances key  v2::Multilocation ->
		// v3::Multilocation
		orml_unknown_tokens::Migration<Runtime>,
		// "Scheduler: remove empty agenda on cancel" <https://github.com/paritytech/substrate/pull/12989>
		pallet_scheduler::migration::v4::CleanupAgendas<Runtime>,
		// LocationToCurrencyIds value and CurrencyIdToLocations key v2::Multilocation ->
		// v3::Multilocation
		bifrost_asset_registry::migration::MigrateV1MultiLocationToV3<Runtime>,
	),
=======
	(),
>>>>>>> a7a98c8b
>;

#[cfg(feature = "runtime-benchmarks")]
#[macro_use]
extern crate frame_benchmarking;

#[cfg(feature = "runtime-benchmarks")]
mod benches {
	define_benchmarks!(
		[pallet_vesting, Vesting]
		[bifrost_call_switchgear, CallSwitchgear]
		[bifrost_vtoken_minting, VtokenMinting]
		[bifrost_slp, Slp]
		[bifrost_salp, Salp]
	);
}

impl_runtime_apis! {
	impl sp_transaction_pool::runtime_api::TaggedTransactionQueue<Block> for Runtime {
		fn validate_transaction(
			source: TransactionSource,
			tx: <Block as BlockT>::Extrinsic,
			block_hash: <Block as BlockT>::Hash,
		) -> TransactionValidity {
			Executive::validate_transaction(source, tx, block_hash)
		}
	}

	impl sp_api::Core<Block> for Runtime {
		fn version() -> RuntimeVersion {
			VERSION
		}

		fn execute_block(block: Block) {
			Executive::execute_block(block);
		}

		fn initialize_block(header: &<Block as BlockT>::Header) {
			Executive::initialize_block(header)
		}
	}

	impl sp_block_builder::BlockBuilder<Block> for Runtime {
		fn apply_extrinsic(
			extrinsic: <Block as BlockT>::Extrinsic,
		) -> ApplyExtrinsicResult {
			Executive::apply_extrinsic(extrinsic)
		}

		fn finalize_block() -> <Block as BlockT>::Header {
			Executive::finalize_block()
		}

		fn inherent_extrinsics(data: sp_inherents::InherentData) -> Vec<<Block as BlockT>::Extrinsic> {
			data.create_extrinsics()
		}

		fn check_inherents(block: Block, data: sp_inherents::InherentData) -> sp_inherents::CheckInherentsResult {
			data.check_extrinsics(&block)
		}
	}

	impl frame_system_rpc_runtime_api::AccountNonceApi<Block, AccountId, Nonce> for Runtime {
		fn account_nonce(account: AccountId) -> Nonce {
			System::account_nonce(account)
		}
	}

	impl pallet_transaction_payment_rpc_runtime_api::TransactionPaymentApi<
		Block,
		Balance,
	> for Runtime {
		fn query_info(
			uxt: <Block as BlockT>::Extrinsic,
			len: u32,
		) -> pallet_transaction_payment_rpc_runtime_api::RuntimeDispatchInfo<Balance> {
			TransactionPayment::query_info(uxt, len)
		}
		fn query_fee_details(
			uxt: <Block as BlockT>::Extrinsic,
			len: u32,
		) -> pallet_transaction_payment::FeeDetails<Balance> {
			TransactionPayment::query_fee_details(uxt, len)
		}
		fn query_weight_to_fee(weight: Weight) -> Balance {
			TransactionPayment::weight_to_fee(weight)
		}
		fn query_length_to_fee(length: u32) -> Balance {
			TransactionPayment::length_to_fee(length)
		}
	}

	impl sp_api::Metadata<Block> for Runtime {
		fn metadata() -> OpaqueMetadata {
			OpaqueMetadata::new(Runtime::metadata().into())
		}
	}

	impl sp_offchain::OffchainWorkerApi<Block> for Runtime {
		fn offchain_worker(header: &<Block as BlockT>::Header) {
			Executive::offchain_worker(header)
		}
	}

	impl sp_session::SessionKeys<Block> for Runtime {
		fn decode_session_keys(
			encoded: Vec<u8>,
		) -> Option<Vec<(Vec<u8>, sp_core::crypto::KeyTypeId)>> {
			SessionKeys::decode_into_raw_public_keys(&encoded)
		}

		fn generate_session_keys(seed: Option<Vec<u8>>) -> Vec<u8> {
			SessionKeys::generate(seed)
		}
	}

	impl cumulus_primitives_core::CollectCollationInfo<Block> for Runtime {
		fn collect_collation_info(header: &<Block as BlockT>::Header) -> cumulus_primitives_core::CollationInfo {
			ParachainSystem::collect_collation_info(header)
		}
	}

	impl sp_consensus_aura::AuraApi<Block, AuraId> for Runtime {
		fn slot_duration() -> sp_consensus_aura::SlotDuration {
			sp_consensus_aura::SlotDuration::from_millis(Aura::slot_duration())
		}

		fn authorities() -> Vec<AuraId> {
			Aura::authorities().into_inner()
		}
	}

	impl bifrost_flexible_fee_rpc_runtime_api::FlexibleFeeRuntimeApi<Block, AccountId> for Runtime {
		fn get_fee_token_and_amount(who: AccountId, fee: Balance) -> (CurrencyId, Balance) {
			let rs = FlexibleFee::cal_fee_token_and_amount(&who, fee);
			match rs {
				Ok(val) => val,
				_ => (CurrencyId::Native(TokenSymbol::BNC), Zero::zero()),
			}
		}
	}

	// zenlink runtime outer apis
	impl zenlink_protocol_runtime_api::ZenlinkProtocolApi<Block, AccountId, ZenlinkAssetId> for Runtime {

		fn get_balance(
			asset_id: ZenlinkAssetId,
			owner: AccountId
		) -> AssetBalance {
			<Runtime as zenlink_protocol::Config>::MultiAssetsHandler::balance_of(asset_id, &owner)
		}

		fn get_pair_by_asset_id(
			asset_0: ZenlinkAssetId,
			asset_1: ZenlinkAssetId
		) -> Option<PairInfo<AccountId, AssetBalance, ZenlinkAssetId>> {
			ZenlinkProtocol::get_pair_by_asset_id(asset_0, asset_1)
		}

		fn get_amount_in_price(
			supply: AssetBalance,
			path: Vec<ZenlinkAssetId>
		) -> AssetBalance {
			ZenlinkProtocol::desired_in_amount(supply, path)
		}

		fn get_amount_out_price(
			supply: AssetBalance,
			path: Vec<ZenlinkAssetId>
		) -> AssetBalance {
			ZenlinkProtocol::supply_out_amount(supply, path)
		}

		fn get_estimate_lptoken(
			token_0: ZenlinkAssetId,
			token_1: ZenlinkAssetId,
			amount_0_desired: AssetBalance,
			amount_1_desired: AssetBalance,
			amount_0_min: AssetBalance,
			amount_1_min: AssetBalance,
		) -> AssetBalance{
			ZenlinkProtocol::get_estimate_lptoken(
				token_0,
				token_1,
				amount_0_desired,
				amount_1_desired,
				amount_0_min,
				amount_1_min
			)
		}
		fn calculate_remove_liquidity(
			asset_0: ZenlinkAssetId,
			asset_1: ZenlinkAssetId,
			amount: AssetBalance,
		) -> Option<(AssetBalance, AssetBalance)>{
			ZenlinkProtocol::calculate_remove_liquidity(
				asset_0,
				asset_1,
				amount,
			)
		}
	}

	impl bifrost_salp_rpc_runtime_api::SalpRuntimeApi<Block, ParaId, AccountId> for Runtime {
		fn get_contribution(index: ParaId, who: AccountId) -> (Balance,RpcContributionStatus) {
			let rs = Salp::contribution_by_fund(index, &who);
			match rs {
				Ok((val,status)) => (val,status.to_rpc()),
				_ => (Zero::zero(),RpcContributionStatus::Idle),
			}
		}

		fn get_lite_contribution(_index: ParaId, _who: AccountId) -> (Balance,RpcContributionStatus) {
				(Zero::zero(),RpcContributionStatus::Idle)
		}
	}

	impl bifrost_farming_rpc_runtime_api::FarmingRuntimeApi<Block, AccountId, PoolId> for Runtime {
		fn get_farming_rewards(who: AccountId, pid: PoolId) -> Vec<(CurrencyId, Balance)> {
			Farming::get_farming_rewards(&who, pid).unwrap_or(Vec::new())
		}

		fn get_gauge_rewards(who: AccountId, pid: PoolId) -> Vec<(CurrencyId, Balance)> {
			Farming::get_gauge_rewards(&who, pid).unwrap_or(Vec::new())
		}
	}

	impl bifrost_ve_minting_rpc_runtime_api::VeMintingRuntimeApi<Block, AccountId> for Runtime {
		fn balance_of(
			who: AccountId,
			t: Option<node_primitives::BlockNumber>,
		) -> Balance{
			VeMinting::balance_of(&who, t).unwrap_or(Zero::zero())
		}

		fn total_supply(
			t: node_primitives::BlockNumber,
		) -> Balance{
			VeMinting::total_supply(t).unwrap_or(Zero::zero())
		}

		fn find_block_epoch(
			block: node_primitives::BlockNumber,
			max_epoch: U256,
		) -> U256{
			VeMinting::find_block_epoch(block, max_epoch)
		}
	}

	#[cfg(feature = "runtime-benchmarks")]
	impl frame_benchmarking::Benchmark<Block> for Runtime {
		fn benchmark_metadata(extra: bool) -> (
			Vec<frame_benchmarking::BenchmarkList>,
			Vec<frame_support::traits::StorageInfo>,
		) {
			use frame_benchmarking::{Benchmarking, BenchmarkList};
			use frame_support::traits::StorageInfoTrait;

			let mut list = Vec::<BenchmarkList>::new();
			list_benchmarks!(list, extra);

			let storage_info = AllPalletsWithSystem::storage_info();
			return (list, storage_info)
		}

		fn dispatch_benchmark(
			config: frame_benchmarking::BenchmarkConfig
		) -> Result<Vec<frame_benchmarking::BenchmarkBatch>, sp_runtime::RuntimeString> {
			use frame_benchmarking::{Benchmarking, BenchmarkBatch, TrackedStorageKey};

			impl frame_system_benchmarking::Config for Runtime {}

			let whitelist: Vec<TrackedStorageKey> = vec![
			// you can whitelist any storage keys you do not want to track here
			];

			let mut batches = Vec::<BenchmarkBatch>::new();
			let params = (&config, &whitelist);
			add_benchmarks!(params, batches);

			if batches.is_empty() { return Err("Benchmark not found for this pallet.".into()) }
			Ok(batches)
		}
	}

	#[cfg(feature = "try-runtime")]
	impl frame_try_runtime::TryRuntime<Block> for Runtime {
		fn on_runtime_upgrade(checks: frame_try_runtime::UpgradeCheckSelect) -> (Weight, Weight) {
			log::info!("try-runtime::on_runtime_upgrade bifrost.");
			let weight = Executive::try_runtime_upgrade(checks).unwrap();
			(weight, RuntimeBlockWeights::get().max_block)
		}
		fn execute_block(
			block: Block,
			state_root_check: bool,
			signature_check: bool,
			select: frame_try_runtime::TryStateSelect
		) -> Weight {
			// NOTE: intentional unwrap: we don't want to propagate the error backwards, and want to
			// have a backtrace here.
			Executive::try_execute_block(block, state_root_check,signature_check, select).unwrap()
		}
	}
}

struct CheckInherents;

impl cumulus_pallet_parachain_system::CheckInherents<Block> for CheckInherents {
	fn check_inherents(
		block: &Block,
		relay_state_proof: &cumulus_pallet_parachain_system::RelayChainStateProof,
	) -> sp_inherents::CheckInherentsResult {
		let relay_chain_slot = relay_state_proof
			.read_slot()
			.expect("Could not read the relay chain slot from the proof");

		let inherent_data =
			cumulus_primitives_timestamp::InherentDataProvider::from_relay_chain_slot_and_duration(
				relay_chain_slot,
				sp_std::time::Duration::from_secs(6),
			)
			.create_inherent_data()
			.expect("Could not create the timestamp inherent data");

		inherent_data.check_extrinsics(&block)
	}
}

cumulus_pallet_parachain_system::register_validate_block! {
	Runtime = Runtime,
	BlockExecutor = cumulus_pallet_aura_ext::BlockExecutor::<Runtime, Executive>,
	CheckInherents = CheckInherents,
}<|MERGE_RESOLUTION|>--- conflicted
+++ resolved
@@ -1601,7 +1601,6 @@
 	frame_system::ChainContext<Runtime>,
 	Runtime,
 	AllPalletsWithSystem,
-<<<<<<< HEAD
 	(
 		// "Use 2D weights in XCM v3" <https://github.com/paritytech/polkadot/pull/6134>
 		pallet_xcm::migration::v1::MigrateToV1<Runtime>,
@@ -1614,9 +1613,6 @@
 		// v3::Multilocation
 		bifrost_asset_registry::migration::MigrateV1MultiLocationToV3<Runtime>,
 	),
-=======
-	(),
->>>>>>> a7a98c8b
 >;
 
 #[cfg(feature = "runtime-benchmarks")]
