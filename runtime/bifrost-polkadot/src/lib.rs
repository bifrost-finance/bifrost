--- conflicted
+++ resolved
@@ -323,11 +323,8 @@
 	pub const OraclePalletId: PalletId = PalletId(*b"bf/oracl");
 	pub const StableAssetPalletId: PalletId = PalletId(*b"bf/stabl");
 	pub const CommissionPalletId: PalletId = PalletId(*b"bf/comms");
-<<<<<<< HEAD
 	pub const CloudsPalletId: PalletId = PalletId(*b"bf/cloud");
-=======
 	pub IncentivePoolAccount: PalletId = PalletId(*b"bf/inpoo");
->>>>>>> f3bd5e14
 }
 
 impl frame_system::Config for Runtime {
