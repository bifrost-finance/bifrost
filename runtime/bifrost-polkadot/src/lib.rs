// This file is part of Bifrost.

// Copyright (C) Liebi Technologies PTE. LTD.
// SPDX-License-Identifier: GPL-3.0-or-later WITH Classpath-exception-2.0

// This program is free software: you can redistribute it and/or modify
// it under the terms of the GNU General Public License as published by
// the Free Software Foundation, either version 3 of the License, or
// (at your option) any later version.

// This program is distributed in the hope that it will be useful,
// but WITHOUT ANY WARRANTY; without even the implied warranty of
// MERCHANTABILITY or FITNESS FOR A PARTICULAR PURPOSE. See the
// GNU General Public License for more details.

// You should have received a copy of the GNU General Public License
// along with this program. If not, see <https://www.gnu.org/licenses/>.

//! The Bifrost Node runtime. This can be compiled with `#[no_std]`, ready for Wasm.

#![cfg_attr(not(feature = "std"), no_std)]
// `construct_runtime!` does a lot of recursion and requires us to increase the limit to 512.
#![recursion_limit = "512"]

// Make the WASM binary available.
#[cfg(feature = "std")]
include!(concat!(env!("OUT_DIR"), "/wasm_binary.rs"));

use bifrost_slp::{DerivativeAccountProvider, QueryResponseManager};
use core::convert::TryInto;
// A few exports that help ease life for downstream crates.
use cumulus_pallet_parachain_system::{RelayNumberStrictlyIncreases, RelaychainDataProvider};
pub use frame_support::{
	construct_runtime, match_types, parameter_types,
	traits::{
		ConstBool, ConstU128, ConstU32, ConstU64, ConstU8, Contains, EqualPrivilegeOnly,
		Everything, Imbalance, InstanceFilter, IsInVec, LockIdentifier, NeverEnsureOrigin, Nothing,
		OnUnbalanced, Randomness,
	},
	weights::{
		constants::{
			BlockExecutionWeight, ExtrinsicBaseWeight, RocksDbWeight, WEIGHT_REF_TIME_PER_SECOND,
		},
		ConstantMultiplier, IdentityFee, Weight,
	},
	PalletId, StorageValue,
};
use frame_system::limits::{BlockLength, BlockWeights};
pub use pallet_balances::Call as BalancesCall;
pub use pallet_timestamp::Call as TimestampCall;
use sp_api::impl_runtime_apis;
use sp_arithmetic::Percent;
use sp_core::{OpaqueMetadata, U256};
use sp_runtime::{
	create_runtime_str, generic, impl_opaque_keys,
	traits::{AccountIdConversion, BlakeTwo256, Block as BlockT, Zero},
	transaction_validity::{TransactionSource, TransactionValidity},
	ApplyExtrinsicResult, DispatchError, DispatchResult, Perbill, Permill, RuntimeDebug,
};
use sp_std::{marker::PhantomData, prelude::*};
#[cfg(feature = "std")]
use sp_version::NativeVersion;
use sp_version::RuntimeVersion;

/// Constant values used within the runtime.
pub mod constants;
pub mod weights;
use bifrost_asset_registry::{AssetIdMaps, FixedRateOfAsset};
pub use bifrost_primitives::{
	traits::{
		CheckSubAccount, FarmingInfo, FeeGetter, VtokenMintingInterface, VtokenMintingOperator,
		XcmDestWeightAndFeeHandler,
	},
	AccountId, Amount, AssetIds, Balance, BlockNumber, CurrencyId, CurrencyIdMapping,
	DistributionId, ExtraFeeInfo, ExtraFeeName, Liquidity, Moment, Nonce, ParaId, PoolId, Price,
	Rate, Ratio, RpcContributionStatus, Shortfall, TimeUnit, TokenSymbol, DOT_TOKEN_ID,
	GLMR_TOKEN_ID,
};
use bifrost_runtime_common::{
	constants::time::*, dollar, micro, milli, prod_or_test, AuraId, CouncilCollective,
	EnsureRootOrAllTechnicalCommittee, MoreThanHalfCouncil, SlowAdjustingFeeUpdate,
	TechnicalCollective,
};
use bifrost_slp::QueryId;
use bifrost_ve_minting::traits::VeMintingInterface;
use codec::{Decode, Encode, MaxEncodedLen};
use constants::currency::*;
use cumulus_primitives_core::ParaId as CumulusParaId;
use frame_support::{
	dispatch::DispatchClass,
	sp_runtime::traits::{Convert, ConvertInto},
	traits::{Currency, EitherOfDiverse, Get},
};
use frame_system::{EnsureRoot, EnsureSigned};
use hex_literal::hex;
// zenlink imports
use zenlink_protocol::{
	AssetBalance, AssetId as ZenlinkAssetId, LocalAssetHandler, MultiAssetsHandler, PairInfo,
	PairLpGenerate, ZenlinkMultiAssets,
};
// xcm config
pub mod xcm_config;
use orml_traits::{currency::MutationHooks, location::RelativeReserveProvider};
use pallet_xcm::{EnsureResponse, QueryStatus};
use static_assertions::const_assert;
use xcm::v3::prelude::*;
use xcm_config::{
	parachains, BifrostCurrencyIdConvert, BifrostTreasuryAccount, MultiCurrency, SelfParaChainId,
};
use xcm_executor::{
	traits::{Properties, QueryHandler},
	XcmExecutor,
};

pub mod governance;
use governance::{
	custom_origins, CoreAdminOrCouncil, SALPAdmin, SystemStakingAdmin, TechAdmin,
	TechAdminOrCouncil, ValidatorElection,
};

impl_opaque_keys! {
	pub struct SessionKeys {
		pub aura: Aura,
	}
}

/// This runtime version.
#[sp_version::runtime_version]
pub const VERSION: RuntimeVersion = RuntimeVersion {
	spec_name: create_runtime_str!("bifrost_polkadot"),
	impl_name: create_runtime_str!("bifrost_polkadot"),
	authoring_version: 0,
	spec_version: 984,
	impl_version: 0,
	apis: RUNTIME_API_VERSIONS,
	transaction_version: 1,
	state_version: 0,
};

/// The version information used to identify this runtime when compiled natively.
#[cfg(feature = "std")]
pub fn native_version() -> NativeVersion {
	NativeVersion { runtime_version: VERSION, can_author_with: Default::default() }
}

/// We assume that ~10% of the block weight is consumed by `on_initalize` handlers.
/// This is used to limit the maximal weight of a single extrinsic.
const AVERAGE_ON_INITIALIZE_RATIO: Perbill = Perbill::from_percent(10);
/// We allow `Normal` extrinsics to fill up the block up to 75%, the rest can be used
/// by  Operational  extrinsics.
const NORMAL_DISPATCH_RATIO: Perbill = Perbill::from_percent(75);
/// We allow for 0.5 of a second of compute with a 12 second average block time.
const MAXIMUM_BLOCK_WEIGHT: Weight = Weight::from_parts(
	WEIGHT_REF_TIME_PER_SECOND.saturating_div(2),
	cumulus_primitives_core::relay_chain::MAX_POV_SIZE as u64,
);
/// Maximum number of blocks simultaneously accepted by the Runtime, not yet included
/// into the relay chain.
const UNINCLUDED_SEGMENT_CAPACITY: u32 = 1;
/// How many parachain blocks are processed by the relay chain per parent. Limits the
/// number of blocks authored per slot.
const BLOCK_PROCESSING_VELOCITY: u32 = 1;
/// Relay chain slot duration, in milliseconds.
const RELAY_CHAIN_SLOT_DURATION_MILLIS: u32 = 6000;

parameter_types! {
	pub const BlockHashCount: BlockNumber = 250;
	pub const Version: RuntimeVersion = VERSION;
	pub RuntimeBlockLength: BlockLength =
		BlockLength::max_with_normal_ratio(5 * 1024 * 1024, NORMAL_DISPATCH_RATIO);
	pub RuntimeBlockWeights: BlockWeights = BlockWeights::builder()
		.base_block(BlockExecutionWeight::get())
		.for_class(DispatchClass::all(), |weights| {
			weights.base_extrinsic = ExtrinsicBaseWeight::get();
		})
		.for_class(DispatchClass::Normal, |weights| {
			weights.max_total = Some(NORMAL_DISPATCH_RATIO * MAXIMUM_BLOCK_WEIGHT);
		})
		.for_class(DispatchClass::Operational, |weights| {
			weights.max_total = Some(MAXIMUM_BLOCK_WEIGHT);
			// Operational transactions have some extra reserved space, so that they
			// are included even if block reached `MAXIMUM_BLOCK_WEIGHT`.
			weights.reserved = Some(
				MAXIMUM_BLOCK_WEIGHT - NORMAL_DISPATCH_RATIO * MAXIMUM_BLOCK_WEIGHT
			);
		})
		.avg_block_initialization(AVERAGE_ON_INITIALIZE_RATIO)
		.build_or_panic();
	pub const SS58Prefix: u8 = 6;
}

pub struct CallFilter;
impl Contains<RuntimeCall> for CallFilter {
	fn contains(call: &RuntimeCall) -> bool {
		let is_core_call = matches!(
			call,
			RuntimeCall::System(_) | RuntimeCall::Timestamp(_) | RuntimeCall::ParachainSystem(_)
		);
		if is_core_call {
			// always allow core call
			return true;
		}

		if bifrost_call_switchgear::OverallToggleFilter::<Runtime>::get_overall_toggle_status() {
			return false;
		}

		// temporarily ban PhragmenElection
		let is_temporarily_banned = matches!(call, RuntimeCall::PhragmenElection(_));

		if is_temporarily_banned {
			return false;
		}

		let is_switched_off =
			bifrost_call_switchgear::SwitchOffTransactionFilter::<Runtime>::contains(call);
		if is_switched_off {
			// no switched off call
			return false;
		}

		// disable transfer
		let is_transfer = matches!(
			call,
			RuntimeCall::Currencies(_) | RuntimeCall::Tokens(_) | RuntimeCall::Balances(_)
		);
		if is_transfer {
			let is_disabled = match *call {
				// bifrost-currencies module
				RuntimeCall::Currencies(bifrost_currencies::Call::transfer {
					dest: _,
					currency_id,
					amount: _,
				}) => bifrost_call_switchgear::DisableTransfersFilter::<Runtime>::contains(
					&currency_id,
				),
				RuntimeCall::Currencies(bifrost_currencies::Call::transfer_native_currency {
					dest: _,
					amount: _,
				}) => bifrost_call_switchgear::DisableTransfersFilter::<Runtime>::contains(
					&NativeCurrencyId::get(),
				),
				// orml-tokens module
				RuntimeCall::Tokens(orml_tokens::Call::transfer {
					dest: _,
					currency_id,
					amount: _,
				}) => bifrost_call_switchgear::DisableTransfersFilter::<Runtime>::contains(
					&currency_id,
				),
				RuntimeCall::Tokens(orml_tokens::Call::transfer_all {
					dest: _,
					currency_id,
					keep_alive: _,
				}) => bifrost_call_switchgear::DisableTransfersFilter::<Runtime>::contains(
					&currency_id,
				),
				RuntimeCall::Tokens(orml_tokens::Call::transfer_keep_alive {
					dest: _,
					currency_id,
					amount: _,
				}) => bifrost_call_switchgear::DisableTransfersFilter::<Runtime>::contains(
					&currency_id,
				),
				// Balances module
				RuntimeCall::Balances(pallet_balances::Call::transfer { dest: _, value: _ }) =>
					bifrost_call_switchgear::DisableTransfersFilter::<Runtime>::contains(
						&NativeCurrencyId::get(),
					),
				RuntimeCall::Balances(pallet_balances::Call::transfer_keep_alive {
					dest: _,
					value: _,
				}) => bifrost_call_switchgear::DisableTransfersFilter::<Runtime>::contains(
					&NativeCurrencyId::get(),
				),
				RuntimeCall::Balances(pallet_balances::Call::transfer_all {
					dest: _,
					keep_alive: _,
				}) => bifrost_call_switchgear::DisableTransfersFilter::<Runtime>::contains(
					&NativeCurrencyId::get(),
				),
				_ => false,
			};

			if is_disabled {
				// no switched off call
				return false;
			}
		}

		true
	}
}

parameter_types! {
	pub const NativeCurrencyId: CurrencyId = CurrencyId::Native(TokenSymbol::BNC);
	pub const RelayCurrencyId: CurrencyId = CurrencyId::Token2(DOT_TOKEN_ID);
	pub SelfParaId: u32 = ParachainInfo::parachain_id().into();
}

parameter_types! {
	pub const TreasuryPalletId: PalletId = PalletId(*b"bf/trsry");
	pub const BifrostCrowdloanId: PalletId = PalletId(*b"bf/salp#");
	pub const MerkleDirtributorPalletId: PalletId = PalletId(*b"bf/mklds");
	pub const BifrostVsbondPalletId: PalletId = PalletId(*b"bf/salpb");
	pub const SlpEntrancePalletId: PalletId = PalletId(*b"bf/vtkin");
	pub const SlpExitPalletId: PalletId = PalletId(*b"bf/vtout");
	pub const FarmingKeeperPalletId: PalletId = PalletId(*b"bf/fmkpr");
	pub const FarmingRewardIssuerPalletId: PalletId = PalletId(*b"bf/fmrir");
	pub const SystemStakingPalletId: PalletId = PalletId(*b"bf/sysst");
	pub const BuybackPalletId: PalletId = PalletId(*b"bf/salpc");
	pub const SystemMakerPalletId: PalletId = PalletId(*b"bf/sysmk");
	pub const FeeSharePalletId: PalletId = PalletId(*b"bf/feesh");
	pub CheckingAccount: AccountId = PolkadotXcm::check_account();
	pub const VeMintingPalletId: PalletId = PalletId(*b"bf/vemnt");
	pub const IncentivePalletId: PalletId = PalletId(*b"bf/veict");
	pub const FarmingBoostPalletId: PalletId = PalletId(*b"bf/fmbst");
	pub const LendMarketPalletId: PalletId = PalletId(*b"bf/ldmkt");
	pub const OraclePalletId: PalletId = PalletId(*b"bf/oracl");
}

impl frame_system::Config for Runtime {
	type AccountData = pallet_balances::AccountData<Balance>;
	/// The identifier used to distinguish between accounts.
	type AccountId = AccountId;
	type BaseCallFilter = CallFilter;
	/// Maximum number of block number to block hash mappings to keep (oldest pruned first).
	type BlockHashCount = BlockHashCount;
	type BlockLength = RuntimeBlockLength;
	/// The index type for blocks.
	type Nonce = Nonce;
	type BlockWeights = RuntimeBlockWeights;
	/// The aggregated dispatch type that is available for extrinsics.
	type RuntimeCall = RuntimeCall;
	type DbWeight = RocksDbWeight;
	/// The ubiquitous event type.
	type RuntimeEvent = RuntimeEvent;
	/// The type for hashing blocks and tries.
	type Hash = Hash;
	/// The hashing algorithm used.
	type Hashing = BlakeTwo256;
	type Block = Block;
	/// The lookup mechanism to get account ID from whatever is passed in dispatchers.
	type Lookup = Indices;
	type OnKilledAccount = ();
	type OnNewAccount = ();
	type OnSetCode = cumulus_pallet_parachain_system::ParachainSetCode<Self>;
	/// The ubiquitous origin type.
	type RuntimeOrigin = RuntimeOrigin;
	/// Converts a module to an index of this module in the runtime.
	type PalletInfo = PalletInfo;
	type SS58Prefix = SS58Prefix;
	type SystemWeightInfo = frame_system::weights::SubstrateWeight<Runtime>;
	/// Runtime version.
	type Version = Version;
	type MaxConsumers = ConstU32<16>;
}

impl pallet_timestamp::Config for Runtime {
	type MinimumPeriod = ConstU64<{ SLOT_DURATION / 2 }>;
	/// A timestamp: milliseconds since the unix epoch.
	type Moment = Moment;
	type OnTimestampSet = Aura;
	type WeightInfo = pallet_timestamp::weights::SubstrateWeight<Runtime>;
}

parameter_types! {
	pub const ExistentialDeposit: Balance = 10 * MILLIBNC;
	pub const TransferFee: Balance = 1 * MILLIBNC;
	pub const CreationFee: Balance = 1 * MILLIBNC;
	pub const TransactionByteFee: Balance = 16 * MICROBNC;
}

impl pallet_utility::Config for Runtime {
	type RuntimeCall = RuntimeCall;
	type RuntimeEvent = RuntimeEvent;
	type PalletsOrigin = OriginCaller;
	type WeightInfo = pallet_utility::weights::SubstrateWeight<Runtime>;
}

parameter_types! {
	// One storage item; key size 32, value size 8; .
	pub const ProxyDepositBase: Balance = deposit(1, 8);
	// Additional storage item size of 33 bytes.
	pub const ProxyDepositFactor: Balance = deposit(0, 33);
	pub const MaxProxies: u16 = 32;
	pub const AnnouncementDepositBase: Balance = deposit(1, 8);
	pub const AnnouncementDepositFactor: Balance = deposit(0, 66);
	pub const MaxPending: u16 = 32;
}

/// The type used to represent the kinds of proxying allowed.
#[derive(
	Copy,
	Clone,
	Eq,
	PartialEq,
	Ord,
	PartialOrd,
	Encode,
	Decode,
	RuntimeDebug,
	MaxEncodedLen,
	scale_info::TypeInfo,
)]
pub enum ProxyType {
	Any = 0,
	NonTransfer = 1,
	Governance = 2,
	CancelProxy = 3,
	IdentityJudgement = 4,
}

impl Default for ProxyType {
	fn default() -> Self {
		Self::Any
	}
}
impl InstanceFilter<RuntimeCall> for ProxyType {
	fn filter(&self, c: &RuntimeCall) -> bool {
		match self {
			ProxyType::Any => true,
			ProxyType::NonTransfer => matches!(
				c,
				RuntimeCall::System(..) |
				RuntimeCall::Scheduler(..) |
				RuntimeCall::Preimage(_) |
				RuntimeCall::Timestamp(..) |
				RuntimeCall::Indices(pallet_indices::Call::claim{..}) |
				RuntimeCall::Indices(pallet_indices::Call::free{..}) |
				RuntimeCall::Indices(pallet_indices::Call::freeze{..}) |
				// Specifically omitting Indices `transfer`, `force_transfer`
				// Specifically omitting the entire Balances pallet
				RuntimeCall::Session(..) |
				RuntimeCall::Democracy(..) |
				RuntimeCall::Council(..) |
				RuntimeCall::TechnicalCommittee(..) |
				RuntimeCall::PhragmenElection(..) |
				RuntimeCall::TechnicalMembership(..) |
				RuntimeCall::Treasury(..) |
				RuntimeCall::Bounties(..) |
				RuntimeCall::Tips(..) |
				RuntimeCall::Vesting(pallet_vesting::Call::vest{..}) |
				RuntimeCall::Vesting(pallet_vesting::Call::vest_other{..}) |
				// Specifically omitting Vesting `vested_transfer`, and `force_vested_transfer`
				RuntimeCall::Utility(..) |
				RuntimeCall::Proxy(..) |
				RuntimeCall::Multisig(..)
			),
			ProxyType::Governance =>
				matches!(
					c,
					RuntimeCall::Democracy(..) |
						RuntimeCall::Council(..) | RuntimeCall::TechnicalCommittee(..) |
						RuntimeCall::PhragmenElection(..) |
						RuntimeCall::Treasury(..) |
						RuntimeCall::Bounties(..) |
						RuntimeCall::Tips(..) | RuntimeCall::Utility(..)
				),
			ProxyType::CancelProxy => {
				matches!(c, RuntimeCall::Proxy(pallet_proxy::Call::reject_announcement { .. }))
			},
			ProxyType::IdentityJudgement => matches!(
				c,
				RuntimeCall::Identity(pallet_identity::Call::provide_judgement { .. }) |
					RuntimeCall::Utility(..)
			),
		}
	}

	fn is_superset(&self, o: &Self) -> bool {
		match (self, o) {
			(x, y) if x == y => true,
			(ProxyType::Any, _) => true,
			(_, ProxyType::Any) => false,
			(ProxyType::NonTransfer, _) => true,
			_ => false,
		}
	}
}

impl pallet_proxy::Config for Runtime {
	type AnnouncementDepositBase = AnnouncementDepositBase;
	type AnnouncementDepositFactor = AnnouncementDepositFactor;
	type RuntimeCall = RuntimeCall;
	type CallHasher = BlakeTwo256;
	type Currency = Balances;
	type RuntimeEvent = RuntimeEvent;
	type MaxPending = MaxPending;
	type MaxProxies = MaxProxies;
	type ProxyDepositBase = ProxyDepositBase;
	type ProxyDepositFactor = ProxyDepositFactor;
	type ProxyType = ProxyType;
	type WeightInfo = pallet_proxy::weights::SubstrateWeight<Runtime>;
}

parameter_types! {
	pub const PreimageMaxSize: u32 = 4096 * 1024;
	pub PreimageBaseDeposit: Balance = deposit(2, 64);
	pub PreimageByteDeposit: Balance = deposit(0, 1);
}

impl pallet_preimage::Config for Runtime {
	type WeightInfo = pallet_preimage::weights::SubstrateWeight<Runtime>;
	type RuntimeEvent = RuntimeEvent;
	type Currency = Balances;
	type ManagerOrigin = EnsureRoot<AccountId>;
	type BaseDeposit = PreimageBaseDeposit;
	type ByteDeposit = PreimageByteDeposit;
}

parameter_types! {
	pub MaximumSchedulerWeight: Weight = Perbill::from_percent(80) *
		RuntimeBlockWeights::get().max_block;
	pub const MaxScheduledPerBlock: u32 = 50;
	pub const NoPreimagePostponement: Option<u32> = Some(10);
}

impl pallet_scheduler::Config for Runtime {
	type RuntimeCall = RuntimeCall;
	type RuntimeEvent = RuntimeEvent;
	type MaxScheduledPerBlock = MaxScheduledPerBlock;
	type MaximumWeight = MaximumSchedulerWeight;
	type RuntimeOrigin = RuntimeOrigin;
	type OriginPrivilegeCmp = EqualPrivilegeOnly;
	type PalletsOrigin = OriginCaller;
	type ScheduleOrigin = EnsureRoot<AccountId>;
	type WeightInfo = pallet_scheduler::weights::SubstrateWeight<Runtime>;
	type Preimages = Preimage;
}

parameter_types! {
	// One storage item; key size is 32; value is size 4+4+16+32 bytes = 56 bytes.
	pub const DepositBase: Balance = deposit(1, 88);
	// Additional storage item size of 32 bytes.
	pub const DepositFactor: Balance = deposit(0, 32);
	pub const MaxSignatories: u16 = 100;
}

impl pallet_multisig::Config for Runtime {
	type RuntimeCall = RuntimeCall;
	type Currency = Balances;
	type DepositBase = DepositBase;
	type DepositFactor = DepositFactor;
	type RuntimeEvent = RuntimeEvent;
	type MaxSignatories = MaxSignatories;
	type WeightInfo = pallet_multisig::weights::SubstrateWeight<Runtime>;
}

parameter_types! {
	// Minimum 4 CENTS/byte
	pub const BasicDeposit: Balance = deposit(1, 258);
	pub const FieldDeposit: Balance = deposit(0, 66);
	pub const SubAccountDeposit: Balance = deposit(1, 53);
	pub const MaxSubAccounts: u32 = 100;
	pub const MaxAdditionalFields: u32 = 100;
	pub const MaxRegistrars: u32 = 20;
}

impl pallet_identity::Config for Runtime {
	type RuntimeEvent = RuntimeEvent;
	type Currency = Balances;
	type BasicDeposit = BasicDeposit;
	type FieldDeposit = FieldDeposit;
	type SubAccountDeposit = SubAccountDeposit;
	type MaxSubAccounts = MaxSubAccounts;
	type MaxAdditionalFields = MaxAdditionalFields;
	type MaxRegistrars = MaxRegistrars;
	type Slashed = Treasury;
	type ForceOrigin = MoreThanHalfCouncil;
	type RegistrarOrigin = MoreThanHalfCouncil;
	type WeightInfo = pallet_identity::weights::SubstrateWeight<Runtime>;
}

parameter_types! {
	pub const IndexDeposit: Balance = 10 * DOLLARS;
}

impl pallet_indices::Config for Runtime {
	type AccountIndex = AccountIndex;
	type Currency = Balances;
	type Deposit = IndexDeposit;
	type RuntimeEvent = RuntimeEvent;
	type WeightInfo = pallet_indices::weights::SubstrateWeight<Runtime>;
}

// pallet-treasury did not impl OnUnbalanced<Credit>, need an adapter to handle dust.
type CreditOf =
	frame_support::traits::fungible::Credit<<Runtime as frame_system::Config>::AccountId, Balances>;
pub struct DustRemovalAdapter;
impl OnUnbalanced<CreditOf> for DustRemovalAdapter {
	fn on_nonzero_unbalanced(amount: CreditOf) {
		let _ = <Balances as Currency<AccountId>>::deposit_creating(
			&TreasuryPalletId::get().into_account_truncating(),
			amount.peek(),
		);
	}
}

impl pallet_balances::Config for Runtime {
	type AccountStore = System;
	/// The type for recording an account's balance.
	type Balance = Balance;
	type DustRemoval = DustRemovalAdapter;
	/// The ubiquitous event type.
	type RuntimeEvent = RuntimeEvent;
	type ExistentialDeposit = ExistentialDeposit;
	type MaxLocks = ConstU32<50>;
	type MaxReserves = ConstU32<50>;
	type ReserveIdentifier = [u8; 8];
	type FreezeIdentifier = ();
	type MaxHolds = ConstU32<0>;
	type MaxFreezes = ConstU32<0>;
	type WeightInfo = pallet_balances::weights::SubstrateWeight<Runtime>;
	type RuntimeHoldReason = ();
}

parameter_types! {
	pub const CouncilMotionDuration: BlockNumber = 7 * DAYS;
	pub const CouncilMaxProposals: u32 = 100;
	pub const CouncilMaxMembers: u32 = 100;
}

impl pallet_collective::Config<CouncilCollective> for Runtime {
	type DefaultVote = pallet_collective::PrimeDefaultVote;
	type RuntimeEvent = RuntimeEvent;
	type MaxMembers = CouncilMaxMembers;
	type MaxProposals = CouncilMaxProposals;
	type MotionDuration = CouncilMotionDuration;
	type RuntimeOrigin = RuntimeOrigin;
	type Proposal = RuntimeCall;
	type WeightInfo = pallet_collective::weights::SubstrateWeight<Runtime>;
	type MaxProposalWeight = MaxProposalWeight;
	type SetMembersOrigin = EnsureRoot<AccountId>;
}

parameter_types! {
	pub const TechnicalMotionDuration: BlockNumber = 7 * DAYS;
	pub const TechnicalMaxProposals: u32 = 100;
	pub const TechnicalMaxMembers: u32 = 100;
	pub MaxProposalWeight: Weight = Perbill::from_percent(50) * RuntimeBlockWeights::get().max_block;
}

impl pallet_collective::Config<TechnicalCollective> for Runtime {
	type DefaultVote = pallet_collective::PrimeDefaultVote;
	type RuntimeEvent = RuntimeEvent;
	type MaxMembers = TechnicalMaxMembers;
	type MaxProposals = TechnicalMaxProposals;
	type MotionDuration = TechnicalMotionDuration;
	type RuntimeOrigin = RuntimeOrigin;
	type Proposal = RuntimeCall;
	type WeightInfo = pallet_collective::weights::SubstrateWeight<Runtime>;
	type MaxProposalWeight = MaxProposalWeight;
	type SetMembersOrigin = EnsureRoot<AccountId>;
}

impl pallet_membership::Config<pallet_membership::Instance1> for Runtime {
	type AddOrigin = MoreThanHalfCouncil;
	type RuntimeEvent = RuntimeEvent;
	type MaxMembers = CouncilMaxMembers;
	type MembershipChanged = Council;
	type MembershipInitialized = Council;
	type PrimeOrigin = MoreThanHalfCouncil;
	type RemoveOrigin = MoreThanHalfCouncil;
	type ResetOrigin = MoreThanHalfCouncil;
	type SwapOrigin = MoreThanHalfCouncil;
	type WeightInfo = pallet_membership::weights::SubstrateWeight<Runtime>;
}

impl pallet_membership::Config<pallet_membership::Instance2> for Runtime {
	type AddOrigin = MoreThanHalfCouncil;
	type RuntimeEvent = RuntimeEvent;
	type MaxMembers = TechnicalMaxMembers;
	type MembershipChanged = TechnicalCommittee;
	type MembershipInitialized = TechnicalCommittee;
	type PrimeOrigin = MoreThanHalfCouncil;
	type RemoveOrigin = MoreThanHalfCouncil;
	type ResetOrigin = MoreThanHalfCouncil;
	type SwapOrigin = MoreThanHalfCouncil;
	type WeightInfo = pallet_membership::weights::SubstrateWeight<Runtime>;
}

parameter_types! {
	pub const CandidacyBond: Balance = 10_000 * DOLLARS;
	// 1 storage item created, key size is 32 bytes, value size is 16+16.
	pub const VotingBondBase: Balance = deposit(1, 64);
	// additional data per vote is 32 bytes (account id).
	pub const VotingBondFactor: Balance = deposit(0, 32);
	/// Daily council elections
	pub const TermDuration: BlockNumber = 7 * DAYS;
	pub const DesiredMembers: u32 = 3;
	pub const DesiredRunnersUp: u32 = 20;
	pub const PhragmenElectionPalletId: LockIdentifier = *b"phrelect";
	pub const MaxVoters: u32 = 512;
	 pub const MaxVotesPerVoter: u32 = 16;
	pub const MaxCandidates: u32 = 64;
}

// Make sure that there are no more than MaxMembers members elected via phragmen.
const_assert!(DesiredMembers::get() <= CouncilMaxMembers::get());

impl pallet_elections_phragmen::Config for Runtime {
	type CandidacyBond = CandidacyBond;
	type ChangeMembers = Council;
	type Currency = Balances;
	type CurrencyToVote = sp_staking::currency_to_vote::U128CurrencyToVote;
	type DesiredMembers = DesiredMembers;
	type DesiredRunnersUp = DesiredRunnersUp;
	type RuntimeEvent = RuntimeEvent;
	type InitializeMembers = Council;
	type KickedMember = Treasury;
	type LoserCandidate = Treasury;
	type PalletId = PhragmenElectionPalletId;
	type TermDuration = TermDuration;
	type VotingBondBase = VotingBondBase;
	type VotingBondFactor = VotingBondFactor;
	type MaxCandidates = MaxCandidates;
	type MaxVoters = MaxVoters;
	type MaxVotesPerVoter = MaxVotesPerVoter;
	type WeightInfo = pallet_elections_phragmen::weights::SubstrateWeight<Runtime>;
}

parameter_types! {
	pub const LaunchPeriod: BlockNumber = 28 * DAYS;
	pub const VotingPeriod: BlockNumber = 28 * DAYS;
	pub const FastTrackVotingPeriod: BlockNumber = 3 * HOURS;
	pub const MinimumDeposit: Balance = 100 * DOLLARS;
	pub const EnactmentPeriod: BlockNumber = 28 * DAYS;
	pub const CooloffPeriod: BlockNumber = 7 * DAYS;
	pub const InstantAllowed: bool = true;
	pub const MaxVotes: u32 = 100;
	pub const MaxProposals: u32 = 100;
}

impl pallet_democracy::Config for Runtime {
	type BlacklistOrigin = EnsureRoot<AccountId>;
	// To cancel a proposal before it has been passed, the technical committee must be unanimous or
	// Root must agree.
	type CancelProposalOrigin = EitherOfDiverse<
		EnsureRoot<AccountId>,
		pallet_collective::EnsureProportionAtLeast<AccountId, TechnicalCollective, 1, 1>,
	>;
	// To cancel a proposal which has been passed, 2/3 of the council must agree to it.
	type CancellationOrigin =
		pallet_collective::EnsureProportionAtLeast<AccountId, CouncilCollective, 2, 3>;
	type CooloffPeriod = CooloffPeriod;
	type Currency = Balances;
	type EnactmentPeriod = EnactmentPeriod;
	type RuntimeEvent = RuntimeEvent;
	/// A unanimous council can have the next scheduled referendum be a straight default-carries
	/// (NTB) vote.
	type ExternalDefaultOrigin =
		pallet_collective::EnsureProportionAtLeast<AccountId, CouncilCollective, 1, 1>;
	/// A super-majority can have the next scheduled referendum be a straight majority-carries vote.
	type ExternalMajorityOrigin =
		pallet_collective::EnsureProportionAtLeast<AccountId, CouncilCollective, 3, 4>;
	/// A straight majority of the council can decide what their next motion is.
	type ExternalOrigin =
		pallet_collective::EnsureProportionAtLeast<AccountId, CouncilCollective, 1, 2>;
	/// Two thirds of the technical committee can have an ExternalMajority/ExternalDefault vote
	/// be tabled immediately and with a shorter voting/enactment period.
	type FastTrackOrigin =
		pallet_collective::EnsureProportionAtLeast<AccountId, TechnicalCollective, 2, 3>;
	type FastTrackVotingPeriod = FastTrackVotingPeriod;
	type InstantAllowed = InstantAllowed;
	type InstantOrigin =
		pallet_collective::EnsureProportionAtLeast<AccountId, TechnicalCollective, 1, 1>;
	type LaunchPeriod = LaunchPeriod;
	type MaxProposals = MaxProposals;
	type MaxVotes = MaxVotes;
	type MinimumDeposit = MinimumDeposit;
	type PalletsOrigin = OriginCaller;
	type Scheduler = Scheduler;
	type Slash = Treasury;
	// Any single technical committee member may veto a coming council proposal, however they can
	// only do it once and it lasts only for the cool-off period.
	type VetoOrigin = pallet_collective::EnsureMember<AccountId, TechnicalCollective>;
	type VoteLockingPeriod = EnactmentPeriod; // Same as EnactmentPeriod
	type VotingPeriod = VotingPeriod;
	type WeightInfo = pallet_democracy::weights::SubstrateWeight<Runtime>;
	type Preimages = Preimage;
	type MaxDeposits = ConstU32<100>;
	type MaxBlacklisted = ConstU32<100>;
	type SubmitOrigin = EnsureSigned<AccountId>;
}

parameter_types! {
	pub const ProposalBond: Permill = Permill::from_percent(5);
	pub const ProposalBondMinimum: Balance = 100 * DOLLARS;
	pub const ProposalBondMaximum: Balance = 500 * DOLLARS;
	pub const SpendPeriod: BlockNumber = 24 * DAYS;
	pub const Burn: Permill = Permill::from_perthousand(0);
	pub const TipCountdown: BlockNumber = 1 * DAYS;
	pub const TipFindersFee: Percent = Percent::from_percent(20);
	pub const TipReportDepositBase: Balance = 1 * DOLLARS;
	pub const DataDepositPerByte: Balance = 1 * CENTS;
	pub const MaxApprovals: u32 = 100;
}

type ApproveOrigin = EitherOfDiverse<
	EnsureRoot<AccountId>,
	pallet_collective::EnsureProportionAtLeast<AccountId, CouncilCollective, 3, 5>,
>;

impl pallet_treasury::Config for Runtime {
	type ApproveOrigin = ApproveOrigin;
	type SpendOrigin = NeverEnsureOrigin<Balance>;
	type Burn = Burn;
	type BurnDestination = ();
	type Currency = Balances;
	type RuntimeEvent = RuntimeEvent;
	type MaxApprovals = MaxApprovals;
	type OnSlash = Treasury;
	type PalletId = TreasuryPalletId;
	type ProposalBond = ProposalBond;
	type ProposalBondMinimum = ProposalBondMinimum;
	type ProposalBondMaximum = ProposalBondMaximum;
	type RejectOrigin = MoreThanHalfCouncil;
	type SpendFunds = Bounties;
	type SpendPeriod = SpendPeriod;
	type WeightInfo = pallet_treasury::weights::SubstrateWeight<Runtime>;
}

parameter_types! {
	pub const BountyDepositBase: Balance = 1 * DOLLARS;
	pub const BountyDepositPayoutDelay: BlockNumber = 8 * DAYS;
	pub const BountyUpdatePeriod: BlockNumber = 90 * DAYS;
	pub const MaximumReasonLength: u32 = 16384;
	pub const CuratorDepositMultiplier: Permill = Permill::from_percent(50);
	pub const CuratorDepositMin: Balance = 10 * DOLLARS;
	pub const CuratorDepositMax: Balance = 200 * DOLLARS;
	pub const BountyValueMinimum: Balance = 10 * DOLLARS;
}

impl pallet_bounties::Config for Runtime {
	type BountyDepositBase = BountyDepositBase;
	type BountyDepositPayoutDelay = BountyDepositPayoutDelay;
	type BountyUpdatePeriod = BountyUpdatePeriod;
	type BountyValueMinimum = BountyValueMinimum;
	type CuratorDepositMultiplier = CuratorDepositMultiplier;
	type CuratorDepositMin = CuratorDepositMin;
	type CuratorDepositMax = CuratorDepositMax;
	type DataDepositPerByte = DataDepositPerByte;
	type RuntimeEvent = RuntimeEvent;
	type MaximumReasonLength = MaximumReasonLength;
	type WeightInfo = pallet_bounties::weights::SubstrateWeight<Runtime>;
	type ChildBountyManager = ();
}

impl pallet_tips::Config for Runtime {
	type DataDepositPerByte = DataDepositPerByte;
	type RuntimeEvent = RuntimeEvent;
	type MaximumReasonLength = MaximumReasonLength;
	type TipCountdown = TipCountdown;
	type TipFindersFee = TipFindersFee;
	type TipReportDepositBase = TipReportDepositBase;
	type Tippers = PhragmenElection;
	type WeightInfo = pallet_tips::weights::SubstrateWeight<Runtime>;
}

impl pallet_transaction_payment::Config for Runtime {
	type RuntimeEvent = RuntimeEvent;
	type FeeMultiplierUpdate = SlowAdjustingFeeUpdate<Self>;
	type LengthToFee = ConstantMultiplier<Balance, TransactionByteFee>;
	type OnChargeTransaction = FlexibleFee;
	type OperationalFeeMultiplier = ConstU8<5>;
	type WeightToFee = WeightToFee;
}

// culumus runtime start
parameter_types! {
	pub const ReservedXcmpWeight: Weight = MAXIMUM_BLOCK_WEIGHT.saturating_div(4);
	pub const ReservedDmpWeight: Weight = MAXIMUM_BLOCK_WEIGHT.saturating_div(4);
}

impl cumulus_pallet_parachain_system::Config for Runtime {
	type DmpMessageHandler = DmpQueue;
	type RuntimeEvent = RuntimeEvent;
	type OnSystemEvent = ();
	type OutboundXcmpMessageSource = XcmpQueue;
	type ReservedDmpWeight = ReservedDmpWeight;
	type ReservedXcmpWeight = ReservedXcmpWeight;
	type SelfParaId = parachain_info::Pallet<Runtime>;
	type XcmpMessageHandler = XcmpQueue;
	type CheckAssociatedRelayNumber = RelayNumberStrictlyIncreases;
	type ConsensusHook = cumulus_pallet_aura_ext::FixedVelocityConsensusHook<
		Runtime,
		RELAY_CHAIN_SLOT_DURATION_MILLIS,
		BLOCK_PROCESSING_VELOCITY,
		UNINCLUDED_SEGMENT_CAPACITY,
	>;
}

impl parachain_info::Config for Runtime {}

impl cumulus_pallet_aura_ext::Config for Runtime {}

parameter_types! {
	pub const Period: u32 = 6 * HOURS;
	pub const Offset: u32 = 0;
}

impl pallet_session::Config for Runtime {
	type RuntimeEvent = RuntimeEvent;
	type Keys = SessionKeys;
	type NextSessionRotation = pallet_session::PeriodicSessions<Period, Offset>;
	// Essentially just Aura, but lets be pedantic.
	type SessionHandler = <SessionKeys as sp_runtime::traits::OpaqueKeys>::KeyTypeIdProviders;
	type SessionManager = CollatorSelection;
	type ShouldEndSession = pallet_session::PeriodicSessions<Period, Offset>;
	type ValidatorId = <Self as frame_system::Config>::AccountId;
	// we don't have stash and controller, thus we don't need the convert as well.
	type ValidatorIdOf = pallet_collator_selection::IdentityCollator;
	type WeightInfo = pallet_session::weights::SubstrateWeight<Runtime>;
}

impl pallet_authorship::Config for Runtime {
	type EventHandler = CollatorSelection;
	type FindAuthor = pallet_session::FindAccountFromAuthorIndex<Self, Aura>;
}

impl pallet_aura::Config for Runtime {
	type AuthorityId = AuraId;
	type DisabledValidators = ();
	type MaxAuthorities = ConstU32<100_000>;
	type AllowMultipleBlocksPerSlot = ConstBool<false>;
}

parameter_types! {
	pub const PotId: PalletId = PalletId(*b"PotStake");
	pub const SessionLength: BlockNumber = 6 * HOURS;
	pub const MaxInvulnerables: u32 = 100;
}

impl pallet_collator_selection::Config for Runtime {
	type Currency = Balances;
	type RuntimeEvent = RuntimeEvent;
	// should be a multiple of session or things will get inconsistent
	type KickThreshold = Period;
	type MaxCandidates = MaxCandidates;
	type MaxInvulnerables = MaxInvulnerables;
	type PotId = PotId;
	type UpdateOrigin = EnsureRoot<AccountId>;
	type ValidatorId = <Self as frame_system::Config>::AccountId;
	type ValidatorIdOf = pallet_collator_selection::IdentityCollator;
	type ValidatorRegistration = Session;
	type WeightInfo = ();
	type MinEligibleCollators = ConstU32<5>;
}

// culumus runtime end

impl pallet_vesting::Config for Runtime {
	type BlockNumberToBalance = ConvertInto;
	type Currency = Balances;
	type RuntimeEvent = RuntimeEvent;
	type MinVestedTransfer = ExistentialDeposit;
	type WeightInfo = pallet_vesting::weights::SubstrateWeight<Runtime>;
}

// Bifrost modules start

pub struct ExtraFeeMatcher;
impl FeeGetter<RuntimeCall> for ExtraFeeMatcher {
	fn get_fee_info(c: &RuntimeCall) -> ExtraFeeInfo {
		match *c {
			RuntimeCall::Salp(bifrost_salp::Call::contribute { .. }) => ExtraFeeInfo {
				extra_fee_name: ExtraFeeName::SalpContribute,
				extra_fee_currency: RelayCurrencyId::get(),
			},
			RuntimeCall::XcmInterface(bifrost_xcm_interface::Call::transfer_statemine_assets {
				..
			}) => ExtraFeeInfo {
				extra_fee_name: ExtraFeeName::StatemineTransfer,
				extra_fee_currency: RelayCurrencyId::get(),
			},
			RuntimeCall::VtokenVoting(bifrost_vtoken_voting::Call::vote { vtoken, .. }) =>
				ExtraFeeInfo {
					extra_fee_name: ExtraFeeName::VoteVtoken,
					extra_fee_currency: vtoken.to_token().unwrap_or(vtoken),
				},
			RuntimeCall::VtokenVoting(bifrost_vtoken_voting::Call::remove_delegator_vote {
				vtoken,
				..
			}) => ExtraFeeInfo {
				extra_fee_name: ExtraFeeName::VoteRemoveDelegatorVote,
				extra_fee_currency: vtoken.to_token().unwrap_or(vtoken),
			},
			_ => ExtraFeeInfo::default(),
		}
	}
}

parameter_types! {
	pub MaxFeeCurrencyOrderListLen: u32 = 50;
}

impl bifrost_flexible_fee::Config for Runtime {
	type Currency = Balances;
	type DexOperator = ZenlinkProtocol;
	type RuntimeEvent = RuntimeEvent;
	type MultiCurrency = Currencies;
	type TreasuryAccount = BifrostTreasuryAccount;
	type MaxFeeCurrencyOrderListLen = MaxFeeCurrencyOrderListLen;
	type OnUnbalanced = Treasury;
	type WeightInfo = weights::bifrost_flexible_fee::BifrostWeight<Runtime>;
	type ExtraFeeMatcher = ExtraFeeMatcher;
	type ParachainId = ParachainInfo;
	type ControlOrigin = TechAdminOrCouncil;
	type XcmWeightAndFeeHandler = XcmInterface;
}

parameter_types! {
	pub BifrostParachainAccountId20: [u8; 20] = cumulus_primitives_core::ParaId::from(ParachainInfo::get()).into_account_truncating();
}

pub fn create_x2_multilocation(index: u16, currency_id: CurrencyId) -> MultiLocation {
	match currency_id {
		CurrencyId::Token2(GLMR_TOKEN_ID) => MultiLocation::new(
			1,
			X2(
				Parachain(parachains::moonbeam::ID.into()),
				AccountKey20 {
					network: None,
					key: Slp::derivative_account_id_20(
						polkadot_parachain::primitives::Sibling::from(ParachainInfo::get())
							.into_account_truncating(),
						index,
					)
					.into(),
				},
			),
		),
		// Only relay chain use the Bifrost para account with "para"
		CurrencyId::Token2(DOT_TOKEN_ID) => MultiLocation::new(
			1,
			X1(AccountId32 {
				network: None,
				id: Utility::derivative_account_id(
					ParachainInfo::get().into_account_truncating(),
					index,
				)
				.into(),
			}),
		),
		// Bifrost Polkadot Native token
		CurrencyId::Native(TokenSymbol::BNC) => MultiLocation::new(
			0,
			X1(AccountId32 {
				network: None,
				id: Utility::derivative_account_id(
					polkadot_parachain::primitives::Sibling::from(ParachainInfo::get())
						.into_account_truncating(),
					index,
				)
				.into(),
			}),
		),
		// Other sibling chains use the Bifrost para account with "sibl"
		_ => {
			// get parachain id
			if let Some(location) =
				BifrostCurrencyIdConvert::<SelfParaChainId>::convert(currency_id)
			{
				if let Some(Parachain(para_id)) = location.interior().first() {
					MultiLocation::new(
						1,
						X2(
							Parachain(*para_id),
							AccountId32 {
								network: None,
								id: Utility::derivative_account_id(
									polkadot_parachain::primitives::Sibling::from(
										ParachainInfo::get(),
									)
									.into_account_truncating(),
									index,
								)
								.into(),
							},
						),
					)
				} else {
					MultiLocation::default()
				}
			} else {
				MultiLocation::default()
			}
		},
	}
}

pub struct SubAccountIndexMultiLocationConvertor;
impl Convert<(u16, CurrencyId), MultiLocation> for SubAccountIndexMultiLocationConvertor {
	fn convert((sub_account_index, currency_id): (u16, CurrencyId)) -> MultiLocation {
		create_x2_multilocation(sub_account_index, currency_id)
	}
}

parameter_types! {
	pub MinContribution: Balance = dollar::<Runtime>(RelayCurrencyId::get()) * 5;
	pub const RemoveKeysLimit: u32 = 500;
	pub const VSBondValidPeriod: BlockNumber = 30 * DAYS;
	pub const ReleaseCycle: BlockNumber = 1 * DAYS;
	pub const LeasePeriod: BlockNumber = POLKA_LEASE_PERIOD;
	pub const ReleaseRatio: Percent = Percent::from_percent(50);
	pub const SlotLength: BlockNumber = 8u32 as BlockNumber;
	pub ConfirmMuitiSigAccount: AccountId = hex!["e4da05f08e89bf6c43260d96f26fffcfc7deae5b465da08669a9d008e64c2c63"].into();
}

impl bifrost_salp::Config for Runtime {
	type BancorPool = ();
	type RuntimeEvent = RuntimeEvent;
	type RuntimeOrigin = RuntimeOrigin;
	type RuntimeCall = RuntimeCall;
	type LeasePeriod = LeasePeriod;
	type MinContribution = MinContribution;
	type MultiCurrency = Currencies;
	type PalletId = BifrostCrowdloanId;
	type RelayChainToken = RelayCurrencyId;
	type ReleaseCycle = ReleaseCycle;
	type ReleaseRatio = ReleaseRatio;
	type RemoveKeysLimit = RemoveKeysLimit;
	type SlotLength = SlotLength;
	type VSBondValidPeriod = VSBondValidPeriod;
	type WeightInfo = weights::bifrost_salp::BifrostWeight<Runtime>;
	type EnsureConfirmAsGovernance = EitherOfDiverse<TechAdminOrCouncil, SALPAdmin>;
	type XcmInterface = XcmInterface;
	type TreasuryAccount = BifrostTreasuryAccount;
	type BuybackPalletId = BuybackPalletId;
	type DexOperator = ZenlinkProtocol;
	type CurrencyIdConversion = AssetIdMaps<Runtime>;
	type CurrencyIdRegister = AssetIdMaps<Runtime>;
	type ParachainId = ParachainInfo;
	type StablePool = StablePool;
	type VtokenMinting = VtokenMinting;
}

impl bifrost_call_switchgear::Config for Runtime {
	type RuntimeEvent = RuntimeEvent;
	type UpdateOrigin = CoreAdminOrCouncil;
	type WeightInfo = weights::bifrost_call_switchgear::BifrostWeight<Runtime>;
}

impl bifrost_asset_registry::Config for Runtime {
	type RuntimeEvent = RuntimeEvent;
	type Currency = Balances;
	type RegisterOrigin = EitherOfDiverse<MoreThanHalfCouncil, TechAdmin>;
	type WeightInfo = weights::bifrost_asset_registry::BifrostWeight<Runtime>;
}

parameter_types! {
	pub const MaxTypeEntryPerBlock: u32 = 10;
	pub const MaxRefundPerBlock: u32 = 10;
	pub const MaxLengthLimit: u32 = 500;
}

pub struct SubstrateResponseManager;
impl QueryResponseManager<QueryId, MultiLocation, BlockNumber, RuntimeCall>
	for SubstrateResponseManager
{
	fn get_query_response_record(query_id: QueryId) -> bool {
		if let Some(QueryStatus::Ready { .. }) = PolkadotXcm::query(query_id) {
			true
		} else {
			false
		}
	}

	fn create_query_record(
		responder: &MultiLocation,
		call_back: Option<RuntimeCall>,
		timeout: BlockNumber,
	) -> u64 {
		if let Some(call_back) = call_back {
			PolkadotXcm::new_notify_query(*responder, call_back, timeout, Here)
		} else {
			PolkadotXcm::new_query(*responder, timeout, Here)
		}
	}

	fn remove_query_record(query_id: QueryId) -> bool {
		// Temporarily banned. Querries from pallet_xcm cannot be removed unless it is in ready
		// status. And we are not allowed to mannually change query status.
		// So in the manual mode, it is not possible to remove the query at all.
		// PolkadotXcm::take_response(query_id).is_some()

		PolkadotXcm::take_response(query_id);
		true
	}
}

pub struct OnRefund;
impl bifrost_slp::OnRefund<AccountId, CurrencyId, Balance> for OnRefund {
	fn on_refund(token_id: CurrencyId, to: AccountId, token_amount: Balance) -> u64 {
		SystemStaking::on_refund(token_id, to, token_amount).ref_time()
	}
}

impl bifrost_slp::Config for Runtime {
	type RuntimeEvent = RuntimeEvent;
	type RuntimeOrigin = RuntimeOrigin;
	type RuntimeCall = RuntimeCall;
	type MultiCurrency = Currencies;
	type ControlOrigin = EitherOfDiverse<TechAdminOrCouncil, ValidatorElection>;
	type WeightInfo = weights::bifrost_slp::BifrostWeight<Runtime>;
	type VtokenMinting = VtokenMinting;
	type BifrostSlpx = Slpx;
	type AccountConverter = SubAccountIndexMultiLocationConvertor;
	type ParachainId = SelfParaChainId;
	type SubstrateResponseManager = SubstrateResponseManager;
	type MaxTypeEntryPerBlock = MaxTypeEntryPerBlock;
	type MaxRefundPerBlock = MaxRefundPerBlock;
	type OnRefund = OnRefund;
	type ParachainStaking = ();
	type XcmTransfer = XTokens;
	type MaxLengthLimit = MaxLengthLimit;
	type XcmWeightAndFeeHandler = XcmInterface;
}

parameter_types! {
	pub const RelayChainTokenSymbolDOT: TokenSymbol = TokenSymbol::DOT;
}

impl bifrost_vstoken_conversion::Config for Runtime {
	type RuntimeEvent = RuntimeEvent;
	type MultiCurrency = Currencies;
	type RelayCurrencyId = RelayCurrencyId;
	type TreasuryAccount = BifrostTreasuryAccount;
	type ControlOrigin = CoreAdminOrCouncil;
	type VsbondAccount = BifrostVsbondPalletId;
	type CurrencyIdConversion = AssetIdMaps<Runtime>;
	type WeightInfo = weights::bifrost_vstoken_conversion::BifrostWeight<Runtime>;
}

parameter_types! {
	pub const WhitelistMaximumLimit: u32 = 10;
}

impl bifrost_farming::Config for Runtime {
	type RuntimeEvent = RuntimeEvent;
	type MultiCurrency = Currencies;
	type ControlOrigin = TechAdminOrCouncil;
	type TreasuryAccount = BifrostTreasuryAccount;
	type Keeper = FarmingKeeperPalletId;
	type RewardIssuer = FarmingRewardIssuerPalletId;
	type WeightInfo = weights::bifrost_farming::BifrostWeight<Runtime>;
	type FarmingBoost = FarmingBoostPalletId;
	type VeMinting = VeMinting;
	type BlockNumberToBalance = ConvertInto;
	type WhitelistMaximumLimit = WhitelistMaximumLimit;
}

parameter_types! {
	pub const BlocksPerRound: u32 = prod_or_test!(1500, 50);
	pub const MaxTokenLen: u32 = 500;
	pub const MaxFarmingPoolIdLen: u32 = 100;
}

impl bifrost_system_staking::Config for Runtime {
	type RuntimeEvent = RuntimeEvent;
	type MultiCurrency = Currencies;
	type EnsureConfirmAsGovernance = EitherOfDiverse<CoreAdminOrCouncil, SystemStakingAdmin>;
	type WeightInfo = weights::bifrost_system_staking::BifrostWeight<Runtime>;
	type FarmingInfo = Farming;
	type VtokenMintingInterface = VtokenMinting;
	type TreasuryAccount = BifrostTreasuryAccount;
	type PalletId = SystemStakingPalletId;
	type BlocksPerRound = BlocksPerRound;
	type MaxTokenLen = MaxTokenLen;
	type MaxFarmingPoolIdLen = MaxFarmingPoolIdLen;
}

impl bifrost_system_maker::Config for Runtime {
	type RuntimeEvent = RuntimeEvent;
	type MultiCurrency = Currencies;
	type ControlOrigin = EitherOfDiverse<MoreThanHalfCouncil, EnsureRootOrAllTechnicalCommittee>;
	type WeightInfo = weights::bifrost_system_maker::BifrostWeight<Runtime>;
	type DexOperator = ZenlinkProtocol;
	type CurrencyIdConversion = AssetIdMaps<Runtime>;
	type TreasuryAccount = BifrostTreasuryAccount;
	type RelayChainToken = RelayCurrencyId;
	type SystemMakerPalletId = SystemMakerPalletId;
	type ParachainId = ParachainInfo;
	type VtokenMintingInterface = VtokenMinting;
}

impl bifrost_fee_share::Config for Runtime {
	type RuntimeEvent = RuntimeEvent;
	type MultiCurrency = Currencies;
	type ControlOrigin = CoreAdminOrCouncil;
	type WeightInfo = weights::bifrost_fee_share::BifrostWeight<Runtime>;
	type FeeSharePalletId = FeeSharePalletId;
}

impl bifrost_cross_in_out::Config for Runtime {
	type RuntimeEvent = RuntimeEvent;
	type MultiCurrency = Currencies;
	type ControlOrigin = TechAdminOrCouncil;
	type EntrancePalletId = SlpEntrancePalletId;
	type WeightInfo = weights::bifrost_cross_in_out::BifrostWeight<Runtime>;
	type MaxLengthLimit = MaxLengthLimit;
}

impl bifrost_slpx::Config for Runtime {
	type RuntimeEvent = RuntimeEvent;
	type ControlOrigin = TechAdminOrCouncil;
	type MultiCurrency = Currencies;
	type DexOperator = ZenlinkProtocol;
	type VtokenMintingInterface = VtokenMinting;
	type StablePoolHandler = StablePool;
	type XcmTransfer = XTokens;
	type CurrencyIdConvert = AssetIdMaps<Runtime>;
	type TreasuryAccount = BifrostTreasuryAccount;
	type ParachainId = SelfParaChainId;
	type WeightInfo = weights::bifrost_slpx::BifrostWeight<Runtime>;
}

pub struct EnsurePoolAssetId;
impl nutsfinance_stable_asset::traits::ValidateAssetId<CurrencyId> for EnsurePoolAssetId {
	fn validate(_: CurrencyId) -> bool {
		true
	}
}
parameter_types! {
	pub const StableAssetPalletId: PalletId = PalletId(*b"nuts/sta");
}

/// Configure the pallet nutsfinance_stable_asset in pallets/nutsfinance_stable_asset.
impl nutsfinance_stable_asset::Config for Runtime {
	type RuntimeEvent = RuntimeEvent;
	type AssetId = CurrencyId;
	type Balance = Balance;
	type Assets = Currencies;
	type PalletId = StableAssetPalletId;
	type AtLeast64BitUnsigned = u128;
	type FeePrecision = ConstU128<10_000_000_000>;
	type APrecision = ConstU128<100>;
	type PoolAssetLimit = ConstU32<5>;
	type SwapExactOverAmount = ConstU128<100>;
	type WeightInfo = ();
	type ListingOrigin = EitherOfDiverse<MoreThanHalfCouncil, EnsureRootOrAllTechnicalCommittee>;
	type EnsurePoolAssetId = EnsurePoolAssetId;
}

impl bifrost_stable_pool::Config for Runtime {
	type WeightInfo = weights::bifrost_stable_pool::BifrostWeight<Runtime>;
	type ControlOrigin = TechAdminOrCouncil;
	type CurrencyId = CurrencyId;
	type MultiCurrency = Currencies;
	type StableAsset = StableAsset;
	type VtokenMinting = VtokenMinting;
	type CurrencyIdConversion = AssetIdMaps<Runtime>;
	type CurrencyIdRegister = AssetIdMaps<Runtime>;
}

parameter_types! {
	pub const QueryTimeout: BlockNumber = 100;
	pub const ReferendumCheckInterval: BlockNumber = 300;
}

pub struct DerivativeAccountTokenFilter;
impl Contains<CurrencyId> for DerivativeAccountTokenFilter {
	fn contains(token: &CurrencyId) -> bool {
		*token == RelayCurrencyId::get()
	}
}

impl bifrost_vtoken_voting::Config for Runtime {
	type RuntimeEvent = RuntimeEvent;
	type RuntimeOrigin = RuntimeOrigin;
	type RuntimeCall = RuntimeCall;
	type MultiCurrency = Currencies;
	type ControlOrigin = EitherOfDiverse<MoreThanHalfCouncil, EnsureRootOrAllTechnicalCommittee>;
	type ResponseOrigin = EnsureResponse<Everything>;
	type XcmDestWeightAndFee = XcmInterface;
	type DerivativeAccount = DerivativeAccountProvider<Runtime, DerivativeAccountTokenFilter>;
	type RelaychainBlockNumberProvider = RelaychainDataProvider<Runtime>;
	type VTokenSupplyProvider = VtokenMinting;
	type ParachainId = SelfParaChainId;
	type MaxVotes = ConstU32<256>;
	type QueryTimeout = QueryTimeout;
	type ReferendumCheckInterval = ReferendumCheckInterval;
	type WeightInfo = weights::bifrost_vtoken_voting::BifrostWeight<Runtime>;
}

// Bifrost modules end

// zenlink runtime start

parameter_types! {
	pub const StringLimit: u32 = 50;
}

impl merkle_distributor::Config for Runtime {
	type RuntimeEvent = RuntimeEvent;
	type CurrencyId = CurrencyId;
	type MultiCurrency = Currencies;
	type Balance = Balance;
	type MerkleDistributorId = u32;
	type PalletId = MerkleDirtributorPalletId;
	type StringLimit = StringLimit;
	type WeightInfo = ();
}

parameter_types! {
	pub const ZenlinkPalletId: PalletId = PalletId(*b"/zenlink");
	pub const GetExchangeFee: (u32, u32) = (3, 1000);   // 0.3%
}

impl zenlink_protocol::Config for Runtime {
	type RuntimeEvent = RuntimeEvent;
	type MultiAssetsHandler = MultiAssets;
	type PalletId = ZenlinkPalletId;
	type SelfParaId = SelfParaId;
	type TargetChains = ();
	type WeightInfo = ();
	type AssetId = ZenlinkAssetId;
	type LpGenerate = PairLpGenerate<Self>;
}

type MultiAssets = ZenlinkMultiAssets<ZenlinkProtocol, Balances, LocalAssetAdaptor<Currencies>>;

pub struct OnRedeemSuccess;
impl bifrost_vtoken_minting::OnRedeemSuccess<AccountId, CurrencyId, Balance> for OnRedeemSuccess {
	fn on_redeem_success(token_id: CurrencyId, to: AccountId, token_amount: Balance) -> Weight {
		SystemStaking::on_redeem_success(token_id, to, token_amount)
	}

	fn on_redeemed(
		address: AccountId,
		token_id: CurrencyId,
		token_amount: Balance,
		vtoken_amount: Balance,
		fee: Balance,
	) -> Weight {
		SystemStaking::on_redeemed(address, token_id, token_amount, vtoken_amount, fee)
	}
}

parameter_types! {
	pub const MaximumUnlockIdOfUser: u32 = 10;
	pub const MaximumUnlockIdOfTimeUnit: u32 = 50;
	pub BifrostFeeAccount: AccountId = TreasuryPalletId::get().into_account_truncating();
}

impl bifrost_vtoken_minting::Config for Runtime {
	type RuntimeEvent = RuntimeEvent;
	type MultiCurrency = Currencies;
	type ControlOrigin = TechAdminOrCouncil;
	type MaximumUnlockIdOfUser = MaximumUnlockIdOfUser;
	type MaximumUnlockIdOfTimeUnit = MaximumUnlockIdOfTimeUnit;
	type EntranceAccount = SlpEntrancePalletId;
	type ExitAccount = SlpExitPalletId;
	type FeeAccount = BifrostFeeAccount;
	type BifrostSlp = Slp;
	type BifrostSlpx = Slpx;
	type WeightInfo = weights::bifrost_vtoken_minting::BifrostWeight<Runtime>;
	type OnRedeemSuccess = OnRedeemSuccess;
	type RelayChainToken = RelayCurrencyId;
	type CurrencyIdConversion = AssetIdMaps<Runtime>;
	type CurrencyIdRegister = AssetIdMaps<Runtime>;
	type XcmTransfer = XTokens;
	type AstarParachainId = ConstU32<2006>;
	type MoonbeamParachainId = ConstU32<2004>;
	type HydradxParachainId = ConstU32<2034>;
}

parameter_types! {
	pub const VeMintingTokenType: CurrencyId = CurrencyId::VToken(TokenSymbol::BNC);
	pub const Week: BlockNumber = WEEKS;
	pub const MaxBlock: BlockNumber = 4 * 365 * DAYS;
	pub const Multiplier: Balance = 10_u128.pow(12);
	pub const VoteWeightMultiplier: Balance = 3;
}

impl bifrost_ve_minting::Config for Runtime {
	type RuntimeEvent = RuntimeEvent;
	type MultiCurrency = Currencies;
	type ControlOrigin = EitherOfDiverse<MoreThanHalfCouncil, EnsureRootOrAllTechnicalCommittee>;
	type TokenType = VeMintingTokenType;
	type VeMintingPalletId = VeMintingPalletId;
	type IncentivePalletId = IncentivePalletId;
	type WeightInfo = weights::bifrost_ve_minting::BifrostWeight<Runtime>;
	type BlockNumberToBalance = ConvertInto;
	type Week = Week;
	type MaxBlock = MaxBlock;
	type Multiplier = Multiplier;
	type VoteWeightMultiplier = VoteWeightMultiplier;
}

// Below is the implementation of tokens manipulation functions other than native token.
pub struct LocalAssetAdaptor<Local>(PhantomData<Local>);

impl<Local, AccountId> LocalAssetHandler<AccountId> for LocalAssetAdaptor<Local>
where
	Local: MultiCurrency<AccountId, CurrencyId = CurrencyId>,
{
	fn local_balance_of(asset_id: ZenlinkAssetId, who: &AccountId) -> AssetBalance {
		if let Ok(currency_id) = asset_id.try_into() {
			return TryInto::<AssetBalance>::try_into(Local::free_balance(currency_id, &who))
				.unwrap_or_default();
		}
		AssetBalance::default()
	}

	fn local_total_supply(asset_id: ZenlinkAssetId) -> AssetBalance {
		if let Ok(currency_id) = asset_id.try_into() {
			return TryInto::<AssetBalance>::try_into(Local::total_issuance(currency_id))
				.unwrap_or_default();
		}
		AssetBalance::default()
	}

	fn local_is_exists(asset_id: ZenlinkAssetId) -> bool {
		let currency_id: Result<CurrencyId, ()> = asset_id.try_into();
		match currency_id {
			Ok(_) => true,
			Err(_) => false,
		}
	}

	fn local_transfer(
		asset_id: ZenlinkAssetId,
		origin: &AccountId,
		target: &AccountId,
		amount: AssetBalance,
	) -> DispatchResult {
		if let Ok(currency_id) = asset_id.try_into() {
			Local::transfer(
				currency_id,
				&origin,
				&target,
				amount
					.try_into()
					.map_err(|_| DispatchError::Other("convert amount in local transfer"))?,
			)
		} else {
			Err(DispatchError::Other("unknown asset in local transfer"))
		}
	}

	fn local_deposit(
		asset_id: ZenlinkAssetId,
		origin: &AccountId,
		amount: AssetBalance,
	) -> Result<AssetBalance, DispatchError> {
		if let Ok(currency_id) = asset_id.try_into() {
			Local::deposit(
				currency_id,
				&origin,
				amount
					.try_into()
					.map_err(|_| DispatchError::Other("convert amount in local deposit"))?,
			)?;
		} else {
			return Err(DispatchError::Other("unknown asset in local transfer"));
		}

		Ok(amount)
	}

	fn local_withdraw(
		asset_id: ZenlinkAssetId,
		origin: &AccountId,
		amount: AssetBalance,
	) -> Result<AssetBalance, DispatchError> {
		if let Ok(currency_id) = asset_id.try_into() {
			Local::withdraw(
				currency_id,
				&origin,
				amount
					.try_into()
					.map_err(|_| DispatchError::Other("convert amount in local withdraw"))?,
			)?;
		} else {
			return Err(DispatchError::Other("unknown asset in local transfer"));
		}

		Ok(amount)
	}
}

// zenlink runtime end

construct_runtime! {
	pub enum Runtime {
		// Basic stuff
		System: frame_system = 0,
		Timestamp: pallet_timestamp = 1,
		Indices: pallet_indices = 2,
		ParachainSystem: cumulus_pallet_parachain_system = 5,
		ParachainInfo: parachain_info = 6,

		// Monetary stuff
		Balances: pallet_balances = 10,
		TransactionPayment: pallet_transaction_payment = 11,

		// Collator support. the order of these 4 are important and shall not change.
		Authorship: pallet_authorship = 20,
		CollatorSelection: pallet_collator_selection = 21,
		Session: pallet_session = 22,
		Aura: pallet_aura = 23,
		AuraExt: cumulus_pallet_aura_ext = 24,

		// Governance stuff
		Democracy: pallet_democracy = 30,
		Council: pallet_collective::<Instance1> = 31,
		TechnicalCommittee: pallet_collective::<Instance2> = 32,
		PhragmenElection: pallet_elections_phragmen = 33,
		CouncilMembership: pallet_membership::<Instance1> = 34,
		TechnicalMembership: pallet_membership::<Instance2> = 35,
		ConvictionVoting: pallet_conviction_voting = 36,
		Referenda: pallet_referenda = 37,
		Origins: custom_origins = 38,
		Whitelist: pallet_whitelist = 39,

		// XCM helpers.
		XcmpQueue: cumulus_pallet_xcmp_queue = 40,
		PolkadotXcm: pallet_xcm = 41,
		CumulusXcm: cumulus_pallet_xcm = 42,
		DmpQueue: cumulus_pallet_dmp_queue = 43,

		// utilities
		Utility: pallet_utility = 50,
		Scheduler: pallet_scheduler = 51,
		Proxy: pallet_proxy = 52,
		Multisig: pallet_multisig = 53,
		Identity: pallet_identity = 54,

		// Vesting. Usable initially, but removed once all vesting is finished.
		Vesting: pallet_vesting = 60,

		// Treasury stuff
		Treasury: pallet_treasury = 61,
		Bounties: pallet_bounties = 62,
		Tips: pallet_tips = 63,
		Preimage: pallet_preimage = 64,

		// Third party modules
		XTokens: orml_xtokens = 70,
		Tokens: orml_tokens = 71,
		Currencies: bifrost_currencies = 72,
		UnknownTokens: orml_unknown_tokens = 73,
		OrmlXcm: orml_xcm = 74,
		ZenlinkProtocol: zenlink_protocol = 80,
		MerkleDistributor: merkle_distributor = 81,

		// Bifrost modules
		FlexibleFee: bifrost_flexible_fee = 100,
		Salp: bifrost_salp = 105,
		CallSwitchgear: bifrost_call_switchgear = 112,
		AssetRegistry: bifrost_asset_registry = 114,
		VtokenMinting: bifrost_vtoken_minting = 115,
		Slp: bifrost_slp = 116,
		XcmInterface: bifrost_xcm_interface = 117,
		TokenConversion: bifrost_vstoken_conversion = 118,
		Farming: bifrost_farming = 119,
		SystemStaking: bifrost_system_staking = 120,
		SystemMaker: bifrost_system_maker = 121,
		FeeShare: bifrost_fee_share = 122,
		CrossInOut: bifrost_cross_in_out = 123,
		VeMinting: bifrost_ve_minting = 124,
		Slpx: bifrost_slpx = 125,
		FellowshipCollective: pallet_ranked_collective::<Instance1> = 126,
		FellowshipReferenda: pallet_referenda::<Instance2> = 127,
		StableAsset: nutsfinance_stable_asset::{Pallet, Storage, Event<T>} = 128,
		StablePool: bifrost_stable_pool = 129,
		VtokenVoting: bifrost_vtoken_voting = 130,
	}
}

/// The type for looking up accounts. We don't expect more than 4 billion of them.
pub type AccountIndex = u32;
/// Alias to 512-bit hash when used in the context of a transaction signature on the chain.
pub type Signature = sp_runtime::MultiSignature;
/// Index of a transaction in the chain.
pub type Index = u32;
/// A hash of some data used by the chain.
pub type Hash = sp_core::H256;
/// The address format for describing accounts.
pub type Address = sp_runtime::MultiAddress<AccountId, AccountIndex>;
/// Block header type as expected by this runtime.
pub type Header = generic::Header<BlockNumber, BlakeTwo256>;
/// Block type as expected by this runtime.
pub type Block = generic::Block<Header, UncheckedExtrinsic>;
/// A Block signed with a Justification
pub type SignedBlock = generic::SignedBlock<Block>;
/// BlockId type as expected by this runtime.
pub type BlockId = generic::BlockId<Block>;
/// The SignedExtension to the basic transaction logic.
pub type SignedExtra = (
	frame_system::CheckNonZeroSender<Runtime>,
	frame_system::CheckSpecVersion<Runtime>,
	frame_system::CheckTxVersion<Runtime>,
	frame_system::CheckGenesis<Runtime>,
	frame_system::CheckEra<Runtime>,
	frame_system::CheckNonce<Runtime>,
	frame_system::CheckWeight<Runtime>,
	pallet_transaction_payment::ChargeTransactionPayment<Runtime>,
);
/// Unchecked extrinsic type as expected by this runtime.
pub type UncheckedExtrinsic =
	generic::UncheckedExtrinsic<Address, RuntimeCall, Signature, SignedExtra>;
/// Extrinsic type that has already been checked.
pub type CheckedExtrinsic = generic::CheckedExtrinsic<AccountId, RuntimeCall, SignedExtra>;
/// The payload being signed in transactions.
pub type SignedPayload = generic::SignedPayload<RuntimeCall, SignedExtra>;

/// All migrations that will run on the next runtime upgrade.
///
/// This contains the combined migrations of the last 10 releases. It allows to skip runtime
/// upgrades in case governance decides to do so. THE ORDER IS IMPORTANT.
pub type Migrations = migrations::Unreleased;

/// The runtime migrations per release.
pub mod migrations {
	/// Unreleased migrations. Add new ones here:
	pub type Unreleased = ();
}

/// Executive: handles dispatch to the various modules.
pub type Executive = frame_executive::Executive<
	Runtime,
	Block,
	frame_system::ChainContext<Runtime>,
	Runtime,
	AllPalletsWithSystem,
<<<<<<< HEAD
	(),
=======
	Migrations,
>>>>>>> 3638e112
>;

#[cfg(feature = "runtime-benchmarks")]
#[macro_use]
extern crate frame_benchmarking;

#[cfg(feature = "runtime-benchmarks")]
mod benches {
	define_benchmarks!([bifrost_ve_minting, VeMinting]);
}

impl_runtime_apis! {
	impl sp_transaction_pool::runtime_api::TaggedTransactionQueue<Block> for Runtime {
		fn validate_transaction(
			source: TransactionSource,
			tx: <Block as BlockT>::Extrinsic,
			block_hash: <Block as BlockT>::Hash,
		) -> TransactionValidity {
			Executive::validate_transaction(source, tx, block_hash)
		}
	}

	impl sp_api::Core<Block> for Runtime {
		fn version() -> RuntimeVersion {
			VERSION
		}

		fn execute_block(block: Block) {
			Executive::execute_block(block);
		}

		fn initialize_block(header: &<Block as BlockT>::Header) {
			Executive::initialize_block(header)
		}
	}

	impl sp_block_builder::BlockBuilder<Block> for Runtime {
		fn apply_extrinsic(
			extrinsic: <Block as BlockT>::Extrinsic,
		) -> ApplyExtrinsicResult {
			Executive::apply_extrinsic(extrinsic)
		}

		fn finalize_block() -> <Block as BlockT>::Header {
			Executive::finalize_block()
		}

		fn inherent_extrinsics(data: sp_inherents::InherentData) -> Vec<<Block as BlockT>::Extrinsic> {
			data.create_extrinsics()
		}

		fn check_inherents(block: Block, data: sp_inherents::InherentData) -> sp_inherents::CheckInherentsResult {
			data.check_extrinsics(&block)
		}
	}

	impl frame_system_rpc_runtime_api::AccountNonceApi<Block, AccountId, Nonce> for Runtime {
		fn account_nonce(account: AccountId) -> Nonce {
			System::account_nonce(account)
		}
	}

	impl pallet_transaction_payment_rpc_runtime_api::TransactionPaymentApi<
		Block,
		Balance,
	> for Runtime {
		fn query_info(
			uxt: <Block as BlockT>::Extrinsic,
			len: u32,
		) -> pallet_transaction_payment_rpc_runtime_api::RuntimeDispatchInfo<Balance> {
			TransactionPayment::query_info(uxt, len)
		}
		fn query_fee_details(
			uxt: <Block as BlockT>::Extrinsic,
			len: u32,
		) -> pallet_transaction_payment::FeeDetails<Balance> {
			TransactionPayment::query_fee_details(uxt, len)
		}
		fn query_weight_to_fee(weight: Weight) -> Balance {
			TransactionPayment::weight_to_fee(weight)
		}
		fn query_length_to_fee(length: u32) -> Balance {
			TransactionPayment::length_to_fee(length)
		}
	}

	impl sp_api::Metadata<Block> for Runtime {
		fn metadata() -> OpaqueMetadata {
			OpaqueMetadata::new(Runtime::metadata().into())
		}
		fn metadata_at_version(version: u32) -> Option<OpaqueMetadata> {
			Runtime::metadata_at_version(version)
		}
		fn metadata_versions() -> sp_std::vec::Vec<u32> {
			Runtime::metadata_versions()
		}
	}

	impl sp_offchain::OffchainWorkerApi<Block> for Runtime {
		fn offchain_worker(header: &<Block as BlockT>::Header) {
			Executive::offchain_worker(header)
		}
	}

	impl sp_session::SessionKeys<Block> for Runtime {
		fn decode_session_keys(
			encoded: Vec<u8>,
		) -> Option<Vec<(Vec<u8>, sp_core::crypto::KeyTypeId)>> {
			SessionKeys::decode_into_raw_public_keys(&encoded)
		}

		fn generate_session_keys(seed: Option<Vec<u8>>) -> Vec<u8> {
			SessionKeys::generate(seed)
		}
	}

	impl cumulus_primitives_core::CollectCollationInfo<Block> for Runtime {
		fn collect_collation_info(header: &<Block as BlockT>::Header) -> cumulus_primitives_core::CollationInfo {
			ParachainSystem::collect_collation_info(header)
		}
	}

	impl sp_consensus_aura::AuraApi<Block, AuraId> for Runtime {
		fn slot_duration() -> sp_consensus_aura::SlotDuration {
			sp_consensus_aura::SlotDuration::from_millis(Aura::slot_duration())
		}

		fn authorities() -> Vec<AuraId> {
			Aura::authorities().into_inner()
		}
	}

	impl bifrost_flexible_fee_rpc_runtime_api::FlexibleFeeRuntimeApi<Block, AccountId> for Runtime {
		fn get_fee_token_and_amount(who: AccountId, fee: Balance, utx: <Block as BlockT>::Extrinsic) -> (CurrencyId, Balance) {
			let call = utx.function;
			let rs = FlexibleFee::cal_fee_token_and_amount(&who, fee, &call);

			match rs {
				Ok(val) => val,
				_ => (CurrencyId::Native(TokenSymbol::BNC), Zero::zero()),
			}
		}
	}

	// zenlink runtime outer apis
	impl zenlink_protocol_runtime_api::ZenlinkProtocolApi<Block, AccountId, ZenlinkAssetId> for Runtime {

		fn get_balance(
			asset_id: ZenlinkAssetId,
			owner: AccountId
		) -> AssetBalance {
			<Runtime as zenlink_protocol::Config>::MultiAssetsHandler::balance_of(asset_id, &owner)
		}

		fn get_pair_by_asset_id(
			asset_0: ZenlinkAssetId,
			asset_1: ZenlinkAssetId
		) -> Option<PairInfo<AccountId, AssetBalance, ZenlinkAssetId>> {
			ZenlinkProtocol::get_pair_by_asset_id(asset_0, asset_1)
		}

		fn get_amount_in_price(
			supply: AssetBalance,
			path: Vec<ZenlinkAssetId>
		) -> AssetBalance {
			ZenlinkProtocol::desired_in_amount(supply, path)
		}

		fn get_amount_out_price(
			supply: AssetBalance,
			path: Vec<ZenlinkAssetId>
		) -> AssetBalance {
			ZenlinkProtocol::supply_out_amount(supply, path)
		}

		fn get_estimate_lptoken(
			token_0: ZenlinkAssetId,
			token_1: ZenlinkAssetId,
			amount_0_desired: AssetBalance,
			amount_1_desired: AssetBalance,
			amount_0_min: AssetBalance,
			amount_1_min: AssetBalance,
		) -> AssetBalance{
			ZenlinkProtocol::get_estimate_lptoken(
				token_0,
				token_1,
				amount_0_desired,
				amount_1_desired,
				amount_0_min,
				amount_1_min
			)
		}
		fn calculate_remove_liquidity(
			asset_0: ZenlinkAssetId,
			asset_1: ZenlinkAssetId,
			amount: AssetBalance,
		) -> Option<(AssetBalance, AssetBalance)>{
			ZenlinkProtocol::calculate_remove_liquidity(
				asset_0,
				asset_1,
				amount,
			)
		}
	}

	impl bifrost_salp_rpc_runtime_api::SalpRuntimeApi<Block, ParaId, AccountId> for Runtime {
		fn get_contribution(index: ParaId, who: AccountId) -> (Balance,RpcContributionStatus) {
			let rs = Salp::contribution_by_fund(index, &who);
			match rs {
				Ok((val,status)) => (val,status.to_rpc()),
				_ => (Zero::zero(),RpcContributionStatus::Idle),
			}
		}
	}

	impl bifrost_farming_rpc_runtime_api::FarmingRuntimeApi<Block, AccountId, PoolId> for Runtime {
		fn get_farming_rewards(who: AccountId, pid: PoolId) -> Vec<(CurrencyId, Balance)> {
			Farming::get_farming_rewards(&who, pid).unwrap_or(Vec::new())
		}

		fn get_gauge_rewards(who: AccountId, pid: PoolId) -> Vec<(CurrencyId, Balance)> {
			Farming::get_gauge_rewards(&who, pid).unwrap_or(Vec::new())
		}
	}

	impl bifrost_ve_minting_rpc_runtime_api::VeMintingRuntimeApi<Block, AccountId> for Runtime {
		fn balance_of(
			who: AccountId,
			t: Option<bifrost_primitives::BlockNumber>,
		) -> Balance{
			VeMinting::balance_of(&who, t).unwrap_or(Zero::zero())
		}

		fn total_supply(
			t: bifrost_primitives::BlockNumber,
		) -> Balance{
			VeMinting::total_supply(t).unwrap_or(Zero::zero())
		}

		fn find_block_epoch(
			block: bifrost_primitives::BlockNumber,
			max_epoch: U256,
		) -> U256{
			VeMinting::find_block_epoch(block, max_epoch)
		}
	}

	impl bifrost_stable_pool_rpc_runtime_api::StablePoolRuntimeApi<Block> for Runtime {
		fn get_swap_output(
			pool_id: u32,
			currency_id_in: u32,
			currency_id_out: u32,
			amount: Balance,
		) -> Balance {
			StablePool::get_swap_output(pool_id, currency_id_in, currency_id_out, amount).unwrap_or(Zero::zero())
		}

		fn add_liquidity_amount(
			pool_id: u32,
			amounts: Vec<Balance>,
		) -> Balance {
			StablePool::add_liquidity_amount(pool_id, amounts).unwrap_or(Zero::zero())
		}
	}

	#[cfg(feature = "runtime-benchmarks")]
	impl frame_benchmarking::Benchmark<Block> for Runtime {
		fn benchmark_metadata(extra: bool) -> (
			Vec<frame_benchmarking::BenchmarkList>,
			Vec<frame_support::traits::StorageInfo>,
		) {
			use frame_benchmarking::{Benchmarking, BenchmarkList};
			use frame_support::traits::StorageInfoTrait;

			let mut list = Vec::<BenchmarkList>::new();
			list_benchmarks!(list, extra);

			let storage_info = AllPalletsWithSystem::storage_info();
			return (list, storage_info)
		}

		fn dispatch_benchmark(
			config: frame_benchmarking::BenchmarkConfig
		) -> Result<Vec<frame_benchmarking::BenchmarkBatch>, sp_runtime::RuntimeString> {
			use frame_benchmarking::{Benchmarking, BenchmarkBatch};
			use frame_support::traits::TrackedStorageKey;

			impl frame_system_benchmarking::Config for Runtime {}

			let whitelist: Vec<TrackedStorageKey> = vec![
			// you can whitelist any storage keys you do not want to track here
			];

			let mut batches = Vec::<BenchmarkBatch>::new();
			let params = (&config, &whitelist);
			add_benchmarks!(params, batches);

			if batches.is_empty() { return Err("Benchmark not found for this pallet.".into()) }
			Ok(batches)
		}
	}

	#[cfg(feature = "try-runtime")]
	impl frame_try_runtime::TryRuntime<Block> for Runtime {
		fn on_runtime_upgrade(checks: frame_try_runtime::UpgradeCheckSelect) -> (Weight, Weight) {
			log::info!("try-runtime::on_runtime_upgrade bifrost.");
			let weight = Executive::try_runtime_upgrade(checks).unwrap();
			(weight, RuntimeBlockWeights::get().max_block)
		}
		fn execute_block(
			block: Block,
			state_root_check: bool,
			signature_check: bool,
			select: frame_try_runtime::TryStateSelect
		) -> Weight {
			// NOTE: intentional unwrap: we don't want to propagate the error backwards, and want to
			// have a backtrace here.
			Executive::try_execute_block(block, state_root_check,signature_check, select).unwrap()
		}
	}
}

cumulus_pallet_parachain_system::register_validate_block! {
	Runtime = Runtime,
	BlockExecutor = cumulus_pallet_aura_ext::BlockExecutor::<Runtime, Executive>
}<|MERGE_RESOLUTION|>--- conflicted
+++ resolved
@@ -1726,11 +1726,7 @@
 	frame_system::ChainContext<Runtime>,
 	Runtime,
 	AllPalletsWithSystem,
-<<<<<<< HEAD
-	(),
-=======
 	Migrations,
->>>>>>> 3638e112
 >;
 
 #[cfg(feature = "runtime-benchmarks")]
