// This file is part of Bifrost.

// Copyright (C) Liebi Technologies PTE. LTD.
// SPDX-License-Identifier: GPL-3.0-or-later WITH Classpath-exception-2.0

// This program is free software: you can redistribute it and/or modify
// it under the terms of the GNU General Public License as published by
// the Free Software Foundation, either version 3 of the License, or
// (at your option) any later version.

// This program is distributed in the hope that it will be useful,
// but WITHOUT ANY WARRANTY; without even the implied warranty of
// MERCHANTABILITY or FITNESS FOR A PARTICULAR PURPOSE. See the
// GNU General Public License for more details.

// You should have received a copy of the GNU General Public License
// along with this program. If not, see <https://www.gnu.org/licenses/>.

//! The Bifrost Node runtime. This can be compiled with `#[no_std]`, ready for Wasm.

#![cfg_attr(not(feature = "std"), no_std)]
// `construct_runtime!` does a lot of recursion and requires us to increase the limit to 512.
#![recursion_limit = "512"]

// Make the WASM binary available.
#[cfg(feature = "std")]
include!(concat!(env!("OUT_DIR"), "/wasm_binary.rs"));

use bifrost_slp::{DerivativeAccountProvider, QueryResponseManager};
use core::convert::TryInto;
// A few exports that help ease life for downstream crates.
use cumulus_pallet_parachain_system::{RelayNumberStrictlyIncreases, RelaychainDataProvider};
pub use frame_support::{
	construct_runtime, match_types, parameter_types,
	traits::{
		ConstBool, ConstU128, ConstU32, ConstU64, ConstU8, Contains, EqualPrivilegeOnly,
		Everything, Imbalance, InstanceFilter, IsInVec, LockIdentifier, NeverEnsureOrigin, Nothing,
		OnUnbalanced, Randomness,
	},
	weights::{
		constants::{
			BlockExecutionWeight, ExtrinsicBaseWeight, RocksDbWeight, WEIGHT_REF_TIME_PER_SECOND,
		},
		ConstantMultiplier, IdentityFee, Weight,
	},
	PalletId, StorageValue,
};
use frame_system::limits::{BlockLength, BlockWeights};
pub use pallet_balances::Call as BalancesCall;
pub use pallet_timestamp::Call as TimestampCall;
use sp_api::impl_runtime_apis;
use sp_arithmetic::Percent;
use sp_core::{OpaqueMetadata, U256};
use sp_runtime::{
	create_runtime_str, generic, impl_opaque_keys,
	traits::{AccountIdConversion, BlakeTwo256, Block as BlockT, Zero},
	transaction_validity::{TransactionSource, TransactionValidity},
	ApplyExtrinsicResult, DispatchError, DispatchResult, Perbill, Permill, RuntimeDebug,
};
use sp_std::{marker::PhantomData, prelude::*};
#[cfg(feature = "std")]
use sp_version::NativeVersion;
use sp_version::RuntimeVersion;

/// Constant values used within the runtime.
pub mod constants;
pub mod weights;
use bifrost_asset_registry::{AssetIdMaps, FixedRateOfAsset};
pub use bifrost_primitives::{
	traits::{
		CheckSubAccount, FarmingInfo, FeeGetter, VtokenMintingInterface, VtokenMintingOperator,
		XcmDestWeightAndFeeHandler,
	},
	AccountId, Amount, AssetIds, Balance, BlockNumber, CurrencyId, CurrencyIdMapping,
	DistributionId, ExtraFeeInfo, ExtraFeeName, Liquidity, Moment, Nonce, ParaId, PoolId, Price,
	Rate, Ratio, RpcContributionStatus, Shortfall, TimeUnit, TokenSymbol, DOT_TOKEN_ID,
	GLMR_TOKEN_ID,
};
use bifrost_runtime_common::{
	constants::time::*, dollar, micro, milli, prod_or_test, AuraId, CouncilCollective,
	EnsureRootOrAllTechnicalCommittee, MoreThanHalfCouncil, SlowAdjustingFeeUpdate,
	TechnicalCollective,
};
use bifrost_slp::QueryId;
use bifrost_ve_minting::traits::VeMintingInterface;
use constants::currency::*;
use cumulus_primitives_core::ParaId as CumulusParaId;
use frame_support::{
	dispatch::DispatchClass,
	sp_runtime::traits::{Convert, ConvertInto},
	traits::{Currency, EitherOfDiverse, Get},
};
use frame_system::{EnsureRoot, EnsureSigned, EnsureWithSuccess};
use hex_literal::hex;
use parity_scale_codec::{Decode, Encode, MaxEncodedLen};
// zenlink imports
use zenlink_protocol::{
	AssetBalance, AssetId as ZenlinkAssetId, LocalAssetHandler, MultiAssetsHandler, PairInfo,
	PairLpGenerate, ZenlinkMultiAssets,
};
// xcm config
pub mod xcm_config;
use orml_traits::{currency::MutationHooks, location::RelativeReserveProvider};
use pallet_xcm::{EnsureResponse, QueryStatus};
use static_assertions::const_assert;
use xcm::v3::prelude::*;
use xcm_config::{
	parachains, BifrostCurrencyIdConvert, BifrostTreasuryAccount, MultiCurrency, SelfParaChainId,
};
use xcm_executor::{
	traits::{Properties, QueryHandler},
	XcmExecutor,
};

pub mod governance;
use governance::{
	custom_origins, CoreAdminOrCouncil, SALPAdmin, SystemStakingAdmin, TechAdmin,
	TechAdminOrCouncil, ValidatorElection,
};

impl_opaque_keys! {
	pub struct SessionKeys {
		pub aura: Aura,
	}
}

/// This runtime version.
#[sp_version::runtime_version]
pub const VERSION: RuntimeVersion = RuntimeVersion {
	spec_name: create_runtime_str!("bifrost_polkadot"),
	impl_name: create_runtime_str!("bifrost_polkadot"),
	authoring_version: 0,
	spec_version: 987,
	impl_version: 0,
	apis: RUNTIME_API_VERSIONS,
	transaction_version: 1,
	state_version: 0,
};

/// The version information used to identify this runtime when compiled natively.
#[cfg(feature = "std")]
pub fn native_version() -> NativeVersion {
	NativeVersion { runtime_version: VERSION, can_author_with: Default::default() }
}

/// We assume that ~10% of the block weight is consumed by `on_initalize` handlers.
/// This is used to limit the maximal weight of a single extrinsic.
const AVERAGE_ON_INITIALIZE_RATIO: Perbill = Perbill::from_percent(10);
/// We allow `Normal` extrinsics to fill up the block up to 75%, the rest can be used
/// by  Operational  extrinsics.
const NORMAL_DISPATCH_RATIO: Perbill = Perbill::from_percent(75);
/// We allow for 0.5 of a second of compute with a 12 second average block time.
const MAXIMUM_BLOCK_WEIGHT: Weight = Weight::from_parts(
	WEIGHT_REF_TIME_PER_SECOND.saturating_div(2),
	cumulus_primitives_core::relay_chain::MAX_POV_SIZE as u64,
);

parameter_types! {
	pub const BlockHashCount: BlockNumber = 250;
	pub const Version: RuntimeVersion = VERSION;
	pub RuntimeBlockLength: BlockLength =
		BlockLength::max_with_normal_ratio(5 * 1024 * 1024, NORMAL_DISPATCH_RATIO);
	pub RuntimeBlockWeights: BlockWeights = BlockWeights::builder()
		.base_block(BlockExecutionWeight::get())
		.for_class(DispatchClass::all(), |weights| {
			weights.base_extrinsic = ExtrinsicBaseWeight::get();
		})
		.for_class(DispatchClass::Normal, |weights| {
			weights.max_total = Some(NORMAL_DISPATCH_RATIO * MAXIMUM_BLOCK_WEIGHT);
		})
		.for_class(DispatchClass::Operational, |weights| {
			weights.max_total = Some(MAXIMUM_BLOCK_WEIGHT);
			// Operational transactions have some extra reserved space, so that they
			// are included even if block reached `MAXIMUM_BLOCK_WEIGHT`.
			weights.reserved = Some(
				MAXIMUM_BLOCK_WEIGHT - NORMAL_DISPATCH_RATIO * MAXIMUM_BLOCK_WEIGHT
			);
		})
		.avg_block_initialization(AVERAGE_ON_INITIALIZE_RATIO)
		.build_or_panic();
	pub const SS58Prefix: u8 = 6;
}

pub struct CallFilter;
impl Contains<RuntimeCall> for CallFilter {
	fn contains(call: &RuntimeCall) -> bool {
		let is_core_call = matches!(
			call,
			RuntimeCall::System(_) | RuntimeCall::Timestamp(_) | RuntimeCall::ParachainSystem(_)
		);
		if is_core_call {
			// always allow core call
			return true;
		}

		if bifrost_call_switchgear::OverallToggleFilter::<Runtime>::get_overall_toggle_status() {
			return false;
		}

		// temporarily ban PhragmenElection
		let is_temporarily_banned = matches!(call, RuntimeCall::PhragmenElection(_));

		if is_temporarily_banned {
			return false;
		}

		let is_switched_off =
			bifrost_call_switchgear::SwitchOffTransactionFilter::<Runtime>::contains(call);
		if is_switched_off {
			// no switched off call
			return false;
		}

		// disable transfer
		let is_transfer = matches!(
			call,
			RuntimeCall::Currencies(_) | RuntimeCall::Tokens(_) | RuntimeCall::Balances(_)
		);
		if is_transfer {
			let is_disabled = match *call {
				// bifrost-currencies module
				RuntimeCall::Currencies(bifrost_currencies::Call::transfer {
					dest: _,
					currency_id,
					amount: _,
				}) => bifrost_call_switchgear::DisableTransfersFilter::<Runtime>::contains(
					&currency_id,
				),
				RuntimeCall::Currencies(bifrost_currencies::Call::transfer_native_currency {
					dest: _,
					amount: _,
				}) => bifrost_call_switchgear::DisableTransfersFilter::<Runtime>::contains(
					&NativeCurrencyId::get(),
				),
				// orml-tokens module
				RuntimeCall::Tokens(orml_tokens::Call::transfer {
					dest: _,
					currency_id,
					amount: _,
				}) => bifrost_call_switchgear::DisableTransfersFilter::<Runtime>::contains(
					&currency_id,
				),
				RuntimeCall::Tokens(orml_tokens::Call::transfer_all {
					dest: _,
					currency_id,
					keep_alive: _,
				}) => bifrost_call_switchgear::DisableTransfersFilter::<Runtime>::contains(
					&currency_id,
				),
				RuntimeCall::Tokens(orml_tokens::Call::transfer_keep_alive {
					dest: _,
					currency_id,
					amount: _,
				}) => bifrost_call_switchgear::DisableTransfersFilter::<Runtime>::contains(
					&currency_id,
				),
				// Balances module
				RuntimeCall::Balances(pallet_balances::Call::transfer { dest: _, value: _ }) =>
					bifrost_call_switchgear::DisableTransfersFilter::<Runtime>::contains(
						&NativeCurrencyId::get(),
					),
				RuntimeCall::Balances(pallet_balances::Call::transfer_keep_alive {
					dest: _,
					value: _,
				}) => bifrost_call_switchgear::DisableTransfersFilter::<Runtime>::contains(
					&NativeCurrencyId::get(),
				),
				RuntimeCall::Balances(pallet_balances::Call::transfer_all {
					dest: _,
					keep_alive: _,
				}) => bifrost_call_switchgear::DisableTransfersFilter::<Runtime>::contains(
					&NativeCurrencyId::get(),
				),
				_ => false,
			};

			if is_disabled {
				// no switched off call
				return false;
			}
		}

		true
	}
}

parameter_types! {
	pub const NativeCurrencyId: CurrencyId = CurrencyId::Native(TokenSymbol::BNC);
	pub const RelayCurrencyId: CurrencyId = CurrencyId::Token2(DOT_TOKEN_ID);
	pub SelfParaId: u32 = ParachainInfo::parachain_id().into();
}

parameter_types! {
	pub const TreasuryPalletId: PalletId = PalletId(*b"bf/trsry");
	pub const BifrostCrowdloanId: PalletId = PalletId(*b"bf/salp#");
	pub const MerkleDirtributorPalletId: PalletId = PalletId(*b"bf/mklds");
	pub const BifrostVsbondPalletId: PalletId = PalletId(*b"bf/salpb");
	pub const SlpEntrancePalletId: PalletId = PalletId(*b"bf/vtkin");
	pub const SlpExitPalletId: PalletId = PalletId(*b"bf/vtout");
	pub const FarmingKeeperPalletId: PalletId = PalletId(*b"bf/fmkpr");
	pub const FarmingRewardIssuerPalletId: PalletId = PalletId(*b"bf/fmrir");
	pub const SystemStakingPalletId: PalletId = PalletId(*b"bf/sysst");
	pub const BuybackPalletId: PalletId = PalletId(*b"bf/salpc");
	pub const SystemMakerPalletId: PalletId = PalletId(*b"bf/sysmk");
	pub const FeeSharePalletId: PalletId = PalletId(*b"bf/feesh");
	pub CheckingAccount: AccountId = PolkadotXcm::check_account();
	pub const VeMintingPalletId: PalletId = PalletId(*b"bf/vemnt");
	pub const IncentivePalletId: PalletId = PalletId(*b"bf/veict");
	pub const FarmingBoostPalletId: PalletId = PalletId(*b"bf/fmbst");
	pub const LendMarketPalletId: PalletId = PalletId(*b"bf/ldmkt");
	pub const OraclePalletId: PalletId = PalletId(*b"bf/oracl");
	pub const StableAssetPalletId: PalletId = PalletId(*b"bf/stabl");
}

impl frame_system::Config for Runtime {
	type AccountData = pallet_balances::AccountData<Balance>;
	/// The identifier used to distinguish between accounts.
	type AccountId = AccountId;
	type BaseCallFilter = CallFilter;
	/// Maximum number of block number to block hash mappings to keep (oldest pruned first).
	type BlockHashCount = BlockHashCount;
	type BlockLength = RuntimeBlockLength;
	/// The index type for blocks.
	type Nonce = Nonce;
	type BlockWeights = RuntimeBlockWeights;
	/// The aggregated dispatch type that is available for extrinsics.
	type RuntimeCall = RuntimeCall;
	type DbWeight = RocksDbWeight;
	/// The ubiquitous event type.
	type RuntimeEvent = RuntimeEvent;
	/// The type for hashing blocks and tries.
	type Hash = Hash;
	/// The hashing algorithm used.
	type Hashing = BlakeTwo256;
	type Block = Block;
	/// The lookup mechanism to get account ID from whatever is passed in dispatchers.
	type Lookup = Indices;
	type OnKilledAccount = ();
	type OnNewAccount = ();
	type OnSetCode = cumulus_pallet_parachain_system::ParachainSetCode<Self>;
	/// The ubiquitous origin type.
	type RuntimeOrigin = RuntimeOrigin;
	/// Converts a module to an index of this module in the runtime.
	type PalletInfo = PalletInfo;
	type SS58Prefix = SS58Prefix;
	type SystemWeightInfo = frame_system::weights::SubstrateWeight<Runtime>;
	/// Runtime version.
	type Version = Version;
	type MaxConsumers = ConstU32<16>;
}

impl pallet_timestamp::Config for Runtime {
	type MinimumPeriod = ConstU64<{ SLOT_DURATION / 2 }>;
	/// A timestamp: milliseconds since the unix epoch.
	type Moment = Moment;
	type OnTimestampSet = Aura;
	type WeightInfo = pallet_timestamp::weights::SubstrateWeight<Runtime>;
}

parameter_types! {
	pub const ExistentialDeposit: Balance = 10 * MILLIBNC;
	pub const TransferFee: Balance = 1 * MILLIBNC;
	pub const CreationFee: Balance = 1 * MILLIBNC;
	pub const TransactionByteFee: Balance = 16 * MICROBNC;
}

impl pallet_utility::Config for Runtime {
	type RuntimeCall = RuntimeCall;
	type RuntimeEvent = RuntimeEvent;
	type PalletsOrigin = OriginCaller;
	type WeightInfo = pallet_utility::weights::SubstrateWeight<Runtime>;
}

parameter_types! {
	// One storage item; key size 32, value size 8; .
	pub const ProxyDepositBase: Balance = deposit(1, 8);
	// Additional storage item size of 33 bytes.
	pub const ProxyDepositFactor: Balance = deposit(0, 33);
	pub const MaxProxies: u16 = 32;
	pub const AnnouncementDepositBase: Balance = deposit(1, 8);
	pub const AnnouncementDepositFactor: Balance = deposit(0, 66);
	pub const MaxPending: u16 = 32;
}

/// The type used to represent the kinds of proxying allowed.
#[derive(
	Copy,
	Clone,
	Eq,
	PartialEq,
	Ord,
	PartialOrd,
	Encode,
	Decode,
	RuntimeDebug,
	MaxEncodedLen,
	scale_info::TypeInfo,
)]
pub enum ProxyType {
	Any = 0,
	NonTransfer = 1,
	Governance = 2,
	CancelProxy = 3,
	IdentityJudgement = 4,
}

impl Default for ProxyType {
	fn default() -> Self {
		Self::Any
	}
}
impl InstanceFilter<RuntimeCall> for ProxyType {
	fn filter(&self, c: &RuntimeCall) -> bool {
		match self {
			ProxyType::Any => true,
			ProxyType::NonTransfer => matches!(
				c,
				RuntimeCall::System(..) |
				RuntimeCall::Scheduler(..) |
				RuntimeCall::Preimage(_) |
				RuntimeCall::Timestamp(..) |
				RuntimeCall::Indices(pallet_indices::Call::claim{..}) |
				RuntimeCall::Indices(pallet_indices::Call::free{..}) |
				RuntimeCall::Indices(pallet_indices::Call::freeze{..}) |
				// Specifically omitting Indices `transfer`, `force_transfer`
				// Specifically omitting the entire Balances pallet
				RuntimeCall::Session(..) |
				RuntimeCall::Democracy(..) |
				RuntimeCall::Council(..) |
				RuntimeCall::TechnicalCommittee(..) |
				RuntimeCall::PhragmenElection(..) |
				RuntimeCall::TechnicalMembership(..) |
				RuntimeCall::Treasury(..) |
				RuntimeCall::Bounties(..) |
				RuntimeCall::Tips(..) |
				RuntimeCall::Vesting(bifrost_vesting::Call::vest{..}) |
				RuntimeCall::Vesting(bifrost_vesting::Call::vest_other{..}) |
				// Specifically omitting Vesting `vested_transfer`, and `force_vested_transfer`
				RuntimeCall::Utility(..) |
				RuntimeCall::Proxy(..) |
				RuntimeCall::Multisig(..)
			),
			ProxyType::Governance =>
				matches!(
					c,
					RuntimeCall::Democracy(..) |
						RuntimeCall::Council(..) | RuntimeCall::TechnicalCommittee(..) |
						RuntimeCall::PhragmenElection(..) |
						RuntimeCall::Treasury(..) |
						RuntimeCall::Bounties(..) |
						RuntimeCall::Tips(..) | RuntimeCall::Utility(..)
				),
			ProxyType::CancelProxy => {
				matches!(c, RuntimeCall::Proxy(pallet_proxy::Call::reject_announcement { .. }))
			},
			ProxyType::IdentityJudgement => matches!(
				c,
				RuntimeCall::Identity(pallet_identity::Call::provide_judgement { .. }) |
					RuntimeCall::Utility(..)
			),
		}
	}

	fn is_superset(&self, o: &Self) -> bool {
		match (self, o) {
			(x, y) if x == y => true,
			(ProxyType::Any, _) => true,
			(_, ProxyType::Any) => false,
			(ProxyType::NonTransfer, _) => true,
			_ => false,
		}
	}
}

impl pallet_proxy::Config for Runtime {
	type AnnouncementDepositBase = AnnouncementDepositBase;
	type AnnouncementDepositFactor = AnnouncementDepositFactor;
	type RuntimeCall = RuntimeCall;
	type CallHasher = BlakeTwo256;
	type Currency = Balances;
	type RuntimeEvent = RuntimeEvent;
	type MaxPending = MaxPending;
	type MaxProxies = MaxProxies;
	type ProxyDepositBase = ProxyDepositBase;
	type ProxyDepositFactor = ProxyDepositFactor;
	type ProxyType = ProxyType;
	type WeightInfo = pallet_proxy::weights::SubstrateWeight<Runtime>;
}

parameter_types! {
	pub const PreimageMaxSize: u32 = 4096 * 1024;
	pub PreimageBaseDeposit: Balance = deposit(2, 64);
	pub PreimageByteDeposit: Balance = deposit(0, 1);
}

impl pallet_preimage::Config for Runtime {
	type WeightInfo = pallet_preimage::weights::SubstrateWeight<Runtime>;
	type RuntimeEvent = RuntimeEvent;
	type Currency = Balances;
	type ManagerOrigin = EnsureRoot<AccountId>;
	type BaseDeposit = PreimageBaseDeposit;
	type ByteDeposit = PreimageByteDeposit;
}

parameter_types! {
	pub MaximumSchedulerWeight: Weight = Perbill::from_percent(80) *
		RuntimeBlockWeights::get().max_block;
	pub const MaxScheduledPerBlock: u32 = 50;
	pub const NoPreimagePostponement: Option<u32> = Some(10);
}

impl pallet_scheduler::Config for Runtime {
	type RuntimeCall = RuntimeCall;
	type RuntimeEvent = RuntimeEvent;
	type MaxScheduledPerBlock = MaxScheduledPerBlock;
	type MaximumWeight = MaximumSchedulerWeight;
	type RuntimeOrigin = RuntimeOrigin;
	type OriginPrivilegeCmp = EqualPrivilegeOnly;
	type PalletsOrigin = OriginCaller;
	type ScheduleOrigin = EnsureRoot<AccountId>;
	type WeightInfo = pallet_scheduler::weights::SubstrateWeight<Runtime>;
	type Preimages = Preimage;
}

parameter_types! {
	// One storage item; key size is 32; value is size 4+4+16+32 bytes = 56 bytes.
	pub const DepositBase: Balance = deposit(1, 88);
	// Additional storage item size of 32 bytes.
	pub const DepositFactor: Balance = deposit(0, 32);
	pub const MaxSignatories: u16 = 100;
}

impl pallet_multisig::Config for Runtime {
	type RuntimeCall = RuntimeCall;
	type Currency = Balances;
	type DepositBase = DepositBase;
	type DepositFactor = DepositFactor;
	type RuntimeEvent = RuntimeEvent;
	type MaxSignatories = MaxSignatories;
	type WeightInfo = pallet_multisig::weights::SubstrateWeight<Runtime>;
}

parameter_types! {
	// Minimum 4 CENTS/byte
	pub const BasicDeposit: Balance = deposit(1, 258);
	pub const FieldDeposit: Balance = deposit(0, 66);
	pub const SubAccountDeposit: Balance = deposit(1, 53);
	pub const MaxSubAccounts: u32 = 100;
	pub const MaxAdditionalFields: u32 = 100;
	pub const MaxRegistrars: u32 = 20;
}

impl pallet_identity::Config for Runtime {
	type RuntimeEvent = RuntimeEvent;
	type Currency = Balances;
	type BasicDeposit = BasicDeposit;
	type FieldDeposit = FieldDeposit;
	type SubAccountDeposit = SubAccountDeposit;
	type MaxSubAccounts = MaxSubAccounts;
	type MaxAdditionalFields = MaxAdditionalFields;
	type MaxRegistrars = MaxRegistrars;
	type Slashed = Treasury;
	type ForceOrigin = MoreThanHalfCouncil;
	type RegistrarOrigin = MoreThanHalfCouncil;
	type WeightInfo = pallet_identity::weights::SubstrateWeight<Runtime>;
}

parameter_types! {
	pub const IndexDeposit: Balance = 10 * DOLLARS;
}

impl pallet_indices::Config for Runtime {
	type AccountIndex = AccountIndex;
	type Currency = Balances;
	type Deposit = IndexDeposit;
	type RuntimeEvent = RuntimeEvent;
	type WeightInfo = pallet_indices::weights::SubstrateWeight<Runtime>;
}

// pallet-treasury did not impl OnUnbalanced<Credit>, need an adapter to handle dust.
type CreditOf =
	frame_support::traits::fungible::Credit<<Runtime as frame_system::Config>::AccountId, Balances>;
pub struct DustRemovalAdapter;
impl OnUnbalanced<CreditOf> for DustRemovalAdapter {
	fn on_nonzero_unbalanced(amount: CreditOf) {
		let _ = <Balances as Currency<AccountId>>::deposit_creating(
			&TreasuryPalletId::get().into_account_truncating(),
			amount.peek(),
		);
	}
}

impl pallet_balances::Config for Runtime {
	type AccountStore = System;
	/// The type for recording an account's balance.
	type Balance = Balance;
	type DustRemoval = DustRemovalAdapter;
	/// The ubiquitous event type.
	type RuntimeEvent = RuntimeEvent;
	type ExistentialDeposit = ExistentialDeposit;
	type MaxLocks = ConstU32<50>;
	type MaxReserves = ConstU32<50>;
	type ReserveIdentifier = [u8; 8];
	type FreezeIdentifier = ();
	type MaxHolds = ConstU32<0>;
	type MaxFreezes = ConstU32<0>;
	type WeightInfo = pallet_balances::weights::SubstrateWeight<Runtime>;
	type RuntimeHoldReason = ();
}

parameter_types! {
	pub const CouncilMotionDuration: BlockNumber = 7 * DAYS;
	pub const CouncilMaxProposals: u32 = 100;
	pub const CouncilMaxMembers: u32 = 100;
}

impl pallet_collective::Config<CouncilCollective> for Runtime {
	type DefaultVote = pallet_collective::PrimeDefaultVote;
	type RuntimeEvent = RuntimeEvent;
	type MaxMembers = CouncilMaxMembers;
	type MaxProposals = CouncilMaxProposals;
	type MotionDuration = CouncilMotionDuration;
	type RuntimeOrigin = RuntimeOrigin;
	type Proposal = RuntimeCall;
	type WeightInfo = pallet_collective::weights::SubstrateWeight<Runtime>;
	type MaxProposalWeight = MaxProposalWeight;
	type SetMembersOrigin = EnsureRoot<AccountId>;
}

parameter_types! {
	pub const TechnicalMotionDuration: BlockNumber = 7 * DAYS;
	pub const TechnicalMaxProposals: u32 = 100;
	pub const TechnicalMaxMembers: u32 = 100;
	pub MaxProposalWeight: Weight = Perbill::from_percent(50) * RuntimeBlockWeights::get().max_block;
}

impl pallet_collective::Config<TechnicalCollective> for Runtime {
	type DefaultVote = pallet_collective::PrimeDefaultVote;
	type RuntimeEvent = RuntimeEvent;
	type MaxMembers = TechnicalMaxMembers;
	type MaxProposals = TechnicalMaxProposals;
	type MotionDuration = TechnicalMotionDuration;
	type RuntimeOrigin = RuntimeOrigin;
	type Proposal = RuntimeCall;
	type WeightInfo = pallet_collective::weights::SubstrateWeight<Runtime>;
	type MaxProposalWeight = MaxProposalWeight;
	type SetMembersOrigin = EnsureRoot<AccountId>;
}

impl pallet_membership::Config<pallet_membership::Instance1> for Runtime {
	type AddOrigin = MoreThanHalfCouncil;
	type RuntimeEvent = RuntimeEvent;
	type MaxMembers = CouncilMaxMembers;
	type MembershipChanged = Council;
	type MembershipInitialized = Council;
	type PrimeOrigin = MoreThanHalfCouncil;
	type RemoveOrigin = MoreThanHalfCouncil;
	type ResetOrigin = MoreThanHalfCouncil;
	type SwapOrigin = MoreThanHalfCouncil;
	type WeightInfo = pallet_membership::weights::SubstrateWeight<Runtime>;
}

impl pallet_membership::Config<pallet_membership::Instance2> for Runtime {
	type AddOrigin = MoreThanHalfCouncil;
	type RuntimeEvent = RuntimeEvent;
	type MaxMembers = TechnicalMaxMembers;
	type MembershipChanged = TechnicalCommittee;
	type MembershipInitialized = TechnicalCommittee;
	type PrimeOrigin = MoreThanHalfCouncil;
	type RemoveOrigin = MoreThanHalfCouncil;
	type ResetOrigin = MoreThanHalfCouncil;
	type SwapOrigin = MoreThanHalfCouncil;
	type WeightInfo = pallet_membership::weights::SubstrateWeight<Runtime>;
}

parameter_types! {
	pub const CandidacyBond: Balance = 10_000 * DOLLARS;
	// 1 storage item created, key size is 32 bytes, value size is 16+16.
	pub const VotingBondBase: Balance = deposit(1, 64);
	// additional data per vote is 32 bytes (account id).
	pub const VotingBondFactor: Balance = deposit(0, 32);
	/// Daily council elections
	pub const TermDuration: BlockNumber = 7 * DAYS;
	pub const DesiredMembers: u32 = 3;
	pub const DesiredRunnersUp: u32 = 20;
	pub const PhragmenElectionPalletId: LockIdentifier = *b"phrelect";
	pub const MaxVoters: u32 = 512;
	 pub const MaxVotesPerVoter: u32 = 16;
	pub const MaxCandidates: u32 = 64;
}

// Make sure that there are no more than MaxMembers members elected via phragmen.
const_assert!(DesiredMembers::get() <= CouncilMaxMembers::get());

impl pallet_elections_phragmen::Config for Runtime {
	type CandidacyBond = CandidacyBond;
	type ChangeMembers = Council;
	type Currency = Balances;
	type CurrencyToVote = sp_staking::currency_to_vote::U128CurrencyToVote;
	type DesiredMembers = DesiredMembers;
	type DesiredRunnersUp = DesiredRunnersUp;
	type RuntimeEvent = RuntimeEvent;
	type InitializeMembers = Council;
	type KickedMember = Treasury;
	type LoserCandidate = Treasury;
	type PalletId = PhragmenElectionPalletId;
	type TermDuration = TermDuration;
	type VotingBondBase = VotingBondBase;
	type VotingBondFactor = VotingBondFactor;
	type MaxCandidates = MaxCandidates;
	type MaxVoters = MaxVoters;
	type MaxVotesPerVoter = MaxVotesPerVoter;
	type WeightInfo = pallet_elections_phragmen::weights::SubstrateWeight<Runtime>;
}

parameter_types! {
	pub const LaunchPeriod: BlockNumber = 28 * DAYS;
	pub const VotingPeriod: BlockNumber = 28 * DAYS;
	pub const FastTrackVotingPeriod: BlockNumber = 3 * HOURS;
	pub const MinimumDeposit: Balance = 100 * DOLLARS;
	pub const EnactmentPeriod: BlockNumber = 28 * DAYS;
	pub const CooloffPeriod: BlockNumber = 7 * DAYS;
	pub const InstantAllowed: bool = true;
	pub const MaxVotes: u32 = 100;
	pub const MaxProposals: u32 = 100;
}

impl pallet_democracy::Config for Runtime {
	type BlacklistOrigin = EnsureRoot<AccountId>;
	// To cancel a proposal before it has been passed, the technical committee must be unanimous or
	// Root must agree.
	type CancelProposalOrigin = EitherOfDiverse<
		EnsureRoot<AccountId>,
		pallet_collective::EnsureProportionAtLeast<AccountId, TechnicalCollective, 1, 1>,
	>;
	// To cancel a proposal which has been passed, 2/3 of the council must agree to it.
	type CancellationOrigin =
		pallet_collective::EnsureProportionAtLeast<AccountId, CouncilCollective, 2, 3>;
	type CooloffPeriod = CooloffPeriod;
	type Currency = Balances;
	type EnactmentPeriod = EnactmentPeriod;
	type RuntimeEvent = RuntimeEvent;
	/// A unanimous council can have the next scheduled referendum be a straight default-carries
	/// (NTB) vote.
	type ExternalDefaultOrigin =
		pallet_collective::EnsureProportionAtLeast<AccountId, CouncilCollective, 1, 1>;
	/// A super-majority can have the next scheduled referendum be a straight majority-carries vote.
	type ExternalMajorityOrigin =
		pallet_collective::EnsureProportionAtLeast<AccountId, CouncilCollective, 3, 4>;
	/// A straight majority of the council can decide what their next motion is.
	type ExternalOrigin =
		pallet_collective::EnsureProportionAtLeast<AccountId, CouncilCollective, 1, 2>;
	/// Two thirds of the technical committee can have an ExternalMajority/ExternalDefault vote
	/// be tabled immediately and with a shorter voting/enactment period.
	type FastTrackOrigin =
		pallet_collective::EnsureProportionAtLeast<AccountId, TechnicalCollective, 2, 3>;
	type FastTrackVotingPeriod = FastTrackVotingPeriod;
	type InstantAllowed = InstantAllowed;
	type InstantOrigin =
		pallet_collective::EnsureProportionAtLeast<AccountId, TechnicalCollective, 1, 1>;
	type LaunchPeriod = LaunchPeriod;
	type MaxProposals = MaxProposals;
	type MaxVotes = MaxVotes;
	type MinimumDeposit = MinimumDeposit;
	type PalletsOrigin = OriginCaller;
	type Scheduler = Scheduler;
	type Slash = Treasury;
	// Any single technical committee member may veto a coming council proposal, however they can
	// only do it once and it lasts only for the cool-off period.
	type VetoOrigin = pallet_collective::EnsureMember<AccountId, TechnicalCollective>;
	type VoteLockingPeriod = EnactmentPeriod; // Same as EnactmentPeriod
	type VotingPeriod = VotingPeriod;
	type WeightInfo = pallet_democracy::weights::SubstrateWeight<Runtime>;
	type Preimages = Preimage;
	type MaxDeposits = ConstU32<100>;
	type MaxBlacklisted = ConstU32<100>;
	type SubmitOrigin = EnsureSigned<AccountId>;
}

parameter_types! {
	pub const ProposalBond: Permill = Permill::from_percent(5);
	pub const ProposalBondMinimum: Balance = 100 * DOLLARS;
	pub const ProposalBondMaximum: Balance = 500 * DOLLARS;
	pub const SpendPeriod: BlockNumber = 24 * DAYS;
	pub const Burn: Permill = Permill::from_perthousand(0);
	pub const TipCountdown: BlockNumber = 1 * DAYS;
	pub const TipFindersFee: Percent = Percent::from_percent(20);
	pub const TipReportDepositBase: Balance = 1 * DOLLARS;
	pub const DataDepositPerByte: Balance = 1 * CENTS;
	pub const MaxApprovals: u32 = 100;
	pub const MaxBalance: Balance = 800_000 * BNCS;
}

type ApproveOrigin = EitherOfDiverse<
	EnsureRoot<AccountId>,
	pallet_collective::EnsureProportionAtLeast<AccountId, CouncilCollective, 3, 5>,
>;

impl pallet_treasury::Config for Runtime {
	type ApproveOrigin = ApproveOrigin;
	type SpendOrigin = EnsureWithSuccess<EnsureRoot<AccountId>, AccountId, MaxBalance>;
	type Burn = Burn;
	type BurnDestination = ();
	type Currency = Balances;
	type RuntimeEvent = RuntimeEvent;
	type MaxApprovals = MaxApprovals;
	type OnSlash = Treasury;
	type PalletId = TreasuryPalletId;
	type ProposalBond = ProposalBond;
	type ProposalBondMinimum = ProposalBondMinimum;
	type ProposalBondMaximum = ProposalBondMaximum;
	type RejectOrigin = MoreThanHalfCouncil;
	type SpendFunds = Bounties;
	type SpendPeriod = SpendPeriod;
	type WeightInfo = pallet_treasury::weights::SubstrateWeight<Runtime>;
}

parameter_types! {
	pub const BountyDepositBase: Balance = 1 * DOLLARS;
	pub const BountyDepositPayoutDelay: BlockNumber = 8 * DAYS;
	pub const BountyUpdatePeriod: BlockNumber = 90 * DAYS;
	pub const MaximumReasonLength: u32 = 16384;
	pub const CuratorDepositMultiplier: Permill = Permill::from_percent(50);
	pub const CuratorDepositMin: Balance = 10 * DOLLARS;
	pub const CuratorDepositMax: Balance = 200 * DOLLARS;
	pub const BountyValueMinimum: Balance = 10 * DOLLARS;
}

impl pallet_bounties::Config for Runtime {
	type BountyDepositBase = BountyDepositBase;
	type BountyDepositPayoutDelay = BountyDepositPayoutDelay;
	type BountyUpdatePeriod = BountyUpdatePeriod;
	type BountyValueMinimum = BountyValueMinimum;
	type CuratorDepositMultiplier = CuratorDepositMultiplier;
	type CuratorDepositMin = CuratorDepositMin;
	type CuratorDepositMax = CuratorDepositMax;
	type DataDepositPerByte = DataDepositPerByte;
	type RuntimeEvent = RuntimeEvent;
	type MaximumReasonLength = MaximumReasonLength;
	type WeightInfo = pallet_bounties::weights::SubstrateWeight<Runtime>;
	type ChildBountyManager = ();
}

impl pallet_tips::Config for Runtime {
	type DataDepositPerByte = DataDepositPerByte;
	type RuntimeEvent = RuntimeEvent;
	type MaximumReasonLength = MaximumReasonLength;
	type TipCountdown = TipCountdown;
	type TipFindersFee = TipFindersFee;
	type TipReportDepositBase = TipReportDepositBase;
	type Tippers = PhragmenElection;
	type WeightInfo = pallet_tips::weights::SubstrateWeight<Runtime>;
}

impl pallet_transaction_payment::Config for Runtime {
	type RuntimeEvent = RuntimeEvent;
	type FeeMultiplierUpdate = SlowAdjustingFeeUpdate<Self>;
	type LengthToFee = ConstantMultiplier<Balance, TransactionByteFee>;
	type OnChargeTransaction = FlexibleFee;
	type OperationalFeeMultiplier = ConstU8<5>;
	type WeightToFee = WeightToFee;
}

// culumus runtime start
parameter_types! {
	pub const ReservedXcmpWeight: Weight = MAXIMUM_BLOCK_WEIGHT.saturating_div(4);
	pub const ReservedDmpWeight: Weight = MAXIMUM_BLOCK_WEIGHT.saturating_div(4);
}

impl cumulus_pallet_parachain_system::Config for Runtime {
	type DmpMessageHandler = DmpQueue;
	type RuntimeEvent = RuntimeEvent;
	type OnSystemEvent = ();
	type OutboundXcmpMessageSource = XcmpQueue;
	type ReservedDmpWeight = ReservedDmpWeight;
	type ReservedXcmpWeight = ReservedXcmpWeight;
	type SelfParaId = parachain_info::Pallet<Runtime>;
	type XcmpMessageHandler = XcmpQueue;
	type CheckAssociatedRelayNumber = RelayNumberStrictlyIncreases;
}

impl parachain_info::Config for Runtime {}

impl cumulus_pallet_aura_ext::Config for Runtime {}

parameter_types! {
	pub const Period: u32 = 6 * HOURS;
	pub const Offset: u32 = 0;
}

impl pallet_session::Config for Runtime {
	type RuntimeEvent = RuntimeEvent;
	type Keys = SessionKeys;
	type NextSessionRotation = pallet_session::PeriodicSessions<Period, Offset>;
	// Essentially just Aura, but lets be pedantic.
	type SessionHandler = <SessionKeys as sp_runtime::traits::OpaqueKeys>::KeyTypeIdProviders;
	type SessionManager = CollatorSelection;
	type ShouldEndSession = pallet_session::PeriodicSessions<Period, Offset>;
	type ValidatorId = <Self as frame_system::Config>::AccountId;
	// we don't have stash and controller, thus we don't need the convert as well.
	type ValidatorIdOf = pallet_collator_selection::IdentityCollator;
	type WeightInfo = pallet_session::weights::SubstrateWeight<Runtime>;
}

impl pallet_authorship::Config for Runtime {
	type EventHandler = CollatorSelection;
	type FindAuthor = pallet_session::FindAccountFromAuthorIndex<Self, Aura>;
}

impl pallet_aura::Config for Runtime {
	type AuthorityId = AuraId;
	type DisabledValidators = ();
	type MaxAuthorities = ConstU32<100_000>;
	type AllowMultipleBlocksPerSlot = ConstBool<false>;
}

parameter_types! {
	pub const PotId: PalletId = PalletId(*b"PotStake");
	pub const SessionLength: BlockNumber = 6 * HOURS;
	pub const MaxInvulnerables: u32 = 100;
}

impl pallet_collator_selection::Config for Runtime {
	type Currency = Balances;
	type RuntimeEvent = RuntimeEvent;
	// should be a multiple of session or things will get inconsistent
	type KickThreshold = Period;
	type MaxCandidates = MaxCandidates;
	type MaxInvulnerables = MaxInvulnerables;
	type PotId = PotId;
	type UpdateOrigin = EnsureRoot<AccountId>;
	type ValidatorId = <Self as frame_system::Config>::AccountId;
	type ValidatorIdOf = pallet_collator_selection::IdentityCollator;
	type ValidatorRegistration = Session;
	type WeightInfo = ();
	type MinEligibleCollators = ConstU32<5>;
}

// culumus runtime end

impl bifrost_vesting::Config for Runtime {
	type BlockNumberToBalance = ConvertInto;
	type Currency = Balances;
	type RuntimeEvent = RuntimeEvent;
	type MinVestedTransfer = ExistentialDeposit;
	type WeightInfo = bifrost_vesting::weights::SubstrateWeight<Runtime>;
}

// Bifrost modules start

pub struct ExtraFeeMatcher;
impl FeeGetter<RuntimeCall> for ExtraFeeMatcher {
	fn get_fee_info(c: &RuntimeCall) -> ExtraFeeInfo {
		match *c {
			RuntimeCall::Salp(bifrost_salp::Call::contribute { .. }) => ExtraFeeInfo {
				extra_fee_name: ExtraFeeName::SalpContribute,
				extra_fee_currency: RelayCurrencyId::get(),
			},
			RuntimeCall::XcmInterface(bifrost_xcm_interface::Call::transfer_statemine_assets {
				..
			}) => ExtraFeeInfo {
				extra_fee_name: ExtraFeeName::StatemineTransfer,
				extra_fee_currency: RelayCurrencyId::get(),
			},
			RuntimeCall::VtokenVoting(bifrost_vtoken_voting::Call::vote { vtoken, .. }) =>
				ExtraFeeInfo {
					extra_fee_name: ExtraFeeName::VoteVtoken,
					extra_fee_currency: vtoken.to_token().unwrap_or(vtoken),
				},
			RuntimeCall::VtokenVoting(bifrost_vtoken_voting::Call::remove_delegator_vote {
				vtoken,
				..
			}) => ExtraFeeInfo {
				extra_fee_name: ExtraFeeName::VoteRemoveDelegatorVote,
				extra_fee_currency: vtoken.to_token().unwrap_or(vtoken),
			},
			_ => ExtraFeeInfo::default(),
		}
	}
}

parameter_types! {
	pub MaxFeeCurrencyOrderListLen: u32 = 50;
}

impl bifrost_flexible_fee::Config for Runtime {
	type Currency = Balances;
	type DexOperator = ZenlinkProtocol;
	type RuntimeEvent = RuntimeEvent;
	type MultiCurrency = Currencies;
	type TreasuryAccount = BifrostTreasuryAccount;
	type MaxFeeCurrencyOrderListLen = MaxFeeCurrencyOrderListLen;
	type OnUnbalanced = Treasury;
	type WeightInfo = weights::bifrost_flexible_fee::BifrostWeight<Runtime>;
	type ExtraFeeMatcher = ExtraFeeMatcher;
	type ParachainId = ParachainInfo;
	type ControlOrigin = TechAdminOrCouncil;
	type XcmWeightAndFeeHandler = XcmInterface;
}

parameter_types! {
	pub BifrostParachainAccountId20: [u8; 20] = cumulus_primitives_core::ParaId::from(ParachainInfo::get()).into_account_truncating();
}

pub fn create_x2_multilocation(index: u16, currency_id: CurrencyId) -> MultiLocation {
	match currency_id {
		CurrencyId::Token2(GLMR_TOKEN_ID) => MultiLocation::new(
			1,
			X2(
				Parachain(parachains::moonbeam::ID.into()),
				AccountKey20 {
					network: None,
					key: Slp::derivative_account_id_20(
						polkadot_parachain_primitives::primitives::Sibling::from(
							ParachainInfo::get(),
						)
						.into_account_truncating(),
						index,
					)
					.into(),
				},
			),
		),
		// Only relay chain use the Bifrost para account with "para"
		CurrencyId::Token2(DOT_TOKEN_ID) => MultiLocation::new(
			1,
			X1(AccountId32 {
				network: None,
				id: Utility::derivative_account_id(
					ParachainInfo::get().into_account_truncating(),
					index,
				)
				.into(),
			}),
		),
		// Bifrost Polkadot Native token
		CurrencyId::Native(TokenSymbol::BNC) => MultiLocation::new(
			0,
			X1(AccountId32 {
				network: None,
				id: Utility::derivative_account_id(
					polkadot_parachain_primitives::primitives::Sibling::from(ParachainInfo::get())
						.into_account_truncating(),
					index,
				)
				.into(),
			}),
		),
		// Other sibling chains use the Bifrost para account with "sibl"
		_ => {
			// get parachain id
			if let Some(location) =
				BifrostCurrencyIdConvert::<SelfParaChainId>::convert(currency_id)
			{
				if let Some(Parachain(para_id)) = location.interior().first() {
					MultiLocation::new(
						1,
						X2(
							Parachain(*para_id),
							AccountId32 {
								network: None,
								id: Utility::derivative_account_id(
									polkadot_parachain_primitives::primitives::Sibling::from(
										ParachainInfo::get(),
									)
									.into_account_truncating(),
									index,
								)
								.into(),
							},
						),
					)
				} else {
					MultiLocation::default()
				}
			} else {
				MultiLocation::default()
			}
		},
	}
}

pub struct SubAccountIndexMultiLocationConvertor;
impl Convert<(u16, CurrencyId), MultiLocation> for SubAccountIndexMultiLocationConvertor {
	fn convert((sub_account_index, currency_id): (u16, CurrencyId)) -> MultiLocation {
		create_x2_multilocation(sub_account_index, currency_id)
	}
}

parameter_types! {
	pub MinContribution: Balance = dollar::<Runtime>(RelayCurrencyId::get()) * 5;
	pub const RemoveKeysLimit: u32 = 500;
	pub const VSBondValidPeriod: BlockNumber = 30 * DAYS;
	pub const ReleaseCycle: BlockNumber = 1 * DAYS;
	pub const LeasePeriod: BlockNumber = POLKA_LEASE_PERIOD;
	pub const ReleaseRatio: Percent = Percent::from_percent(50);
	pub const SlotLength: BlockNumber = 8u32 as BlockNumber;
	pub ConfirmMuitiSigAccount: AccountId = hex!["e4da05f08e89bf6c43260d96f26fffcfc7deae5b465da08669a9d008e64c2c63"].into();
}

impl bifrost_salp::Config for Runtime {
	type BancorPool = ();
	type RuntimeEvent = RuntimeEvent;
	type RuntimeOrigin = RuntimeOrigin;
	type RuntimeCall = RuntimeCall;
	type LeasePeriod = LeasePeriod;
	type MinContribution = MinContribution;
	type MultiCurrency = Currencies;
	type PalletId = BifrostCrowdloanId;
	type RelayChainToken = RelayCurrencyId;
	type ReleaseCycle = ReleaseCycle;
	type ReleaseRatio = ReleaseRatio;
	type RemoveKeysLimit = RemoveKeysLimit;
	type SlotLength = SlotLength;
	type VSBondValidPeriod = VSBondValidPeriod;
	type WeightInfo = weights::bifrost_salp::BifrostWeight<Runtime>;
	type EnsureConfirmAsGovernance = EitherOfDiverse<TechAdminOrCouncil, SALPAdmin>;
	type XcmInterface = XcmInterface;
	type TreasuryAccount = BifrostTreasuryAccount;
	type BuybackPalletId = BuybackPalletId;
	type DexOperator = ZenlinkProtocol;
	type CurrencyIdConversion = AssetIdMaps<Runtime>;
	type CurrencyIdRegister = AssetIdMaps<Runtime>;
	type ParachainId = ParachainInfo;
	type StablePool = StablePool;
	type VtokenMinting = VtokenMinting;
}

impl bifrost_call_switchgear::Config for Runtime {
	type RuntimeEvent = RuntimeEvent;
	type UpdateOrigin = CoreAdminOrCouncil;
	type WeightInfo = weights::bifrost_call_switchgear::BifrostWeight<Runtime>;
}

impl bifrost_asset_registry::Config for Runtime {
	type RuntimeEvent = RuntimeEvent;
	type Currency = Balances;
	type RegisterOrigin = EitherOfDiverse<MoreThanHalfCouncil, TechAdmin>;
	type WeightInfo = weights::bifrost_asset_registry::BifrostWeight<Runtime>;
}

parameter_types! {
	pub const MaxTypeEntryPerBlock: u32 = 10;
	pub const MaxRefundPerBlock: u32 = 10;
	pub const MaxLengthLimit: u32 = 500;
}

pub struct SubstrateResponseManager;
impl QueryResponseManager<QueryId, MultiLocation, BlockNumber, RuntimeCall>
	for SubstrateResponseManager
{
	fn get_query_response_record(query_id: QueryId) -> bool {
		if let Some(QueryStatus::Ready { .. }) = PolkadotXcm::query(query_id) {
			true
		} else {
			false
		}
	}

	fn create_query_record(
		responder: &MultiLocation,
		call_back: Option<RuntimeCall>,
		timeout: BlockNumber,
	) -> u64 {
		if let Some(call_back) = call_back {
			PolkadotXcm::new_notify_query(*responder, call_back, timeout, Here)
		} else {
			PolkadotXcm::new_query(*responder, timeout, Here)
		}
	}

	fn remove_query_record(query_id: QueryId) -> bool {
		// Temporarily banned. Querries from pallet_xcm cannot be removed unless it is in ready
		// status. And we are not allowed to mannually change query status.
		// So in the manual mode, it is not possible to remove the query at all.
		// PolkadotXcm::take_response(query_id).is_some()

		PolkadotXcm::take_response(query_id);
		true
	}
}

pub struct OnRefund;
impl bifrost_slp::OnRefund<AccountId, CurrencyId, Balance> for OnRefund {
	fn on_refund(token_id: CurrencyId, to: AccountId, token_amount: Balance) -> u64 {
		SystemStaking::on_refund(token_id, to, token_amount).ref_time()
	}
}

impl bifrost_slp::Config for Runtime {
	type RuntimeEvent = RuntimeEvent;
	type RuntimeOrigin = RuntimeOrigin;
	type RuntimeCall = RuntimeCall;
	type MultiCurrency = Currencies;
	type ControlOrigin = EitherOfDiverse<TechAdminOrCouncil, ValidatorElection>;
	type WeightInfo = weights::bifrost_slp::BifrostWeight<Runtime>;
	type VtokenMinting = VtokenMinting;
	type BifrostSlpx = Slpx;
	type AccountConverter = SubAccountIndexMultiLocationConvertor;
	type ParachainId = SelfParaChainId;
	type SubstrateResponseManager = SubstrateResponseManager;
	type MaxTypeEntryPerBlock = MaxTypeEntryPerBlock;
	type MaxRefundPerBlock = MaxRefundPerBlock;
	type OnRefund = OnRefund;
	type ParachainStaking = ();
	type XcmTransfer = XTokens;
	type MaxLengthLimit = MaxLengthLimit;
	type XcmWeightAndFeeHandler = XcmInterface;
}

parameter_types! {
	pub const RelayChainTokenSymbolDOT: TokenSymbol = TokenSymbol::DOT;
}

impl bifrost_vstoken_conversion::Config for Runtime {
	type RuntimeEvent = RuntimeEvent;
	type MultiCurrency = Currencies;
	type RelayCurrencyId = RelayCurrencyId;
	type TreasuryAccount = BifrostTreasuryAccount;
	type ControlOrigin = CoreAdminOrCouncil;
	type VsbondAccount = BifrostVsbondPalletId;
	type CurrencyIdConversion = AssetIdMaps<Runtime>;
	type WeightInfo = weights::bifrost_vstoken_conversion::BifrostWeight<Runtime>;
}

parameter_types! {
	pub const WhitelistMaximumLimit: u32 = 10;
}

impl bifrost_farming::Config for Runtime {
	type RuntimeEvent = RuntimeEvent;
	type MultiCurrency = Currencies;
	type ControlOrigin = TechAdminOrCouncil;
	type TreasuryAccount = BifrostTreasuryAccount;
	type Keeper = FarmingKeeperPalletId;
	type RewardIssuer = FarmingRewardIssuerPalletId;
	type WeightInfo = weights::bifrost_farming::BifrostWeight<Runtime>;
	type FarmingBoost = FarmingBoostPalletId;
	type VeMinting = VeMinting;
	type BlockNumberToBalance = ConvertInto;
	type WhitelistMaximumLimit = WhitelistMaximumLimit;
}

parameter_types! {
	pub const BlocksPerRound: u32 = prod_or_test!(1500, 50);
	pub const MaxTokenLen: u32 = 500;
	pub const MaxFarmingPoolIdLen: u32 = 100;
}

impl bifrost_system_staking::Config for Runtime {
	type RuntimeEvent = RuntimeEvent;
	type MultiCurrency = Currencies;
	type EnsureConfirmAsGovernance = EitherOfDiverse<CoreAdminOrCouncil, SystemStakingAdmin>;
	type WeightInfo = weights::bifrost_system_staking::BifrostWeight<Runtime>;
	type FarmingInfo = Farming;
	type VtokenMintingInterface = VtokenMinting;
	type TreasuryAccount = BifrostTreasuryAccount;
	type PalletId = SystemStakingPalletId;
	type BlocksPerRound = BlocksPerRound;
	type MaxTokenLen = MaxTokenLen;
	type MaxFarmingPoolIdLen = MaxFarmingPoolIdLen;
}

impl bifrost_system_maker::Config for Runtime {
	type RuntimeEvent = RuntimeEvent;
	type MultiCurrency = Currencies;
	type ControlOrigin = EitherOfDiverse<MoreThanHalfCouncil, EnsureRootOrAllTechnicalCommittee>;
	type WeightInfo = weights::bifrost_system_maker::BifrostWeight<Runtime>;
	type DexOperator = ZenlinkProtocol;
	type CurrencyIdConversion = AssetIdMaps<Runtime>;
	type TreasuryAccount = BifrostTreasuryAccount;
	type RelayChainToken = RelayCurrencyId;
	type SystemMakerPalletId = SystemMakerPalletId;
	type ParachainId = ParachainInfo;
	type VtokenMintingInterface = VtokenMinting;
}

impl bifrost_fee_share::Config for Runtime {
	type RuntimeEvent = RuntimeEvent;
	type MultiCurrency = Currencies;
	type ControlOrigin = CoreAdminOrCouncil;
	type WeightInfo = weights::bifrost_fee_share::BifrostWeight<Runtime>;
	type FeeSharePalletId = FeeSharePalletId;
}

impl bifrost_cross_in_out::Config for Runtime {
	type RuntimeEvent = RuntimeEvent;
	type MultiCurrency = Currencies;
	type ControlOrigin = TechAdminOrCouncil;
	type EntrancePalletId = SlpEntrancePalletId;
	type WeightInfo = weights::bifrost_cross_in_out::BifrostWeight<Runtime>;
	type MaxLengthLimit = MaxLengthLimit;
}

impl bifrost_slpx::Config for Runtime {
	type RuntimeEvent = RuntimeEvent;
	type ControlOrigin = TechAdminOrCouncil;
	type MultiCurrency = Currencies;
	type DexOperator = ZenlinkProtocol;
	type VtokenMintingInterface = VtokenMinting;
	type StablePoolHandler = StablePool;
	type XcmTransfer = XTokens;
	type CurrencyIdConvert = AssetIdMaps<Runtime>;
	type TreasuryAccount = BifrostTreasuryAccount;
	type ParachainId = SelfParaChainId;
	type WeightInfo = weights::bifrost_slpx::BifrostWeight<Runtime>;
}

pub struct EnsurePoolAssetId;
impl bifrost_stable_asset::traits::ValidateAssetId<CurrencyId> for EnsurePoolAssetId {
	fn validate(_: CurrencyId) -> bool {
		true
	}
}

/// Configure the pallet bifrost_stable_asset in pallets/bifrost_stable_asset.
impl bifrost_stable_asset::Config for Runtime {
	type RuntimeEvent = RuntimeEvent;
	type AssetId = CurrencyId;
	type Balance = Balance;
	type Assets = Currencies;
	type PalletId = StableAssetPalletId;
	type AtLeast64BitUnsigned = u128;
	type FeePrecision = ConstU128<10_000_000_000>;
	type APrecision = ConstU128<100>;
	type PoolAssetLimit = ConstU32<5>;
	type SwapExactOverAmount = ConstU128<100>;
	type WeightInfo = ();
	type ListingOrigin = EitherOfDiverse<MoreThanHalfCouncil, EnsureRootOrAllTechnicalCommittee>;
	type EnsurePoolAssetId = EnsurePoolAssetId;
}

impl bifrost_stable_pool::Config for Runtime {
	type WeightInfo = weights::bifrost_stable_pool::BifrostWeight<Runtime>;
	type ControlOrigin = TechAdminOrCouncil;
	type CurrencyId = CurrencyId;
	type MultiCurrency = Currencies;
	type StableAsset = StableAsset;
	type VtokenMinting = VtokenMinting;
	type CurrencyIdConversion = AssetIdMaps<Runtime>;
	type CurrencyIdRegister = AssetIdMaps<Runtime>;
}

parameter_types! {
	pub const QueryTimeout: BlockNumber = 100;
	pub const ReferendumCheckInterval: BlockNumber = 300;
}

pub struct DerivativeAccountTokenFilter;
impl Contains<CurrencyId> for DerivativeAccountTokenFilter {
	fn contains(token: &CurrencyId) -> bool {
		*token == RelayCurrencyId::get()
	}
}

impl bifrost_vtoken_voting::Config for Runtime {
	type RuntimeEvent = RuntimeEvent;
	type RuntimeOrigin = RuntimeOrigin;
	type RuntimeCall = RuntimeCall;
	type MultiCurrency = Currencies;
	type ControlOrigin = EitherOfDiverse<MoreThanHalfCouncil, EnsureRootOrAllTechnicalCommittee>;
	type ResponseOrigin = EnsureResponse<Everything>;
	type XcmDestWeightAndFee = XcmInterface;
	type DerivativeAccount = DerivativeAccountProvider<Runtime, DerivativeAccountTokenFilter>;
	type RelaychainBlockNumberProvider = RelaychainDataProvider<Runtime>;
	type VTokenSupplyProvider = VtokenMinting;
	type ParachainId = SelfParaChainId;
	type MaxVotes = ConstU32<256>;
	type QueryTimeout = QueryTimeout;
	type ReferendumCheckInterval = ReferendumCheckInterval;
	type WeightInfo = weights::bifrost_vtoken_voting::BifrostWeight<Runtime>;
}

// Bifrost modules end

// zenlink runtime start

parameter_types! {
	pub const StringLimit: u32 = 50;
}

impl merkle_distributor::Config for Runtime {
	type RuntimeEvent = RuntimeEvent;
	type CurrencyId = CurrencyId;
	type MultiCurrency = Currencies;
	type Balance = Balance;
	type MerkleDistributorId = u32;
	type PalletId = MerkleDirtributorPalletId;
	type StringLimit = StringLimit;
	type WeightInfo = ();
}

parameter_types! {
	pub const ZenlinkPalletId: PalletId = PalletId(*b"/zenlink");
	pub const GetExchangeFee: (u32, u32) = (3, 1000);   // 0.3%
}

impl zenlink_protocol::Config for Runtime {
	type RuntimeEvent = RuntimeEvent;
	type MultiAssetsHandler = MultiAssets;
	type PalletId = ZenlinkPalletId;
	type SelfParaId = SelfParaId;
	type TargetChains = ();
	type WeightInfo = ();
	type AssetId = ZenlinkAssetId;
	type LpGenerate = PairLpGenerate<Self>;
}

type MultiAssets = ZenlinkMultiAssets<ZenlinkProtocol, Balances, LocalAssetAdaptor<Currencies>>;

pub struct OnRedeemSuccess;
impl bifrost_vtoken_minting::OnRedeemSuccess<AccountId, CurrencyId, Balance> for OnRedeemSuccess {
	fn on_redeem_success(token_id: CurrencyId, to: AccountId, token_amount: Balance) -> Weight {
		SystemStaking::on_redeem_success(token_id, to, token_amount)
	}

	fn on_redeemed(
		address: AccountId,
		token_id: CurrencyId,
		token_amount: Balance,
		vtoken_amount: Balance,
		fee: Balance,
	) -> Weight {
		SystemStaking::on_redeemed(address, token_id, token_amount, vtoken_amount, fee)
	}
}

parameter_types! {
	pub const MaximumUnlockIdOfUser: u32 = 10;
	pub const MaximumUnlockIdOfTimeUnit: u32 = 50;
	pub BifrostFeeAccount: AccountId = TreasuryPalletId::get().into_account_truncating();
}

impl bifrost_vtoken_minting::Config for Runtime {
	type RuntimeEvent = RuntimeEvent;
	type MultiCurrency = Currencies;
	type ControlOrigin = TechAdminOrCouncil;
	type MaximumUnlockIdOfUser = MaximumUnlockIdOfUser;
	type MaximumUnlockIdOfTimeUnit = MaximumUnlockIdOfTimeUnit;
	type EntranceAccount = SlpEntrancePalletId;
	type ExitAccount = SlpExitPalletId;
	type FeeAccount = BifrostFeeAccount;
	type BifrostSlp = Slp;
	type BifrostSlpx = Slpx;
	type WeightInfo = weights::bifrost_vtoken_minting::BifrostWeight<Runtime>;
	type OnRedeemSuccess = OnRedeemSuccess;
	type RelayChainToken = RelayCurrencyId;
	type CurrencyIdConversion = AssetIdMaps<Runtime>;
	type CurrencyIdRegister = AssetIdMaps<Runtime>;
	type XcmTransfer = XTokens;
	type AstarParachainId = ConstU32<2006>;
	type MoonbeamParachainId = ConstU32<2004>;
	type HydradxParachainId = ConstU32<2034>;
}

parameter_types! {
	pub const VeMintingTokenType: CurrencyId = CurrencyId::VToken(TokenSymbol::BNC);
	pub const Week: BlockNumber = WEEKS;
	pub const MaxBlock: BlockNumber = 4 * 365 * DAYS;
	pub const Multiplier: Balance = 10_u128.pow(12);
	pub const VoteWeightMultiplier: Balance = 3;
}

impl bifrost_ve_minting::Config for Runtime {
	type RuntimeEvent = RuntimeEvent;
	type MultiCurrency = Currencies;
	type ControlOrigin = EitherOfDiverse<MoreThanHalfCouncil, EnsureRootOrAllTechnicalCommittee>;
	type TokenType = VeMintingTokenType;
	type VeMintingPalletId = VeMintingPalletId;
	type IncentivePalletId = IncentivePalletId;
	type WeightInfo = weights::bifrost_ve_minting::BifrostWeight<Runtime>;
	type BlockNumberToBalance = ConvertInto;
	type Week = Week;
	type MaxBlock = MaxBlock;
	type Multiplier = Multiplier;
	type VoteWeightMultiplier = VoteWeightMultiplier;
}

// Below is the implementation of tokens manipulation functions other than native token.
pub struct LocalAssetAdaptor<Local>(PhantomData<Local>);

impl<Local, AccountId> LocalAssetHandler<AccountId> for LocalAssetAdaptor<Local>
where
	Local: MultiCurrency<AccountId, CurrencyId = CurrencyId>,
{
	fn local_balance_of(asset_id: ZenlinkAssetId, who: &AccountId) -> AssetBalance {
		if let Ok(currency_id) = asset_id.try_into() {
			return TryInto::<AssetBalance>::try_into(Local::free_balance(currency_id, &who))
				.unwrap_or_default();
		}
		AssetBalance::default()
	}

	fn local_total_supply(asset_id: ZenlinkAssetId) -> AssetBalance {
		if let Ok(currency_id) = asset_id.try_into() {
			return TryInto::<AssetBalance>::try_into(Local::total_issuance(currency_id))
				.unwrap_or_default();
		}
		AssetBalance::default()
	}

	fn local_is_exists(asset_id: ZenlinkAssetId) -> bool {
		let currency_id: Result<CurrencyId, ()> = asset_id.try_into();
		match currency_id {
			Ok(_) => true,
			Err(_) => false,
		}
	}

	fn local_transfer(
		asset_id: ZenlinkAssetId,
		origin: &AccountId,
		target: &AccountId,
		amount: AssetBalance,
	) -> DispatchResult {
		if let Ok(currency_id) = asset_id.try_into() {
			Local::transfer(
				currency_id,
				&origin,
				&target,
				amount
					.try_into()
					.map_err(|_| DispatchError::Other("convert amount in local transfer"))?,
			)
		} else {
			Err(DispatchError::Other("unknown asset in local transfer"))
		}
	}

	fn local_deposit(
		asset_id: ZenlinkAssetId,
		origin: &AccountId,
		amount: AssetBalance,
	) -> Result<AssetBalance, DispatchError> {
		if let Ok(currency_id) = asset_id.try_into() {
			Local::deposit(
				currency_id,
				&origin,
				amount
					.try_into()
					.map_err(|_| DispatchError::Other("convert amount in local deposit"))?,
			)?;
		} else {
			return Err(DispatchError::Other("unknown asset in local transfer"));
		}

		Ok(amount)
	}

	fn local_withdraw(
		asset_id: ZenlinkAssetId,
		origin: &AccountId,
		amount: AssetBalance,
	) -> Result<AssetBalance, DispatchError> {
		if let Ok(currency_id) = asset_id.try_into() {
			Local::withdraw(
				currency_id,
				&origin,
				amount
					.try_into()
					.map_err(|_| DispatchError::Other("convert amount in local withdraw"))?,
			)?;
		} else {
			return Err(DispatchError::Other("unknown asset in local transfer"));
		}

		Ok(amount)
	}
}

// zenlink runtime end

construct_runtime! {
	pub enum Runtime {
		// Basic stuff
		System: frame_system = 0,
		Timestamp: pallet_timestamp = 1,
		Indices: pallet_indices = 2,
		ParachainSystem: cumulus_pallet_parachain_system = 5,
		ParachainInfo: parachain_info = 6,

		// Monetary stuff
		Balances: pallet_balances = 10,
		TransactionPayment: pallet_transaction_payment = 11,

		// Collator support. the order of these 4 are important and shall not change.
		Authorship: pallet_authorship = 20,
		CollatorSelection: pallet_collator_selection = 21,
		Session: pallet_session = 22,
		Aura: pallet_aura = 23,
		AuraExt: cumulus_pallet_aura_ext = 24,

		// Governance stuff
		Democracy: pallet_democracy = 30,
		Council: pallet_collective::<Instance1> = 31,
		TechnicalCommittee: pallet_collective::<Instance2> = 32,
		PhragmenElection: pallet_elections_phragmen = 33,
		CouncilMembership: pallet_membership::<Instance1> = 34,
		TechnicalMembership: pallet_membership::<Instance2> = 35,
		ConvictionVoting: pallet_conviction_voting = 36,
		Referenda: pallet_referenda = 37,
		Origins: custom_origins = 38,
		Whitelist: pallet_whitelist = 39,

		// XCM helpers.
		XcmpQueue: cumulus_pallet_xcmp_queue = 40,
		PolkadotXcm: pallet_xcm = 41,
		CumulusXcm: cumulus_pallet_xcm = 42,
		DmpQueue: cumulus_pallet_dmp_queue = 43,

		// utilities
		Utility: pallet_utility = 50,
		Scheduler: pallet_scheduler = 51,
		Proxy: pallet_proxy = 52,
		Multisig: pallet_multisig = 53,
		Identity: pallet_identity = 54,

		// Vesting. Usable initially, but removed once all vesting is finished.
		Vesting: bifrost_vesting = 60,

		// Treasury stuff
		Treasury: pallet_treasury = 61,
		Bounties: pallet_bounties = 62,
		Tips: pallet_tips = 63,
		Preimage: pallet_preimage = 64,

		// Third party modules
		XTokens: orml_xtokens = 70,
		Tokens: orml_tokens = 71,
		Currencies: bifrost_currencies = 72,
		UnknownTokens: orml_unknown_tokens = 73,
		OrmlXcm: orml_xcm = 74,
		ZenlinkProtocol: zenlink_protocol = 80,
		MerkleDistributor: merkle_distributor = 81,

		// Bifrost modules
		FlexibleFee: bifrost_flexible_fee = 100,
		Salp: bifrost_salp = 105,
		CallSwitchgear: bifrost_call_switchgear = 112,
		AssetRegistry: bifrost_asset_registry = 114,
		VtokenMinting: bifrost_vtoken_minting = 115,
		Slp: bifrost_slp = 116,
		XcmInterface: bifrost_xcm_interface = 117,
		TokenConversion: bifrost_vstoken_conversion = 118,
		Farming: bifrost_farming = 119,
		SystemStaking: bifrost_system_staking = 120,
		SystemMaker: bifrost_system_maker = 121,
		FeeShare: bifrost_fee_share = 122,
		CrossInOut: bifrost_cross_in_out = 123,
		VeMinting: bifrost_ve_minting = 124,
		Slpx: bifrost_slpx = 125,
		FellowshipCollective: pallet_ranked_collective::<Instance1> = 126,
		FellowshipReferenda: pallet_referenda::<Instance2> = 127,
		StableAsset: bifrost_stable_asset::{Pallet, Storage, Event<T>} = 128,
		StablePool: bifrost_stable_pool = 129,
		VtokenVoting: bifrost_vtoken_voting = 130,
	}
}

/// The type for looking up accounts. We don't expect more than 4 billion of them.
pub type AccountIndex = u32;
/// Alias to 512-bit hash when used in the context of a transaction signature on the chain.
pub type Signature = sp_runtime::MultiSignature;
/// Index of a transaction in the chain.
pub type Index = u32;
/// A hash of some data used by the chain.
pub type Hash = sp_core::H256;
/// The address format for describing accounts.
pub type Address = sp_runtime::MultiAddress<AccountId, AccountIndex>;
/// Block header type as expected by this runtime.
pub type Header = generic::Header<BlockNumber, BlakeTwo256>;
/// Block type as expected by this runtime.
pub type Block = generic::Block<Header, UncheckedExtrinsic>;
/// A Block signed with a Justification
pub type SignedBlock = generic::SignedBlock<Block>;
/// BlockId type as expected by this runtime.
pub type BlockId = generic::BlockId<Block>;
/// The SignedExtension to the basic transaction logic.
pub type SignedExtra = (
	frame_system::CheckNonZeroSender<Runtime>,
	frame_system::CheckSpecVersion<Runtime>,
	frame_system::CheckTxVersion<Runtime>,
	frame_system::CheckGenesis<Runtime>,
	frame_system::CheckEra<Runtime>,
	frame_system::CheckNonce<Runtime>,
	frame_system::CheckWeight<Runtime>,
	pallet_transaction_payment::ChargeTransactionPayment<Runtime>,
);
/// Unchecked extrinsic type as expected by this runtime.
pub type UncheckedExtrinsic =
	generic::UncheckedExtrinsic<Address, RuntimeCall, Signature, SignedExtra>;
/// Extrinsic type that has already been checked.
pub type CheckedExtrinsic = generic::CheckedExtrinsic<AccountId, RuntimeCall, SignedExtra>;
/// The payload being signed in transactions.
pub type SignedPayload = generic::SignedPayload<RuntimeCall, SignedExtra>;

/// All migrations that will run on the next runtime upgrade.
///
/// This contains the combined migrations of the last 10 releases. It allows to skip runtime
/// upgrades in case governance decides to do so. THE ORDER IS IMPORTANT.
pub type Migrations = migrations::Unreleased;

/// The runtime migrations per release.
pub mod migrations {
<<<<<<< HEAD
	#[allow(unused)]
	use super::*;
	use nutsfinance_stable_asset::migration::StableAssetOnRuntimeUpgrade;

	/// Unreleased migrations. Add new ones here:
	pub type Unreleased = StableAssetOnRuntimeUpgrade<Runtime>;
=======
	use crate::Runtime;
	/// Unreleased migrations. Add new ones here:
	pub type Unreleased = bifrost_asset_registry::migration::InsertBNCMetadata<Runtime>;
>>>>>>> cabb9d9f
}

/// Executive: handles dispatch to the various modules.
pub type Executive = frame_executive::Executive<
	Runtime,
	Block,
	frame_system::ChainContext<Runtime>,
	Runtime,
	AllPalletsWithSystem,
	Migrations,
>;

#[cfg(feature = "runtime-benchmarks")]
#[macro_use]
extern crate frame_benchmarking;

#[cfg(feature = "runtime-benchmarks")]
mod benches {
	define_benchmarks!([bifrost_ve_minting, VeMinting]);
}

impl_runtime_apis! {
	impl sp_transaction_pool::runtime_api::TaggedTransactionQueue<Block> for Runtime {
		fn validate_transaction(
			source: TransactionSource,
			tx: <Block as BlockT>::Extrinsic,
			block_hash: <Block as BlockT>::Hash,
		) -> TransactionValidity {
			Executive::validate_transaction(source, tx, block_hash)
		}
	}

	impl sp_api::Core<Block> for Runtime {
		fn version() -> RuntimeVersion {
			VERSION
		}

		fn execute_block(block: Block) {
			Executive::execute_block(block);
		}

		fn initialize_block(header: &<Block as BlockT>::Header) {
			Executive::initialize_block(header)
		}
	}

	impl sp_block_builder::BlockBuilder<Block> for Runtime {
		fn apply_extrinsic(
			extrinsic: <Block as BlockT>::Extrinsic,
		) -> ApplyExtrinsicResult {
			Executive::apply_extrinsic(extrinsic)
		}

		fn finalize_block() -> <Block as BlockT>::Header {
			Executive::finalize_block()
		}

		fn inherent_extrinsics(data: sp_inherents::InherentData) -> Vec<<Block as BlockT>::Extrinsic> {
			data.create_extrinsics()
		}

		fn check_inherents(block: Block, data: sp_inherents::InherentData) -> sp_inherents::CheckInherentsResult {
			data.check_extrinsics(&block)
		}
	}

	impl frame_system_rpc_runtime_api::AccountNonceApi<Block, AccountId, Nonce> for Runtime {
		fn account_nonce(account: AccountId) -> Nonce {
			System::account_nonce(account)
		}
	}

	impl pallet_transaction_payment_rpc_runtime_api::TransactionPaymentApi<
		Block,
		Balance,
	> for Runtime {
		fn query_info(
			uxt: <Block as BlockT>::Extrinsic,
			len: u32,
		) -> pallet_transaction_payment_rpc_runtime_api::RuntimeDispatchInfo<Balance> {
			TransactionPayment::query_info(uxt, len)
		}
		fn query_fee_details(
			uxt: <Block as BlockT>::Extrinsic,
			len: u32,
		) -> pallet_transaction_payment::FeeDetails<Balance> {
			TransactionPayment::query_fee_details(uxt, len)
		}
		fn query_weight_to_fee(weight: Weight) -> Balance {
			TransactionPayment::weight_to_fee(weight)
		}
		fn query_length_to_fee(length: u32) -> Balance {
			TransactionPayment::length_to_fee(length)
		}
	}

	impl sp_api::Metadata<Block> for Runtime {
		fn metadata() -> OpaqueMetadata {
			OpaqueMetadata::new(Runtime::metadata().into())
		}
		fn metadata_at_version(version: u32) -> Option<OpaqueMetadata> {
			Runtime::metadata_at_version(version)
		}
		fn metadata_versions() -> sp_std::vec::Vec<u32> {
			Runtime::metadata_versions()
		}
	}

	impl sp_offchain::OffchainWorkerApi<Block> for Runtime {
		fn offchain_worker(header: &<Block as BlockT>::Header) {
			Executive::offchain_worker(header)
		}
	}

	impl sp_session::SessionKeys<Block> for Runtime {
		fn decode_session_keys(
			encoded: Vec<u8>,
		) -> Option<Vec<(Vec<u8>, sp_core::crypto::KeyTypeId)>> {
			SessionKeys::decode_into_raw_public_keys(&encoded)
		}

		fn generate_session_keys(seed: Option<Vec<u8>>) -> Vec<u8> {
			SessionKeys::generate(seed)
		}
	}

	impl cumulus_primitives_core::CollectCollationInfo<Block> for Runtime {
		fn collect_collation_info(header: &<Block as BlockT>::Header) -> cumulus_primitives_core::CollationInfo {
			ParachainSystem::collect_collation_info(header)
		}
	}

	impl sp_consensus_aura::AuraApi<Block, AuraId> for Runtime {
		fn slot_duration() -> sp_consensus_aura::SlotDuration {
			sp_consensus_aura::SlotDuration::from_millis(Aura::slot_duration())
		}

		fn authorities() -> Vec<AuraId> {
			Aura::authorities().into_inner()
		}
	}

	impl bifrost_flexible_fee_rpc_runtime_api::FlexibleFeeRuntimeApi<Block, AccountId> for Runtime {
		fn get_fee_token_and_amount(who: AccountId, fee: Balance, utx: <Block as BlockT>::Extrinsic) -> (CurrencyId, Balance) {
			let call = utx.function;
			let rs = FlexibleFee::cal_fee_token_and_amount(&who, fee, &call);

			match rs {
				Ok(val) => val,
				_ => (CurrencyId::Native(TokenSymbol::BNC), Zero::zero()),
			}
		}
	}

	// zenlink runtime outer apis
	impl zenlink_protocol_runtime_api::ZenlinkProtocolApi<Block, AccountId, ZenlinkAssetId> for Runtime {

		fn get_balance(
			asset_id: ZenlinkAssetId,
			owner: AccountId
		) -> AssetBalance {
			<Runtime as zenlink_protocol::Config>::MultiAssetsHandler::balance_of(asset_id, &owner)
		}

		fn get_pair_by_asset_id(
			asset_0: ZenlinkAssetId,
			asset_1: ZenlinkAssetId
		) -> Option<PairInfo<AccountId, AssetBalance, ZenlinkAssetId>> {
			ZenlinkProtocol::get_pair_by_asset_id(asset_0, asset_1)
		}

		fn get_amount_in_price(
			supply: AssetBalance,
			path: Vec<ZenlinkAssetId>
		) -> AssetBalance {
			ZenlinkProtocol::desired_in_amount(supply, path)
		}

		fn get_amount_out_price(
			supply: AssetBalance,
			path: Vec<ZenlinkAssetId>
		) -> AssetBalance {
			ZenlinkProtocol::supply_out_amount(supply, path)
		}

		fn get_estimate_lptoken(
			token_0: ZenlinkAssetId,
			token_1: ZenlinkAssetId,
			amount_0_desired: AssetBalance,
			amount_1_desired: AssetBalance,
			amount_0_min: AssetBalance,
			amount_1_min: AssetBalance,
		) -> AssetBalance{
			ZenlinkProtocol::get_estimate_lptoken(
				token_0,
				token_1,
				amount_0_desired,
				amount_1_desired,
				amount_0_min,
				amount_1_min
			)
		}
		fn calculate_remove_liquidity(
			asset_0: ZenlinkAssetId,
			asset_1: ZenlinkAssetId,
			amount: AssetBalance,
		) -> Option<(AssetBalance, AssetBalance)>{
			ZenlinkProtocol::calculate_remove_liquidity(
				asset_0,
				asset_1,
				amount,
			)
		}
	}

	impl bifrost_salp_rpc_runtime_api::SalpRuntimeApi<Block, ParaId, AccountId> for Runtime {
		fn get_contribution(index: ParaId, who: AccountId) -> (Balance,RpcContributionStatus) {
			let rs = Salp::contribution_by_fund(index, &who);
			match rs {
				Ok((val,status)) => (val,status.to_rpc()),
				_ => (Zero::zero(),RpcContributionStatus::Idle),
			}
		}
	}

	impl bifrost_farming_rpc_runtime_api::FarmingRuntimeApi<Block, AccountId, PoolId> for Runtime {
		fn get_farming_rewards(who: AccountId, pid: PoolId) -> Vec<(CurrencyId, Balance)> {
			Farming::get_farming_rewards(&who, pid).unwrap_or(Vec::new())
		}

		fn get_gauge_rewards(who: AccountId, pid: PoolId) -> Vec<(CurrencyId, Balance)> {
			Farming::get_gauge_rewards(&who, pid).unwrap_or(Vec::new())
		}
	}

	impl bifrost_ve_minting_rpc_runtime_api::VeMintingRuntimeApi<Block, AccountId> for Runtime {
		fn balance_of(
			who: AccountId,
			t: Option<bifrost_primitives::BlockNumber>,
		) -> Balance{
			VeMinting::balance_of(&who, t).unwrap_or(Zero::zero())
		}

		fn total_supply(
			t: bifrost_primitives::BlockNumber,
		) -> Balance{
			VeMinting::total_supply(t).unwrap_or(Zero::zero())
		}

		fn find_block_epoch(
			block: bifrost_primitives::BlockNumber,
			max_epoch: U256,
		) -> U256{
			VeMinting::find_block_epoch(block, max_epoch)
		}
	}

	impl bifrost_stable_pool_rpc_runtime_api::StablePoolRuntimeApi<Block> for Runtime {
		fn get_swap_output(
			pool_id: u32,
			currency_id_in: u32,
			currency_id_out: u32,
			amount: Balance,
		) -> Balance {
			StablePool::get_swap_output(pool_id, currency_id_in, currency_id_out, amount).unwrap_or(Zero::zero())
		}

		fn add_liquidity_amount(
			pool_id: u32,
			amounts: Vec<Balance>,
		) -> Balance {
			StablePool::add_liquidity_amount(pool_id, amounts).unwrap_or(Zero::zero())
		}
	}

	#[cfg(feature = "runtime-benchmarks")]
	impl frame_benchmarking::Benchmark<Block> for Runtime {
		fn benchmark_metadata(extra: bool) -> (
			Vec<frame_benchmarking::BenchmarkList>,
			Vec<frame_support::traits::StorageInfo>,
		) {
			use frame_benchmarking::{Benchmarking, BenchmarkList};
			use frame_support::traits::StorageInfoTrait;

			let mut list = Vec::<BenchmarkList>::new();
			list_benchmarks!(list, extra);

			let storage_info = AllPalletsWithSystem::storage_info();
			return (list, storage_info)
		}

		fn dispatch_benchmark(
			config: frame_benchmarking::BenchmarkConfig
		) -> Result<Vec<frame_benchmarking::BenchmarkBatch>, sp_runtime::RuntimeString> {
			use frame_benchmarking::{Benchmarking, BenchmarkBatch};
			use frame_support::traits::TrackedStorageKey;

			impl frame_system_benchmarking::Config for Runtime {}

			let whitelist: Vec<TrackedStorageKey> = vec![
			// you can whitelist any storage keys you do not want to track here
			];

			let mut batches = Vec::<BenchmarkBatch>::new();
			let params = (&config, &whitelist);
			add_benchmarks!(params, batches);

			if batches.is_empty() { return Err("Benchmark not found for this pallet.".into()) }
			Ok(batches)
		}
	}

	#[cfg(feature = "try-runtime")]
	impl frame_try_runtime::TryRuntime<Block> for Runtime {
		fn on_runtime_upgrade(checks: frame_try_runtime::UpgradeCheckSelect) -> (Weight, Weight) {
			log::info!("try-runtime::on_runtime_upgrade bifrost.");
			let weight = Executive::try_runtime_upgrade(checks).unwrap();
			(weight, RuntimeBlockWeights::get().max_block)
		}
		fn execute_block(
			block: Block,
			state_root_check: bool,
			signature_check: bool,
			select: frame_try_runtime::TryStateSelect
		) -> Weight {
			// NOTE: intentional unwrap: we don't want to propagate the error backwards, and want to
			// have a backtrace here.
			Executive::try_execute_block(block, state_root_check,signature_check, select).unwrap()
		}
	}
}

struct CheckInherents;
impl cumulus_pallet_parachain_system::CheckInherents<Block> for CheckInherents {
	fn check_inherents(
		block: &Block,
		relay_state_proof: &cumulus_pallet_parachain_system::RelayChainStateProof,
	) -> sp_inherents::CheckInherentsResult {
		let relay_chain_slot = relay_state_proof
			.read_slot()
			.expect("Could not read the relay chain slot from the proof");

		let inherent_data =
			cumulus_primitives_timestamp::InherentDataProvider::from_relay_chain_slot_and_duration(
				relay_chain_slot,
				sp_std::time::Duration::from_secs(6),
			)
			.create_inherent_data()
			.expect("Could not create the timestamp inherent data");

		inherent_data.check_extrinsics(&block)
	}
}

cumulus_pallet_parachain_system::register_validate_block! {
	Runtime = Runtime,
	BlockExecutor = cumulus_pallet_aura_ext::BlockExecutor::<Runtime, Executive>,
	CheckInherents = CheckInherents,
}<|MERGE_RESOLUTION|>--- conflicted
+++ resolved
@@ -1702,18 +1702,13 @@
 
 /// The runtime migrations per release.
 pub mod migrations {
-<<<<<<< HEAD
-	#[allow(unused)]
-	use super::*;
-	use nutsfinance_stable_asset::migration::StableAssetOnRuntimeUpgrade;
-
+	use crate::Runtime;
+	use bifrost_stable_asset::migration::StableAssetOnRuntimeUpgrade;
 	/// Unreleased migrations. Add new ones here:
-	pub type Unreleased = StableAssetOnRuntimeUpgrade<Runtime>;
-=======
-	use crate::Runtime;
-	/// Unreleased migrations. Add new ones here:
-	pub type Unreleased = bifrost_asset_registry::migration::InsertBNCMetadata<Runtime>;
->>>>>>> cabb9d9f
+	pub type Unreleased = (
+		bifrost_asset_registry::migration::InsertBNCMetadata<Runtime>,
+		StableAssetOnRuntimeUpgrade<Runtime>,
+	);
 }
 
 /// Executive: handles dispatch to the various modules.
