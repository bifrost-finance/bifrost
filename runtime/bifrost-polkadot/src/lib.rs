// This file is part of Bifrost.

// Copyright (C) 2019-2022 Liebi Technologies (UK) Ltd.
// SPDX-License-Identifier: GPL-3.0-or-later WITH Classpath-exception-2.0

// This program is free software: you can redistribute it and/or modify
// it under the terms of the GNU General Public License as published by
// the Free Software Foundation, either version 3 of the License, or
// (at your option) any later version.

// This program is distributed in the hope that it will be useful,
// but WITHOUT ANY WARRANTY; without even the implied warranty of
// MERCHANTABILITY or FITNESS FOR A PARTICULAR PURPOSE. See the
// GNU General Public License for more details.

// You should have received a copy of the GNU General Public License
// along with this program. If not, see <https://www.gnu.org/licenses/>.

//! The Bifrost Node runtime. This can be compiled with `#[no_std]`, ready for Wasm.

#![cfg_attr(not(feature = "std"), no_std)]
// `construct_runtime!` does a lot of recursion and requires us to increase the limit to 256.
#![recursion_limit = "256"]

// Make the WASM binary available.
#[cfg(feature = "std")]
include!(concat!(env!("OUT_DIR"), "/wasm_binary.rs"));

use core::convert::TryInto;

use bifrost_slp::QueryResponseManager;
// A few exports that help ease life for downstream crates.
use cumulus_pallet_parachain_system::{RelayNumberStrictlyIncreases, RelaychainDataProvider};
pub use frame_support::{
	construct_runtime,
	inherent::Vec,
	match_types, parameter_types,
	traits::{
		ConstU32, ConstU64, ConstU8, Contains, EqualPrivilegeOnly, Everything, Imbalance,
		InstanceFilter, IsInVec, LockIdentifier, NeverEnsureOrigin, Nothing, OnUnbalanced,
		Randomness,
	},
	weights::{
		constants::{
			BlockExecutionWeight, ExtrinsicBaseWeight, RocksDbWeight, WEIGHT_REF_TIME_PER_SECOND,
		},
		ConstantMultiplier, IdentityFee, Weight,
	},
	PalletId, RuntimeDebug, StorageValue,
};
use frame_system::limits::{BlockLength, BlockWeights};
pub use pallet_balances::Call as BalancesCall;
pub use pallet_timestamp::Call as TimestampCall;
use sp_api::impl_runtime_apis;
use sp_arithmetic::Percent;
use sp_core::{OpaqueMetadata, U256};
#[cfg(any(feature = "std", test))]
pub use sp_runtime::BuildStorage;
use sp_runtime::{
	create_runtime_str, generic, impl_opaque_keys,
	traits::{AccountIdConversion, BlakeTwo256, Block as BlockT, Zero},
	transaction_validity::{TransactionSource, TransactionValidity},
	ApplyExtrinsicResult, DispatchError, DispatchResult, Perbill, Permill,
};
use sp_std::{marker::PhantomData, prelude::*};
#[cfg(feature = "std")]
use sp_version::NativeVersion;
use sp_version::RuntimeVersion;

/// Constant values used within the runtime.
pub mod constants;
pub mod weights;
use bifrost_asset_registry::{AssetIdMaps, FixedRateOfAsset};
use bifrost_flexible_fee::misc_fees::{ExtraFeeMatcher, MiscFeeHandler, NameGetter};
use bifrost_runtime_common::{
	constants::time::*, dollar, micro, milli, prod_or_test, AuraId, CouncilCollective,
	EnsureRootOrAllTechnicalCommittee, MoreThanHalfCouncil, SlowAdjustingFeeUpdate,
	TechnicalCollective,
};
use bifrost_slp::QueryId;
use bifrost_ve_minting::traits::VeMintingInterface;
use codec::{Decode, Encode, MaxEncodedLen};
use constants::currency::*;
use cumulus_primitives_core::ParaId as CumulusParaId;
use frame_support::{
	dispatch::DispatchClass,
	sp_runtime::traits::{Convert, ConvertInto},
	traits::{Currency, EitherOfDiverse, Get},
};
use frame_system::{EnsureRoot, EnsureSigned};
use hex_literal::hex;
pub use node_primitives::{
	traits::{CheckSubAccount, FarmingInfo, VtokenMintingInterface, VtokenMintingOperator},
	AccountId, Amount, AssetIds, Balance, BlockNumber, CurrencyId, CurrencyIdMapping,
	DistributionId, ExtraFeeName, Moment, Nonce, ParaId, PoolId, RpcContributionStatus, TimeUnit,
	TokenSymbol, DOT_TOKEN_ID, GLMR_TOKEN_ID,
};
// zenlink imports
use zenlink_protocol::{
	AssetBalance, AssetId as ZenlinkAssetId, LocalAssetHandler, MultiAssetsHandler, PairInfo,
	PairLpGenerate, ZenlinkMultiAssets,
};

// xcm config
mod xcm_config;
use bifrost_salp::remove_storage::RemoveUnusedQueryIdContributionInfo;
use orml_traits::{currency::MutationHooks, location::RelativeReserveProvider};
use pallet_xcm::{EnsureResponse, QueryStatus};
use static_assertions::const_assert;
use xcm::v3::prelude::*;
use xcm_config::{
	parachains, BifrostCurrencyIdConvert, BifrostTreasuryAccount, MultiCurrency, SelfParaChainId,
	StatemineTransferFee, UmpTransactFee, XcmConfig, XcmRouter,
};
use xcm_executor::XcmExecutor;

pub mod governance;
use governance::{custom_origins, CoreAdmin, TechAdmin};

impl_opaque_keys! {
	pub struct SessionKeys {
		pub aura: Aura,
	}
}

/// This runtime version.
#[sp_version::runtime_version]
pub const VERSION: RuntimeVersion = RuntimeVersion {
	spec_name: create_runtime_str!("bifrost_polkadot"),
	impl_name: create_runtime_str!("bifrost_polkadot"),
	authoring_version: 0,
	spec_version: 980,
	impl_version: 0,
	apis: RUNTIME_API_VERSIONS,
	transaction_version: 1,
	state_version: 0,
};

/// The version information used to identify this runtime when compiled natively.
#[cfg(feature = "std")]
pub fn native_version() -> NativeVersion {
	NativeVersion { runtime_version: VERSION, can_author_with: Default::default() }
}

/// We assume that ~10% of the block weight is consumed by `on_initalize` handlers.
/// This is used to limit the maximal weight of a single extrinsic.
const AVERAGE_ON_INITIALIZE_RATIO: Perbill = Perbill::from_percent(10);
/// We allow `Normal` extrinsics to fill up the block up to 75%, the rest can be used
/// by  Operational  extrinsics.
const NORMAL_DISPATCH_RATIO: Perbill = Perbill::from_percent(75);
/// We allow for 0.5 of a second of compute with a 12 second average block time.
const MAXIMUM_BLOCK_WEIGHT: Weight = Weight::from_parts(
	WEIGHT_REF_TIME_PER_SECOND.saturating_div(2),
	cumulus_primitives_core::relay_chain::MAX_POV_SIZE as u64,
);

parameter_types! {
	pub const BlockHashCount: BlockNumber = 250;
	pub const Version: RuntimeVersion = VERSION;
	pub RuntimeBlockLength: BlockLength =
		BlockLength::max_with_normal_ratio(5 * 1024 * 1024, NORMAL_DISPATCH_RATIO);
	pub RuntimeBlockWeights: BlockWeights = BlockWeights::builder()
		.base_block(BlockExecutionWeight::get())
		.for_class(DispatchClass::all(), |weights| {
			weights.base_extrinsic = ExtrinsicBaseWeight::get();
		})
		.for_class(DispatchClass::Normal, |weights| {
			weights.max_total = Some(NORMAL_DISPATCH_RATIO * MAXIMUM_BLOCK_WEIGHT);
		})
		.for_class(DispatchClass::Operational, |weights| {
			weights.max_total = Some(MAXIMUM_BLOCK_WEIGHT);
			// Operational transactions have some extra reserved space, so that they
			// are included even if block reached `MAXIMUM_BLOCK_WEIGHT`.
			weights.reserved = Some(
				MAXIMUM_BLOCK_WEIGHT - NORMAL_DISPATCH_RATIO * MAXIMUM_BLOCK_WEIGHT
			);
		})
		.avg_block_initialization(AVERAGE_ON_INITIALIZE_RATIO)
		.build_or_panic();
	pub const SS58Prefix: u8 = 6;
}

pub struct CallFilter;
impl Contains<RuntimeCall> for CallFilter {
	fn contains(call: &RuntimeCall) -> bool {
		let is_core_call = matches!(
			call,
			RuntimeCall::System(_) | RuntimeCall::Timestamp(_) | RuntimeCall::ParachainSystem(_)
		);
		if is_core_call {
			// always allow core call
			return true;
		}

		if bifrost_call_switchgear::OverallToggleFilter::<Runtime>::get_overall_toggle_status() {
			return false;
		}

		// temporarily ban PhragmenElection
		let is_temporarily_banned = matches!(call, RuntimeCall::PhragmenElection(_));

		if is_temporarily_banned {
			return false;
		}

		let is_switched_off =
			bifrost_call_switchgear::SwitchOffTransactionFilter::<Runtime>::contains(call);
		if is_switched_off {
			// no switched off call
			return false;
		}

		// disable transfer
		let is_transfer = matches!(
			call,
			RuntimeCall::Currencies(_) | RuntimeCall::Tokens(_) | RuntimeCall::Balances(_)
		);
		if is_transfer {
			let is_disabled = match *call {
				// orml-currencies module
				RuntimeCall::Currencies(orml_currencies::Call::transfer {
					dest: _,
					currency_id,
					amount: _,
				}) => bifrost_call_switchgear::DisableTransfersFilter::<Runtime>::contains(
					&currency_id,
				),
				RuntimeCall::Currencies(orml_currencies::Call::transfer_native_currency {
					dest: _,
					amount: _,
				}) => bifrost_call_switchgear::DisableTransfersFilter::<Runtime>::contains(
					&NativeCurrencyId::get(),
				),
				// orml-tokens module
				RuntimeCall::Tokens(orml_tokens::Call::transfer {
					dest: _,
					currency_id,
					amount: _,
				}) => bifrost_call_switchgear::DisableTransfersFilter::<Runtime>::contains(
					&currency_id,
				),
				RuntimeCall::Tokens(orml_tokens::Call::transfer_all {
					dest: _,
					currency_id,
					keep_alive: _,
				}) => bifrost_call_switchgear::DisableTransfersFilter::<Runtime>::contains(
					&currency_id,
				),
				RuntimeCall::Tokens(orml_tokens::Call::transfer_keep_alive {
					dest: _,
					currency_id,
					amount: _,
				}) => bifrost_call_switchgear::DisableTransfersFilter::<Runtime>::contains(
					&currency_id,
				),
				// Balances module
				RuntimeCall::Balances(pallet_balances::Call::transfer { dest: _, value: _ }) =>
					bifrost_call_switchgear::DisableTransfersFilter::<Runtime>::contains(
						&NativeCurrencyId::get(),
					),
				RuntimeCall::Balances(pallet_balances::Call::transfer_keep_alive {
					dest: _,
					value: _,
				}) => bifrost_call_switchgear::DisableTransfersFilter::<Runtime>::contains(
					&NativeCurrencyId::get(),
				),
				RuntimeCall::Balances(pallet_balances::Call::transfer_all {
					dest: _,
					keep_alive: _,
				}) => bifrost_call_switchgear::DisableTransfersFilter::<Runtime>::contains(
					&NativeCurrencyId::get(),
				),
				_ => false,
			};

			if is_disabled {
				// no switched off call
				return false;
			}
		}

		true
	}
}

parameter_types! {
	pub const NativeCurrencyId: CurrencyId = CurrencyId::Native(TokenSymbol::BNC);
	pub const RelayCurrencyId: CurrencyId = CurrencyId::Token2(DOT_TOKEN_ID);
	pub SelfParaId: u32 = ParachainInfo::parachain_id().into();
}

parameter_types! {
	pub const TreasuryPalletId: PalletId = PalletId(*b"bf/trsry");
	pub const BifrostCrowdloanId: PalletId = PalletId(*b"bf/salp#");
	pub const MerkleDirtributorPalletId: PalletId = PalletId(*b"bf/mklds");
	pub const BifrostVsbondPalletId: PalletId = PalletId(*b"bf/salpb");
	pub const SlpEntrancePalletId: PalletId = PalletId(*b"bf/vtkin");
	pub const SlpExitPalletId: PalletId = PalletId(*b"bf/vtout");
	pub const FarmingKeeperPalletId: PalletId = PalletId(*b"bf/fmkpr");
	pub const FarmingRewardIssuerPalletId: PalletId = PalletId(*b"bf/fmrir");
	pub const SystemStakingPalletId: PalletId = PalletId(*b"bf/sysst");
	pub const BuybackPalletId: PalletId = PalletId(*b"bf/salpc");
	pub const SystemMakerPalletId: PalletId = PalletId(*b"bf/sysmk");
	pub const FeeSharePalletId: PalletId = PalletId(*b"bf/feesh");
	pub CheckingAccount: AccountId = PolkadotXcm::check_account();
	pub const VeMintingPalletId: PalletId = PalletId(*b"bf/vemnt");
	pub const IncentivePalletId: PalletId = PalletId(*b"bf/veict");
	pub const FarmingBoostPalletId: PalletId = PalletId(*b"bf/fmbst");
}

impl frame_system::Config for Runtime {
	type AccountData = pallet_balances::AccountData<Balance>;
	/// The identifier used to distinguish between accounts.
	type AccountId = AccountId;
	type BaseCallFilter = CallFilter;
	/// Maximum number of block number to block hash mappings to keep (oldest pruned first).
	type BlockHashCount = BlockHashCount;
	type BlockLength = RuntimeBlockLength;
	/// The index type for blocks.
	type BlockNumber = BlockNumber;
	type BlockWeights = RuntimeBlockWeights;
	/// The aggregated dispatch type that is available for extrinsics.
	type RuntimeCall = RuntimeCall;
	type DbWeight = RocksDbWeight;
	/// The ubiquitous event type.
	type RuntimeEvent = RuntimeEvent;
	/// The type for hashing blocks and tries.
	type Hash = Hash;
	/// The hashing algorithm used.
	type Hashing = BlakeTwo256;
	/// The header type.
	type Header = generic::Header<BlockNumber, BlakeTwo256>;
	/// The index type for storing how many extrinsics an account has signed.
	type Index = Index;
	/// The lookup mechanism to get account ID from whatever is passed in dispatchers.
	type Lookup = Indices;
	type OnKilledAccount = ();
	type OnNewAccount = ();
	type OnSetCode = cumulus_pallet_parachain_system::ParachainSetCode<Self>;
	/// The ubiquitous origin type.
	type RuntimeOrigin = RuntimeOrigin;
	/// Converts a module to an index of this module in the runtime.
	type PalletInfo = PalletInfo;
	type SS58Prefix = SS58Prefix;
	type SystemWeightInfo = frame_system::weights::SubstrateWeight<Runtime>;
	/// Runtime version.
	type Version = Version;
	type MaxConsumers = ConstU32<16>;
}

impl pallet_timestamp::Config for Runtime {
	type MinimumPeriod = ConstU64<{ SLOT_DURATION / 2 }>;
	/// A timestamp: milliseconds since the unix epoch.
	type Moment = Moment;
	type OnTimestampSet = Aura;
	type WeightInfo = pallet_timestamp::weights::SubstrateWeight<Runtime>;
}

parameter_types! {
	pub const ExistentialDeposit: Balance = 10 * MILLIBNC;
	pub const TransferFee: Balance = 1 * MILLIBNC;
	pub const CreationFee: Balance = 1 * MILLIBNC;
	pub const TransactionByteFee: Balance = 16 * MICROBNC;
}

impl pallet_utility::Config for Runtime {
	type RuntimeCall = RuntimeCall;
	type RuntimeEvent = RuntimeEvent;
	type PalletsOrigin = OriginCaller;
	type WeightInfo = pallet_utility::weights::SubstrateWeight<Runtime>;
}

parameter_types! {
	// One storage item; key size 32, value size 8; .
	pub const ProxyDepositBase: Balance = deposit(1, 8);
	// Additional storage item size of 33 bytes.
	pub const ProxyDepositFactor: Balance = deposit(0, 33);
	pub const MaxProxies: u16 = 32;
	pub const AnnouncementDepositBase: Balance = deposit(1, 8);
	pub const AnnouncementDepositFactor: Balance = deposit(0, 66);
	pub const MaxPending: u16 = 32;
}

/// The type used to represent the kinds of proxying allowed.
#[derive(
	Copy,
	Clone,
	Eq,
	PartialEq,
	Ord,
	PartialOrd,
	Encode,
	Decode,
	RuntimeDebug,
	MaxEncodedLen,
	scale_info::TypeInfo,
)]
pub enum ProxyType {
	Any = 0,
	NonTransfer = 1,
	Governance = 2,
	CancelProxy = 3,
	IdentityJudgement = 4,
}

impl Default for ProxyType {
	fn default() -> Self {
		Self::Any
	}
}
impl InstanceFilter<RuntimeCall> for ProxyType {
	fn filter(&self, c: &RuntimeCall) -> bool {
		match self {
			ProxyType::Any => true,
			ProxyType::NonTransfer => matches!(
				c,
				RuntimeCall::System(..) |
				RuntimeCall::Scheduler(..) |
				RuntimeCall::Preimage(_) |
				RuntimeCall::Timestamp(..) |
				RuntimeCall::Indices(pallet_indices::Call::claim{..}) |
				RuntimeCall::Indices(pallet_indices::Call::free{..}) |
				RuntimeCall::Indices(pallet_indices::Call::freeze{..}) |
				// Specifically omitting Indices `transfer`, `force_transfer`
				// Specifically omitting the entire Balances pallet
				RuntimeCall::Session(..) |
				RuntimeCall::Democracy(..) |
				RuntimeCall::Council(..) |
				RuntimeCall::TechnicalCommittee(..) |
				RuntimeCall::PhragmenElection(..) |
				RuntimeCall::TechnicalMembership(..) |
				RuntimeCall::Treasury(..) |
				RuntimeCall::Bounties(..) |
				RuntimeCall::Tips(..) |
				RuntimeCall::Vesting(pallet_vesting::Call::vest{..}) |
				RuntimeCall::Vesting(pallet_vesting::Call::vest_other{..}) |
				// Specifically omitting Vesting `vested_transfer`, and `force_vested_transfer`
				RuntimeCall::Utility(..) |
				RuntimeCall::Proxy(..) |
				RuntimeCall::Multisig(..)
			),
			ProxyType::Governance =>
				matches!(
					c,
					RuntimeCall::Democracy(..) |
						RuntimeCall::Council(..) | RuntimeCall::TechnicalCommittee(..) |
						RuntimeCall::PhragmenElection(..) |
						RuntimeCall::Treasury(..) |
						RuntimeCall::Bounties(..) |
						RuntimeCall::Tips(..) | RuntimeCall::Utility(..)
				),
			ProxyType::CancelProxy => {
				matches!(c, RuntimeCall::Proxy(pallet_proxy::Call::reject_announcement { .. }))
			},
			ProxyType::IdentityJudgement => matches!(
				c,
				RuntimeCall::Identity(pallet_identity::Call::provide_judgement { .. }) |
					RuntimeCall::Utility(..)
			),
		}
	}

	fn is_superset(&self, o: &Self) -> bool {
		match (self, o) {
			(x, y) if x == y => true,
			(ProxyType::Any, _) => true,
			(_, ProxyType::Any) => false,
			(ProxyType::NonTransfer, _) => true,
			_ => false,
		}
	}
}

impl pallet_proxy::Config for Runtime {
	type AnnouncementDepositBase = AnnouncementDepositBase;
	type AnnouncementDepositFactor = AnnouncementDepositFactor;
	type RuntimeCall = RuntimeCall;
	type CallHasher = BlakeTwo256;
	type Currency = Balances;
	type RuntimeEvent = RuntimeEvent;
	type MaxPending = MaxPending;
	type MaxProxies = MaxProxies;
	type ProxyDepositBase = ProxyDepositBase;
	type ProxyDepositFactor = ProxyDepositFactor;
	type ProxyType = ProxyType;
	type WeightInfo = pallet_proxy::weights::SubstrateWeight<Runtime>;
}

parameter_types! {
	pub const PreimageMaxSize: u32 = 4096 * 1024;
	pub PreimageBaseDeposit: Balance = deposit(2, 64);
	pub PreimageByteDeposit: Balance = deposit(0, 1);
}

impl pallet_preimage::Config for Runtime {
	type WeightInfo = pallet_preimage::weights::SubstrateWeight<Runtime>;
	type RuntimeEvent = RuntimeEvent;
	type Currency = Balances;
	type ManagerOrigin = EnsureRoot<AccountId>;
	type BaseDeposit = PreimageBaseDeposit;
	type ByteDeposit = PreimageByteDeposit;
}

parameter_types! {
	pub MaximumSchedulerWeight: Weight = Perbill::from_percent(80) *
		RuntimeBlockWeights::get().max_block;
	pub const MaxScheduledPerBlock: u32 = 50;
	pub const NoPreimagePostponement: Option<u32> = Some(10);
}

impl pallet_scheduler::Config for Runtime {
	type RuntimeCall = RuntimeCall;
	type RuntimeEvent = RuntimeEvent;
	type MaxScheduledPerBlock = MaxScheduledPerBlock;
	type MaximumWeight = MaximumSchedulerWeight;
	type RuntimeOrigin = RuntimeOrigin;
	type OriginPrivilegeCmp = EqualPrivilegeOnly;
	type PalletsOrigin = OriginCaller;
	type ScheduleOrigin = EnsureRoot<AccountId>;
	type WeightInfo = pallet_scheduler::weights::SubstrateWeight<Runtime>;
	type Preimages = Preimage;
}

parameter_types! {
	// One storage item; key size is 32; value is size 4+4+16+32 bytes = 56 bytes.
	pub const DepositBase: Balance = deposit(1, 88);
	// Additional storage item size of 32 bytes.
	pub const DepositFactor: Balance = deposit(0, 32);
	pub const MaxSignatories: u16 = 100;
}

impl pallet_multisig::Config for Runtime {
	type RuntimeCall = RuntimeCall;
	type Currency = Balances;
	type DepositBase = DepositBase;
	type DepositFactor = DepositFactor;
	type RuntimeEvent = RuntimeEvent;
	type MaxSignatories = MaxSignatories;
	type WeightInfo = pallet_multisig::weights::SubstrateWeight<Runtime>;
}

parameter_types! {
	// Minimum 4 CENTS/byte
	pub const BasicDeposit: Balance = deposit(1, 258);
	pub const FieldDeposit: Balance = deposit(0, 66);
	pub const SubAccountDeposit: Balance = deposit(1, 53);
	pub const MaxSubAccounts: u32 = 100;
	pub const MaxAdditionalFields: u32 = 100;
	pub const MaxRegistrars: u32 = 20;
}

impl pallet_identity::Config for Runtime {
	type RuntimeEvent = RuntimeEvent;
	type Currency = Balances;
	type BasicDeposit = BasicDeposit;
	type FieldDeposit = FieldDeposit;
	type SubAccountDeposit = SubAccountDeposit;
	type MaxSubAccounts = MaxSubAccounts;
	type MaxAdditionalFields = MaxAdditionalFields;
	type MaxRegistrars = MaxRegistrars;
	type Slashed = Treasury;
	type ForceOrigin = MoreThanHalfCouncil;
	type RegistrarOrigin = MoreThanHalfCouncil;
	type WeightInfo = pallet_identity::weights::SubstrateWeight<Runtime>;
}

parameter_types! {
	pub const IndexDeposit: Balance = 10 * DOLLARS;
}

impl pallet_indices::Config for Runtime {
	type AccountIndex = AccountIndex;
	type Currency = Balances;
	type Deposit = IndexDeposit;
	type RuntimeEvent = RuntimeEvent;
	type WeightInfo = pallet_indices::weights::SubstrateWeight<Runtime>;
}

// pallet-treasury did not impl OnUnbalanced<Credit>, need an adapter to handle dust.
type CreditOf =
	frame_support::traits::fungible::Credit<<Runtime as frame_system::Config>::AccountId, Balances>;
pub struct DustRemovalAdapter;
impl OnUnbalanced<CreditOf> for DustRemovalAdapter {
	fn on_nonzero_unbalanced(amount: CreditOf) {
		let _ = <Balances as Currency<AccountId>>::deposit_creating(
			&TreasuryPalletId::get().into_account_truncating(),
			amount.peek(),
		);
	}
}

impl pallet_balances::Config for Runtime {
	type AccountStore = System;
	/// The type for recording an account's balance.
	type Balance = Balance;
	type DustRemoval = DustRemovalAdapter;
	/// The ubiquitous event type.
	type RuntimeEvent = RuntimeEvent;
	type ExistentialDeposit = ExistentialDeposit;
	type MaxLocks = ConstU32<50>;
	type MaxReserves = ConstU32<50>;
	type ReserveIdentifier = [u8; 8];
	type HoldIdentifier = ();
	type FreezeIdentifier = ();
	type MaxHolds = ConstU32<0>;
	type MaxFreezes = ConstU32<0>;
	type WeightInfo = pallet_balances::weights::SubstrateWeight<Runtime>;
}

parameter_types! {
	pub const CouncilMotionDuration: BlockNumber = 7 * DAYS;
	pub const CouncilMaxProposals: u32 = 100;
	pub const CouncilMaxMembers: u32 = 100;
}

impl pallet_collective::Config<CouncilCollective> for Runtime {
	type DefaultVote = pallet_collective::PrimeDefaultVote;
	type RuntimeEvent = RuntimeEvent;
	type MaxMembers = CouncilMaxMembers;
	type MaxProposals = CouncilMaxProposals;
	type MotionDuration = CouncilMotionDuration;
	type RuntimeOrigin = RuntimeOrigin;
	type Proposal = RuntimeCall;
	type WeightInfo = pallet_collective::weights::SubstrateWeight<Runtime>;
	type MaxProposalWeight = MaxProposalWeight;
	type SetMembersOrigin = EnsureRoot<AccountId>;
}

parameter_types! {
	pub const TechnicalMotionDuration: BlockNumber = 7 * DAYS;
	pub const TechnicalMaxProposals: u32 = 100;
	pub const TechnicalMaxMembers: u32 = 100;
	pub MaxProposalWeight: Weight = Perbill::from_percent(50) * RuntimeBlockWeights::get().max_block;
}

impl pallet_collective::Config<TechnicalCollective> for Runtime {
	type DefaultVote = pallet_collective::PrimeDefaultVote;
	type RuntimeEvent = RuntimeEvent;
	type MaxMembers = TechnicalMaxMembers;
	type MaxProposals = TechnicalMaxProposals;
	type MotionDuration = TechnicalMotionDuration;
	type RuntimeOrigin = RuntimeOrigin;
	type Proposal = RuntimeCall;
	type WeightInfo = pallet_collective::weights::SubstrateWeight<Runtime>;
	type MaxProposalWeight = MaxProposalWeight;
	type SetMembersOrigin = EnsureRoot<AccountId>;
}

impl pallet_membership::Config<pallet_membership::Instance1> for Runtime {
	type AddOrigin = MoreThanHalfCouncil;
	type RuntimeEvent = RuntimeEvent;
	type MaxMembers = CouncilMaxMembers;
	type MembershipChanged = Council;
	type MembershipInitialized = Council;
	type PrimeOrigin = MoreThanHalfCouncil;
	type RemoveOrigin = MoreThanHalfCouncil;
	type ResetOrigin = MoreThanHalfCouncil;
	type SwapOrigin = MoreThanHalfCouncil;
	type WeightInfo = pallet_membership::weights::SubstrateWeight<Runtime>;
}

impl pallet_membership::Config<pallet_membership::Instance2> for Runtime {
	type AddOrigin = MoreThanHalfCouncil;
	type RuntimeEvent = RuntimeEvent;
	type MaxMembers = TechnicalMaxMembers;
	type MembershipChanged = TechnicalCommittee;
	type MembershipInitialized = TechnicalCommittee;
	type PrimeOrigin = MoreThanHalfCouncil;
	type RemoveOrigin = MoreThanHalfCouncil;
	type ResetOrigin = MoreThanHalfCouncil;
	type SwapOrigin = MoreThanHalfCouncil;
	type WeightInfo = pallet_membership::weights::SubstrateWeight<Runtime>;
}

parameter_types! {
	pub const CandidacyBond: Balance = 10_000 * DOLLARS;
	// 1 storage item created, key size is 32 bytes, value size is 16+16.
	pub const VotingBondBase: Balance = deposit(1, 64);
	// additional data per vote is 32 bytes (account id).
	pub const VotingBondFactor: Balance = deposit(0, 32);
	/// Daily council elections
	pub const TermDuration: BlockNumber = 7 * DAYS;
	pub const DesiredMembers: u32 = 13;
	pub const DesiredRunnersUp: u32 = 20;
	pub const PhragmenElectionPalletId: LockIdentifier = *b"phrelect";
	pub const MaxVoters: u32 = 512;
	 pub const MaxVotesPerVoter: u32 = 16;
	pub const MaxCandidates: u32 = 64;
}

// Make sure that there are no more than MaxMembers members elected via phragmen.
const_assert!(DesiredMembers::get() <= CouncilMaxMembers::get());

impl pallet_elections_phragmen::Config for Runtime {
	type CandidacyBond = CandidacyBond;
	type ChangeMembers = Council;
	type Currency = Balances;
	type CurrencyToVote = frame_support::traits::U128CurrencyToVote;
	type DesiredMembers = DesiredMembers;
	type DesiredRunnersUp = DesiredRunnersUp;
	type RuntimeEvent = RuntimeEvent;
	type InitializeMembers = Council;
	type KickedMember = Treasury;
	type LoserCandidate = Treasury;
	type PalletId = PhragmenElectionPalletId;
	type TermDuration = TermDuration;
	type VotingBondBase = VotingBondBase;
	type VotingBondFactor = VotingBondFactor;
	type MaxCandidates = MaxCandidates;
	type MaxVoters = MaxVoters;
	type MaxVotesPerVoter = MaxVotesPerVoter;
	type WeightInfo = pallet_elections_phragmen::weights::SubstrateWeight<Runtime>;
}

parameter_types! {
	pub const LaunchPeriod: BlockNumber = 28 * DAYS;
	pub const VotingPeriod: BlockNumber = 28 * DAYS;
	pub const FastTrackVotingPeriod: BlockNumber = 3 * HOURS;
	pub const MinimumDeposit: Balance = 100 * DOLLARS;
	pub const EnactmentPeriod: BlockNumber = 28 * DAYS;
	pub const CooloffPeriod: BlockNumber = 7 * DAYS;
	pub const InstantAllowed: bool = true;
	pub const MaxVotes: u32 = 100;
	pub const MaxProposals: u32 = 100;
}

impl pallet_democracy::Config for Runtime {
	type BlacklistOrigin = EnsureRoot<AccountId>;
	// To cancel a proposal before it has been passed, the technical committee must be unanimous or
	// Root must agree.
	type CancelProposalOrigin = EitherOfDiverse<
		EnsureRoot<AccountId>,
		pallet_collective::EnsureProportionAtLeast<AccountId, TechnicalCollective, 1, 1>,
	>;
	// To cancel a proposal which has been passed, 2/3 of the council must agree to it.
	type CancellationOrigin =
		pallet_collective::EnsureProportionAtLeast<AccountId, CouncilCollective, 2, 3>;
	type CooloffPeriod = CooloffPeriod;
	type Currency = Balances;
	type EnactmentPeriod = EnactmentPeriod;
	type RuntimeEvent = RuntimeEvent;
	/// A unanimous council can have the next scheduled referendum be a straight default-carries
	/// (NTB) vote.
	type ExternalDefaultOrigin =
		pallet_collective::EnsureProportionAtLeast<AccountId, CouncilCollective, 1, 1>;
	/// A super-majority can have the next scheduled referendum be a straight majority-carries vote.
	type ExternalMajorityOrigin =
		pallet_collective::EnsureProportionAtLeast<AccountId, CouncilCollective, 3, 4>;
	/// A straight majority of the council can decide what their next motion is.
	type ExternalOrigin =
		pallet_collective::EnsureProportionAtLeast<AccountId, CouncilCollective, 1, 2>;
	/// Two thirds of the technical committee can have an ExternalMajority/ExternalDefault vote
	/// be tabled immediately and with a shorter voting/enactment period.
	type FastTrackOrigin =
		pallet_collective::EnsureProportionAtLeast<AccountId, TechnicalCollective, 2, 3>;
	type FastTrackVotingPeriod = FastTrackVotingPeriod;
	type InstantAllowed = InstantAllowed;
	type InstantOrigin =
		pallet_collective::EnsureProportionAtLeast<AccountId, TechnicalCollective, 1, 1>;
	type LaunchPeriod = LaunchPeriod;
	type MaxProposals = MaxProposals;
	type MaxVotes = MaxVotes;
	type MinimumDeposit = MinimumDeposit;
	type PalletsOrigin = OriginCaller;
	type Scheduler = Scheduler;
	type Slash = Treasury;
	// Any single technical committee member may veto a coming council proposal, however they can
	// only do it once and it lasts only for the cool-off period.
	type VetoOrigin = pallet_collective::EnsureMember<AccountId, TechnicalCollective>;
	type VoteLockingPeriod = EnactmentPeriod; // Same as EnactmentPeriod
	type VotingPeriod = VotingPeriod;
	type WeightInfo = pallet_democracy::weights::SubstrateWeight<Runtime>;
	type Preimages = Preimage;
	type MaxDeposits = ConstU32<100>;
	type MaxBlacklisted = ConstU32<100>;
	type SubmitOrigin = EnsureSigned<AccountId>;
}

parameter_types! {
	pub const ProposalBond: Permill = Permill::from_percent(5);
	pub const ProposalBondMinimum: Balance = 100 * DOLLARS;
	pub const ProposalBondMaximum: Balance = 500 * DOLLARS;
	pub const SpendPeriod: BlockNumber = 24 * DAYS;
	pub const Burn: Permill = Permill::from_perthousand(0);
	pub const TipCountdown: BlockNumber = 1 * DAYS;
	pub const TipFindersFee: Percent = Percent::from_percent(20);
	pub const TipReportDepositBase: Balance = 1 * DOLLARS;
	pub const DataDepositPerByte: Balance = 1 * CENTS;
	pub const MaxApprovals: u32 = 100;
}

type ApproveOrigin = EitherOfDiverse<
	EnsureRoot<AccountId>,
	pallet_collective::EnsureProportionAtLeast<AccountId, CouncilCollective, 3, 5>,
>;

impl pallet_treasury::Config for Runtime {
	type ApproveOrigin = ApproveOrigin;
	type SpendOrigin = NeverEnsureOrigin<Balance>;
	type Burn = Burn;
	type BurnDestination = ();
	type Currency = Balances;
	type RuntimeEvent = RuntimeEvent;
	type MaxApprovals = MaxApprovals;
	type OnSlash = Treasury;
	type PalletId = TreasuryPalletId;
	type ProposalBond = ProposalBond;
	type ProposalBondMinimum = ProposalBondMinimum;
	type ProposalBondMaximum = ProposalBondMaximum;
	type RejectOrigin = MoreThanHalfCouncil;
	type SpendFunds = Bounties;
	type SpendPeriod = SpendPeriod;
	type WeightInfo = pallet_treasury::weights::SubstrateWeight<Runtime>;
}

parameter_types! {
	pub const BountyDepositBase: Balance = 1 * DOLLARS;
	pub const BountyDepositPayoutDelay: BlockNumber = 8 * DAYS;
	pub const BountyUpdatePeriod: BlockNumber = 90 * DAYS;
	pub const MaximumReasonLength: u32 = 16384;
	pub const CuratorDepositMultiplier: Permill = Permill::from_percent(50);
	pub const CuratorDepositMin: Balance = 10 * DOLLARS;
	pub const CuratorDepositMax: Balance = 200 * DOLLARS;
	pub const BountyValueMinimum: Balance = 10 * DOLLARS;
}

impl pallet_bounties::Config for Runtime {
	type BountyDepositBase = BountyDepositBase;
	type BountyDepositPayoutDelay = BountyDepositPayoutDelay;
	type BountyUpdatePeriod = BountyUpdatePeriod;
	type BountyValueMinimum = BountyValueMinimum;
	type CuratorDepositMultiplier = CuratorDepositMultiplier;
	type CuratorDepositMin = CuratorDepositMin;
	type CuratorDepositMax = CuratorDepositMax;
	type DataDepositPerByte = DataDepositPerByte;
	type RuntimeEvent = RuntimeEvent;
	type MaximumReasonLength = MaximumReasonLength;
	type WeightInfo = pallet_bounties::weights::SubstrateWeight<Runtime>;
	type ChildBountyManager = ();
}

impl pallet_tips::Config for Runtime {
	type DataDepositPerByte = DataDepositPerByte;
	type RuntimeEvent = RuntimeEvent;
	type MaximumReasonLength = MaximumReasonLength;
	type TipCountdown = TipCountdown;
	type TipFindersFee = TipFindersFee;
	type TipReportDepositBase = TipReportDepositBase;
	type Tippers = PhragmenElection;
	type WeightInfo = pallet_tips::weights::SubstrateWeight<Runtime>;
}

impl pallet_transaction_payment::Config for Runtime {
	type RuntimeEvent = RuntimeEvent;
	type FeeMultiplierUpdate = SlowAdjustingFeeUpdate<Self>;
	type LengthToFee = ConstantMultiplier<Balance, TransactionByteFee>;
	type OnChargeTransaction = FlexibleFee;
	type OperationalFeeMultiplier = ConstU8<5>;
	type WeightToFee = WeightToFee;
}

// culumus runtime start
parameter_types! {
	pub const ReservedXcmpWeight: Weight = MAXIMUM_BLOCK_WEIGHT.saturating_div(4);
	pub const ReservedDmpWeight: Weight = MAXIMUM_BLOCK_WEIGHT.saturating_div(4);
}

impl cumulus_pallet_parachain_system::Config for Runtime {
	type DmpMessageHandler = DmpQueue;
	type RuntimeEvent = RuntimeEvent;
	type OnSystemEvent = ();
	type OutboundXcmpMessageSource = XcmpQueue;
	type ReservedDmpWeight = ReservedDmpWeight;
	type ReservedXcmpWeight = ReservedXcmpWeight;
	type SelfParaId = parachain_info::Pallet<Runtime>;
	type XcmpMessageHandler = XcmpQueue;
	type CheckAssociatedRelayNumber = RelayNumberStrictlyIncreases;
}

impl parachain_info::Config for Runtime {}

impl cumulus_pallet_aura_ext::Config for Runtime {}

parameter_types! {
	pub const Period: u32 = 6 * HOURS;
	pub const Offset: u32 = 0;
}

impl pallet_session::Config for Runtime {
	type RuntimeEvent = RuntimeEvent;
	type Keys = SessionKeys;
	type NextSessionRotation = pallet_session::PeriodicSessions<Period, Offset>;
	// Essentially just Aura, but lets be pedantic.
	type SessionHandler = <SessionKeys as sp_runtime::traits::OpaqueKeys>::KeyTypeIdProviders;
	type SessionManager = CollatorSelection;
	type ShouldEndSession = pallet_session::PeriodicSessions<Period, Offset>;
	type ValidatorId = <Self as frame_system::Config>::AccountId;
	// we don't have stash and controller, thus we don't need the convert as well.
	type ValidatorIdOf = pallet_collator_selection::IdentityCollator;
	type WeightInfo = pallet_session::weights::SubstrateWeight<Runtime>;
}

impl pallet_authorship::Config for Runtime {
	type EventHandler = CollatorSelection;
	type FindAuthor = pallet_session::FindAccountFromAuthorIndex<Self, Aura>;
}

impl pallet_aura::Config for Runtime {
	type AuthorityId = AuraId;
	type DisabledValidators = ();
	type MaxAuthorities = ConstU32<100_000>;
}

parameter_types! {
	pub const PotId: PalletId = PalletId(*b"PotStake");
	pub const MinCandidates: u32 = 5;
	pub const SessionLength: BlockNumber = 6 * HOURS;
	pub const MaxInvulnerables: u32 = 100;
}

impl pallet_collator_selection::Config for Runtime {
	type Currency = Balances;
	type RuntimeEvent = RuntimeEvent;
	// should be a multiple of session or things will get inconsistent
	type KickThreshold = Period;
	type MaxCandidates = MaxCandidates;
	type MaxInvulnerables = MaxInvulnerables;
	type MinCandidates = MinCandidates;
	type PotId = PotId;
	type UpdateOrigin = EnsureRoot<AccountId>;
	type ValidatorId = <Self as frame_system::Config>::AccountId;
	type ValidatorIdOf = pallet_collator_selection::IdentityCollator;
	type ValidatorRegistration = Session;
	type WeightInfo = ();
}

// culumus runtime end

impl pallet_vesting::Config for Runtime {
	type BlockNumberToBalance = ConvertInto;
	type Currency = Balances;
	type RuntimeEvent = RuntimeEvent;
	type MinVestedTransfer = ExistentialDeposit;
	type WeightInfo = pallet_vesting::weights::SubstrateWeight<Runtime>;
}

// Bifrost modules start

// Aggregate name getter to get fee names if the call needs to pay extra fees.
// If any call need to pay extra fees, it should be added as an item here.
// Used together with AggregateExtraFeeFilter below.
pub struct FeeNameGetter;
impl NameGetter<RuntimeCall> for FeeNameGetter {
	fn get_name(c: &RuntimeCall) -> ExtraFeeName {
		match *c {
			RuntimeCall::Salp(bifrost_salp::Call::contribute { .. }) =>
				ExtraFeeName::SalpContribute,
			RuntimeCall::XcmInterface(xcm_interface::Call::transfer_statemine_assets {
				..
			}) => ExtraFeeName::StatemineTransfer,
			_ => ExtraFeeName::NoExtraFee,
		}
	}
}

// Aggregate filter to filter if the call needs to pay extra fees
// If any call need to pay extra fees, it should be added as an item here.
pub struct AggregateExtraFeeFilter;
impl Contains<RuntimeCall> for AggregateExtraFeeFilter {
	fn contains(c: &RuntimeCall) -> bool {
		match *c {
			RuntimeCall::Salp(bifrost_salp::Call::contribute { .. }) => true,
			RuntimeCall::XcmInterface(xcm_interface::Call::transfer_statemine_assets {
				..
			}) => true,
			_ => false,
		}
	}
}

pub struct ContributeFeeFilter;
impl Contains<RuntimeCall> for ContributeFeeFilter {
	fn contains(c: &RuntimeCall) -> bool {
		match *c {
			RuntimeCall::Salp(bifrost_salp::Call::contribute { .. }) => true,
			_ => false,
		}
	}
}

pub struct StatemineTransferFeeFilter;
impl Contains<RuntimeCall> for StatemineTransferFeeFilter {
	fn contains(c: &RuntimeCall) -> bool {
		match *c {
			RuntimeCall::XcmInterface(xcm_interface::Call::transfer_statemine_assets {
				..
			}) => true,
			_ => false,
		}
	}
}

parameter_types! {
	pub const AltFeeCurrencyExchangeRate: (u32, u32) = (1, 100);
	pub UmpContributeFee: Balance = UmpTransactFee::get();
	pub MaxFeeCurrencyOrderListLen: u32 = 50;
}

pub type MiscFeeHandlers = (
	MiscFeeHandler<Runtime, RelayCurrencyId, UmpContributeFee, ContributeFeeFilter>,
	MiscFeeHandler<Runtime, RelayCurrencyId, StatemineTransferFee, StatemineTransferFeeFilter>,
);

impl bifrost_flexible_fee::Config for Runtime {
	type Currency = Balances;
	type DexOperator = ZenlinkProtocol;
	type RuntimeEvent = RuntimeEvent;
	type MultiCurrency = Currencies;
	type TreasuryAccount = BifrostTreasuryAccount;
	type NativeCurrencyId = NativeCurrencyId;
	type AlternativeFeeCurrencyId = RelayCurrencyId;
	type AltFeeCurrencyExchangeRate = AltFeeCurrencyExchangeRate;
	type MaxFeeCurrencyOrderListLen = MaxFeeCurrencyOrderListLen;
	type OnUnbalanced = Treasury;
	type WeightInfo = bifrost_flexible_fee::weights::BifrostWeight<Runtime>;
	type ExtraFeeMatcher = ExtraFeeMatcher<Runtime, FeeNameGetter, AggregateExtraFeeFilter>;
	type MiscFeeHandler = MiscFeeHandlers;
	type ParachainId = ParachainInfo;
	type ControlOrigin = EitherOfDiverse<MoreThanHalfCouncil, EnsureRootOrAllTechnicalCommittee>;
}

parameter_types! {
	pub BifrostParachainAccountId20: [u8; 20] = cumulus_primitives_core::ParaId::from(ParachainInfo::get()).into_account_truncating();
}

pub fn create_x2_multilocation(index: u16, currency_id: CurrencyId) -> MultiLocation {
	match currency_id {
		CurrencyId::Token2(GLMR_TOKEN_ID) => MultiLocation::new(
			1,
			X2(
				Parachain(parachains::moonbeam::ID.into()),
				AccountKey20 {
					network: None,
					key: Slp::derivative_account_id_20(
						polkadot_parachain::primitives::Sibling::from(ParachainInfo::get())
							.into_account_truncating(),
						index,
					)
					.into(),
				},
			),
		),
		// Only relay chain use the Bifrost para account with "para"
		CurrencyId::Token2(DOT_TOKEN_ID) => MultiLocation::new(
			1,
			X1(AccountId32 {
				network: None,
				id: Utility::derivative_account_id(
					ParachainInfo::get().into_account_truncating(),
					index,
				)
				.into(),
			}),
		),
		// Bifrost Polkadot Native token
		CurrencyId::Native(TokenSymbol::BNC) => MultiLocation::new(
			0,
			X1(AccountId32 {
				network: None,
				id: Utility::derivative_account_id(
					polkadot_parachain::primitives::Sibling::from(ParachainInfo::get())
						.into_account_truncating(),
					index,
				)
				.into(),
			}),
		),
		// Other sibling chains use the Bifrost para account with "sibl"
		_ => {
			// get parachain id
			if let Some(location) =
				BifrostCurrencyIdConvert::<SelfParaChainId>::convert(currency_id)
			{
				if let Some(Parachain(para_id)) = location.interior().first() {
					MultiLocation::new(
						1,
						X2(
							Parachain(*para_id),
							AccountId32 {
								network: None,
								id: Utility::derivative_account_id(
									polkadot_parachain::primitives::Sibling::from(
										ParachainInfo::get(),
									)
									.into_account_truncating(),
									index,
								)
								.into(),
							},
						),
					)
				} else {
					MultiLocation::default()
				}
			} else {
				MultiLocation::default()
			}
		},
	}
}

pub struct SubAccountIndexMultiLocationConvertor;
impl Convert<(u16, CurrencyId), MultiLocation> for SubAccountIndexMultiLocationConvertor {
	fn convert((sub_account_index, currency_id): (u16, CurrencyId)) -> MultiLocation {
		create_x2_multilocation(sub_account_index, currency_id)
	}
}

parameter_types! {
	pub MinContribution: Balance = dollar::<Runtime>(RelayCurrencyId::get()) * 5;
	pub const RemoveKeysLimit: u32 = 500;
	pub const VSBondValidPeriod: BlockNumber = 30 * DAYS;
	pub const ReleaseCycle: BlockNumber = 1 * DAYS;
	pub const LeasePeriod: BlockNumber = POLKA_LEASE_PERIOD;
	pub const ReleaseRatio: Percent = Percent::from_percent(50);
	pub const SlotLength: BlockNumber = 8u32 as BlockNumber;
	pub ConfirmMuitiSigAccount: AccountId = hex!["e4da05f08e89bf6c43260d96f26fffcfc7deae5b465da08669a9d008e64c2c63"].into();
}

impl bifrost_salp::Config for Runtime {
	type BancorPool = ();
	type RuntimeEvent = RuntimeEvent;
	type RuntimeOrigin = RuntimeOrigin;
	type RuntimeCall = RuntimeCall;
	type LeasePeriod = LeasePeriod;
	type MinContribution = MinContribution;
	type MultiCurrency = Currencies;
	type PalletId = BifrostCrowdloanId;
	type RelayChainToken = RelayCurrencyId;
	type ReleaseCycle = ReleaseCycle;
	type ReleaseRatio = ReleaseRatio;
	type RemoveKeysLimit = RemoveKeysLimit;
	type SlotLength = SlotLength;
	type VSBondValidPeriod = VSBondValidPeriod;
	type WeightInfo = bifrost_salp::weights::BifrostWeight<Runtime>;
	type EnsureConfirmAsGovernance = EitherOfDiverse<
		TechAdmin,
		EitherOfDiverse<MoreThanHalfCouncil, EnsureRootOrAllTechnicalCommittee>,
	>;
	type XcmInterface = XcmInterface;
	type TreasuryAccount = BifrostTreasuryAccount;
	type BuybackPalletId = BuybackPalletId;
	type DexOperator = ZenlinkProtocol;
	type CurrencyIdConversion = AssetIdMaps<Runtime>;
	type CurrencyIdRegister = AssetIdMaps<Runtime>;
	type ParachainId = ParachainInfo;
	type StablePool = ();
	type VtokenMinting = VtokenMinting;
}

impl bifrost_call_switchgear::Config for Runtime {
	type RuntimeEvent = RuntimeEvent;
	type UpdateOrigin = EitherOfDiverse<
		CoreAdmin,
		EitherOfDiverse<MoreThanHalfCouncil, EnsureRootOrAllTechnicalCommittee>,
	>;
	type WeightInfo = bifrost_call_switchgear::weights::BifrostWeight<Runtime>;
}

impl bifrost_asset_registry::Config for Runtime {
	type RuntimeEvent = RuntimeEvent;
	type Currency = Balances;
	type RegisterOrigin = EitherOfDiverse<MoreThanHalfCouncil, TechAdmin>;
	type WeightInfo = bifrost_asset_registry::weights::BifrostWeight<Runtime>;
}

parameter_types! {
	pub const MaxTypeEntryPerBlock: u32 = 10;
	pub const MaxRefundPerBlock: u32 = 10;
	pub const MaxLengthLimit: u32 = 500;
}

pub struct SubstrateResponseManager;
impl QueryResponseManager<QueryId, MultiLocation, BlockNumber, RuntimeCall>
	for SubstrateResponseManager
{
	fn get_query_response_record(query_id: QueryId) -> bool {
		if let Some(QueryStatus::Ready { .. }) = PolkadotXcm::query(query_id) {
			true
		} else {
			false
		}
	}

	fn create_query_record(
		responder: &MultiLocation,
		call_back: Option<RuntimeCall>,
		timeout: BlockNumber,
	) -> u64 {
		if let Some(call_back) = call_back {
			PolkadotXcm::new_notify_query(*responder, call_back, timeout, Here)
		} else {
			PolkadotXcm::new_query(*responder, timeout, Here)
		}
	}

	fn remove_query_record(query_id: QueryId) -> bool {
		// Temporarily banned. Querries from pallet_xcm cannot be removed unless it is in ready
		// status. And we are not allowed to mannually change query status.
		// So in the manual mode, it is not possible to remove the query at all.
		// PolkadotXcm::take_response(query_id).is_some()

		PolkadotXcm::take_response(query_id);
		true
	}
}

pub struct OnRefund;
impl bifrost_slp::OnRefund<AccountId, CurrencyId, Balance> for OnRefund {
	fn on_refund(token_id: CurrencyId, to: AccountId, token_amount: Balance) -> u64 {
		SystemStaking::on_refund(token_id, to, token_amount).ref_time()
	}
}

impl bifrost_slp::Config for Runtime {
	type RuntimeEvent = RuntimeEvent;
	type RuntimeOrigin = RuntimeOrigin;
	type RuntimeCall = RuntimeCall;
	type MultiCurrency = Currencies;
	type ControlOrigin = EitherOfDiverse<
		TechAdmin,
		EitherOfDiverse<MoreThanHalfCouncil, EnsureRootOrAllTechnicalCommittee>,
	>;
	type WeightInfo = bifrost_slp::weights::BifrostWeight<Runtime>;
	type VtokenMinting = VtokenMinting;
	type BifrostSlpx = Slpx;
	type AccountConverter = SubAccountIndexMultiLocationConvertor;
	type ParachainId = SelfParaChainId;
	type XcmRouter = XcmRouter;
	type XcmExecutor = XcmExecutor<XcmConfig>;
	type SubstrateResponseManager = SubstrateResponseManager;
	type MaxTypeEntryPerBlock = MaxTypeEntryPerBlock;
	type MaxRefundPerBlock = MaxRefundPerBlock;
	type OnRefund = OnRefund;
	type ParachainStaking = ();
	type XcmTransfer = XTokens;
	type MaxLengthLimit = MaxLengthLimit;
	type XcmWeightAndFeeHandler = XcmInterface;
}

parameter_types! {
	pub const RelayChainTokenSymbolDOT: TokenSymbol = TokenSymbol::DOT;
}

impl bifrost_vstoken_conversion::Config for Runtime {
	type RuntimeEvent = RuntimeEvent;
	type MultiCurrency = Currencies;
	type RelayCurrencyId = RelayCurrencyId;
	type TreasuryAccount = BifrostTreasuryAccount;
	type ControlOrigin = EitherOfDiverse<
		CoreAdmin,
		EitherOfDiverse<MoreThanHalfCouncil, EnsureRootOrAllTechnicalCommittee>,
	>;
	type VsbondAccount = BifrostVsbondPalletId;
	type CurrencyIdConversion = AssetIdMaps<Runtime>;
	type WeightInfo = ();
}

parameter_types! {
	pub const WhitelistMaximumLimit: u32 = 10;
}

impl bifrost_farming::Config for Runtime {
	type RuntimeEvent = RuntimeEvent;
	type MultiCurrency = Currencies;
	type ControlOrigin = EitherOfDiverse<
		TechAdmin,
		EitherOfDiverse<MoreThanHalfCouncil, EnsureRootOrAllTechnicalCommittee>,
	>;
	type TreasuryAccount = BifrostTreasuryAccount;
	type Keeper = FarmingKeeperPalletId;
	type RewardIssuer = FarmingRewardIssuerPalletId;
	type WeightInfo = bifrost_farming::weights::BifrostWeight<Runtime>;
	type FarmingBoost = FarmingBoostPalletId;
	type VeMinting = VeMinting;
	type BlockNumberToBalance = ConvertInto;
	type WhitelistMaximumLimit = WhitelistMaximumLimit;
}

parameter_types! {
	pub const BlocksPerRound: u32 = prod_or_test!(1500, 50);
	pub const MaxTokenLen: u32 = 500;
	pub const MaxFarmingPoolIdLen: u32 = 100;
}

impl bifrost_system_staking::Config for Runtime {
	type RuntimeEvent = RuntimeEvent;
	type MultiCurrency = Currencies;
	type EnsureConfirmAsGovernance = EitherOfDiverse<
		CoreAdmin,
		EitherOfDiverse<MoreThanHalfCouncil, EnsureRootOrAllTechnicalCommittee>,
	>;
	type WeightInfo = bifrost_system_staking::weights::BifrostWeight<Runtime>;
	type FarmingInfo = Farming;
	type VtokenMintingInterface = VtokenMinting;
	type TreasuryAccount = BifrostTreasuryAccount;
	type PalletId = SystemStakingPalletId;
	type BlocksPerRound = BlocksPerRound;
	type MaxTokenLen = MaxTokenLen;
	type MaxFarmingPoolIdLen = MaxFarmingPoolIdLen;
}

impl bifrost_system_maker::Config for Runtime {
	type RuntimeEvent = RuntimeEvent;
	type MultiCurrency = Currencies;
	type ControlOrigin = EitherOfDiverse<MoreThanHalfCouncil, EnsureRootOrAllTechnicalCommittee>;
	type WeightInfo = ();
	type DexOperator = ZenlinkProtocol;
	type CurrencyIdConversion = AssetIdMaps<Runtime>;
	type TreasuryAccount = BifrostTreasuryAccount;
	type RelayChainToken = RelayCurrencyId;
	type SystemMakerPalletId = SystemMakerPalletId;
	type ParachainId = ParachainInfo;
	type VtokenMintingInterface = VtokenMinting;
}

impl bifrost_fee_share::Config for Runtime {
	type RuntimeEvent = RuntimeEvent;
	type MultiCurrency = Currencies;
	type ControlOrigin = EitherOfDiverse<MoreThanHalfCouncil, EnsureRootOrAllTechnicalCommittee>;
	type WeightInfo = bifrost_fee_share::weights::BifrostWeight<Runtime>;
	type FeeSharePalletId = FeeSharePalletId;
}

impl bifrost_cross_in_out::Config for Runtime {
	type RuntimeEvent = RuntimeEvent;
	type MultiCurrency = Currencies;
	type ControlOrigin = EitherOfDiverse<MoreThanHalfCouncil, EnsureRootOrAllTechnicalCommittee>;
	type EntrancePalletId = SlpEntrancePalletId;
	type WeightInfo = bifrost_cross_in_out::weights::BifrostWeight<Runtime>;
	type MaxLengthLimit = MaxLengthLimit;
}

impl bifrost_slpx::Config for Runtime {
	type RuntimeEvent = RuntimeEvent;
	type ControlOrigin = EitherOfDiverse<MoreThanHalfCouncil, EnsureRootOrAllTechnicalCommittee>;
	type MultiCurrency = Currencies;
	type DexOperator = ZenlinkProtocol;
	type VtokenMintingInterface = VtokenMinting;
	type StablePoolHandler = ();
	type XcmTransfer = XTokens;
	type CurrencyIdConvert = AssetIdMaps<Runtime>;
	type TreasuryAccount = BifrostTreasuryAccount;
	type ParachainId = SelfParaChainId;
	type WeightInfo = bifrost_slpx::weights::BifrostWeight<Runtime>;
}

impl bifrost_vtoken_voting::Config for Runtime {
	type RuntimeEvent = RuntimeEvent;
	type RuntimeOrigin = RuntimeOrigin;
	type RuntimeCall = RuntimeCall;
	type MultiCurrency = Currencies;
	type ControlOrigin = EitherOfDiverse<MoreThanHalfCouncil, EnsureRootOrAllTechnicalCommittee>;
	type ResponseOrigin = EnsureResponse<Everything>;
	type PollIndex = u32;
	type RelaychainBlockNumberProvider = RelaychainDataProvider<Runtime>;
	type MaxVotes = ConstU32<100>;
	type ParachainId = SelfParaChainId;
	type WeightInfo = ();
}

// Bifrost modules end

// zenlink runtime start

parameter_types! {
	pub const StringLimit: u32 = 50;
}

impl merkle_distributor::Config for Runtime {
	type RuntimeEvent = RuntimeEvent;
	type CurrencyId = CurrencyId;
	type MultiCurrency = Currencies;
	type Balance = Balance;
	type MerkleDistributorId = u32;
	type PalletId = MerkleDirtributorPalletId;
	type StringLimit = StringLimit;
	type WeightInfo = ();
}

parameter_types! {
	pub const ZenlinkPalletId: PalletId = PalletId(*b"/zenlink");
	pub const GetExchangeFee: (u32, u32) = (3, 1000);   // 0.3%
}

impl zenlink_protocol::Config for Runtime {
	type RuntimeEvent = RuntimeEvent;
	type MultiAssetsHandler = MultiAssets;
	type PalletId = ZenlinkPalletId;
	type SelfParaId = SelfParaId;
	type TargetChains = ();
	type WeightInfo = ();
	type AssetId = ZenlinkAssetId;
	type LpGenerate = PairLpGenerate<Self>;
}

type MultiAssets = ZenlinkMultiAssets<ZenlinkProtocol, Balances, LocalAssetAdaptor<Currencies>>;

pub struct OnRedeemSuccess;
impl bifrost_vtoken_minting::OnRedeemSuccess<AccountId, CurrencyId, Balance> for OnRedeemSuccess {
	fn on_redeem_success(token_id: CurrencyId, to: AccountId, token_amount: Balance) -> Weight {
		SystemStaking::on_redeem_success(token_id, to, token_amount)
	}

	fn on_redeemed(
		address: AccountId,
		token_id: CurrencyId,
		token_amount: Balance,
		vtoken_amount: Balance,
		fee: Balance,
	) -> Weight {
		SystemStaking::on_redeemed(address, token_id, token_amount, vtoken_amount, fee)
	}
}

parameter_types! {
	pub const MaximumUnlockIdOfUser: u32 = 10;
	pub const MaximumUnlockIdOfTimeUnit: u32 = 50;
	pub BifrostFeeAccount: AccountId = TreasuryPalletId::get().into_account_truncating();
}

impl bifrost_vtoken_minting::Config for Runtime {
	type RuntimeEvent = RuntimeEvent;
	type MultiCurrency = Currencies;
	type ControlOrigin = EitherOfDiverse<
		TechAdmin,
		EitherOfDiverse<MoreThanHalfCouncil, EnsureRootOrAllTechnicalCommittee>,
	>;
	type MaximumUnlockIdOfUser = MaximumUnlockIdOfUser;
	type MaximumUnlockIdOfTimeUnit = MaximumUnlockIdOfTimeUnit;
	type EntranceAccount = SlpEntrancePalletId;
	type ExitAccount = SlpExitPalletId;
	type FeeAccount = BifrostFeeAccount;
	type BifrostSlp = Slp;
	type BifrostSlpx = Slpx;
	type WeightInfo = bifrost_vtoken_minting::weights::BifrostWeight<Runtime>;
	type OnRedeemSuccess = OnRedeemSuccess;
	type RelayChainToken = RelayCurrencyId;
	type CurrencyIdConversion = AssetIdMaps<Runtime>;
	type CurrencyIdRegister = AssetIdMaps<Runtime>;
	type XcmTransfer = XTokens;
	type AstarParachainId = ConstU32<2006>;
	type MoonbeamParachainId = ConstU32<2004>;
	type HydradxParachainId = ConstU32<2034>;
}

parameter_types! {
	pub const VeMintingTokenType: CurrencyId = CurrencyId::VToken(TokenSymbol::BNC);
	pub const Week: BlockNumber = WEEKS;
	pub const MaxBlock: BlockNumber = 4 * 365 * DAYS;
	pub const Multiplier: Balance = 10_u128.pow(12);
	pub const VoteWeightMultiplier: Balance = 3;
}

impl bifrost_ve_minting::Config for Runtime {
	type RuntimeEvent = RuntimeEvent;
	type MultiCurrency = Currencies;
	type ControlOrigin = EitherOfDiverse<MoreThanHalfCouncil, EnsureRootOrAllTechnicalCommittee>;
	type TokenType = VeMintingTokenType;
	type VeMintingPalletId = VeMintingPalletId;
	type IncentivePalletId = IncentivePalletId;
	type WeightInfo = ();
	type BlockNumberToBalance = ConvertInto;
	type Week = Week;
	type MaxBlock = MaxBlock;
	type Multiplier = Multiplier;
	type VoteWeightMultiplier = VoteWeightMultiplier;
}

// Below is the implementation of tokens manipulation functions other than native token.
pub struct LocalAssetAdaptor<Local>(PhantomData<Local>);

impl<Local, AccountId> LocalAssetHandler<AccountId> for LocalAssetAdaptor<Local>
where
	Local: MultiCurrency<AccountId, CurrencyId = CurrencyId>,
{
	fn local_balance_of(asset_id: ZenlinkAssetId, who: &AccountId) -> AssetBalance {
		if let Ok(currency_id) = asset_id.try_into() {
			return TryInto::<AssetBalance>::try_into(Local::free_balance(currency_id, &who))
				.unwrap_or_default();
		}
		AssetBalance::default()
	}

	fn local_total_supply(asset_id: ZenlinkAssetId) -> AssetBalance {
		if let Ok(currency_id) = asset_id.try_into() {
			return TryInto::<AssetBalance>::try_into(Local::total_issuance(currency_id))
				.unwrap_or_default();
		}
		AssetBalance::default()
	}

	fn local_is_exists(asset_id: ZenlinkAssetId) -> bool {
		let currency_id: Result<CurrencyId, ()> = asset_id.try_into();
		match currency_id {
			Ok(_) => true,
			Err(_) => false,
		}
	}

	fn local_transfer(
		asset_id: ZenlinkAssetId,
		origin: &AccountId,
		target: &AccountId,
		amount: AssetBalance,
	) -> DispatchResult {
		if let Ok(currency_id) = asset_id.try_into() {
			Local::transfer(
				currency_id,
				&origin,
				&target,
				amount
					.try_into()
					.map_err(|_| DispatchError::Other("convert amount in local transfer"))?,
			)
		} else {
			Err(DispatchError::Other("unknown asset in local transfer"))
		}
	}

	fn local_deposit(
		asset_id: ZenlinkAssetId,
		origin: &AccountId,
		amount: AssetBalance,
	) -> Result<AssetBalance, DispatchError> {
		if let Ok(currency_id) = asset_id.try_into() {
			Local::deposit(
				currency_id,
				&origin,
				amount
					.try_into()
					.map_err(|_| DispatchError::Other("convert amount in local deposit"))?,
			)?;
		} else {
			return Err(DispatchError::Other("unknown asset in local transfer"));
		}

		Ok(amount)
	}

	fn local_withdraw(
		asset_id: ZenlinkAssetId,
		origin: &AccountId,
		amount: AssetBalance,
	) -> Result<AssetBalance, DispatchError> {
		if let Ok(currency_id) = asset_id.try_into() {
			Local::withdraw(
				currency_id,
				&origin,
				amount
					.try_into()
					.map_err(|_| DispatchError::Other("convert amount in local withdraw"))?,
			)?;
		} else {
			return Err(DispatchError::Other("unknown asset in local transfer"));
		}

		Ok(amount)
	}
}

// zenlink runtime end

construct_runtime! {
	pub enum Runtime where
		Block = Block,
		NodeBlock = generic::Block<Header, sp_runtime::OpaqueExtrinsic>,
		UncheckedExtrinsic = UncheckedExtrinsic,
	{
		// Basic stuff
		System: frame_system::{Pallet, Call, Config, Storage, Event<T>} = 0,
		Timestamp: pallet_timestamp::{Pallet, Call, Storage, Inherent} = 1,
		Indices: pallet_indices::{Pallet, Call, Storage, Config<T>, Event<T>} = 2,
		ParachainSystem: cumulus_pallet_parachain_system::{Pallet, Call, Config, Storage, Inherent, Event<T>, ValidateUnsigned} = 5,
		ParachainInfo: parachain_info::{Pallet, Storage, Config} = 6,

		// Monetary stuff
		Balances: pallet_balances::{Pallet, Call, Storage, Config<T>, Event<T>} = 10,
		TransactionPayment: pallet_transaction_payment::{Pallet, Storage, Event<T>} = 11,

		// Collator support. the order of these 4 are important and shall not change.
		Authorship: pallet_authorship::{Pallet, Storage} = 20,
		CollatorSelection: pallet_collator_selection::{Pallet, Call, Storage, Event<T>, Config<T>} = 21,
		Session: pallet_session::{Pallet, Call, Storage, Event, Config<T>} = 22,
		Aura: pallet_aura::{Pallet, Storage, Config<T>} = 23,
		AuraExt: cumulus_pallet_aura_ext::{Pallet, Storage, Config} = 24,

		// Governance stuff
		Democracy: pallet_democracy::{Pallet, Call, Storage, Config<T>, Event<T>} = 30,
		Council: pallet_collective::<Instance1>::{Pallet, Call, Storage, Origin<T>, Event<T>, Config<T>} = 31,
		TechnicalCommittee: pallet_collective::<Instance2>::{Pallet, Call, Storage, Origin<T>, Event<T>, Config<T>} = 32,
		PhragmenElection: pallet_elections_phragmen::{Pallet, Call, Storage, Event<T>, Config<T>} = 33,
		CouncilMembership: pallet_membership::<Instance1>::{Pallet, Call, Storage, Event<T>, Config<T>} = 34,
		TechnicalMembership: pallet_membership::<Instance2>::{Pallet, Call, Storage, Event<T>, Config<T>} = 35,
		ConvictionVoting: pallet_conviction_voting::{Pallet, Call, Storage, Event<T>} = 36,
		Referenda: pallet_referenda::{Pallet, Call, Storage, Event<T>} = 37,
		Origins: custom_origins::{Origin} = 38,
		Whitelist: pallet_whitelist::{Pallet, Call, Storage, Event<T>} = 39,

		// XCM helpers.
		XcmpQueue: cumulus_pallet_xcmp_queue::{Pallet, Call, Storage, Event<T>} = 40,
		PolkadotXcm: pallet_xcm::{Pallet, Call, Storage, Event<T>, Origin, Config} = 41,
		CumulusXcm: cumulus_pallet_xcm::{Pallet, Event<T>, Origin} = 42,
		DmpQueue: cumulus_pallet_dmp_queue::{Pallet, Call, Storage, Event<T>} = 43,

		// utilities
		Utility: pallet_utility::{Pallet, Call, Event} = 50,
		Scheduler: pallet_scheduler::{Pallet, Call, Storage, Event<T>} = 51,
		Proxy: pallet_proxy::{Pallet, Call, Storage, Event<T>} = 52,
		Multisig: pallet_multisig::{Pallet, Call, Storage, Event<T>} = 53,
		Identity: pallet_identity::{Pallet, Call, Storage, Event<T>} = 54,

		// Vesting. Usable initially, but removed once all vesting is finished.
		Vesting: pallet_vesting::{Pallet, Call, Storage, Event<T>, Config<T>} = 60,

		// Treasury stuff
		Treasury: pallet_treasury::{Pallet, Call, Storage, Config, Event<T>} = 61,
		Bounties: pallet_bounties::{Pallet, Call, Storage, Event<T>} = 62,
		Tips: pallet_tips::{Pallet, Call, Storage, Event<T>} = 63,
		Preimage: pallet_preimage::{Pallet, Call, Storage, Event<T>} = 64,

		// Third party modules
		XTokens: orml_xtokens::{Pallet, Call, Event<T>} = 70,
		Tokens: orml_tokens::{Pallet, Call, Storage, Event<T>, Config<T>} = 71,
		Currencies: orml_currencies::{Pallet, Call} = 72,
		UnknownTokens: orml_unknown_tokens::{Pallet, Storage, Event} = 73,
		OrmlXcm: orml_xcm::{Pallet, Call, Event<T>} = 74,
		ZenlinkProtocol: zenlink_protocol::{Pallet, Call, Storage, Event<T>} = 80,
		MerkleDistributor: merkle_distributor::{Pallet, Call, Storage, Event<T>} = 81,

		// Bifrost modules
		FlexibleFee: bifrost_flexible_fee::{Pallet, Call, Storage, Event<T>} = 100,
		Salp: bifrost_salp::{Pallet, Call, Storage, Event<T>, Config<T>} = 105,
		CallSwitchgear: bifrost_call_switchgear::{Pallet, Storage, Call, Event<T>} = 112,
		AssetRegistry: bifrost_asset_registry::{Pallet, Call, Storage, Event<T>, Config<T>} = 114,
		VtokenMinting: bifrost_vtoken_minting::{Pallet, Call, Storage, Event<T>} = 115,
		Slp: bifrost_slp::{Pallet, Call, Storage, Event<T>} = 116,
		XcmInterface: xcm_interface::{Pallet, Call, Storage, Event<T>} = 117,
		TokenConversion: bifrost_vstoken_conversion::{Pallet, Call, Storage, Event<T>} = 118,
		Farming: bifrost_farming::{Pallet, Call, Storage, Event<T>} = 119,
		SystemStaking: bifrost_system_staking::{Pallet, Call, Storage, Event<T>} = 120,
		SystemMaker: bifrost_system_maker::{Pallet, Call, Storage, Event<T>} = 121,
		FeeShare: bifrost_fee_share::{Pallet, Call, Storage, Event<T>} = 122,
		CrossInOut: bifrost_cross_in_out::{Pallet, Call, Storage, Event<T>} = 123,
		VeMinting: bifrost_ve_minting::{Pallet, Call, Storage, Event<T>} = 124,
		Slpx: bifrost_slpx::{Pallet, Call, Storage, Event<T>} = 125,
<<<<<<< HEAD
		FellowshipCollective: pallet_ranked_collective::<Instance1>::{Pallet, Call, Storage, Event<T>} = 126,
		FellowshipReferenda: pallet_referenda::<Instance2>::{Pallet, Call, Storage, Event<T>} = 127,
=======
		VtokenVoting: bifrost_vtoken_voting::{Pallet, Call, Storage, Event<T>} = 130,
>>>>>>> 9d88432c
	}
}

/// The type for looking up accounts. We don't expect more than 4 billion of them.
pub type AccountIndex = u32;
/// Alias to 512-bit hash when used in the context of a transaction signature on the chain.
pub type Signature = sp_runtime::MultiSignature;
/// Index of a transaction in the chain.
pub type Index = u32;
/// A hash of some data used by the chain.
pub type Hash = sp_core::H256;
/// The address format for describing accounts.
pub type Address = sp_runtime::MultiAddress<AccountId, AccountIndex>;
/// Block header type as expected by this runtime.
pub type Header = generic::Header<BlockNumber, BlakeTwo256>;
/// Block type as expected by this runtime.
pub type Block = generic::Block<Header, UncheckedExtrinsic>;
/// A Block signed with a Justification
pub type SignedBlock = generic::SignedBlock<Block>;
/// BlockId type as expected by this runtime.
pub type BlockId = generic::BlockId<Block>;
/// The SignedExtension to the basic transaction logic.
pub type SignedExtra = (
	frame_system::CheckNonZeroSender<Runtime>,
	frame_system::CheckSpecVersion<Runtime>,
	frame_system::CheckTxVersion<Runtime>,
	frame_system::CheckGenesis<Runtime>,
	frame_system::CheckEra<Runtime>,
	frame_system::CheckNonce<Runtime>,
	frame_system::CheckWeight<Runtime>,
	pallet_transaction_payment::ChargeTransactionPayment<Runtime>,
);
/// Unchecked extrinsic type as expected by this runtime.
pub type UncheckedExtrinsic =
	generic::UncheckedExtrinsic<Address, RuntimeCall, Signature, SignedExtra>;
/// Extrinsic type that has already been checked.
pub type CheckedExtrinsic = generic::CheckedExtrinsic<AccountId, RuntimeCall, SignedExtra>;
/// The payload being signed in transactions.
pub type SignedPayload = generic::SignedPayload<RuntimeCall, SignedExtra>;

parameter_types! {
	pub const XcmActionStr: &'static str = "XcmAction";
}

/// Executive: handles dispatch to the various modules.
pub type Executive = frame_executive::Executive<
	Runtime,
	Block,
	frame_system::ChainContext<Runtime>,
	Runtime,
	AllPalletsWithSystem,
	RemoveUnusedQueryIdContributionInfo<Runtime>,
>;

#[cfg(feature = "runtime-benchmarks")]
#[macro_use]
extern crate frame_benchmarking;

#[cfg(feature = "runtime-benchmarks")]
mod benches {
	define_benchmarks!(
		[pallet_vesting, Vesting]
		[bifrost_call_switchgear, CallSwitchgear]
		[bifrost_vtoken_minting, VtokenMinting]
		[bifrost_slp, Slp]
		[bifrost_ve_minting, VeMinting]
		[bifrost_slpx, Slpx]
		[bifrost_vtoken_voting, VtokenVoting]
	);
}

impl_runtime_apis! {
	impl sp_transaction_pool::runtime_api::TaggedTransactionQueue<Block> for Runtime {
		fn validate_transaction(
			source: TransactionSource,
			tx: <Block as BlockT>::Extrinsic,
			block_hash: <Block as BlockT>::Hash,
		) -> TransactionValidity {
			Executive::validate_transaction(source, tx, block_hash)
		}
	}

	impl sp_api::Core<Block> for Runtime {
		fn version() -> RuntimeVersion {
			VERSION
		}

		fn execute_block(block: Block) {
			Executive::execute_block(block);
		}

		fn initialize_block(header: &<Block as BlockT>::Header) {
			Executive::initialize_block(header)
		}
	}

	impl sp_block_builder::BlockBuilder<Block> for Runtime {
		fn apply_extrinsic(
			extrinsic: <Block as BlockT>::Extrinsic,
		) -> ApplyExtrinsicResult {
			Executive::apply_extrinsic(extrinsic)
		}

		fn finalize_block() -> <Block as BlockT>::Header {
			Executive::finalize_block()
		}

		fn inherent_extrinsics(data: sp_inherents::InherentData) -> Vec<<Block as BlockT>::Extrinsic> {
			data.create_extrinsics()
		}

		fn check_inherents(block: Block, data: sp_inherents::InherentData) -> sp_inherents::CheckInherentsResult {
			data.check_extrinsics(&block)
		}
	}

	impl frame_system_rpc_runtime_api::AccountNonceApi<Block, AccountId, Nonce> for Runtime {
		fn account_nonce(account: AccountId) -> Nonce {
			System::account_nonce(account)
		}
	}

	impl pallet_transaction_payment_rpc_runtime_api::TransactionPaymentApi<
		Block,
		Balance,
	> for Runtime {
		fn query_info(
			uxt: <Block as BlockT>::Extrinsic,
			len: u32,
		) -> pallet_transaction_payment_rpc_runtime_api::RuntimeDispatchInfo<Balance> {
			TransactionPayment::query_info(uxt, len)
		}
		fn query_fee_details(
			uxt: <Block as BlockT>::Extrinsic,
			len: u32,
		) -> pallet_transaction_payment::FeeDetails<Balance> {
			TransactionPayment::query_fee_details(uxt, len)
		}
		fn query_weight_to_fee(weight: Weight) -> Balance {
			TransactionPayment::weight_to_fee(weight)
		}
		fn query_length_to_fee(length: u32) -> Balance {
			TransactionPayment::length_to_fee(length)
		}
	}

	impl sp_api::Metadata<Block> for Runtime {
		fn metadata() -> OpaqueMetadata {
			OpaqueMetadata::new(Runtime::metadata().into())
		}
		fn metadata_at_version(version: u32) -> Option<OpaqueMetadata> {
			Runtime::metadata_at_version(version)
		}
		fn metadata_versions() -> sp_std::vec::Vec<u32> {
			Runtime::metadata_versions()
		}
	}

	impl sp_offchain::OffchainWorkerApi<Block> for Runtime {
		fn offchain_worker(header: &<Block as BlockT>::Header) {
			Executive::offchain_worker(header)
		}
	}

	impl sp_session::SessionKeys<Block> for Runtime {
		fn decode_session_keys(
			encoded: Vec<u8>,
		) -> Option<Vec<(Vec<u8>, sp_core::crypto::KeyTypeId)>> {
			SessionKeys::decode_into_raw_public_keys(&encoded)
		}

		fn generate_session_keys(seed: Option<Vec<u8>>) -> Vec<u8> {
			SessionKeys::generate(seed)
		}
	}

	impl cumulus_primitives_core::CollectCollationInfo<Block> for Runtime {
		fn collect_collation_info(header: &<Block as BlockT>::Header) -> cumulus_primitives_core::CollationInfo {
			ParachainSystem::collect_collation_info(header)
		}
	}

	impl sp_consensus_aura::AuraApi<Block, AuraId> for Runtime {
		fn slot_duration() -> sp_consensus_aura::SlotDuration {
			sp_consensus_aura::SlotDuration::from_millis(Aura::slot_duration())
		}

		fn authorities() -> Vec<AuraId> {
			Aura::authorities().into_inner()
		}
	}

	impl bifrost_flexible_fee_rpc_runtime_api::FlexibleFeeRuntimeApi<Block, AccountId> for Runtime {
		fn get_fee_token_and_amount(who: AccountId, fee: Balance) -> (CurrencyId, Balance) {
			let rs = FlexibleFee::cal_fee_token_and_amount(&who, fee);
			match rs {
				Ok(val) => val,
				_ => (CurrencyId::Native(TokenSymbol::BNC), Zero::zero()),
			}
		}
	}

	// zenlink runtime outer apis
	impl zenlink_protocol_runtime_api::ZenlinkProtocolApi<Block, AccountId, ZenlinkAssetId> for Runtime {

		fn get_balance(
			asset_id: ZenlinkAssetId,
			owner: AccountId
		) -> AssetBalance {
			<Runtime as zenlink_protocol::Config>::MultiAssetsHandler::balance_of(asset_id, &owner)
		}

		fn get_pair_by_asset_id(
			asset_0: ZenlinkAssetId,
			asset_1: ZenlinkAssetId
		) -> Option<PairInfo<AccountId, AssetBalance, ZenlinkAssetId>> {
			ZenlinkProtocol::get_pair_by_asset_id(asset_0, asset_1)
		}

		fn get_amount_in_price(
			supply: AssetBalance,
			path: Vec<ZenlinkAssetId>
		) -> AssetBalance {
			ZenlinkProtocol::desired_in_amount(supply, path)
		}

		fn get_amount_out_price(
			supply: AssetBalance,
			path: Vec<ZenlinkAssetId>
		) -> AssetBalance {
			ZenlinkProtocol::supply_out_amount(supply, path)
		}

		fn get_estimate_lptoken(
			token_0: ZenlinkAssetId,
			token_1: ZenlinkAssetId,
			amount_0_desired: AssetBalance,
			amount_1_desired: AssetBalance,
			amount_0_min: AssetBalance,
			amount_1_min: AssetBalance,
		) -> AssetBalance{
			ZenlinkProtocol::get_estimate_lptoken(
				token_0,
				token_1,
				amount_0_desired,
				amount_1_desired,
				amount_0_min,
				amount_1_min
			)
		}
		fn calculate_remove_liquidity(
			asset_0: ZenlinkAssetId,
			asset_1: ZenlinkAssetId,
			amount: AssetBalance,
		) -> Option<(AssetBalance, AssetBalance)>{
			ZenlinkProtocol::calculate_remove_liquidity(
				asset_0,
				asset_1,
				amount,
			)
		}
	}

	impl bifrost_salp_rpc_runtime_api::SalpRuntimeApi<Block, ParaId, AccountId> for Runtime {
		fn get_contribution(index: ParaId, who: AccountId) -> (Balance,RpcContributionStatus) {
			let rs = Salp::contribution_by_fund(index, &who);
			match rs {
				Ok((val,status)) => (val,status.to_rpc()),
				_ => (Zero::zero(),RpcContributionStatus::Idle),
			}
		}
	}

	impl bifrost_farming_rpc_runtime_api::FarmingRuntimeApi<Block, AccountId, PoolId> for Runtime {
		fn get_farming_rewards(who: AccountId, pid: PoolId) -> Vec<(CurrencyId, Balance)> {
			Farming::get_farming_rewards(&who, pid).unwrap_or(Vec::new())
		}

		fn get_gauge_rewards(who: AccountId, pid: PoolId) -> Vec<(CurrencyId, Balance)> {
			Farming::get_gauge_rewards(&who, pid).unwrap_or(Vec::new())
		}
	}

	impl bifrost_ve_minting_rpc_runtime_api::VeMintingRuntimeApi<Block, AccountId> for Runtime {
		fn balance_of(
			who: AccountId,
			t: Option<node_primitives::BlockNumber>,
		) -> Balance{
			VeMinting::balance_of(&who, t).unwrap_or(Zero::zero())
		}

		fn total_supply(
			t: node_primitives::BlockNumber,
		) -> Balance{
			VeMinting::total_supply(t).unwrap_or(Zero::zero())
		}

		fn find_block_epoch(
			block: node_primitives::BlockNumber,
			max_epoch: U256,
		) -> U256{
			VeMinting::find_block_epoch(block, max_epoch)
		}
	}

	#[cfg(feature = "runtime-benchmarks")]
	impl frame_benchmarking::Benchmark<Block> for Runtime {
		fn benchmark_metadata(extra: bool) -> (
			Vec<frame_benchmarking::BenchmarkList>,
			Vec<frame_support::traits::StorageInfo>,
		) {
			use frame_benchmarking::{Benchmarking, BenchmarkList};
			use frame_support::traits::StorageInfoTrait;

			let mut list = Vec::<BenchmarkList>::new();
			list_benchmarks!(list, extra);

			let storage_info = AllPalletsWithSystem::storage_info();
			return (list, storage_info)
		}

		fn dispatch_benchmark(
			config: frame_benchmarking::BenchmarkConfig
		) -> Result<Vec<frame_benchmarking::BenchmarkBatch>, sp_runtime::RuntimeString> {
			use frame_benchmarking::{Benchmarking, BenchmarkBatch, TrackedStorageKey};

			impl frame_system_benchmarking::Config for Runtime {}

			let whitelist: Vec<TrackedStorageKey> = vec![
			// you can whitelist any storage keys you do not want to track here
			];

			let mut batches = Vec::<BenchmarkBatch>::new();
			let params = (&config, &whitelist);
			add_benchmarks!(params, batches);

			if batches.is_empty() { return Err("Benchmark not found for this pallet.".into()) }
			Ok(batches)
		}
	}

	#[cfg(feature = "try-runtime")]
	impl frame_try_runtime::TryRuntime<Block> for Runtime {
		fn on_runtime_upgrade(checks: frame_try_runtime::UpgradeCheckSelect) -> (Weight, Weight) {
			log::info!("try-runtime::on_runtime_upgrade bifrost.");
			let weight = Executive::try_runtime_upgrade(checks).unwrap();
			(weight, RuntimeBlockWeights::get().max_block)
		}
		fn execute_block(
			block: Block,
			state_root_check: bool,
			signature_check: bool,
			select: frame_try_runtime::TryStateSelect
		) -> Weight {
			// NOTE: intentional unwrap: we don't want to propagate the error backwards, and want to
			// have a backtrace here.
			Executive::try_execute_block(block, state_root_check,signature_check, select).unwrap()
		}
	}
}

struct CheckInherents;

impl cumulus_pallet_parachain_system::CheckInherents<Block> for CheckInherents {
	fn check_inherents(
		block: &Block,
		relay_state_proof: &cumulus_pallet_parachain_system::RelayChainStateProof,
	) -> sp_inherents::CheckInherentsResult {
		let relay_chain_slot = relay_state_proof
			.read_slot()
			.expect("Could not read the relay chain slot from the proof");

		let inherent_data =
			cumulus_primitives_timestamp::InherentDataProvider::from_relay_chain_slot_and_duration(
				relay_chain_slot,
				sp_std::time::Duration::from_secs(6),
			)
			.create_inherent_data()
			.expect("Could not create the timestamp inherent data");

		inherent_data.check_extrinsics(&block)
	}
}

cumulus_pallet_parachain_system::register_validate_block! {
	Runtime = Runtime,
	BlockExecutor = cumulus_pallet_aura_ext::BlockExecutor::<Runtime, Executive>,
	CheckInherents = CheckInherents,
}<|MERGE_RESOLUTION|>--- conflicted
+++ resolved
@@ -1654,12 +1654,9 @@
 		CrossInOut: bifrost_cross_in_out::{Pallet, Call, Storage, Event<T>} = 123,
 		VeMinting: bifrost_ve_minting::{Pallet, Call, Storage, Event<T>} = 124,
 		Slpx: bifrost_slpx::{Pallet, Call, Storage, Event<T>} = 125,
-<<<<<<< HEAD
 		FellowshipCollective: pallet_ranked_collective::<Instance1>::{Pallet, Call, Storage, Event<T>} = 126,
 		FellowshipReferenda: pallet_referenda::<Instance2>::{Pallet, Call, Storage, Event<T>} = 127,
-=======
 		VtokenVoting: bifrost_vtoken_voting::{Pallet, Call, Storage, Event<T>} = 130,
->>>>>>> 9d88432c
 	}
 }
 
