--- conflicted
+++ resolved
@@ -171,11 +171,7 @@
 	spec_name: create_runtime_str!("bifrost_polkadot"),
 	impl_name: create_runtime_str!("bifrost_polkadot"),
 	authoring_version: 0,
-<<<<<<< HEAD
-	spec_version: 12001,
-=======
 	spec_version: 13000,
->>>>>>> b5fb5907
 	impl_version: 0,
 	apis: RUNTIME_API_VERSIONS,
 	transaction_version: 1,
@@ -1887,19 +1883,6 @@
 	pub type Unreleased = (
 		// permanent migration, do not remove
 		pallet_xcm::migration::MigrateToLatestXcmVersion<Runtime>,
-<<<<<<< HEAD
-		frame_support::migrations::RemovePallet<
-			CallSwitchgearPalletName,
-			<Runtime as frame_system::Config>::DbWeight,
-		>,
-		cumulus_pallet_xcmp_queue::migration::v5::MigrateV4ToV5<Runtime>,
-		crate::migration::opengov::RankedCollectiveV1<
-			Runtime,
-			governance::fellowship::FellowshipCollectiveInstance,
-		>,
-		crate::migration::genesis_evm_storage::GenesisEVMStorage,
-=======
->>>>>>> b5fb5907
 	);
 }
 
