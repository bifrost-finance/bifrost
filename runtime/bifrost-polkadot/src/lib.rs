--- conflicted
+++ resolved
@@ -30,7 +30,6 @@
 
 use bifrost_slp::QueryResponseManager;
 // A few exports that help ease life for downstream crates.
-use bifrost_slp::QueryResponseManager;
 use cumulus_pallet_parachain_system::RelayNumberStrictlyIncreases;
 pub use frame_support::{
 	construct_runtime, match_types, parameter_types,
@@ -71,14 +70,8 @@
 	misc_fees::{ExtraFeeMatcher, MiscFeeHandler, NameGetter},
 };
 use bifrost_runtime_common::{
-<<<<<<< HEAD
-	cent, constants::time::*, dollar, micro, milli, prod_or_test, AuraId, CouncilCollective, EnsureRootOrAllTechnicalCommittee,
+	cent, constants::time::*, dollar, micro, milli, millicent, prod_or_test, AuraId, CouncilCollective, EnsureRootOrAllTechnicalCommittee,
 	MoreThanHalfCouncil, SlowAdjustingFeeUpdate, TechnicalCollective,
-=======
-	cent, micro, milli, millicent, prod_or_test, AuraId, CouncilCollective,
-	EnsureRootOrAllTechnicalCommittee, MoreThanHalfCouncil, SlowAdjustingFeeUpdate,
-	TechnicalCollective,
->>>>>>> 63959e2e
 };
 use bifrost_slp::QueryId;
 use codec::{Decode, Encode, MaxEncodedLen};
@@ -101,8 +94,6 @@
 use orml_xcm_support::{DepositToAlternative, MultiCurrencyAdapter};
 use pallet_xcm::XcmPassthrough;
 // XCM imports
-use bifrost_slp::QueryId;
-use pallet_xcm::QueryStatus;
 use polkadot_parachain::primitives::Sibling;
 use sp_arithmetic::Percent;
 use sp_runtime::traits::ConvertInto;
@@ -295,20 +286,13 @@
 parameter_types! {
 	pub const TreasuryPalletId: PalletId = PalletId(*b"bf/trsry");
 	pub const BifrostCrowdloanId: PalletId = PalletId(*b"bf/salp#");
-	pub const BifrostSalpLiteCrowdloanId: PalletId = PalletId(*b"bf/salpl");
 	pub const MerkleDirtributorPalletId: PalletId = PalletId(*b"bf/mklds");
 	pub const BifrostVsbondPalletId: PalletId = PalletId(*b"bf/salpb");
 	pub const SlpEntrancePalletId: PalletId = PalletId(*b"bf/vtkin");
 	pub const SlpExitPalletId: PalletId = PalletId(*b"bf/vtout");
 	pub const FarmingKeeperPalletId: PalletId = PalletId(*b"bf/fmkpr");
 	pub const FarmingRewardIssuerPalletId: PalletId = PalletId(*b"bf/fmrir");
-<<<<<<< HEAD
-	pub const SystemStakingPalletId: PalletId = PalletId(*b"bf/sysst");
 	pub const BuybackPalletId: PalletId = PalletId(*b"bf/salpc");
-=======
-	pub const SlpEntrancePalletId: PalletId = PalletId(*b"bf/vtkin");
-	pub const SlpExitPalletId: PalletId = PalletId(*b"bf/vtout");
->>>>>>> 63959e2e
 }
 
 impl frame_system::Config for Runtime {
@@ -1189,24 +1173,13 @@
 impl Contains<AccountId> for DustRemovalWhitelist {
 	fn contains(a: &AccountId) -> bool {
 		AccountIdConversion::<AccountId>::into_account_truncating(&TreasuryPalletId::get()).eq(a) ||
-<<<<<<< HEAD
 		AccountIdConversion::<AccountId>::into_account_truncating(&BifrostCrowdloanId::get()).eq(a) ||
 		AccountIdConversion::<AccountId>::into_account_truncating(&BifrostVsbondPalletId::get()).eq(a) ||
 		AccountIdConversion::<AccountId>::into_account_truncating(&SlpEntrancePalletId::get()).eq(a) ||
 		AccountIdConversion::<AccountId>::into_account_truncating(&SlpExitPalletId::get()).eq(a) ||
 		FarmingKeeperPalletId::get().check_sub_account::<PoolId>(a) ||
 		FarmingRewardIssuerPalletId::get().check_sub_account::<PoolId>(a) ||
-		AccountIdConversion::<AccountId>::into_account_truncating(&SystemStakingPalletId::get()).eq(a) ||
 		AccountIdConversion::<AccountId>::into_account_truncating(&BuybackPalletId::get()).eq(a)
-=======
-			FarmingKeeperPalletId::get().check_sub_account::<PoolId>(a) ||
-			FarmingRewardIssuerPalletId::get().check_sub_account::<PoolId>(a) ||
-			AccountIdConversion::<AccountId>::into_account_truncating(
-				&SlpEntrancePalletId::get(),
-			)
-			.eq(a) ||
-			AccountIdConversion::<AccountId>::into_account_truncating(&SlpExitPalletId::get()).eq(a)
->>>>>>> 63959e2e
 	}
 }
 
@@ -1376,7 +1349,7 @@
 					ParachainInfo::get().into_account_truncating(),
 					index,
 				)
-					.into(),
+				.into(),
 			}),
 		),
 	}
@@ -1455,137 +1428,6 @@
 	type StatemineTransferFee = StatemineTransferFee;
 	type ContributionWeight = ContributionWeight;
 	type ContributionFee = UmpTransactFee;
-}
-
-parameter_types! {
-	pub const MaxTypeEntryPerBlock: u32 = 10;
-	pub const MaxRefundPerBlock: u32 = 10;
-}
-
-pub struct SubstrateResponseManager;
-impl QueryResponseManager<QueryId, MultiLocation, BlockNumber> for SubstrateResponseManager {
-	fn get_query_response_record(query_id: QueryId) -> bool {
-		if let Some(QueryStatus::Ready { .. }) = PolkadotXcm::query(query_id) {
-			true
-		} else {
-			false
-		}
-	}
-
-	fn create_query_record(responder: &MultiLocation, timeout: BlockNumber) -> u64 {
-		PolkadotXcm::new_query(responder.clone(), timeout)
-		// for xcm v3 version see the following
-		// PolkadotXcm::new_query(responder, timeout, Here)
-	}
-
-	fn remove_query_record(query_id: QueryId) -> bool {
-		// Temporarily banned. Querries from pallet_xcm cannot be removed unless it is in ready
-		// status. And we are not allowed to mannually change query status.
-		// So in the manual mode, it is not possible to remove the query at all.
-		// PolkadotXcm::take_response(query_id).is_some()
-
-		PolkadotXcm::take_response(query_id);
-		true
-	}
-}
-
-pub struct OnRefund;
-impl bifrost_slp::OnRefund<AccountId, CurrencyId, Balance> for OnRefund {
-	fn on_refund(token_id: CurrencyId, to: AccountId, token_amount: Balance) -> Weight {
-		SystemStaking::on_refund(token_id, to, token_amount)
-	}
-}
-
-impl bifrost_slp::Config for Runtime {
-	type Event = Event;
-	type MultiCurrency = Currencies;
-	type ControlOrigin = EitherOfDiverse<MoreThanHalfCouncil, EnsureRootOrAllTechnicalCommittee>;
-	type WeightInfo = bifrost_slp::weights::BifrostWeight<Runtime>;
-	type VtokenMinting = VtokenMinting;
-	type AccountConverter = SubAccountIndexMultiLocationConvertor;
-	type ParachainId = SelfParaChainId;
-	type XcmRouter = XcmRouter;
-	type XcmExecutor = XcmExecutor<XcmConfig>;
-	type SubstrateResponseManager = SubstrateResponseManager;
-	type MaxTypeEntryPerBlock = MaxTypeEntryPerBlock;
-	type MaxRefundPerBlock = MaxRefundPerBlock;
-	type OnRefund = OnRefund;
-}
-
-impl bifrost_farming::Config for Runtime {
-	type Event = Event;
-	type MultiCurrency = Currencies;
-	type ControlOrigin = EitherOfDiverse<MoreThanHalfCouncil, EnsureRootOrAllTechnicalCommittee>;
-	type TreasuryAccount = BifrostTreasuryAccount;
-	type Keeper = FarmingKeeperPalletId;
-	type RewardIssuer = FarmingRewardIssuerPalletId;
-	type WeightInfo = ();
-}
-
-parameter_types! {
-<<<<<<< HEAD
-	pub const BlocksPerRound: u32 = prod_or_test!(1500, 50);
-	pub const MaxTokenLen: u32 = 500;
-	pub const MaxFarmingPoolIdLen: u32 = 100;
-}
-
-impl bifrost_system_staking::Config for Runtime {
-	type Event = Event;
-	type MultiCurrency = Currencies;
-	type EnsureConfirmAsGovernance =
-		EitherOfDiverse<MoreThanHalfCouncil, EnsureRootOrAllTechnicalCommittee>;
-	type WeightInfo = bifrost_system_staking::weights::BifrostWeight<Runtime>;
-	type FarmingInfo = Farming;
-	type VtokenMintingInterface = VtokenMinting;
-	type TreasuryAccount = BifrostTreasuryAccount;
-	type PalletId = SystemStakingPalletId;
-	type BlocksPerRound = BlocksPerRound;
-	type MaxTokenLen = MaxTokenLen;
-	type MaxFarmingPoolIdLen = MaxFarmingPoolIdLen;
-}
-
-// Bifrost modules end
-
-// zenlink runtime start
-=======
-	pub BifrostParachainAccountId20: [u8; 20] = hex_literal::hex!["7369626cd1070000000000000000000000000000"].into();
-}
-
-pub fn create_x2_multilocation(index: u16, currency_id: CurrencyId) -> MultiLocation {
-	match currency_id {
-		CurrencyId::Token(TokenSymbol::GLMR) => MultiLocation::new(
-			1,
-			X2(
-				Parachain(parachains::moonbeam::ID.into()),
-				AccountKey20 {
-					network: NetworkId::Any,
-					key: Slp::derivative_account_id_20(
-						hex_literal::hex!["7369626cd1070000000000000000000000000000"].into(),
-						index,
-					)
-					.into(),
-				},
-			),
-		),
-		_ => MultiLocation::new(
-			1,
-			X1(AccountId32 {
-				network: NetworkId::Any,
-				id: Utility::derivative_account_id(
-					ParachainInfo::get().into_account_truncating(),
-					index,
-				)
-				.into(),
-			}),
-		),
-	}
-}
-
-pub struct SubAccountIndexMultiLocationConvertor;
-impl Convert<(u16, CurrencyId), MultiLocation> for SubAccountIndexMultiLocationConvertor {
-	fn convert((sub_account_index, currency_id): (u16, CurrencyId)) -> MultiLocation {
-		create_x2_multilocation(sub_account_index, currency_id)
-	}
 }
 
 parameter_types! {
@@ -1637,25 +1479,34 @@
 }
 
 parameter_types! {
-	pub const MaximumUnlockIdOfUser: u32 = 10;
-	pub const MaximumUnlockIdOfTimeUnit: u32 = 50;
-	pub BifrostFeeAccount: AccountId = TreasuryPalletId::get().into_account_truncating();
-}
-
-impl bifrost_vtoken_minting::Config for Runtime {
+	pub const RelayChainTokenSymbolDOT: TokenSymbol = TokenSymbol::DOT;
+}
+
+impl bifrost_vstoken_conversion::Config for Runtime {
+	type Event = Event;
+	type MultiCurrency = Currencies;
+	// type RelayCurrencyId = RelayCurrencyId;
+	type RelayChainTokenSymbol = RelayChainTokenSymbolDOT;
+	type TreasuryAccount = BifrostTreasuryAccount;
+	type ControlOrigin = EitherOfDiverse<MoreThanHalfCouncil, EnsureRootOrAllTechnicalCommittee>;
+	type VsbondAccount = BifrostVsbondPalletId;
+	type WeightInfo = ();
+}
+
+impl bifrost_farming::Config for Runtime {
 	type Event = Event;
 	type MultiCurrency = Currencies;
 	type ControlOrigin = EitherOfDiverse<MoreThanHalfCouncil, EnsureRootOrAllTechnicalCommittee>;
-	type MaximumUnlockIdOfUser = MaximumUnlockIdOfUser;
-	type MaximumUnlockIdOfTimeUnit = MaximumUnlockIdOfTimeUnit;
-	type EntranceAccount = SlpEntrancePalletId;
-	type ExitAccount = SlpExitPalletId;
-	type FeeAccount = BifrostFeeAccount;
-	type BifrostSlp = Slp;
-	type WeightInfo = bifrost_vtoken_minting::weights::BifrostWeight<Runtime>;
-	type OnRedeemSuccess = ();
-}
->>>>>>> 63959e2e
+	type TreasuryAccount = BifrostTreasuryAccount;
+	type Keeper = FarmingKeeperPalletId;
+	type RewardIssuer = FarmingRewardIssuerPalletId;
+	type WeightInfo = ();
+}
+
+
+// Bifrost modules end
+
+// zenlink runtime start
 
 parameter_types! {
 	pub const StringLimit: u32 = 50;
@@ -1714,22 +1565,6 @@
 	// Straight up local `AccountId32` origins just alias directly to `AccountId`.
 	AccountId32Aliases<AnyNetwork, AccountId>,
 );
-pub struct OnRedeemSuccess;
-impl bifrost_vtoken_minting::OnRedeemSuccess<AccountId, CurrencyId, Balance> for OnRedeemSuccess {
-	fn on_redeem_success(token_id: CurrencyId, to: AccountId, token_amount: Balance) -> Weight {
-		SystemStaking::on_redeem_success(token_id, to, token_amount)
-	}
-
-	fn on_redeemed(
-		address: AccountId,
-		token_id: CurrencyId,
-		token_amount: Balance,
-		vtoken_amount: Balance,
-		fee: Balance,
-	) -> Weight {
-		SystemStaking::on_redeemed(address, token_id, token_amount, vtoken_amount, fee)
-	}
-}
 
 parameter_types! {
 	pub const MaximumUnlockIdOfUser: u32 = 10;
@@ -1747,8 +1582,8 @@
 	type ExitAccount = SlpExitPalletId;
 	type FeeAccount = BifrostFeeAccount;
 	type BifrostSlp = Slp;
-	type WeightInfo = bifrost_vtoken_minting::weights::BifrostWeight<Runtime>;
-	type OnRedeemSuccess = OnRedeemSuccess;
+	type WeightInfo = ();
+	type OnRedeemSuccess = ();
 }
 
 // Below is the implementation of tokens manipulation functions other than native token.
@@ -1884,8 +1719,8 @@
 		VtokenMinting: bifrost_vtoken_minting::{Pallet, Call, Storage, Event<T>} = 115,
 		Slp: bifrost_slp::{Pallet, Call, Storage, Event<T>} = 116,
 		XcmInterface: xcm_interface::{Pallet, Call, Storage, Event<T>} = 117,
+		VstokenConversion: bifrost_vstoken_conversion::{Pallet, Call, Storage, Event<T>} = 118,
 		Farming: bifrost_farming::{Pallet, Call, Storage, Event<T>} = 119,
-		SystemStaking: bifrost_system_staking::{Pallet, Call, Storage, Event<T>} = 120,
 	}
 }
 
@@ -1943,6 +1778,7 @@
 		[bifrost_call_switchgear, CallSwitchgear],
 		[bifrost_vtoken_minting, VtokenMinting],
 		[bifrost_slp, Slp]
+		[bifrost_salp, Salp]
 	);
 }
 
