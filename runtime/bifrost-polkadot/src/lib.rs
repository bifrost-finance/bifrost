--- conflicted
+++ resolved
@@ -1683,6 +1683,7 @@
 		OrmlXcm: orml_xcm::{Pallet, Call, Event<T>} = 74,
 		ZenlinkProtocol: zenlink_protocol::{Pallet, Call, Storage, Event<T>} = 80,
 		MerkleDistributor: merkle_distributor::{Pallet, Call, Storage, Event<T>} = 81,
+		Bcmp: pallet_bcmp:: {Pallet, Call, Storage, Event<T>} = 82,
 
 		// Bifrost modules
 		FlexibleFee: bifrost_flexible_fee::{Pallet, Call, Storage, Event<T>} = 100,
@@ -1702,15 +1703,8 @@
 		Slpx: bifrost_slpx::{Pallet, Call, Storage, Event<T>} = 125,
 		FellowshipCollective: pallet_ranked_collective::<Instance1>::{Pallet, Call, Storage, Event<T>} = 126,
 		FellowshipReferenda: pallet_referenda::<Instance2>::{Pallet, Call, Storage, Event<T>} = 127,
-<<<<<<< HEAD
-
-		// bool
-		Bcmp: pallet_bcmp:: {Pallet, Call, Storage, Event<T>} = 128,
-
-=======
 		StableAsset: nutsfinance_stable_asset::{Pallet, Storage, Event<T>} = 128,
 		StablePool: bifrost_stable_pool::{Pallet, Call, Storage} = 129,
->>>>>>> 51b7a58e
 		VtokenVoting: bifrost_vtoken_voting::{Pallet, Call, Storage, Event<T>} = 130,
 	}
 }
