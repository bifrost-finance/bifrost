--- conflicted
+++ resolved
@@ -1569,10 +1569,7 @@
 		SystemStaking: bifrost_system_staking::{Pallet, Call, Storage, Event<T>} = 120,
 		SystemMaker: bifrost_system_maker::{Pallet, Call, Storage, Event<T>} = 121,
 		FeeShare: bifrost_fee_share::{Pallet, Call, Storage, Event<T>} = 122,
-<<<<<<< HEAD
-=======
 		CrossInOut: bifrost_cross_in_out::{Pallet, Call, Storage, Event<T>} = 123,
->>>>>>> aaf3c917
 		VeMinting: bifrost_ve_minting::{Pallet, Call, Storage, Event<T>} = 124,
 	}
 }
