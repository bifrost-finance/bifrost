// This file is part of Bifrost.

// Copyright (C) Liebi Technologies PTE. LTD.
// SPDX-License-Identifier: GPL-3.0-or-later WITH Classpath-exception-2.0

// This program is free software: you can redistribute it and/or modify
// it under the terms of the GNU General Public License as published by
// the Free Software Foundation, either version 3 of the License, or
// (at your option) any later version.

// This program is distributed in the hope that it will be useful,
// but WITHOUT ANY WARRANTY; without even the implied warranty of
// MERCHANTABILITY or FITNESS FOR A PARTICULAR PURPOSE. See the
// GNU General Public License for more details.

// You should have received a copy of the GNU General Public License
// along with this program. If not, see <https://www.gnu.org/licenses/>.

//! The Bifrost Node runtime. This can be compiled with `#[no_std]`, ready for Wasm.

#![cfg_attr(not(feature = "std"), no_std)]
// `construct_runtime!` does a lot of recursion and requires us to increase the limit to 512.
#![recursion_limit = "512"]

// Make the WASM binary available.
#[cfg(feature = "std")]
include!(concat!(env!("OUT_DIR"), "/wasm_binary.rs"));

use bifrost_slp::{DerivativeAccountProvider, QueryResponseManager};
use core::convert::TryInto;
// A few exports that help ease life for downstream crates.
use cumulus_pallet_parachain_system::{RelayNumberStrictlyIncreases, RelaychainDataProvider};
pub use frame_support::{
	construct_runtime, match_types, parameter_types,
	traits::{
		ConstBool, ConstU128, ConstU32, ConstU64, ConstU8, Contains, EqualPrivilegeOnly,
		Everything, Imbalance, InstanceFilter, IsInVec, LockIdentifier, NeverEnsureOrigin, Nothing,
		OnUnbalanced, Randomness,
	},
	weights::{
		constants::{
			BlockExecutionWeight, ExtrinsicBaseWeight, RocksDbWeight, WEIGHT_REF_TIME_PER_SECOND,
		},
		ConstantMultiplier, IdentityFee, Weight,
	},
	PalletId, StorageValue,
};
use frame_system::limits::{BlockLength, BlockWeights};
pub use pallet_balances::Call as BalancesCall;
pub use pallet_timestamp::Call as TimestampCall;
use sp_api::impl_runtime_apis;
use sp_arithmetic::Percent;
use sp_core::{OpaqueMetadata, U256};
use sp_runtime::{
	create_runtime_str, generic, impl_opaque_keys,
	traits::{AccountIdConversion, BlakeTwo256, Block as BlockT, Zero},
	transaction_validity::{TransactionSource, TransactionValidity},
	ApplyExtrinsicResult, DispatchError, DispatchResult, Perbill, Permill, RuntimeDebug,
};
use sp_std::{marker::PhantomData, prelude::*};
#[cfg(feature = "std")]
use sp_version::NativeVersion;
use sp_version::RuntimeVersion;

/// Constant values used within the runtime.
pub mod constants;
pub mod weights;
use bifrost_asset_registry::{AssetIdMaps, FixedRateOfAsset};
pub use bifrost_primitives::{
	traits::{
		CheckSubAccount, FarmingInfo, FeeGetter, VtokenMintingInterface, VtokenMintingOperator,
		XcmDestWeightAndFeeHandler,
	},
	AccountId, Amount, AssetIds, Balance, BlockNumber, CurrencyId, CurrencyIdMapping,
	DistributionId, ExtraFeeInfo, ExtraFeeName, Liquidity, Moment, Nonce, ParaId, PoolId, Price,
	Rate, Ratio, RpcContributionStatus, Shortfall, TimeUnit, TokenSymbol, DOT_TOKEN_ID,
	GLMR_TOKEN_ID,
};
use bifrost_runtime_common::{
	constants::time::*, dollar, micro, milli, prod_or_test, AuraId, CouncilCollective,
	EnsureRootOrAllTechnicalCommittee, MoreThanHalfCouncil, SlowAdjustingFeeUpdate,
	TechnicalCollective,
};
use bifrost_slp::QueryId;
use bifrost_ve_minting::traits::VeMintingInterface;
use codec::{Decode, Encode, MaxEncodedLen};
use constants::currency::*;
use cumulus_primitives_core::ParaId as CumulusParaId;
use frame_support::{
	dispatch::DispatchClass,
	sp_runtime::traits::{Convert, ConvertInto},
	traits::{Currency, EitherOfDiverse, Get},
};
use frame_system::{EnsureRoot, EnsureSigned, EnsureWithSuccess};
use hex_literal::hex;
// zenlink imports
use zenlink_protocol::{
	AssetBalance, AssetId as ZenlinkAssetId, LocalAssetHandler, MultiAssetsHandler, PairInfo,
	PairLpGenerate, ZenlinkMultiAssets,
};
// xcm config
pub mod xcm_config;
use orml_traits::{currency::MutationHooks, location::RelativeReserveProvider};
use pallet_xcm::{EnsureResponse, QueryStatus};
use static_assertions::const_assert;
use xcm::v3::prelude::*;
use xcm_config::{
	parachains, BifrostCurrencyIdConvert, BifrostTreasuryAccount, MultiCurrency, SelfParaChainId,
};
use xcm_executor::{
	traits::{Properties, QueryHandler},
	XcmExecutor,
};

pub mod governance;
use governance::{
	custom_origins, CoreAdminOrCouncil, SALPAdmin, SystemStakingAdmin, TechAdmin,
	TechAdminOrCouncil, ValidatorElection,
};

impl_opaque_keys! {
	pub struct SessionKeys {
		pub aura: Aura,
	}
}

/// This runtime version.
#[sp_version::runtime_version]
pub const VERSION: RuntimeVersion = RuntimeVersion {
	spec_name: create_runtime_str!("bifrost_polkadot"),
	impl_name: create_runtime_str!("bifrost_polkadot"),
	authoring_version: 0,
	spec_version: 987,
	impl_version: 0,
	apis: RUNTIME_API_VERSIONS,
	transaction_version: 1,
	state_version: 0,
};

/// The version information used to identify this runtime when compiled natively.
#[cfg(feature = "std")]
pub fn native_version() -> NativeVersion {
	NativeVersion { runtime_version: VERSION, can_author_with: Default::default() }
}

/// We assume that ~10% of the block weight is consumed by `on_initalize` handlers.
/// This is used to limit the maximal weight of a single extrinsic.
const AVERAGE_ON_INITIALIZE_RATIO: Perbill = Perbill::from_percent(10);
/// We allow `Normal` extrinsics to fill up the block up to 75%, the rest can be used
/// by  Operational  extrinsics.
const NORMAL_DISPATCH_RATIO: Perbill = Perbill::from_percent(75);
/// We allow for 0.5 of a second of compute with a 12 second average block time.
const MAXIMUM_BLOCK_WEIGHT: Weight = Weight::from_parts(
	WEIGHT_REF_TIME_PER_SECOND.saturating_div(2),
	cumulus_primitives_core::relay_chain::MAX_POV_SIZE as u64,
);

parameter_types! {
	pub const BlockHashCount: BlockNumber = 250;
	pub const Version: RuntimeVersion = VERSION;
	pub RuntimeBlockLength: BlockLength =
		BlockLength::max_with_normal_ratio(5 * 1024 * 1024, NORMAL_DISPATCH_RATIO);
	pub RuntimeBlockWeights: BlockWeights = BlockWeights::builder()
		.base_block(BlockExecutionWeight::get())
		.for_class(DispatchClass::all(), |weights| {
			weights.base_extrinsic = ExtrinsicBaseWeight::get();
		})
		.for_class(DispatchClass::Normal, |weights| {
			weights.max_total = Some(NORMAL_DISPATCH_RATIO * MAXIMUM_BLOCK_WEIGHT);
		})
		.for_class(DispatchClass::Operational, |weights| {
			weights.max_total = Some(MAXIMUM_BLOCK_WEIGHT);
			// Operational transactions have some extra reserved space, so that they
			// are included even if block reached `MAXIMUM_BLOCK_WEIGHT`.
			weights.reserved = Some(
				MAXIMUM_BLOCK_WEIGHT - NORMAL_DISPATCH_RATIO * MAXIMUM_BLOCK_WEIGHT
			);
		})
		.avg_block_initialization(AVERAGE_ON_INITIALIZE_RATIO)
		.build_or_panic();
	pub const SS58Prefix: u8 = 6;
}

pub struct CallFilter;
impl Contains<RuntimeCall> for CallFilter {
	fn contains(call: &RuntimeCall) -> bool {
		let is_core_call = matches!(
			call,
			RuntimeCall::System(_) | RuntimeCall::Timestamp(_) | RuntimeCall::ParachainSystem(_)
		);
		if is_core_call {
			// always allow core call
			return true;
		}

		if bifrost_call_switchgear::OverallToggleFilter::<Runtime>::get_overall_toggle_status() {
			return false;
		}

		// temporarily ban PhragmenElection
		let is_temporarily_banned = matches!(call, RuntimeCall::PhragmenElection(_));

		if is_temporarily_banned {
			return false;
		}

		let is_switched_off =
			bifrost_call_switchgear::SwitchOffTransactionFilter::<Runtime>::contains(call);
		if is_switched_off {
			// no switched off call
			return false;
		}

		// disable transfer
		let is_transfer = matches!(
			call,
			RuntimeCall::Currencies(_) | RuntimeCall::Tokens(_) | RuntimeCall::Balances(_)
		);
		if is_transfer {
			let is_disabled = match *call {
				// bifrost-currencies module
				RuntimeCall::Currencies(bifrost_currencies::Call::transfer {
					dest: _,
					currency_id,
					amount: _,
				}) => bifrost_call_switchgear::DisableTransfersFilter::<Runtime>::contains(
					&currency_id,
				),
				RuntimeCall::Currencies(bifrost_currencies::Call::transfer_native_currency {
					dest: _,
					amount: _,
				}) => bifrost_call_switchgear::DisableTransfersFilter::<Runtime>::contains(
					&NativeCurrencyId::get(),
				),
				// orml-tokens module
				RuntimeCall::Tokens(orml_tokens::Call::transfer {
					dest: _,
					currency_id,
					amount: _,
				}) => bifrost_call_switchgear::DisableTransfersFilter::<Runtime>::contains(
					&currency_id,
				),
				RuntimeCall::Tokens(orml_tokens::Call::transfer_all {
					dest: _,
					currency_id,
					keep_alive: _,
				}) => bifrost_call_switchgear::DisableTransfersFilter::<Runtime>::contains(
					&currency_id,
				),
				RuntimeCall::Tokens(orml_tokens::Call::transfer_keep_alive {
					dest: _,
					currency_id,
					amount: _,
				}) => bifrost_call_switchgear::DisableTransfersFilter::<Runtime>::contains(
					&currency_id,
				),
				// Balances module
				RuntimeCall::Balances(pallet_balances::Call::transfer { dest: _, value: _ }) =>
					bifrost_call_switchgear::DisableTransfersFilter::<Runtime>::contains(
						&NativeCurrencyId::get(),
					),
				RuntimeCall::Balances(pallet_balances::Call::transfer_keep_alive {
					dest: _,
					value: _,
				}) => bifrost_call_switchgear::DisableTransfersFilter::<Runtime>::contains(
					&NativeCurrencyId::get(),
				),
				RuntimeCall::Balances(pallet_balances::Call::transfer_all {
					dest: _,
					keep_alive: _,
				}) => bifrost_call_switchgear::DisableTransfersFilter::<Runtime>::contains(
					&NativeCurrencyId::get(),
				),
				_ => false,
			};

			if is_disabled {
				// no switched off call
				return false;
			}
		}

		true
	}
}

parameter_types! {
	pub const NativeCurrencyId: CurrencyId = CurrencyId::Native(TokenSymbol::BNC);
	pub const RelayCurrencyId: CurrencyId = CurrencyId::Token2(DOT_TOKEN_ID);
	pub SelfParaId: u32 = ParachainInfo::parachain_id().into();
}

parameter_types! {
	pub const TreasuryPalletId: PalletId = PalletId(*b"bf/trsry");
	pub const BifrostCrowdloanId: PalletId = PalletId(*b"bf/salp#");
	pub const MerkleDirtributorPalletId: PalletId = PalletId(*b"bf/mklds");
	pub const BifrostVsbondPalletId: PalletId = PalletId(*b"bf/salpb");
	pub const SlpEntrancePalletId: PalletId = PalletId(*b"bf/vtkin");
	pub const SlpExitPalletId: PalletId = PalletId(*b"bf/vtout");
	pub const FarmingKeeperPalletId: PalletId = PalletId(*b"bf/fmkpr");
	pub const FarmingRewardIssuerPalletId: PalletId = PalletId(*b"bf/fmrir");
	pub const SystemStakingPalletId: PalletId = PalletId(*b"bf/sysst");
	pub const BuybackPalletId: PalletId = PalletId(*b"bf/salpc");
	pub const SystemMakerPalletId: PalletId = PalletId(*b"bf/sysmk");
	pub const FeeSharePalletId: PalletId = PalletId(*b"bf/feesh");
	pub CheckingAccount: AccountId = PolkadotXcm::check_account();
	pub const VeMintingPalletId: PalletId = PalletId(*b"bf/vemnt");
	pub const IncentivePalletId: PalletId = PalletId(*b"bf/veict");
	pub const FarmingBoostPalletId: PalletId = PalletId(*b"bf/fmbst");
	pub const LendMarketPalletId: PalletId = PalletId(*b"bf/ldmkt");
	pub const OraclePalletId: PalletId = PalletId(*b"bf/oracl");
}

impl frame_system::Config for Runtime {
	type AccountData = pallet_balances::AccountData<Balance>;
	/// The identifier used to distinguish between accounts.
	type AccountId = AccountId;
	type BaseCallFilter = CallFilter;
	/// Maximum number of block number to block hash mappings to keep (oldest pruned first).
	type BlockHashCount = BlockHashCount;
	type BlockLength = RuntimeBlockLength;
	/// The index type for blocks.
	type Nonce = Nonce;
	type BlockWeights = RuntimeBlockWeights;
	/// The aggregated dispatch type that is available for extrinsics.
	type RuntimeCall = RuntimeCall;
	type DbWeight = RocksDbWeight;
	/// The ubiquitous event type.
	type RuntimeEvent = RuntimeEvent;
	/// The type for hashing blocks and tries.
	type Hash = Hash;
	/// The hashing algorithm used.
	type Hashing = BlakeTwo256;
	type Block = Block;
	/// The lookup mechanism to get account ID from whatever is passed in dispatchers.
	type Lookup = Indices;
	type OnKilledAccount = ();
	type OnNewAccount = ();
	type OnSetCode = cumulus_pallet_parachain_system::ParachainSetCode<Self>;
	/// The ubiquitous origin type.
	type RuntimeOrigin = RuntimeOrigin;
	/// Converts a module to an index of this module in the runtime.
	type PalletInfo = PalletInfo;
	type SS58Prefix = SS58Prefix;
	type SystemWeightInfo = frame_system::weights::SubstrateWeight<Runtime>;
	/// Runtime version.
	type Version = Version;
	type MaxConsumers = ConstU32<16>;
}

impl pallet_timestamp::Config for Runtime {
	type MinimumPeriod = ConstU64<{ SLOT_DURATION / 2 }>;
	/// A timestamp: milliseconds since the unix epoch.
	type Moment = Moment;
	type OnTimestampSet = Aura;
	type WeightInfo = pallet_timestamp::weights::SubstrateWeight<Runtime>;
}

parameter_types! {
	pub const ExistentialDeposit: Balance = 10 * MILLIBNC;
	pub const TransferFee: Balance = 1 * MILLIBNC;
	pub const CreationFee: Balance = 1 * MILLIBNC;
	pub const TransactionByteFee: Balance = 16 * MICROBNC;
}

impl pallet_utility::Config for Runtime {
	type RuntimeCall = RuntimeCall;
	type RuntimeEvent = RuntimeEvent;
	type PalletsOrigin = OriginCaller;
	type WeightInfo = pallet_utility::weights::SubstrateWeight<Runtime>;
}

parameter_types! {
	// One storage item; key size 32, value size 8; .
	pub const ProxyDepositBase: Balance = deposit(1, 8);
	// Additional storage item size of 33 bytes.
	pub const ProxyDepositFactor: Balance = deposit(0, 33);
	pub const MaxProxies: u16 = 32;
	pub const AnnouncementDepositBase: Balance = deposit(1, 8);
	pub const AnnouncementDepositFactor: Balance = deposit(0, 66);
	pub const MaxPending: u16 = 32;
}

/// The type used to represent the kinds of proxying allowed.
#[derive(
	Copy,
	Clone,
	Eq,
	PartialEq,
	Ord,
	PartialOrd,
	Encode,
	Decode,
	RuntimeDebug,
	MaxEncodedLen,
	scale_info::TypeInfo,
)]
pub enum ProxyType {
	Any = 0,
	NonTransfer = 1,
	Governance = 2,
	CancelProxy = 3,
	IdentityJudgement = 4,
}

impl Default for ProxyType {
	fn default() -> Self {
		Self::Any
	}
}
impl InstanceFilter<RuntimeCall> for ProxyType {
	fn filter(&self, c: &RuntimeCall) -> bool {
		match self {
			ProxyType::Any => true,
			ProxyType::NonTransfer => matches!(
				c,
				RuntimeCall::System(..) |
				RuntimeCall::Scheduler(..) |
				RuntimeCall::Preimage(_) |
				RuntimeCall::Timestamp(..) |
				RuntimeCall::Indices(pallet_indices::Call::claim{..}) |
				RuntimeCall::Indices(pallet_indices::Call::free{..}) |
				RuntimeCall::Indices(pallet_indices::Call::freeze{..}) |
				// Specifically omitting Indices `transfer`, `force_transfer`
				// Specifically omitting the entire Balances pallet
				RuntimeCall::Session(..) |
				RuntimeCall::Democracy(..) |
				RuntimeCall::Council(..) |
				RuntimeCall::TechnicalCommittee(..) |
				RuntimeCall::PhragmenElection(..) |
				RuntimeCall::TechnicalMembership(..) |
				RuntimeCall::Treasury(..) |
				RuntimeCall::Bounties(..) |
				RuntimeCall::Tips(..) |
				RuntimeCall::Vesting(bifrost_vesting::Call::vest{..}) |
				RuntimeCall::Vesting(bifrost_vesting::Call::vest_other{..}) |
				// Specifically omitting Vesting `vested_transfer`, and `force_vested_transfer`
				RuntimeCall::Utility(..) |
				RuntimeCall::Proxy(..) |
				RuntimeCall::Multisig(..)
			),
			ProxyType::Governance =>
				matches!(
					c,
					RuntimeCall::Democracy(..) |
						RuntimeCall::Council(..) | RuntimeCall::TechnicalCommittee(..) |
						RuntimeCall::PhragmenElection(..) |
						RuntimeCall::Treasury(..) |
						RuntimeCall::Bounties(..) |
						RuntimeCall::Tips(..) | RuntimeCall::Utility(..)
				),
			ProxyType::CancelProxy => {
				matches!(c, RuntimeCall::Proxy(pallet_proxy::Call::reject_announcement { .. }))
			},
			ProxyType::IdentityJudgement => matches!(
				c,
				RuntimeCall::Identity(pallet_identity::Call::provide_judgement { .. }) |
					RuntimeCall::Utility(..)
			),
		}
	}

	fn is_superset(&self, o: &Self) -> bool {
		match (self, o) {
			(x, y) if x == y => true,
			(ProxyType::Any, _) => true,
			(_, ProxyType::Any) => false,
			(ProxyType::NonTransfer, _) => true,
			_ => false,
		}
	}
}

impl pallet_proxy::Config for Runtime {
	type AnnouncementDepositBase = AnnouncementDepositBase;
	type AnnouncementDepositFactor = AnnouncementDepositFactor;
	type RuntimeCall = RuntimeCall;
	type CallHasher = BlakeTwo256;
	type Currency = Balances;
	type RuntimeEvent = RuntimeEvent;
	type MaxPending = MaxPending;
	type MaxProxies = MaxProxies;
	type ProxyDepositBase = ProxyDepositBase;
	type ProxyDepositFactor = ProxyDepositFactor;
	type ProxyType = ProxyType;
	type WeightInfo = pallet_proxy::weights::SubstrateWeight<Runtime>;
}

parameter_types! {
	pub const PreimageMaxSize: u32 = 4096 * 1024;
	pub PreimageBaseDeposit: Balance = deposit(2, 64);
	pub PreimageByteDeposit: Balance = deposit(0, 1);
}

impl pallet_preimage::Config for Runtime {
	type WeightInfo = pallet_preimage::weights::SubstrateWeight<Runtime>;
	type RuntimeEvent = RuntimeEvent;
	type Currency = Balances;
	type ManagerOrigin = EnsureRoot<AccountId>;
	type BaseDeposit = PreimageBaseDeposit;
	type ByteDeposit = PreimageByteDeposit;
}

parameter_types! {
	pub MaximumSchedulerWeight: Weight = Perbill::from_percent(80) *
		RuntimeBlockWeights::get().max_block;
	pub const MaxScheduledPerBlock: u32 = 50;
	pub const NoPreimagePostponement: Option<u32> = Some(10);
}

impl pallet_scheduler::Config for Runtime {
	type RuntimeCall = RuntimeCall;
	type RuntimeEvent = RuntimeEvent;
	type MaxScheduledPerBlock = MaxScheduledPerBlock;
	type MaximumWeight = MaximumSchedulerWeight;
	type RuntimeOrigin = RuntimeOrigin;
	type OriginPrivilegeCmp = EqualPrivilegeOnly;
	type PalletsOrigin = OriginCaller;
	type ScheduleOrigin = EnsureRoot<AccountId>;
	type WeightInfo = pallet_scheduler::weights::SubstrateWeight<Runtime>;
	type Preimages = Preimage;
}

parameter_types! {
	// One storage item; key size is 32; value is size 4+4+16+32 bytes = 56 bytes.
	pub const DepositBase: Balance = deposit(1, 88);
	// Additional storage item size of 32 bytes.
	pub const DepositFactor: Balance = deposit(0, 32);
	pub const MaxSignatories: u16 = 100;
}

impl pallet_multisig::Config for Runtime {
	type RuntimeCall = RuntimeCall;
	type Currency = Balances;
	type DepositBase = DepositBase;
	type DepositFactor = DepositFactor;
	type RuntimeEvent = RuntimeEvent;
	type MaxSignatories = MaxSignatories;
	type WeightInfo = pallet_multisig::weights::SubstrateWeight<Runtime>;
}

parameter_types! {
	// Minimum 4 CENTS/byte
	pub const BasicDeposit: Balance = deposit(1, 258);
	pub const FieldDeposit: Balance = deposit(0, 66);
	pub const SubAccountDeposit: Balance = deposit(1, 53);
	pub const MaxSubAccounts: u32 = 100;
	pub const MaxAdditionalFields: u32 = 100;
	pub const MaxRegistrars: u32 = 20;
}

impl pallet_identity::Config for Runtime {
	type RuntimeEvent = RuntimeEvent;
	type Currency = Balances;
	type BasicDeposit = BasicDeposit;
	type FieldDeposit = FieldDeposit;
	type SubAccountDeposit = SubAccountDeposit;
	type MaxSubAccounts = MaxSubAccounts;
	type MaxAdditionalFields = MaxAdditionalFields;
	type MaxRegistrars = MaxRegistrars;
	type Slashed = Treasury;
	type ForceOrigin = MoreThanHalfCouncil;
	type RegistrarOrigin = MoreThanHalfCouncil;
	type WeightInfo = pallet_identity::weights::SubstrateWeight<Runtime>;
}

parameter_types! {
	pub const IndexDeposit: Balance = 10 * DOLLARS;
}

impl pallet_indices::Config for Runtime {
	type AccountIndex = AccountIndex;
	type Currency = Balances;
	type Deposit = IndexDeposit;
	type RuntimeEvent = RuntimeEvent;
	type WeightInfo = pallet_indices::weights::SubstrateWeight<Runtime>;
}

// pallet-treasury did not impl OnUnbalanced<Credit>, need an adapter to handle dust.
type CreditOf =
	frame_support::traits::fungible::Credit<<Runtime as frame_system::Config>::AccountId, Balances>;
pub struct DustRemovalAdapter;
impl OnUnbalanced<CreditOf> for DustRemovalAdapter {
	fn on_nonzero_unbalanced(amount: CreditOf) {
		let _ = <Balances as Currency<AccountId>>::deposit_creating(
			&TreasuryPalletId::get().into_account_truncating(),
			amount.peek(),
		);
	}
}

impl pallet_balances::Config for Runtime {
	type AccountStore = System;
	/// The type for recording an account's balance.
	type Balance = Balance;
	type DustRemoval = DustRemovalAdapter;
	/// The ubiquitous event type.
	type RuntimeEvent = RuntimeEvent;
	type ExistentialDeposit = ExistentialDeposit;
	type MaxLocks = ConstU32<50>;
	type MaxReserves = ConstU32<50>;
	type ReserveIdentifier = [u8; 8];
	type FreezeIdentifier = ();
	type MaxHolds = ConstU32<0>;
	type MaxFreezes = ConstU32<0>;
	type WeightInfo = pallet_balances::weights::SubstrateWeight<Runtime>;
	type RuntimeHoldReason = ();
}

parameter_types! {
	pub const CouncilMotionDuration: BlockNumber = 7 * DAYS;
	pub const CouncilMaxProposals: u32 = 100;
	pub const CouncilMaxMembers: u32 = 100;
}

impl pallet_collective::Config<CouncilCollective> for Runtime {
	type DefaultVote = pallet_collective::PrimeDefaultVote;
	type RuntimeEvent = RuntimeEvent;
	type MaxMembers = CouncilMaxMembers;
	type MaxProposals = CouncilMaxProposals;
	type MotionDuration = CouncilMotionDuration;
	type RuntimeOrigin = RuntimeOrigin;
	type Proposal = RuntimeCall;
	type WeightInfo = pallet_collective::weights::SubstrateWeight<Runtime>;
	type MaxProposalWeight = MaxProposalWeight;
	type SetMembersOrigin = EnsureRoot<AccountId>;
}

parameter_types! {
	pub const TechnicalMotionDuration: BlockNumber = 7 * DAYS;
	pub const TechnicalMaxProposals: u32 = 100;
	pub const TechnicalMaxMembers: u32 = 100;
	pub MaxProposalWeight: Weight = Perbill::from_percent(50) * RuntimeBlockWeights::get().max_block;
}

impl pallet_collective::Config<TechnicalCollective> for Runtime {
	type DefaultVote = pallet_collective::PrimeDefaultVote;
	type RuntimeEvent = RuntimeEvent;
	type MaxMembers = TechnicalMaxMembers;
	type MaxProposals = TechnicalMaxProposals;
	type MotionDuration = TechnicalMotionDuration;
	type RuntimeOrigin = RuntimeOrigin;
	type Proposal = RuntimeCall;
	type WeightInfo = pallet_collective::weights::SubstrateWeight<Runtime>;
	type MaxProposalWeight = MaxProposalWeight;
	type SetMembersOrigin = EnsureRoot<AccountId>;
}

impl pallet_membership::Config<pallet_membership::Instance1> for Runtime {
	type AddOrigin = MoreThanHalfCouncil;
	type RuntimeEvent = RuntimeEvent;
	type MaxMembers = CouncilMaxMembers;
	type MembershipChanged = Council;
	type MembershipInitialized = Council;
	type PrimeOrigin = MoreThanHalfCouncil;
	type RemoveOrigin = MoreThanHalfCouncil;
	type ResetOrigin = MoreThanHalfCouncil;
	type SwapOrigin = MoreThanHalfCouncil;
	type WeightInfo = pallet_membership::weights::SubstrateWeight<Runtime>;
}

impl pallet_membership::Config<pallet_membership::Instance2> for Runtime {
	type AddOrigin = MoreThanHalfCouncil;
	type RuntimeEvent = RuntimeEvent;
	type MaxMembers = TechnicalMaxMembers;
	type MembershipChanged = TechnicalCommittee;
	type MembershipInitialized = TechnicalCommittee;
	type PrimeOrigin = MoreThanHalfCouncil;
	type RemoveOrigin = MoreThanHalfCouncil;
	type ResetOrigin = MoreThanHalfCouncil;
	type SwapOrigin = MoreThanHalfCouncil;
	type WeightInfo = pallet_membership::weights::SubstrateWeight<Runtime>;
}

parameter_types! {
	pub const CandidacyBond: Balance = 10_000 * DOLLARS;
	// 1 storage item created, key size is 32 bytes, value size is 16+16.
	pub const VotingBondBase: Balance = deposit(1, 64);
	// additional data per vote is 32 bytes (account id).
	pub const VotingBondFactor: Balance = deposit(0, 32);
	/// Daily council elections
	pub const TermDuration: BlockNumber = 7 * DAYS;
	pub const DesiredMembers: u32 = 3;
	pub const DesiredRunnersUp: u32 = 20;
	pub const PhragmenElectionPalletId: LockIdentifier = *b"phrelect";
	pub const MaxVoters: u32 = 512;
	 pub const MaxVotesPerVoter: u32 = 16;
	pub const MaxCandidates: u32 = 64;
}

// Make sure that there are no more than MaxMembers members elected via phragmen.
const_assert!(DesiredMembers::get() <= CouncilMaxMembers::get());

impl pallet_elections_phragmen::Config for Runtime {
	type CandidacyBond = CandidacyBond;
	type ChangeMembers = Council;
	type Currency = Balances;
	type CurrencyToVote = sp_staking::currency_to_vote::U128CurrencyToVote;
	type DesiredMembers = DesiredMembers;
	type DesiredRunnersUp = DesiredRunnersUp;
	type RuntimeEvent = RuntimeEvent;
	type InitializeMembers = Council;
	type KickedMember = Treasury;
	type LoserCandidate = Treasury;
	type PalletId = PhragmenElectionPalletId;
	type TermDuration = TermDuration;
	type VotingBondBase = VotingBondBase;
	type VotingBondFactor = VotingBondFactor;
	type MaxCandidates = MaxCandidates;
	type MaxVoters = MaxVoters;
	type MaxVotesPerVoter = MaxVotesPerVoter;
	type WeightInfo = pallet_elections_phragmen::weights::SubstrateWeight<Runtime>;
}

parameter_types! {
	pub const LaunchPeriod: BlockNumber = 28 * DAYS;
	pub const VotingPeriod: BlockNumber = 28 * DAYS;
	pub const FastTrackVotingPeriod: BlockNumber = 3 * HOURS;
	pub const MinimumDeposit: Balance = 100 * DOLLARS;
	pub const EnactmentPeriod: BlockNumber = 28 * DAYS;
	pub const CooloffPeriod: BlockNumber = 7 * DAYS;
	pub const InstantAllowed: bool = true;
	pub const MaxVotes: u32 = 100;
	pub const MaxProposals: u32 = 100;
}

impl pallet_democracy::Config for Runtime {
	type BlacklistOrigin = EnsureRoot<AccountId>;
	// To cancel a proposal before it has been passed, the technical committee must be unanimous or
	// Root must agree.
	type CancelProposalOrigin = EitherOfDiverse<
		EnsureRoot<AccountId>,
		pallet_collective::EnsureProportionAtLeast<AccountId, TechnicalCollective, 1, 1>,
	>;
	// To cancel a proposal which has been passed, 2/3 of the council must agree to it.
	type CancellationOrigin =
		pallet_collective::EnsureProportionAtLeast<AccountId, CouncilCollective, 2, 3>;
	type CooloffPeriod = CooloffPeriod;
	type Currency = Balances;
	type EnactmentPeriod = EnactmentPeriod;
	type RuntimeEvent = RuntimeEvent;
	/// A unanimous council can have the next scheduled referendum be a straight default-carries
	/// (NTB) vote.
	type ExternalDefaultOrigin =
		pallet_collective::EnsureProportionAtLeast<AccountId, CouncilCollective, 1, 1>;
	/// A super-majority can have the next scheduled referendum be a straight majority-carries vote.
	type ExternalMajorityOrigin =
		pallet_collective::EnsureProportionAtLeast<AccountId, CouncilCollective, 3, 4>;
	/// A straight majority of the council can decide what their next motion is.
	type ExternalOrigin =
		pallet_collective::EnsureProportionAtLeast<AccountId, CouncilCollective, 1, 2>;
	/// Two thirds of the technical committee can have an ExternalMajority/ExternalDefault vote
	/// be tabled immediately and with a shorter voting/enactment period.
	type FastTrackOrigin =
		pallet_collective::EnsureProportionAtLeast<AccountId, TechnicalCollective, 2, 3>;
	type FastTrackVotingPeriod = FastTrackVotingPeriod;
	type InstantAllowed = InstantAllowed;
	type InstantOrigin =
		pallet_collective::EnsureProportionAtLeast<AccountId, TechnicalCollective, 1, 1>;
	type LaunchPeriod = LaunchPeriod;
	type MaxProposals = MaxProposals;
	type MaxVotes = MaxVotes;
	type MinimumDeposit = MinimumDeposit;
	type PalletsOrigin = OriginCaller;
	type Scheduler = Scheduler;
	type Slash = Treasury;
	// Any single technical committee member may veto a coming council proposal, however they can
	// only do it once and it lasts only for the cool-off period.
	type VetoOrigin = pallet_collective::EnsureMember<AccountId, TechnicalCollective>;
	type VoteLockingPeriod = EnactmentPeriod; // Same as EnactmentPeriod
	type VotingPeriod = VotingPeriod;
	type WeightInfo = pallet_democracy::weights::SubstrateWeight<Runtime>;
	type Preimages = Preimage;
	type MaxDeposits = ConstU32<100>;
	type MaxBlacklisted = ConstU32<100>;
	type SubmitOrigin = EnsureSigned<AccountId>;
}

parameter_types! {
	pub const ProposalBond: Permill = Permill::from_percent(5);
	pub const ProposalBondMinimum: Balance = 100 * DOLLARS;
	pub const ProposalBondMaximum: Balance = 500 * DOLLARS;
	pub const SpendPeriod: BlockNumber = 24 * DAYS;
	pub const Burn: Permill = Permill::from_perthousand(0);
	pub const TipCountdown: BlockNumber = 1 * DAYS;
	pub const TipFindersFee: Percent = Percent::from_percent(20);
	pub const TipReportDepositBase: Balance = 1 * DOLLARS;
	pub const DataDepositPerByte: Balance = 1 * CENTS;
	pub const MaxApprovals: u32 = 100;
	pub const MaxBalance: Balance = 800_000 * BNCS;
}

type ApproveOrigin = EitherOfDiverse<
	EnsureRoot<AccountId>,
	pallet_collective::EnsureProportionAtLeast<AccountId, CouncilCollective, 3, 5>,
>;

impl pallet_treasury::Config for Runtime {
	type ApproveOrigin = ApproveOrigin;
	type SpendOrigin = EnsureWithSuccess<EnsureRoot<AccountId>, AccountId, MaxBalance>;
	type Burn = Burn;
	type BurnDestination = ();
	type Currency = Balances;
	type RuntimeEvent = RuntimeEvent;
	type MaxApprovals = MaxApprovals;
	type OnSlash = Treasury;
	type PalletId = TreasuryPalletId;
	type ProposalBond = ProposalBond;
	type ProposalBondMinimum = ProposalBondMinimum;
	type ProposalBondMaximum = ProposalBondMaximum;
	type RejectOrigin = MoreThanHalfCouncil;
	type SpendFunds = Bounties;
	type SpendPeriod = SpendPeriod;
	type WeightInfo = pallet_treasury::weights::SubstrateWeight<Runtime>;
}

parameter_types! {
	pub const BountyDepositBase: Balance = 1 * DOLLARS;
	pub const BountyDepositPayoutDelay: BlockNumber = 8 * DAYS;
	pub const BountyUpdatePeriod: BlockNumber = 90 * DAYS;
	pub const MaximumReasonLength: u32 = 16384;
	pub const CuratorDepositMultiplier: Permill = Permill::from_percent(50);
	pub const CuratorDepositMin: Balance = 10 * DOLLARS;
	pub const CuratorDepositMax: Balance = 200 * DOLLARS;
	pub const BountyValueMinimum: Balance = 10 * DOLLARS;
}

impl pallet_bounties::Config for Runtime {
	type BountyDepositBase = BountyDepositBase;
	type BountyDepositPayoutDelay = BountyDepositPayoutDelay;
	type BountyUpdatePeriod = BountyUpdatePeriod;
	type BountyValueMinimum = BountyValueMinimum;
	type CuratorDepositMultiplier = CuratorDepositMultiplier;
	type CuratorDepositMin = CuratorDepositMin;
	type CuratorDepositMax = CuratorDepositMax;
	type DataDepositPerByte = DataDepositPerByte;
	type RuntimeEvent = RuntimeEvent;
	type MaximumReasonLength = MaximumReasonLength;
	type WeightInfo = pallet_bounties::weights::SubstrateWeight<Runtime>;
	type ChildBountyManager = ();
}

impl pallet_tips::Config for Runtime {
	type DataDepositPerByte = DataDepositPerByte;
	type RuntimeEvent = RuntimeEvent;
	type MaximumReasonLength = MaximumReasonLength;
	type TipCountdown = TipCountdown;
	type TipFindersFee = TipFindersFee;
	type TipReportDepositBase = TipReportDepositBase;
	type Tippers = PhragmenElection;
	type WeightInfo = pallet_tips::weights::SubstrateWeight<Runtime>;
}

impl pallet_transaction_payment::Config for Runtime {
	type RuntimeEvent = RuntimeEvent;
	type FeeMultiplierUpdate = SlowAdjustingFeeUpdate<Self>;
	type LengthToFee = ConstantMultiplier<Balance, TransactionByteFee>;
	type OnChargeTransaction = FlexibleFee;
	type OperationalFeeMultiplier = ConstU8<5>;
	type WeightToFee = WeightToFee;
}

// culumus runtime start
parameter_types! {
	pub const ReservedXcmpWeight: Weight = MAXIMUM_BLOCK_WEIGHT.saturating_div(4);
	pub const ReservedDmpWeight: Weight = MAXIMUM_BLOCK_WEIGHT.saturating_div(4);
}

impl cumulus_pallet_parachain_system::Config for Runtime {
	type DmpMessageHandler = DmpQueue;
	type RuntimeEvent = RuntimeEvent;
	type OnSystemEvent = ();
	type OutboundXcmpMessageSource = XcmpQueue;
	type ReservedDmpWeight = ReservedDmpWeight;
	type ReservedXcmpWeight = ReservedXcmpWeight;
	type SelfParaId = parachain_info::Pallet<Runtime>;
	type XcmpMessageHandler = XcmpQueue;
	type CheckAssociatedRelayNumber = RelayNumberStrictlyIncreases;
}

impl parachain_info::Config for Runtime {}

impl cumulus_pallet_aura_ext::Config for Runtime {}

parameter_types! {
	pub const Period: u32 = 6 * HOURS;
	pub const Offset: u32 = 0;
}

impl pallet_session::Config for Runtime {
	type RuntimeEvent = RuntimeEvent;
	type Keys = SessionKeys;
	type NextSessionRotation = pallet_session::PeriodicSessions<Period, Offset>;
	// Essentially just Aura, but lets be pedantic.
	type SessionHandler = <SessionKeys as sp_runtime::traits::OpaqueKeys>::KeyTypeIdProviders;
	type SessionManager = CollatorSelection;
	type ShouldEndSession = pallet_session::PeriodicSessions<Period, Offset>;
	type ValidatorId = <Self as frame_system::Config>::AccountId;
	// we don't have stash and controller, thus we don't need the convert as well.
	type ValidatorIdOf = pallet_collator_selection::IdentityCollator;
	type WeightInfo = pallet_session::weights::SubstrateWeight<Runtime>;
}

impl pallet_authorship::Config for Runtime {
	type EventHandler = CollatorSelection;
	type FindAuthor = pallet_session::FindAccountFromAuthorIndex<Self, Aura>;
}

impl pallet_aura::Config for Runtime {
	type AuthorityId = AuraId;
	type DisabledValidators = ();
	type MaxAuthorities = ConstU32<100_000>;
	type AllowMultipleBlocksPerSlot = ConstBool<false>;
}

parameter_types! {
	pub const PotId: PalletId = PalletId(*b"PotStake");
	pub const SessionLength: BlockNumber = 6 * HOURS;
	pub const MaxInvulnerables: u32 = 100;
}

impl pallet_collator_selection::Config for Runtime {
	type Currency = Balances;
	type RuntimeEvent = RuntimeEvent;
	// should be a multiple of session or things will get inconsistent
	type KickThreshold = Period;
	type MaxCandidates = MaxCandidates;
	type MaxInvulnerables = MaxInvulnerables;
	type PotId = PotId;
	type UpdateOrigin = EnsureRoot<AccountId>;
	type ValidatorId = <Self as frame_system::Config>::AccountId;
	type ValidatorIdOf = pallet_collator_selection::IdentityCollator;
	type ValidatorRegistration = Session;
	type WeightInfo = ();
	type MinEligibleCollators = ConstU32<5>;
}

// culumus runtime end

impl bifrost_vesting::Config for Runtime {
	type BlockNumberToBalance = ConvertInto;
	type Currency = Balances;
	type RuntimeEvent = RuntimeEvent;
	type MinVestedTransfer = ExistentialDeposit;
	type WeightInfo = bifrost_vesting::weights::SubstrateWeight<Runtime>;
}

// Bifrost modules start

pub struct ExtraFeeMatcher;
impl FeeGetter<RuntimeCall> for ExtraFeeMatcher {
	fn get_fee_info(c: &RuntimeCall) -> ExtraFeeInfo {
		match *c {
			RuntimeCall::Salp(bifrost_salp::Call::contribute { .. }) => ExtraFeeInfo {
				extra_fee_name: ExtraFeeName::SalpContribute,
				extra_fee_currency: RelayCurrencyId::get(),
			},
			RuntimeCall::XcmInterface(bifrost_xcm_interface::Call::transfer_statemine_assets {
				..
			}) => ExtraFeeInfo {
				extra_fee_name: ExtraFeeName::StatemineTransfer,
				extra_fee_currency: RelayCurrencyId::get(),
			},
			RuntimeCall::VtokenVoting(bifrost_vtoken_voting::Call::vote { vtoken, .. }) =>
				ExtraFeeInfo {
					extra_fee_name: ExtraFeeName::VoteVtoken,
					extra_fee_currency: vtoken.to_token().unwrap_or(vtoken),
				},
			RuntimeCall::VtokenVoting(bifrost_vtoken_voting::Call::remove_delegator_vote {
				vtoken,
				..
			}) => ExtraFeeInfo {
				extra_fee_name: ExtraFeeName::VoteRemoveDelegatorVote,
				extra_fee_currency: vtoken.to_token().unwrap_or(vtoken),
			},
			_ => ExtraFeeInfo::default(),
		}
	}
}

parameter_types! {
	pub MaxFeeCurrencyOrderListLen: u32 = 50;
}

impl bifrost_flexible_fee::Config for Runtime {
	type Currency = Balances;
	type DexOperator = ZenlinkProtocol;
	type RuntimeEvent = RuntimeEvent;
	type MultiCurrency = Currencies;
	type TreasuryAccount = BifrostTreasuryAccount;
	type MaxFeeCurrencyOrderListLen = MaxFeeCurrencyOrderListLen;
	type OnUnbalanced = Treasury;
	type WeightInfo = weights::bifrost_flexible_fee::BifrostWeight<Runtime>;
	type ExtraFeeMatcher = ExtraFeeMatcher;
	type ParachainId = ParachainInfo;
	type ControlOrigin = TechAdminOrCouncil;
	type XcmWeightAndFeeHandler = XcmInterface;
}

parameter_types! {
	pub BifrostParachainAccountId20: [u8; 20] = cumulus_primitives_core::ParaId::from(ParachainInfo::get()).into_account_truncating();
}

pub fn create_x2_multilocation(index: u16, currency_id: CurrencyId) -> MultiLocation {
	match currency_id {
		CurrencyId::Token2(GLMR_TOKEN_ID) => MultiLocation::new(
			1,
			X2(
				Parachain(parachains::moonbeam::ID.into()),
				AccountKey20 {
					network: None,
					key: Slp::derivative_account_id_20(
						polkadot_parachain::primitives::Sibling::from(ParachainInfo::get())
							.into_account_truncating(),
						index,
					)
					.into(),
				},
			),
		),
		// Only relay chain use the Bifrost para account with "para"
		CurrencyId::Token2(DOT_TOKEN_ID) => MultiLocation::new(
			1,
			X1(AccountId32 {
				network: None,
				id: Utility::derivative_account_id(
					ParachainInfo::get().into_account_truncating(),
					index,
				)
				.into(),
			}),
		),
		// Bifrost Polkadot Native token
		CurrencyId::Native(TokenSymbol::BNC) => MultiLocation::new(
			0,
			X1(AccountId32 {
				network: None,
				id: Utility::derivative_account_id(
					polkadot_parachain::primitives::Sibling::from(ParachainInfo::get())
						.into_account_truncating(),
					index,
				)
				.into(),
			}),
		),
		// Other sibling chains use the Bifrost para account with "sibl"
		_ => {
			// get parachain id
			if let Some(location) =
				BifrostCurrencyIdConvert::<SelfParaChainId>::convert(currency_id)
			{
				if let Some(Parachain(para_id)) = location.interior().first() {
					MultiLocation::new(
						1,
						X2(
							Parachain(*para_id),
							AccountId32 {
								network: None,
								id: Utility::derivative_account_id(
									polkadot_parachain::primitives::Sibling::from(
										ParachainInfo::get(),
									)
									.into_account_truncating(),
									index,
								)
								.into(),
							},
						),
					)
				} else {
					MultiLocation::default()
				}
			} else {
				MultiLocation::default()
			}
		},
	}
}

pub struct SubAccountIndexMultiLocationConvertor;
impl Convert<(u16, CurrencyId), MultiLocation> for SubAccountIndexMultiLocationConvertor {
	fn convert((sub_account_index, currency_id): (u16, CurrencyId)) -> MultiLocation {
		create_x2_multilocation(sub_account_index, currency_id)
	}
}

parameter_types! {
	pub MinContribution: Balance = dollar::<Runtime>(RelayCurrencyId::get()) * 5;
	pub const RemoveKeysLimit: u32 = 500;
	pub const VSBondValidPeriod: BlockNumber = 30 * DAYS;
	pub const ReleaseCycle: BlockNumber = 1 * DAYS;
	pub const LeasePeriod: BlockNumber = POLKA_LEASE_PERIOD;
	pub const ReleaseRatio: Percent = Percent::from_percent(50);
	pub const SlotLength: BlockNumber = 8u32 as BlockNumber;
	pub ConfirmMuitiSigAccount: AccountId = hex!["e4da05f08e89bf6c43260d96f26fffcfc7deae5b465da08669a9d008e64c2c63"].into();
}

impl bifrost_salp::Config for Runtime {
	type BancorPool = ();
	type RuntimeEvent = RuntimeEvent;
	type RuntimeOrigin = RuntimeOrigin;
	type RuntimeCall = RuntimeCall;
	type LeasePeriod = LeasePeriod;
	type MinContribution = MinContribution;
	type MultiCurrency = Currencies;
	type PalletId = BifrostCrowdloanId;
	type RelayChainToken = RelayCurrencyId;
	type ReleaseCycle = ReleaseCycle;
	type ReleaseRatio = ReleaseRatio;
	type RemoveKeysLimit = RemoveKeysLimit;
	type SlotLength = SlotLength;
	type VSBondValidPeriod = VSBondValidPeriod;
	type WeightInfo = weights::bifrost_salp::BifrostWeight<Runtime>;
	type EnsureConfirmAsGovernance = EitherOfDiverse<TechAdminOrCouncil, SALPAdmin>;
	type XcmInterface = XcmInterface;
	type TreasuryAccount = BifrostTreasuryAccount;
	type BuybackPalletId = BuybackPalletId;
	type DexOperator = ZenlinkProtocol;
	type CurrencyIdConversion = AssetIdMaps<Runtime>;
	type CurrencyIdRegister = AssetIdMaps<Runtime>;
	type ParachainId = ParachainInfo;
	type StablePool = StablePool;
	type VtokenMinting = VtokenMinting;
}

impl bifrost_call_switchgear::Config for Runtime {
	type RuntimeEvent = RuntimeEvent;
	type UpdateOrigin = CoreAdminOrCouncil;
	type WeightInfo = weights::bifrost_call_switchgear::BifrostWeight<Runtime>;
}

impl bifrost_asset_registry::Config for Runtime {
	type RuntimeEvent = RuntimeEvent;
	type Currency = Balances;
	type RegisterOrigin = EitherOfDiverse<MoreThanHalfCouncil, TechAdmin>;
	type WeightInfo = weights::bifrost_asset_registry::BifrostWeight<Runtime>;
}

parameter_types! {
	pub const MaxTypeEntryPerBlock: u32 = 10;
	pub const MaxRefundPerBlock: u32 = 10;
	pub const MaxLengthLimit: u32 = 500;
}

pub struct SubstrateResponseManager;
impl QueryResponseManager<QueryId, MultiLocation, BlockNumber, RuntimeCall>
	for SubstrateResponseManager
{
	fn get_query_response_record(query_id: QueryId) -> bool {
		if let Some(QueryStatus::Ready { .. }) = PolkadotXcm::query(query_id) {
			true
		} else {
			false
		}
	}

	fn create_query_record(
		responder: &MultiLocation,
		call_back: Option<RuntimeCall>,
		timeout: BlockNumber,
	) -> u64 {
		if let Some(call_back) = call_back {
			PolkadotXcm::new_notify_query(*responder, call_back, timeout, Here)
		} else {
			PolkadotXcm::new_query(*responder, timeout, Here)
		}
	}

	fn remove_query_record(query_id: QueryId) -> bool {
		// Temporarily banned. Querries from pallet_xcm cannot be removed unless it is in ready
		// status. And we are not allowed to mannually change query status.
		// So in the manual mode, it is not possible to remove the query at all.
		// PolkadotXcm::take_response(query_id).is_some()

		PolkadotXcm::take_response(query_id);
		true
	}
}

pub struct OnRefund;
impl bifrost_slp::OnRefund<AccountId, CurrencyId, Balance> for OnRefund {
	fn on_refund(token_id: CurrencyId, to: AccountId, token_amount: Balance) -> u64 {
		SystemStaking::on_refund(token_id, to, token_amount).ref_time()
	}
}

impl bifrost_slp::Config for Runtime {
	type RuntimeEvent = RuntimeEvent;
	type RuntimeOrigin = RuntimeOrigin;
	type RuntimeCall = RuntimeCall;
	type MultiCurrency = Currencies;
	type ControlOrigin = EitherOfDiverse<TechAdminOrCouncil, ValidatorElection>;
	type WeightInfo = weights::bifrost_slp::BifrostWeight<Runtime>;
	type VtokenMinting = VtokenMinting;
	type BifrostSlpx = Slpx;
	type AccountConverter = SubAccountIndexMultiLocationConvertor;
	type ParachainId = SelfParaChainId;
	type SubstrateResponseManager = SubstrateResponseManager;
	type MaxTypeEntryPerBlock = MaxTypeEntryPerBlock;
	type MaxRefundPerBlock = MaxRefundPerBlock;
	type OnRefund = OnRefund;
	type ParachainStaking = ();
	type XcmTransfer = XTokens;
	type MaxLengthLimit = MaxLengthLimit;
	type XcmWeightAndFeeHandler = XcmInterface;
}

parameter_types! {
	pub const RelayChainTokenSymbolDOT: TokenSymbol = TokenSymbol::DOT;
}

impl bifrost_vstoken_conversion::Config for Runtime {
	type RuntimeEvent = RuntimeEvent;
	type MultiCurrency = Currencies;
	type RelayCurrencyId = RelayCurrencyId;
	type TreasuryAccount = BifrostTreasuryAccount;
	type ControlOrigin = CoreAdminOrCouncil;
	type VsbondAccount = BifrostVsbondPalletId;
	type CurrencyIdConversion = AssetIdMaps<Runtime>;
	type WeightInfo = weights::bifrost_vstoken_conversion::BifrostWeight<Runtime>;
}

parameter_types! {
	pub const WhitelistMaximumLimit: u32 = 10;
}

impl bifrost_farming::Config for Runtime {
	type RuntimeEvent = RuntimeEvent;
	type MultiCurrency = Currencies;
	type ControlOrigin = TechAdminOrCouncil;
	type TreasuryAccount = BifrostTreasuryAccount;
	type Keeper = FarmingKeeperPalletId;
	type RewardIssuer = FarmingRewardIssuerPalletId;
	type WeightInfo = weights::bifrost_farming::BifrostWeight<Runtime>;
	type FarmingBoost = FarmingBoostPalletId;
	type VeMinting = VeMinting;
	type BlockNumberToBalance = ConvertInto;
	type WhitelistMaximumLimit = WhitelistMaximumLimit;
}

parameter_types! {
	pub const BlocksPerRound: u32 = prod_or_test!(1500, 50);
	pub const MaxTokenLen: u32 = 500;
	pub const MaxFarmingPoolIdLen: u32 = 100;
}

impl bifrost_system_staking::Config for Runtime {
	type RuntimeEvent = RuntimeEvent;
	type MultiCurrency = Currencies;
	type EnsureConfirmAsGovernance = EitherOfDiverse<CoreAdminOrCouncil, SystemStakingAdmin>;
	type WeightInfo = weights::bifrost_system_staking::BifrostWeight<Runtime>;
	type FarmingInfo = Farming;
	type VtokenMintingInterface = VtokenMinting;
	type TreasuryAccount = BifrostTreasuryAccount;
	type PalletId = SystemStakingPalletId;
	type BlocksPerRound = BlocksPerRound;
	type MaxTokenLen = MaxTokenLen;
	type MaxFarmingPoolIdLen = MaxFarmingPoolIdLen;
}

impl bifrost_system_maker::Config for Runtime {
	type RuntimeEvent = RuntimeEvent;
	type MultiCurrency = Currencies;
	type ControlOrigin = EitherOfDiverse<MoreThanHalfCouncil, EnsureRootOrAllTechnicalCommittee>;
	type WeightInfo = weights::bifrost_system_maker::BifrostWeight<Runtime>;
	type DexOperator = ZenlinkProtocol;
	type CurrencyIdConversion = AssetIdMaps<Runtime>;
	type TreasuryAccount = BifrostTreasuryAccount;
	type RelayChainToken = RelayCurrencyId;
	type SystemMakerPalletId = SystemMakerPalletId;
	type ParachainId = ParachainInfo;
	type VtokenMintingInterface = VtokenMinting;
}

impl bifrost_fee_share::Config for Runtime {
	type RuntimeEvent = RuntimeEvent;
	type MultiCurrency = Currencies;
	type ControlOrigin = CoreAdminOrCouncil;
	type WeightInfo = weights::bifrost_fee_share::BifrostWeight<Runtime>;
	type FeeSharePalletId = FeeSharePalletId;
}

impl bifrost_cross_in_out::Config for Runtime {
	type RuntimeEvent = RuntimeEvent;
	type MultiCurrency = Currencies;
	type ControlOrigin = TechAdminOrCouncil;
	type EntrancePalletId = SlpEntrancePalletId;
	type WeightInfo = weights::bifrost_cross_in_out::BifrostWeight<Runtime>;
	type MaxLengthLimit = MaxLengthLimit;
}

impl bifrost_slpx::Config for Runtime {
	type RuntimeEvent = RuntimeEvent;
	type ControlOrigin = TechAdminOrCouncil;
	type MultiCurrency = Currencies;
	type DexOperator = ZenlinkProtocol;
	type VtokenMintingInterface = VtokenMinting;
	type StablePoolHandler = StablePool;
	type XcmTransfer = XTokens;
	type CurrencyIdConvert = AssetIdMaps<Runtime>;
	type TreasuryAccount = BifrostTreasuryAccount;
	type ParachainId = SelfParaChainId;
	type WeightInfo = weights::bifrost_slpx::BifrostWeight<Runtime>;
}

pub struct EnsurePoolAssetId;
impl nutsfinance_stable_asset::traits::ValidateAssetId<CurrencyId> for EnsurePoolAssetId {
	fn validate(_: CurrencyId) -> bool {
		true
	}
}
parameter_types! {
	pub const StableAssetPalletId: PalletId = PalletId(*b"nuts/sta");
}

/// Configure the pallet nutsfinance_stable_asset in pallets/nutsfinance_stable_asset.
impl nutsfinance_stable_asset::Config for Runtime {
	type RuntimeEvent = RuntimeEvent;
	type AssetId = CurrencyId;
	type Balance = Balance;
	type Assets = Currencies;
	type PalletId = StableAssetPalletId;
	type AtLeast64BitUnsigned = u128;
	type FeePrecision = ConstU128<10_000_000_000>;
	type APrecision = ConstU128<100>;
	type PoolAssetLimit = ConstU32<5>;
	type SwapExactOverAmount = ConstU128<100>;
	type WeightInfo = ();
	type ListingOrigin = EitherOfDiverse<MoreThanHalfCouncil, EnsureRootOrAllTechnicalCommittee>;
	type EnsurePoolAssetId = EnsurePoolAssetId;
}

impl bifrost_stable_pool::Config for Runtime {
	type WeightInfo = weights::bifrost_stable_pool::BifrostWeight<Runtime>;
	type ControlOrigin = TechAdminOrCouncil;
	type CurrencyId = CurrencyId;
	type MultiCurrency = Currencies;
	type StableAsset = StableAsset;
	type VtokenMinting = VtokenMinting;
	type CurrencyIdConversion = AssetIdMaps<Runtime>;
	type CurrencyIdRegister = AssetIdMaps<Runtime>;
}

parameter_types! {
	pub const QueryTimeout: BlockNumber = 100;
	pub const ReferendumCheckInterval: BlockNumber = 300;
}

pub struct DerivativeAccountTokenFilter;
impl Contains<CurrencyId> for DerivativeAccountTokenFilter {
	fn contains(token: &CurrencyId) -> bool {
		*token == RelayCurrencyId::get()
	}
}

impl bifrost_vtoken_voting::Config for Runtime {
	type RuntimeEvent = RuntimeEvent;
	type RuntimeOrigin = RuntimeOrigin;
	type RuntimeCall = RuntimeCall;
	type MultiCurrency = Currencies;
	type ControlOrigin = EitherOfDiverse<MoreThanHalfCouncil, EnsureRootOrAllTechnicalCommittee>;
	type ResponseOrigin = EnsureResponse<Everything>;
	type XcmDestWeightAndFee = XcmInterface;
	type DerivativeAccount = DerivativeAccountProvider<Runtime, DerivativeAccountTokenFilter>;
	type RelaychainBlockNumberProvider = RelaychainDataProvider<Runtime>;
	type VTokenSupplyProvider = VtokenMinting;
	type ParachainId = SelfParaChainId;
	type MaxVotes = ConstU32<256>;
	type QueryTimeout = QueryTimeout;
	type ReferendumCheckInterval = ReferendumCheckInterval;
	type WeightInfo = weights::bifrost_vtoken_voting::BifrostWeight<Runtime>;
}

// Bifrost modules end

// zenlink runtime start

parameter_types! {
	pub const StringLimit: u32 = 50;
}

impl merkle_distributor::Config for Runtime {
	type RuntimeEvent = RuntimeEvent;
	type CurrencyId = CurrencyId;
	type MultiCurrency = Currencies;
	type Balance = Balance;
	type MerkleDistributorId = u32;
	type PalletId = MerkleDirtributorPalletId;
	type StringLimit = StringLimit;
	type WeightInfo = ();
}

parameter_types! {
	pub const ZenlinkPalletId: PalletId = PalletId(*b"/zenlink");
	pub const GetExchangeFee: (u32, u32) = (3, 1000);   // 0.3%
}

impl zenlink_protocol::Config for Runtime {
	type RuntimeEvent = RuntimeEvent;
	type MultiAssetsHandler = MultiAssets;
	type PalletId = ZenlinkPalletId;
	type SelfParaId = SelfParaId;
	type TargetChains = ();
	type WeightInfo = ();
	type AssetId = ZenlinkAssetId;
	type LpGenerate = PairLpGenerate<Self>;
}

type MultiAssets = ZenlinkMultiAssets<ZenlinkProtocol, Balances, LocalAssetAdaptor<Currencies>>;

pub struct OnRedeemSuccess;
impl bifrost_vtoken_minting::OnRedeemSuccess<AccountId, CurrencyId, Balance> for OnRedeemSuccess {
	fn on_redeem_success(token_id: CurrencyId, to: AccountId, token_amount: Balance) -> Weight {
		SystemStaking::on_redeem_success(token_id, to, token_amount)
	}

	fn on_redeemed(
		address: AccountId,
		token_id: CurrencyId,
		token_amount: Balance,
		vtoken_amount: Balance,
		fee: Balance,
	) -> Weight {
		SystemStaking::on_redeemed(address, token_id, token_amount, vtoken_amount, fee)
	}
}

parameter_types! {
	pub const MaximumUnlockIdOfUser: u32 = 10;
	pub const MaximumUnlockIdOfTimeUnit: u32 = 50;
	pub BifrostFeeAccount: AccountId = TreasuryPalletId::get().into_account_truncating();
}

impl bifrost_vtoken_minting::Config for Runtime {
	type RuntimeEvent = RuntimeEvent;
	type MultiCurrency = Currencies;
	type ControlOrigin = TechAdminOrCouncil;
	type MaximumUnlockIdOfUser = MaximumUnlockIdOfUser;
	type MaximumUnlockIdOfTimeUnit = MaximumUnlockIdOfTimeUnit;
	type EntranceAccount = SlpEntrancePalletId;
	type ExitAccount = SlpExitPalletId;
	type FeeAccount = BifrostFeeAccount;
	type BifrostSlp = Slp;
	type BifrostSlpx = Slpx;
	type WeightInfo = weights::bifrost_vtoken_minting::BifrostWeight<Runtime>;
	type OnRedeemSuccess = OnRedeemSuccess;
	type RelayChainToken = RelayCurrencyId;
	type CurrencyIdConversion = AssetIdMaps<Runtime>;
	type CurrencyIdRegister = AssetIdMaps<Runtime>;
	type XcmTransfer = XTokens;
	type AstarParachainId = ConstU32<2006>;
	type MoonbeamParachainId = ConstU32<2004>;
	type HydradxParachainId = ConstU32<2034>;
}

parameter_types! {
	pub const VeMintingTokenType: CurrencyId = CurrencyId::VToken(TokenSymbol::BNC);
	pub const Week: BlockNumber = WEEKS;
	pub const MaxBlock: BlockNumber = 4 * 365 * DAYS;
	pub const Multiplier: Balance = 10_u128.pow(12);
	pub const VoteWeightMultiplier: Balance = 3;
}

impl bifrost_ve_minting::Config for Runtime {
	type RuntimeEvent = RuntimeEvent;
	type MultiCurrency = Currencies;
	type ControlOrigin = EitherOfDiverse<MoreThanHalfCouncil, EnsureRootOrAllTechnicalCommittee>;
	type TokenType = VeMintingTokenType;
	type VeMintingPalletId = VeMintingPalletId;
	type IncentivePalletId = IncentivePalletId;
	type WeightInfo = weights::bifrost_ve_minting::BifrostWeight<Runtime>;
	type BlockNumberToBalance = ConvertInto;
	type Week = Week;
	type MaxBlock = MaxBlock;
	type Multiplier = Multiplier;
	type VoteWeightMultiplier = VoteWeightMultiplier;
}

// Below is the implementation of tokens manipulation functions other than native token.
pub struct LocalAssetAdaptor<Local>(PhantomData<Local>);

impl<Local, AccountId> LocalAssetHandler<AccountId> for LocalAssetAdaptor<Local>
where
	Local: MultiCurrency<AccountId, CurrencyId = CurrencyId>,
{
	fn local_balance_of(asset_id: ZenlinkAssetId, who: &AccountId) -> AssetBalance {
		if let Ok(currency_id) = asset_id.try_into() {
			return TryInto::<AssetBalance>::try_into(Local::free_balance(currency_id, &who))
				.unwrap_or_default();
		}
		AssetBalance::default()
	}

	fn local_total_supply(asset_id: ZenlinkAssetId) -> AssetBalance {
		if let Ok(currency_id) = asset_id.try_into() {
			return TryInto::<AssetBalance>::try_into(Local::total_issuance(currency_id))
				.unwrap_or_default();
		}
		AssetBalance::default()
	}

	fn local_is_exists(asset_id: ZenlinkAssetId) -> bool {
		let currency_id: Result<CurrencyId, ()> = asset_id.try_into();
		match currency_id {
			Ok(_) => true,
			Err(_) => false,
		}
	}

	fn local_transfer(
		asset_id: ZenlinkAssetId,
		origin: &AccountId,
		target: &AccountId,
		amount: AssetBalance,
	) -> DispatchResult {
		if let Ok(currency_id) = asset_id.try_into() {
			Local::transfer(
				currency_id,
				&origin,
				&target,
				amount
					.try_into()
					.map_err(|_| DispatchError::Other("convert amount in local transfer"))?,
			)
		} else {
			Err(DispatchError::Other("unknown asset in local transfer"))
		}
	}

	fn local_deposit(
		asset_id: ZenlinkAssetId,
		origin: &AccountId,
		amount: AssetBalance,
	) -> Result<AssetBalance, DispatchError> {
		if let Ok(currency_id) = asset_id.try_into() {
			Local::deposit(
				currency_id,
				&origin,
				amount
					.try_into()
					.map_err(|_| DispatchError::Other("convert amount in local deposit"))?,
			)?;
		} else {
			return Err(DispatchError::Other("unknown asset in local transfer"));
		}

		Ok(amount)
	}

	fn local_withdraw(
		asset_id: ZenlinkAssetId,
		origin: &AccountId,
		amount: AssetBalance,
	) -> Result<AssetBalance, DispatchError> {
		if let Ok(currency_id) = asset_id.try_into() {
			Local::withdraw(
				currency_id,
				&origin,
				amount
					.try_into()
					.map_err(|_| DispatchError::Other("convert amount in local withdraw"))?,
			)?;
		} else {
			return Err(DispatchError::Other("unknown asset in local transfer"));
		}

		Ok(amount)
	}
}

// zenlink runtime end

construct_runtime! {
	pub enum Runtime {
		// Basic stuff
		System: frame_system = 0,
		Timestamp: pallet_timestamp = 1,
		Indices: pallet_indices = 2,
		ParachainSystem: cumulus_pallet_parachain_system = 5,
		ParachainInfo: parachain_info = 6,

		// Monetary stuff
		Balances: pallet_balances = 10,
		TransactionPayment: pallet_transaction_payment = 11,

		// Collator support. the order of these 4 are important and shall not change.
		Authorship: pallet_authorship = 20,
		CollatorSelection: pallet_collator_selection = 21,
		Session: pallet_session = 22,
		Aura: pallet_aura = 23,
		AuraExt: cumulus_pallet_aura_ext = 24,

		// Governance stuff
		Democracy: pallet_democracy = 30,
		Council: pallet_collective::<Instance1> = 31,
		TechnicalCommittee: pallet_collective::<Instance2> = 32,
		PhragmenElection: pallet_elections_phragmen = 33,
		CouncilMembership: pallet_membership::<Instance1> = 34,
		TechnicalMembership: pallet_membership::<Instance2> = 35,
		ConvictionVoting: pallet_conviction_voting = 36,
		Referenda: pallet_referenda = 37,
		Origins: custom_origins = 38,
		Whitelist: pallet_whitelist = 39,

		// XCM helpers.
		XcmpQueue: cumulus_pallet_xcmp_queue = 40,
		PolkadotXcm: pallet_xcm = 41,
		CumulusXcm: cumulus_pallet_xcm = 42,
		DmpQueue: cumulus_pallet_dmp_queue = 43,

		// utilities
		Utility: pallet_utility = 50,
		Scheduler: pallet_scheduler = 51,
		Proxy: pallet_proxy = 52,
		Multisig: pallet_multisig = 53,
		Identity: pallet_identity = 54,

		// Vesting. Usable initially, but removed once all vesting is finished.
		Vesting: bifrost_vesting = 60,

		// Treasury stuff
		Treasury: pallet_treasury = 61,
		Bounties: pallet_bounties = 62,
		Tips: pallet_tips = 63,
		Preimage: pallet_preimage = 64,

		// Third party modules
		XTokens: orml_xtokens = 70,
		Tokens: orml_tokens = 71,
		Currencies: bifrost_currencies = 72,
		UnknownTokens: orml_unknown_tokens = 73,
		OrmlXcm: orml_xcm = 74,
		ZenlinkProtocol: zenlink_protocol = 80,
		MerkleDistributor: merkle_distributor = 81,

		// Bifrost modules
		FlexibleFee: bifrost_flexible_fee = 100,
		Salp: bifrost_salp = 105,
		CallSwitchgear: bifrost_call_switchgear = 112,
		AssetRegistry: bifrost_asset_registry = 114,
		VtokenMinting: bifrost_vtoken_minting = 115,
		Slp: bifrost_slp = 116,
		XcmInterface: bifrost_xcm_interface = 117,
		TokenConversion: bifrost_vstoken_conversion = 118,
		Farming: bifrost_farming = 119,
		SystemStaking: bifrost_system_staking = 120,
		SystemMaker: bifrost_system_maker = 121,
		FeeShare: bifrost_fee_share = 122,
		CrossInOut: bifrost_cross_in_out = 123,
		VeMinting: bifrost_ve_minting = 124,
		Slpx: bifrost_slpx = 125,
		FellowshipCollective: pallet_ranked_collective::<Instance1> = 126,
		FellowshipReferenda: pallet_referenda::<Instance2> = 127,
		StableAsset: nutsfinance_stable_asset::{Pallet, Storage, Event<T>} = 128,
		StablePool: bifrost_stable_pool = 129,
		VtokenVoting: bifrost_vtoken_voting = 130,
	}
}

/// The type for looking up accounts. We don't expect more than 4 billion of them.
pub type AccountIndex = u32;
/// Alias to 512-bit hash when used in the context of a transaction signature on the chain.
pub type Signature = sp_runtime::MultiSignature;
/// Index of a transaction in the chain.
pub type Index = u32;
/// A hash of some data used by the chain.
pub type Hash = sp_core::H256;
/// The address format for describing accounts.
pub type Address = sp_runtime::MultiAddress<AccountId, AccountIndex>;
/// Block header type as expected by this runtime.
pub type Header = generic::Header<BlockNumber, BlakeTwo256>;
/// Block type as expected by this runtime.
pub type Block = generic::Block<Header, UncheckedExtrinsic>;
/// A Block signed with a Justification
pub type SignedBlock = generic::SignedBlock<Block>;
/// BlockId type as expected by this runtime.
pub type BlockId = generic::BlockId<Block>;
/// The SignedExtension to the basic transaction logic.
pub type SignedExtra = (
	frame_system::CheckNonZeroSender<Runtime>,
	frame_system::CheckSpecVersion<Runtime>,
	frame_system::CheckTxVersion<Runtime>,
	frame_system::CheckGenesis<Runtime>,
	frame_system::CheckEra<Runtime>,
	frame_system::CheckNonce<Runtime>,
	frame_system::CheckWeight<Runtime>,
	pallet_transaction_payment::ChargeTransactionPayment<Runtime>,
);
/// Unchecked extrinsic type as expected by this runtime.
pub type UncheckedExtrinsic =
	generic::UncheckedExtrinsic<Address, RuntimeCall, Signature, SignedExtra>;
/// Extrinsic type that has already been checked.
pub type CheckedExtrinsic = generic::CheckedExtrinsic<AccountId, RuntimeCall, SignedExtra>;
/// The payload being signed in transactions.
pub type SignedPayload = generic::SignedPayload<RuntimeCall, SignedExtra>;

/// All migrations that will run on the next runtime upgrade.
///
/// This contains the combined migrations of the last 10 releases. It allows to skip runtime
/// upgrades in case governance decides to do so. THE ORDER IS IMPORTANT.
pub type Migrations = migrations::Unreleased;

/// The runtime migrations per release.
pub mod migrations {
<<<<<<< HEAD
	use crate::Runtime;
=======
	#[allow(unused)]
	use super::*;

>>>>>>> bec25315
	/// Unreleased migrations. Add new ones here:
	pub type Unreleased = bifrost_asset_registry::migration::InsertBNCMetadata<Runtime>;
}

/// Executive: handles dispatch to the various modules.
pub type Executive = frame_executive::Executive<
	Runtime,
	Block,
	frame_system::ChainContext<Runtime>,
	Runtime,
	AllPalletsWithSystem,
	Migrations,
>;

#[cfg(feature = "runtime-benchmarks")]
#[macro_use]
extern crate frame_benchmarking;

#[cfg(feature = "runtime-benchmarks")]
mod benches {
	define_benchmarks!([bifrost_ve_minting, VeMinting]);
}

impl_runtime_apis! {
	impl sp_transaction_pool::runtime_api::TaggedTransactionQueue<Block> for Runtime {
		fn validate_transaction(
			source: TransactionSource,
			tx: <Block as BlockT>::Extrinsic,
			block_hash: <Block as BlockT>::Hash,
		) -> TransactionValidity {
			Executive::validate_transaction(source, tx, block_hash)
		}
	}

	impl sp_api::Core<Block> for Runtime {
		fn version() -> RuntimeVersion {
			VERSION
		}

		fn execute_block(block: Block) {
			Executive::execute_block(block);
		}

		fn initialize_block(header: &<Block as BlockT>::Header) {
			Executive::initialize_block(header)
		}
	}

	impl sp_block_builder::BlockBuilder<Block> for Runtime {
		fn apply_extrinsic(
			extrinsic: <Block as BlockT>::Extrinsic,
		) -> ApplyExtrinsicResult {
			Executive::apply_extrinsic(extrinsic)
		}

		fn finalize_block() -> <Block as BlockT>::Header {
			Executive::finalize_block()
		}

		fn inherent_extrinsics(data: sp_inherents::InherentData) -> Vec<<Block as BlockT>::Extrinsic> {
			data.create_extrinsics()
		}

		fn check_inherents(block: Block, data: sp_inherents::InherentData) -> sp_inherents::CheckInherentsResult {
			data.check_extrinsics(&block)
		}
	}

	impl frame_system_rpc_runtime_api::AccountNonceApi<Block, AccountId, Nonce> for Runtime {
		fn account_nonce(account: AccountId) -> Nonce {
			System::account_nonce(account)
		}
	}

	impl pallet_transaction_payment_rpc_runtime_api::TransactionPaymentApi<
		Block,
		Balance,
	> for Runtime {
		fn query_info(
			uxt: <Block as BlockT>::Extrinsic,
			len: u32,
		) -> pallet_transaction_payment_rpc_runtime_api::RuntimeDispatchInfo<Balance> {
			TransactionPayment::query_info(uxt, len)
		}
		fn query_fee_details(
			uxt: <Block as BlockT>::Extrinsic,
			len: u32,
		) -> pallet_transaction_payment::FeeDetails<Balance> {
			TransactionPayment::query_fee_details(uxt, len)
		}
		fn query_weight_to_fee(weight: Weight) -> Balance {
			TransactionPayment::weight_to_fee(weight)
		}
		fn query_length_to_fee(length: u32) -> Balance {
			TransactionPayment::length_to_fee(length)
		}
	}

	impl sp_api::Metadata<Block> for Runtime {
		fn metadata() -> OpaqueMetadata {
			OpaqueMetadata::new(Runtime::metadata().into())
		}
		fn metadata_at_version(version: u32) -> Option<OpaqueMetadata> {
			Runtime::metadata_at_version(version)
		}
		fn metadata_versions() -> sp_std::vec::Vec<u32> {
			Runtime::metadata_versions()
		}
	}

	impl sp_offchain::OffchainWorkerApi<Block> for Runtime {
		fn offchain_worker(header: &<Block as BlockT>::Header) {
			Executive::offchain_worker(header)
		}
	}

	impl sp_session::SessionKeys<Block> for Runtime {
		fn decode_session_keys(
			encoded: Vec<u8>,
		) -> Option<Vec<(Vec<u8>, sp_core::crypto::KeyTypeId)>> {
			SessionKeys::decode_into_raw_public_keys(&encoded)
		}

		fn generate_session_keys(seed: Option<Vec<u8>>) -> Vec<u8> {
			SessionKeys::generate(seed)
		}
	}

	impl cumulus_primitives_core::CollectCollationInfo<Block> for Runtime {
		fn collect_collation_info(header: &<Block as BlockT>::Header) -> cumulus_primitives_core::CollationInfo {
			ParachainSystem::collect_collation_info(header)
		}
	}

	impl sp_consensus_aura::AuraApi<Block, AuraId> for Runtime {
		fn slot_duration() -> sp_consensus_aura::SlotDuration {
			sp_consensus_aura::SlotDuration::from_millis(Aura::slot_duration())
		}

		fn authorities() -> Vec<AuraId> {
			Aura::authorities().into_inner()
		}
	}

	impl bifrost_flexible_fee_rpc_runtime_api::FlexibleFeeRuntimeApi<Block, AccountId> for Runtime {
		fn get_fee_token_and_amount(who: AccountId, fee: Balance, utx: <Block as BlockT>::Extrinsic) -> (CurrencyId, Balance) {
			let call = utx.function;
			let rs = FlexibleFee::cal_fee_token_and_amount(&who, fee, &call);

			match rs {
				Ok(val) => val,
				_ => (CurrencyId::Native(TokenSymbol::BNC), Zero::zero()),
			}
		}
	}

	// zenlink runtime outer apis
	impl zenlink_protocol_runtime_api::ZenlinkProtocolApi<Block, AccountId, ZenlinkAssetId> for Runtime {

		fn get_balance(
			asset_id: ZenlinkAssetId,
			owner: AccountId
		) -> AssetBalance {
			<Runtime as zenlink_protocol::Config>::MultiAssetsHandler::balance_of(asset_id, &owner)
		}

		fn get_pair_by_asset_id(
			asset_0: ZenlinkAssetId,
			asset_1: ZenlinkAssetId
		) -> Option<PairInfo<AccountId, AssetBalance, ZenlinkAssetId>> {
			ZenlinkProtocol::get_pair_by_asset_id(asset_0, asset_1)
		}

		fn get_amount_in_price(
			supply: AssetBalance,
			path: Vec<ZenlinkAssetId>
		) -> AssetBalance {
			ZenlinkProtocol::desired_in_amount(supply, path)
		}

		fn get_amount_out_price(
			supply: AssetBalance,
			path: Vec<ZenlinkAssetId>
		) -> AssetBalance {
			ZenlinkProtocol::supply_out_amount(supply, path)
		}

		fn get_estimate_lptoken(
			token_0: ZenlinkAssetId,
			token_1: ZenlinkAssetId,
			amount_0_desired: AssetBalance,
			amount_1_desired: AssetBalance,
			amount_0_min: AssetBalance,
			amount_1_min: AssetBalance,
		) -> AssetBalance{
			ZenlinkProtocol::get_estimate_lptoken(
				token_0,
				token_1,
				amount_0_desired,
				amount_1_desired,
				amount_0_min,
				amount_1_min
			)
		}
		fn calculate_remove_liquidity(
			asset_0: ZenlinkAssetId,
			asset_1: ZenlinkAssetId,
			amount: AssetBalance,
		) -> Option<(AssetBalance, AssetBalance)>{
			ZenlinkProtocol::calculate_remove_liquidity(
				asset_0,
				asset_1,
				amount,
			)
		}
	}

	impl bifrost_salp_rpc_runtime_api::SalpRuntimeApi<Block, ParaId, AccountId> for Runtime {
		fn get_contribution(index: ParaId, who: AccountId) -> (Balance,RpcContributionStatus) {
			let rs = Salp::contribution_by_fund(index, &who);
			match rs {
				Ok((val,status)) => (val,status.to_rpc()),
				_ => (Zero::zero(),RpcContributionStatus::Idle),
			}
		}
	}

	impl bifrost_farming_rpc_runtime_api::FarmingRuntimeApi<Block, AccountId, PoolId> for Runtime {
		fn get_farming_rewards(who: AccountId, pid: PoolId) -> Vec<(CurrencyId, Balance)> {
			Farming::get_farming_rewards(&who, pid).unwrap_or(Vec::new())
		}

		fn get_gauge_rewards(who: AccountId, pid: PoolId) -> Vec<(CurrencyId, Balance)> {
			Farming::get_gauge_rewards(&who, pid).unwrap_or(Vec::new())
		}
	}

	impl bifrost_ve_minting_rpc_runtime_api::VeMintingRuntimeApi<Block, AccountId> for Runtime {
		fn balance_of(
			who: AccountId,
			t: Option<bifrost_primitives::BlockNumber>,
		) -> Balance{
			VeMinting::balance_of(&who, t).unwrap_or(Zero::zero())
		}

		fn total_supply(
			t: bifrost_primitives::BlockNumber,
		) -> Balance{
			VeMinting::total_supply(t).unwrap_or(Zero::zero())
		}

		fn find_block_epoch(
			block: bifrost_primitives::BlockNumber,
			max_epoch: U256,
		) -> U256{
			VeMinting::find_block_epoch(block, max_epoch)
		}
	}

	impl bifrost_stable_pool_rpc_runtime_api::StablePoolRuntimeApi<Block> for Runtime {
		fn get_swap_output(
			pool_id: u32,
			currency_id_in: u32,
			currency_id_out: u32,
			amount: Balance,
		) -> Balance {
			StablePool::get_swap_output(pool_id, currency_id_in, currency_id_out, amount).unwrap_or(Zero::zero())
		}

		fn add_liquidity_amount(
			pool_id: u32,
			amounts: Vec<Balance>,
		) -> Balance {
			StablePool::add_liquidity_amount(pool_id, amounts).unwrap_or(Zero::zero())
		}
	}

	#[cfg(feature = "runtime-benchmarks")]
	impl frame_benchmarking::Benchmark<Block> for Runtime {
		fn benchmark_metadata(extra: bool) -> (
			Vec<frame_benchmarking::BenchmarkList>,
			Vec<frame_support::traits::StorageInfo>,
		) {
			use frame_benchmarking::{Benchmarking, BenchmarkList};
			use frame_support::traits::StorageInfoTrait;

			let mut list = Vec::<BenchmarkList>::new();
			list_benchmarks!(list, extra);

			let storage_info = AllPalletsWithSystem::storage_info();
			return (list, storage_info)
		}

		fn dispatch_benchmark(
			config: frame_benchmarking::BenchmarkConfig
		) -> Result<Vec<frame_benchmarking::BenchmarkBatch>, sp_runtime::RuntimeString> {
			use frame_benchmarking::{Benchmarking, BenchmarkBatch};
			use frame_support::traits::TrackedStorageKey;

			impl frame_system_benchmarking::Config for Runtime {}

			let whitelist: Vec<TrackedStorageKey> = vec![
			// you can whitelist any storage keys you do not want to track here
			];

			let mut batches = Vec::<BenchmarkBatch>::new();
			let params = (&config, &whitelist);
			add_benchmarks!(params, batches);

			if batches.is_empty() { return Err("Benchmark not found for this pallet.".into()) }
			Ok(batches)
		}
	}

	#[cfg(feature = "try-runtime")]
	impl frame_try_runtime::TryRuntime<Block> for Runtime {
		fn on_runtime_upgrade(checks: frame_try_runtime::UpgradeCheckSelect) -> (Weight, Weight) {
			log::info!("try-runtime::on_runtime_upgrade bifrost.");
			let weight = Executive::try_runtime_upgrade(checks).unwrap();
			(weight, RuntimeBlockWeights::get().max_block)
		}
		fn execute_block(
			block: Block,
			state_root_check: bool,
			signature_check: bool,
			select: frame_try_runtime::TryStateSelect
		) -> Weight {
			// NOTE: intentional unwrap: we don't want to propagate the error backwards, and want to
			// have a backtrace here.
			Executive::try_execute_block(block, state_root_check,signature_check, select).unwrap()
		}
	}
}

struct CheckInherents;
impl cumulus_pallet_parachain_system::CheckInherents<Block> for CheckInherents {
	fn check_inherents(
		block: &Block,
		relay_state_proof: &cumulus_pallet_parachain_system::RelayChainStateProof,
	) -> sp_inherents::CheckInherentsResult {
		let relay_chain_slot = relay_state_proof
			.read_slot()
			.expect("Could not read the relay chain slot from the proof");

		let inherent_data =
			cumulus_primitives_timestamp::InherentDataProvider::from_relay_chain_slot_and_duration(
				relay_chain_slot,
				sp_std::time::Duration::from_secs(6),
			)
			.create_inherent_data()
			.expect("Could not create the timestamp inherent data");

		inherent_data.check_extrinsics(&block)
	}
}

cumulus_pallet_parachain_system::register_validate_block! {
	Runtime = Runtime,
	BlockExecutor = cumulus_pallet_aura_ext::BlockExecutor::<Runtime, Executive>,
	CheckInherents = CheckInherents,
}<|MERGE_RESOLUTION|>--- conflicted
+++ resolved
@@ -1702,13 +1702,7 @@
 
 /// The runtime migrations per release.
 pub mod migrations {
-<<<<<<< HEAD
 	use crate::Runtime;
-=======
-	#[allow(unused)]
-	use super::*;
-
->>>>>>> bec25315
 	/// Unreleased migrations. Add new ones here:
 	pub type Unreleased = bifrost_asset_registry::migration::InsertBNCMetadata<Runtime>;
 }
