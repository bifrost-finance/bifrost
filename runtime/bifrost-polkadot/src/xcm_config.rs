--- conflicted
+++ resolved
@@ -172,55 +172,4 @@
 			_ => None,
 		}
 	}
-<<<<<<< HEAD
-}
-
-pub struct AssetRegistryMigration<T>(sp_std::marker::PhantomData<T>);
-impl<T: Get<ParaId>> frame_support::traits::OnRuntimeUpgrade for AssetRegistryMigration<T> {
-	fn on_runtime_upgrade() -> frame_support::weights::Weight {
-		use bifrost_runtime_common::{milli, millicent};
-		use node_primitives::TokenInfo;
-		use CurrencyId::*;
-		use TokenSymbol::*;
-
-		let items = vec![
-			(Token2(DOT_TOKEN_ID), MultiLocation::parent(), 10 * millicent(Token2(DOT_TOKEN_ID))),
-			(Native(BNC), native_currency_location(Native(BNC), T::get()), 10 * milli(Native(BNC))),
-		];
-
-		for (asset, location, metadata) in
-			items.iter().map(|(currency_id, location, minimal_balance)| {
-				(
-					currency_id.clone(),
-					location,
-					AssetMetadata {
-						name: currency_id.name().map(|s| s.as_bytes().to_vec()).unwrap_or_default(),
-						symbol: currency_id
-							.symbol()
-							.map(|s| s.as_bytes().to_vec())
-							.unwrap_or_default(),
-						decimals: currency_id.decimals().unwrap_or_default(),
-						minimal_balance: *minimal_balance,
-					},
-				)
-			}) {
-			AssetRegistry::do_register_native_asset(asset, location, &metadata)
-				.expect("Asset register");
-		}
-
-		let len = items.len() as Weight;
-		<Runtime as frame_system::Config>::DbWeight::get().reads_writes(len, len)
-	}
-
-	#[cfg(feature = "try-runtime")]
-	fn pre_upgrade() -> Result<(), &'static str> {
-		Ok(())
-	}
-
-	#[cfg(feature = "try-runtime")]
-	fn post_upgrade() -> Result<(), &'static str> {
-		Ok(())
-	}
-=======
->>>>>>> f239a222
 }