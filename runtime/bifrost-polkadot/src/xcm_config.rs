--- conflicted
+++ resolved
@@ -46,7 +46,7 @@
 };
 use xcm_builder::{
 	DescribeAllTerminal, DescribeFamily, FrameTransactionalProcessor, HashedDescription,
-	NativeAsset, TrailingSetTopicAsId,
+	TrailingSetTopicAsId,
 };
 use xcm_executor::traits::{MatchesFungible, ShouldExecute};
 
@@ -363,9 +363,6 @@
 	0
 	);
 	pub BasePerSecond: u128 = dot_per_second::<Runtime>();
-	pub SystemAssetHubLocation: Location = Location::new(1, [Parachain(1000)]);
-	pub EthereumNetwork: NetworkId = NetworkId::Ethereum { chain_id: 1 };
-	pub EthereumLocation: Location = Location::new(2, [GlobalConsensus(EthereumNetwork::get())]);
 }
 
 pub struct ToTreasury;
@@ -486,68 +483,6 @@
 	}
 }
 
-<<<<<<< HEAD
-/// Asset filter that allows all assets from a certain location matching asset id.
-pub struct AssetPrefixFrom<Prefix, Origin>(PhantomData<(Prefix, Origin)>);
-impl<Prefix, Origin> ContainsPair<Asset, Location> for AssetPrefixFrom<Prefix, Origin>
-where
-	Prefix: Get<Location>,
-	Origin: Get<Location>,
-{
-	fn contains(asset: &Asset, origin: &Location) -> bool {
-		let loc = Origin::get();
-		&loc == origin &&
-			matches!(asset, Asset { id: AssetId(asset_loc), fun: Fungible(_a) }
-			if asset_loc.starts_with(&Prefix::get()))
-	}
-}
-
-type AssetsFrom<T> = AssetPrefixFrom<T, T>;
-
-/// Asset filter that allows native/relay asset if coming from a certain location.
-pub struct NativeAssetFrom<T>(PhantomData<T>);
-impl<T: Get<Location>> ContainsPair<Asset, Location> for NativeAssetFrom<T> {
-	fn contains(asset: &Asset, origin: &Location) -> bool {
-		let loc = T::get();
-		&loc == origin &&
-			matches!(asset, Asset { id: AssetId(asset_loc), fun: Fungible(_a) }
-			if *asset_loc == Location::from(Parent))
-	}
-}
-
-/// Asset filter that allows all assets from a certain location matching asset id.
-
-pub type Reserves = (
-	NativeAsset,
-	AssetsFrom<SystemAssetHubLocation>,
-	NativeAssetFrom<SystemAssetHubLocation>,
-	AssetPrefixFrom<EthereumLocation, SystemAssetHubLocation>,
-);
-
-=======
-/// Matches foreign assets from a given origin.
-/// Foreign assets are assets bridged from other consensus systems. i.e parents > 1.
-pub struct IsForeignNativeAssetFrom<Origin>(PhantomData<Origin>);
-impl<Origin> ContainsPair<MultiAsset, MultiLocation> for IsForeignNativeAssetFrom<Origin>
-where
-	Origin: Get<MultiLocation>,
-{
-	fn contains(asset: &MultiAsset, origin: &MultiLocation) -> bool {
-		let loc = Origin::get();
-		&loc == origin &&
-			matches!(
-				asset,
-				MultiAsset { id: Concrete(MultiLocation { parents: 2, .. }), fun: Fungible(_) },
-			)
-	}
-}
-
-parameter_types! {
-  /// Location of Asset Hub
-  pub AssetHubLocation: MultiLocation = (Parent, Parachain(1000)).into();
-}
-
->>>>>>> 08aa1c2f
 pub struct XcmConfig;
 impl xcm_executor::Config for XcmConfig {
 	type AssetClaims = PolkadotXcm;
@@ -555,12 +490,7 @@
 	type AssetTrap = BifrostDropAssets<ToTreasury>;
 	type Barrier = Barrier;
 	type RuntimeCall = RuntimeCall;
-<<<<<<< HEAD
-	type IsReserve = Reserves;
-=======
-	type IsReserve =
-		(IsForeignNativeAssetFrom<AssetHubLocation>, MultiNativeAsset<RelativeReserveProvider>);
->>>>>>> 08aa1c2f
+	type IsReserve = MultiNativeAsset<RelativeReserveProvider>;
 	type IsTeleporter = ();
 	type UniversalLocation = UniversalLocation;
 	type OriginConverter = XcmOriginToTransactDispatchOrigin;
@@ -822,127 +752,4 @@
 	type ParachainId = SelfParaChainId;
 	type CallBackTimeOut = ConstU32<10>;
 	type CurrencyIdConvert = AssetIdMaps<Runtime>;
-<<<<<<< HEAD
-=======
-}
-
-#[cfg(test)]
-mod tests {
-	use hex_literal::hex;
-	use sp_core::crypto::Ss58Codec;
-	use xcm::{
-		prelude::{AccountId32, AccountKey20, Parachain, X2},
-		v3::{MultiLocation, NetworkId},
-	};
-	use xcm_builder::{DescribeAllTerminal, DescribeFamily};
-	use xcm_executor::traits::ConvertLocation;
-
-	use crate::AccountId;
-
-	#[test]
-	fn test_location_to_account() {
-		let moonbeam_slpx_origin_location = MultiLocation::new(
-			1,
-			X2(
-				Parachain(2004),
-				AccountKey20 {
-					network: None,
-					key: hex!["F1d4797E51a4640a76769A50b57abE7479ADd3d8"].into(),
-				},
-			),
-		);
-		let moonbeam_slpx_derived = xcm_builder::HashedDescription::<
-			AccountId,
-			DescribeFamily<DescribeAllTerminal>,
-		>::convert_location(&moonbeam_slpx_origin_location)
-		.unwrap();
-
-		let moonbeam_receiver_origin_location = MultiLocation::new(
-			1,
-			X2(
-				Parachain(2004),
-				AccountKey20 {
-					network: None,
-					key: hex!["64DC1E8b5E9515dE37b58b4d8629Bf89BcD1F576"].into(),
-				},
-			),
-		);
-		let moonbeam_receiver_derived = xcm_builder::HashedDescription::<
-			AccountId,
-			DescribeFamily<DescribeAllTerminal>,
-		>::convert_location(&moonbeam_receiver_origin_location)
-		.unwrap();
-
-		let moonriver_slpx_origin_location = MultiLocation::new(
-			1,
-			X2(
-				Parachain(2023),
-				AccountKey20 {
-					network: None,
-					key: hex!["6b0A44c64190279f7034b77c13a566E914FE5Ec4"].into(),
-				},
-			),
-		);
-		let moonriver_slpx_derived = xcm_builder::HashedDescription::<
-			AccountId,
-			DescribeFamily<DescribeAllTerminal>,
-		>::convert_location(&moonriver_slpx_origin_location)
-		.unwrap();
-
-		let astar_slpx_origin_location = MultiLocation::new(
-			1,
-			X2(
-				Parachain(2006),
-				AccountId32 {
-					network: Some(NetworkId::Polkadot),
-					id: hex!["b3d19dad606c8f323460d7bb64a147af60923b85d3c853596954c71d2cfe20e3"]
-						.into(),
-				},
-			),
-		);
-		let astar_slpx_derived = xcm_builder::HashedDescription::<
-			AccountId,
-			DescribeFamily<DescribeAllTerminal>,
-		>::convert_location(&astar_slpx_origin_location)
-		.unwrap();
-
-		let astar_receiver_origin_location = MultiLocation::new(
-			1,
-			X2(
-				Parachain(2006),
-				AccountId32 {
-					network: Some(NetworkId::Polkadot),
-					id: hex!["576dee92eedbd7ffe0695569ac7a8db30edd204f2c42f53f14e0e863702c597e"]
-						.into(),
-				},
-			),
-		);
-		let astar_receiver_derived = xcm_builder::HashedDescription::<
-			AccountId,
-			DescribeFamily<DescribeAllTerminal>,
-		>::convert_location(&astar_receiver_origin_location)
-		.unwrap();
-
-		assert_eq!(
-			moonbeam_slpx_derived,
-			AccountId::from_ss58check("gWEvf2EDMzxR7JHyrEHXf3nqxKLGvHaFbk7HUkJnNPUxDts").unwrap()
-		);
-		assert_eq!(
-			moonbeam_receiver_derived,
-			AccountId::from_ss58check("bpRBE4rWcBJqqN2ESts5LefuvLonBeZ4r2YBpfuuxvMxoea").unwrap()
-		);
-		assert_eq!(
-			moonriver_slpx_derived,
-			AccountId::from_ss58check("gtXJWw9ME9w7cXfmR6n9MFkKCSu2MrtA3dcFV2BhHpEZFjZ").unwrap()
-		);
-		assert_eq!(
-			astar_slpx_derived,
-			AccountId::from_ss58check("g96o4GVpsAop1MJiArnmUYtXUjEisfkbfcpsuqmXrS28MEr").unwrap()
-		);
-		assert_eq!(
-			astar_receiver_derived,
-			AccountId::from_ss58check("dZWAvaUWbPN1oKbWMkeDWHBceX8RqP4CMwmi1trq9uf5pBn").unwrap()
-		);
-	}
->>>>>>> 08aa1c2f
 }