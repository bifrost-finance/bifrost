--- conflicted
+++ resolved
@@ -85,22 +85,13 @@
 xcm-executor = { workspace = true }
 
 # orml
-<<<<<<< HEAD
-orml-tokens = { version = "0.4.1-dev", default-features = false }
-orml-traits = { version = "0.4.1-dev", default-features = false }
-orml-xtokens = { version = "0.4.1-dev", default-features = false }
-orml-unknown-tokens = { version = "0.4.1-dev", default-features = false }
-orml-xcm = { version = "0.4.1-dev", default-features = false }
-orml-xcm-support = { version = "0.4.1-dev", default-features = false }
-orml-oracle = { version = "0.4.1-dev", default-features = false }
-=======
 orml-tokens = { workspace = true }
 orml-traits = { workspace = true }
 orml-xtokens = { workspace = true }
 orml-unknown-tokens = { workspace = true }
 orml-xcm = { workspace = true }
 orml-xcm-support = { workspace = true }
->>>>>>> cabb9d9f
+orml-oracle = { workspace = true }
 
 # zenlink
 merkle-distributor = { workspace = true }
@@ -111,37 +102,6 @@
 bifrost-stable-asset = { workspace = true }
 
 # Bifrost
-<<<<<<< HEAD
-bifrost-asset-registry = { path = "../../pallets/asset-registry", default-features = false }
-bifrost-call-switchgear = { path = "../../pallets/call-switchgear", default-features = false }
-bifrost-cross-in-out = { path = "../../pallets/cross-in-out", default-features = false }
-bifrost-currencies = { path = "../../pallets/currencies", default-features = false}
-bifrost-farming = { path = "../../pallets/farming", default-features = false }
-bifrost-farming-rpc-runtime-api = { path = "../../pallets/farming/rpc/runtime-api", default-features = false }
-bifrost-fee-share = { path = "../../pallets/fee-share", default-features = false }
-bifrost-flexible-fee = { path = "../../pallets/flexible-fee", default-features = false }
-bifrost-flexible-fee-rpc-runtime-api = { path = "../../pallets/flexible-fee/rpc/runtime-api", default-features = false }
-bifrost-primitives = { default-features = false, path = "../../primitives" }
-bifrost-runtime-common = { package = "bifrost-runtime-common", path = "../common", default-features = false }
-bifrost-salp = { path = "../../pallets/salp", default-features = false }
-bifrost-salp-rpc-runtime-api = { path = "../../pallets/salp/rpc/runtime-api", default-features = false }
-bifrost-slp = { path = "../../pallets/slp", default-features = false }
-bifrost-slpx = { path = "../../pallets/slpx", default-features = false }
-bifrost-stable-pool = { path = "../../pallets/stable-pool", default-features = false }
-bifrost-stable-pool-rpc-runtime-api = { path = "../../pallets/stable-pool/rpc/runtime-api", default-features = false }
-bifrost-system-maker = { path = "../../pallets/system-maker", default-features = false }
-bifrost-system-staking = { path = "../../pallets/system-staking", default-features = false }
-bifrost-ve-minting = { path = "../../pallets/ve-minting", default-features = false }
-bifrost-ve-minting-rpc-runtime-api = { path = "../../pallets/ve-minting/rpc/runtime-api", default-features = false }
-bifrost-vesting = { path = "../../pallets/vesting", default-features = false }
-bifrost-vstoken-conversion = { path = "../../pallets/vstoken-conversion", default-features = false }
-bifrost-vtoken-minting = { path = "../../pallets/vtoken-minting", default-features = false }
-bifrost-vtoken-voting = { path = "../../pallets/vtoken-voting", default-features = false, features = [ "polkadot" ] }
-lend-market = { path = "../../pallets/lend-market", default-features = false }
-lend-market-rpc-runtime-api = { path = "../../pallets/lend-market/rpc/runtime-api", default-features = false }
-pallet-prices = { path = "../../pallets/prices", default-features = false }
-bifrost-xcm-interface = { path = "../../pallets/xcm-interface", default-features = false }
-=======
 bifrost-asset-registry = { workspace = true }
 bifrost-call-switchgear = { workspace = true }
 bifrost-cross-in-out = { workspace = true }
@@ -167,8 +127,10 @@
 bifrost-vstoken-conversion = { workspace = true }
 bifrost-vtoken-minting = { workspace = true }
 bifrost-vtoken-voting = { workspace = true, features = [ "polkadot" ] }
+lend-market = { path = "../../pallets/lend-market", default-features = false }
+lend-market-rpc-runtime-api = { path = "../../pallets/lend-market/rpc/runtime-api", default-features = false }
+pallet-prices = { path = "../../pallets/prices", default-features = false }
 bifrost-xcm-interface = { workspace = true }
->>>>>>> cabb9d9f
 
 [build-dependencies]
 substrate-wasm-builder = { workspace = true, optional = true }
