[package]
name = "bifrost-polkadot-runtime"
version = "0.8.0"
authors = ["Edwin Wang <lark930@gmail.com>"]
edition = "2021"
build = "build.rs"

[dependencies]
# third-party dependencies
codec = { package = "parity-scale-codec", version = "3.0.0", default-features = false, features = [
	"derive",
	"max-encoded-len",
] }
hex-literal = { version = "0.3.1" }
log = { version = "0.4.17", default-features = false }
scale-info = { version = "2.3.1", default-features = false, features = [
	"derive",
] }
smallvec = "1.10.0"
static_assertions = "1.1.0"
# primitives
node-primitives = { default-features = false, path = "../../node/primitives" }
<<<<<<< HEAD
sp-api = { git = "https://github.com/paritytech/substrate", branch = "polkadot-v0.9.37", default-features = false }
sp-arithmetic = { git = "https://github.com/paritytech/substrate", branch = "polkadot-v0.9.37", default-features = false }
sp-block-builder = { git = "https://github.com/paritytech/substrate", branch = "polkadot-v0.9.37", default-features = false }
sp-consensus-aura = { git = "https://github.com/paritytech/substrate", branch = "polkadot-v0.9.37", default-features = false }
sp-core = { git = "https://github.com/paritytech/substrate", branch = "polkadot-v0.9.37", default-features = false }
sp-inherents = { git = "https://github.com/paritytech/substrate", branch = "polkadot-v0.9.37", default-features = false }
sp-offchain = { git = "https://github.com/paritytech/substrate", branch = "polkadot-v0.9.37", default-features = false }
sp-runtime = { git = "https://github.com/paritytech/substrate", branch = "polkadot-v0.9.37", default-features = false }
sp-session = { git = "https://github.com/paritytech/substrate", branch = "polkadot-v0.9.37", default-features = false }
sp-std = { git = "https://github.com/paritytech/substrate", branch = "polkadot-v0.9.37", default-features = false }
sp-transaction-pool = { git = "https://github.com/paritytech/substrate", branch = "polkadot-v0.9.37", default-features = false }
sp-version = { git = "https://github.com/paritytech/substrate", branch = "polkadot-v0.9.37", default-features = false }
sp-io = { git = "https://github.com/paritytech/substrate", branch = "polkadot-v0.9.37", default-features = false }

=======
sp-api = { git = "https://github.com/paritytech/substrate", branch = "polkadot-v0.9.38", default-features = false }
sp-arithmetic = { git = "https://github.com/paritytech/substrate", branch = "polkadot-v0.9.38", default-features = false }
sp-block-builder = { git = "https://github.com/paritytech/substrate", branch = "polkadot-v0.9.38", default-features = false }
sp-consensus-aura = { git = "https://github.com/paritytech/substrate", branch = "polkadot-v0.9.38", default-features = false }
sp-core = { git = "https://github.com/paritytech/substrate", branch = "polkadot-v0.9.38", default-features = false }
sp-inherents = { git = "https://github.com/paritytech/substrate", branch = "polkadot-v0.9.38", default-features = false }
sp-offchain = { git = "https://github.com/paritytech/substrate", branch = "polkadot-v0.9.38", default-features = false }
sp-runtime = { git = "https://github.com/paritytech/substrate", branch = "polkadot-v0.9.38", default-features = false }
sp-session = { git = "https://github.com/paritytech/substrate", branch = "polkadot-v0.9.38", default-features = false }
sp-std = { git = "https://github.com/paritytech/substrate", branch = "polkadot-v0.9.38", default-features = false }
sp-transaction-pool = { git = "https://github.com/paritytech/substrate", branch = "polkadot-v0.9.38", default-features = false }
sp-version = { git = "https://github.com/paritytech/substrate", branch = "polkadot-v0.9.38", default-features = false }
>>>>>>> ee323072

# frame dependencies
frame-benchmarking = { git = "https://github.com/paritytech/substrate", branch = "polkadot-v0.9.38", default-features = false, optional = true }
frame-executive = { git = "https://github.com/paritytech/substrate", branch = "polkadot-v0.9.38", default-features = false }
frame-support = { git = "https://github.com/paritytech/substrate", branch = "polkadot-v0.9.38", default-features = false }
frame-system = { git = "https://github.com/paritytech/substrate", branch = "polkadot-v0.9.38", default-features = false }
frame-system-benchmarking = { git = "https://github.com/paritytech/substrate", branch = "polkadot-v0.9.38", default-features = false, optional = true }
frame-system-rpc-runtime-api = { git = "https://github.com/paritytech/substrate", branch = "polkadot-v0.9.38", default-features = false }
frame-try-runtime = { git = "https://github.com/paritytech/substrate", branch = "polkadot-v0.9.38", default-features = false, optional = true }
pallet-aura = { git = "https://github.com/paritytech/substrate", branch = "polkadot-v0.9.38", default-features = false }
pallet-authorship = { git = "https://github.com/paritytech/substrate", branch = "polkadot-v0.9.38", default-features = false }
pallet-balances = { git = "https://github.com/paritytech/substrate", branch = "polkadot-v0.9.38", default-features = false }
pallet-bounties = { git = "https://github.com/paritytech/substrate", branch = "polkadot-v0.9.38", default-features = false }
pallet-collective = { git = "https://github.com/paritytech/substrate", branch = "polkadot-v0.9.38", default-features = false }
pallet-democracy = { git = "https://github.com/paritytech/substrate", branch = "polkadot-v0.9.38", default-features = false }
pallet-elections-phragmen = { git = "https://github.com/paritytech/substrate", branch = "polkadot-v0.9.38", default-features = false }
pallet-identity = { git = "https://github.com/paritytech/substrate", branch = "polkadot-v0.9.38", default-features = false }
pallet-indices = { git = "https://github.com/paritytech/substrate", branch = "polkadot-v0.9.38", default-features = false }
pallet-membership = { git = "https://github.com/paritytech/substrate", branch = "polkadot-v0.9.38", default-features = false }
pallet-multisig = { git = "https://github.com/paritytech/substrate", branch = "polkadot-v0.9.38", default-features = false }
pallet-proxy = { git = "https://github.com/paritytech/substrate", branch = "polkadot-v0.9.38", default-features = false }
pallet-preimage = { git = 'https://github.com/paritytech/substrate.git', branch = 'polkadot-v0.9.38', default-features = false }
pallet-scheduler = { git = "https://github.com/paritytech/substrate", branch = "polkadot-v0.9.38", default-features = false }
pallet-session = { git = "https://github.com/paritytech/substrate", branch = "polkadot-v0.9.38", default-features = false }
pallet-timestamp = { git = "https://github.com/paritytech/substrate", branch = "polkadot-v0.9.38", default-features = false }
pallet-tips = { git = "https://github.com/paritytech/substrate", branch = "polkadot-v0.9.38", default-features = false }
pallet-transaction-payment = { git = "https://github.com/paritytech/substrate", branch = "polkadot-v0.9.38", default-features = false }
pallet-transaction-payment-rpc-runtime-api = { git = "https://github.com/paritytech/substrate", branch = "polkadot-v0.9.38", default-features = false }
pallet-treasury = { git = "https://github.com/paritytech/substrate", branch = "polkadot-v0.9.38", default-features = false }
pallet-utility = { git = "https://github.com/paritytech/substrate", branch = "polkadot-v0.9.38", default-features = false }

# Cumulus dependencies
cumulus-pallet-aura-ext = { git = "https://github.com/paritytech/cumulus", branch = "polkadot-v0.9.38", default-features = false }
cumulus-pallet-dmp-queue = { git = "https://github.com/paritytech/cumulus", branch = "polkadot-v0.9.38", default-features = false }
cumulus-pallet-parachain-system = { git = "https://github.com/paritytech/cumulus", branch = "polkadot-v0.9.38", default-features = false }
cumulus-pallet-xcm = { git = "https://github.com/paritytech/cumulus", branch = "polkadot-v0.9.38", default-features = false }
cumulus-pallet-xcmp-queue = { git = "https://github.com/paritytech/cumulus", branch = "polkadot-v0.9.38", default-features = false }
cumulus-primitives-core = { git = "https://github.com/paritytech/cumulus", branch = "polkadot-v0.9.38", default-features = false }
cumulus-primitives-timestamp = { git = "https://github.com/paritytech/cumulus", branch = "polkadot-v0.9.38", default-features = false }
cumulus-primitives-utility = { git = "https://github.com/paritytech/cumulus", branch = "polkadot-v0.9.38", default-features = false }
pallet-collator-selection = { git = "https://github.com/paritytech/cumulus", branch = "polkadot-v0.9.38", default-features = false }
parachain-info = { git = "https://github.com/paritytech/cumulus", branch = "polkadot-v0.9.38", default-features = false }

# Polkadot dependencies
pallet-xcm = { git = "https://github.com/paritytech/polkadot", branch = "release-v0.9.38", default-features = false }
polkadot-parachain = { git = "https://github.com/paritytech/polkadot", branch = "release-v0.9.38", default-features = false }
polkadot-primitives = { git = "https://github.com/paritytech/polkadot", branch = "release-v0.9.38", default-features = false }
xcm = { git = "https://github.com/paritytech/polkadot", branch = "release-v0.9.38", default-features = false }
xcm-builder = { git = "https://github.com/paritytech/polkadot", branch = "release-v0.9.38", default-features = false }
xcm-executor = { git = "https://github.com/paritytech/polkadot", branch = "release-v0.9.38", default-features = false }

# Bifrost
bifrost-flexible-fee = { path = "../../pallets/flexible-fee", default-features = false }
bifrost-flexible-fee-rpc-runtime-api = { path = "../../pallets/flexible-fee/rpc/runtime-api", default-features = false }
bifrost-salp = { path = "../../pallets/salp", default-features = false }
bifrost-salp-rpc-runtime-api = { path = "../../pallets/salp/rpc/runtime-api", default-features = false }
pallet-vesting = { package = "bifrost-vesting", path = "../../pallets/vesting", default-features = false }
bifrost-runtime-common = { package = "bifrost-runtime-common", path = "../common", default-features = false }
bifrost-call-switchgear = { path = "../../pallets/call-switchgear", default-features = false }
bifrost-slp = { path = "../../pallets/slp", default-features = false }
bifrost-vtoken-minting = { path = "../../pallets/vtoken-minting", default-features = false }
bifrost-system-staking = { path = "../../pallets/system-staking", default-features = false }
bifrost-system-maker = { path = "../../pallets/system-maker", default-features = false }
bifrost-cross-in-out = { path = "../../pallets/cross-in-out", default-features = false }
bifrost-asset-registry = { path = "../../pallets/asset-registry", default-features = false }
bifrost-vstoken-conversion = { path = "../../pallets/vstoken-conversion", default-features = false }
bifrost-farming = { path = "../../pallets/farming", default-features = false }
bifrost-farming-rpc-runtime-api = { path = "../../pallets/farming/rpc/runtime-api", default-features = false }
bifrost-fee-share = { path = "../../pallets/fee-share", default-features = false }
<<<<<<< HEAD
bifrost-xcm-action = { path = "../../pallets/xcm-action", default-features = false }

=======
bifrost-ve-minting = { path = "../../pallets/ve-minting", default-features = false }
bifrost-ve-minting-rpc-runtime-api = { path = "../../pallets/ve-minting/rpc/runtime-api", default-features = false }
>>>>>>> ee323072

# orml
orml-currencies = { version = "0.4.1-dev", default-features = false }
orml-tokens = { version = "0.4.1-dev", default-features = false }
orml-traits = { version = "0.4.1-dev", default-features = false }
orml-xtokens = { version = "0.4.1-dev", default-features = false }
orml-unknown-tokens = { version = "0.4.1-dev", default-features = false }
orml-xcm = { version = "0.4.1-dev", default-features = false }
orml-xcm-support = { version = "0.4.1-dev", default-features = false }

merkle-distributor = { version = "*", default-features = false }
zenlink-protocol = { version = "*", default-features = false }
zenlink-protocol-runtime-api = { version = "*", default-features = false }
xcm-interface = { path = "../../pallets/xcm-interface", default-features = false }

[build-dependencies]
substrate-wasm-builder = { git = "https://github.com/paritytech/substrate", branch = "polkadot-v0.9.38" }

[features]
default = ["std"]
std = [
	"codec/std",
	"scale-info/std",
	"log/std",
	"frame-executive/std",
	"frame-try-runtime/std",
	"frame-support/std",
	"frame-system-rpc-runtime-api/std",
	"frame-system/std",
	"node-primitives/std",
	"pallet-balances/std",
	"pallet-bounties/std",
	"pallet-collective/std",
	"pallet-democracy/std",
	"pallet-elections-phragmen/std",
	"pallet-identity/std",
	"pallet-indices/std",
	"pallet-membership/std",
	"pallet-multisig/std",
	"pallet-proxy/std",
	"pallet-timestamp/std",
	"pallet-tips/std",
	"pallet-transaction-payment-rpc-runtime-api/std",
	"pallet-transaction-payment/std",
	"pallet-treasury/std",
	"pallet-preimage/std",
	"pallet-scheduler/std",
	"sp-api/std",
	"sp-arithmetic/std",
	"sp-block-builder/std",
	"sp-consensus-aura/std",
	"sp-inherents/std",
	"sp-offchain/std",
	"sp-core/std",
	"sp-runtime/std",
	"sp-std/std",
	"sp-session/std",
	"sp-transaction-pool/std",
	"sp-io/std",
	"parachain-info/std",
	"cumulus-pallet-aura-ext/std",
	"cumulus-pallet-dmp-queue/std",
	"cumulus-pallet-parachain-system/std",
	"cumulus-pallet-xcmp-queue/std",
	"cumulus-pallet-xcm/std",
	"cumulus-primitives-core/std",
	"cumulus-primitives-timestamp/std",
	"cumulus-primitives-utility/std",
	"xcm/std",
	"xcm-builder/std",
	"xcm-executor/std",
	"polkadot-primitives/std",
	"pallet-aura/std",
	"pallet-collator-selection/std",
	"pallet-session/std",
	"pallet-vesting/std",
	"orml-currencies/std",
	"orml-traits/std",
	"orml-tokens/std",
	"orml-xtokens/std",
	"orml-unknown-tokens/std",
	"orml-xcm/std",
	"orml-xcm-support/std",
	"bifrost-runtime-common/std",
	"bifrost-farming/std",
	"bifrost-farming-rpc-runtime-api/std",
	"bifrost-flexible-fee/std",
	"bifrost-flexible-fee-rpc-runtime-api/std",
	"bifrost-salp/std",
	"bifrost-salp-rpc-runtime-api/std",
	"bifrost-slp/std",
	"bifrost-vtoken-minting/std",
	"bifrost-asset-registry/std",
	"bifrost-system-staking/std",
	"bifrost-system-maker/std",
	"bifrost-fee-share/std",
<<<<<<< HEAD
	"bifrost-xcm-action/std",
=======
	"bifrost-ve-minting/std",
	"bifrost-ve-minting-rpc-runtime-api/std",
>>>>>>> ee323072
	"zenlink-protocol/std",
	"zenlink-protocol-runtime-api/std",
	"merkle-distributor/std",
	"bifrost-cross-in-out/std",
]
with-tracing = ["frame-executive/with-tracing"]

runtime-benchmarks = [
	"frame-benchmarking/runtime-benchmarks",
	"frame-support/runtime-benchmarks",
	"frame-system/runtime-benchmarks",
	"frame-system-benchmarking",
	"pallet-collective/runtime-benchmarks",
	"pallet-balances/runtime-benchmarks",
	"pallet-bounties/runtime-benchmarks",
	"pallet-indices/runtime-benchmarks",
	"pallet-scheduler/runtime-benchmarks",
	"pallet-timestamp/runtime-benchmarks",
	"pallet-treasury/runtime-benchmarks",
	"pallet-utility/runtime-benchmarks",
	"pallet-vesting/runtime-benchmarks",
	"pallet-xcm/runtime-benchmarks",
	"sp-runtime/runtime-benchmarks",
	"xcm-builder/runtime-benchmarks",
	"bifrost-call-switchgear/runtime-benchmarks",
	"bifrost-slp/runtime-benchmarks",
	"bifrost-salp/runtime-benchmarks",
	"bifrost-vtoken-minting/runtime-benchmarks",
	"bifrost-cross-in-out/runtime-benchmarks",
	"sp-api/disable-logging",
]

try-runtime = [
	"frame-try-runtime",
	"frame-support/try-runtime",
	"frame-system/try-runtime",
	"frame-executive/try-runtime",
	"pallet-timestamp/try-runtime",
	"pallet-indices/try-runtime",
	"cumulus-pallet-parachain-system/try-runtime",
	"parachain-info/try-runtime",
	"pallet-balances/try-runtime",
	"pallet-transaction-payment/try-runtime",
	"pallet-authorship/try-runtime",
	"pallet-collator-selection/try-runtime",
	"pallet-session/try-runtime",
	"pallet-aura/try-runtime",
	"cumulus-pallet-aura-ext/try-runtime",
	"pallet-democracy/try-runtime",
	"pallet-collective/try-runtime",
	"pallet-elections-phragmen/try-runtime",
	"pallet-membership/try-runtime",
	"cumulus-pallet-xcmp-queue/try-runtime",
	"pallet-xcm/try-runtime",
	"cumulus-pallet-xcm/try-runtime",
	"cumulus-pallet-dmp-queue/try-runtime",
	"pallet-utility/try-runtime",
	"pallet-scheduler/try-runtime",
	"pallet-proxy/try-runtime",
	"pallet-multisig/try-runtime",
	"pallet-identity/try-runtime",
	"pallet-vesting/try-runtime",
	"pallet-treasury/try-runtime",
	"pallet-bounties/try-runtime",
	"pallet-tips/try-runtime",
	"pallet-preimage/try-runtime",
	"orml-xtokens/try-runtime",
	"orml-tokens/try-runtime",
	"orml-currencies/try-runtime",
	"orml-unknown-tokens/try-runtime",
	"orml-xcm/try-runtime",
	"zenlink-protocol/try-runtime",
	"merkle-distributor/try-runtime",
	"bifrost-flexible-fee/try-runtime",
	"bifrost-salp/try-runtime",
	"bifrost-call-switchgear/try-runtime",
	"bifrost-asset-registry/try-runtime",
	"bifrost-vtoken-minting/try-runtime",
	"bifrost-slp/try-runtime",
	"xcm-interface/try-runtime",
	"bifrost-vstoken-conversion/try-runtime",
	"bifrost-farming/try-runtime",
	"bifrost-system-staking/try-runtime",
	"bifrost-system-maker/try-runtime",
	"bifrost-fee-share/try-runtime",
	"bifrost-ve-minting/try-runtime",
	"bifrost-cross-in-out/try-runtime",
]

# When enabled, the runtime API will not be build.
#
# This is required by Cumulus to access certain types of the
# runtime without clashing with the runtime API exported functions
# in WASM.
disable-runtime-api = []

# A feature that should be enabled when the runtime should be build for on-chain
# deployment. This will disable stuff that shouldn't be part of the on-chain wasm
# to make it smaller like logging for example.
on-chain-release-build = ["sp-api/disable-logging"]

# Set timing constants (e.g. session period) to faster versions to speed up testing.
fast-runtime = []<|MERGE_RESOLUTION|>--- conflicted
+++ resolved
@@ -20,22 +20,6 @@
 static_assertions = "1.1.0"
 # primitives
 node-primitives = { default-features = false, path = "../../node/primitives" }
-<<<<<<< HEAD
-sp-api = { git = "https://github.com/paritytech/substrate", branch = "polkadot-v0.9.37", default-features = false }
-sp-arithmetic = { git = "https://github.com/paritytech/substrate", branch = "polkadot-v0.9.37", default-features = false }
-sp-block-builder = { git = "https://github.com/paritytech/substrate", branch = "polkadot-v0.9.37", default-features = false }
-sp-consensus-aura = { git = "https://github.com/paritytech/substrate", branch = "polkadot-v0.9.37", default-features = false }
-sp-core = { git = "https://github.com/paritytech/substrate", branch = "polkadot-v0.9.37", default-features = false }
-sp-inherents = { git = "https://github.com/paritytech/substrate", branch = "polkadot-v0.9.37", default-features = false }
-sp-offchain = { git = "https://github.com/paritytech/substrate", branch = "polkadot-v0.9.37", default-features = false }
-sp-runtime = { git = "https://github.com/paritytech/substrate", branch = "polkadot-v0.9.37", default-features = false }
-sp-session = { git = "https://github.com/paritytech/substrate", branch = "polkadot-v0.9.37", default-features = false }
-sp-std = { git = "https://github.com/paritytech/substrate", branch = "polkadot-v0.9.37", default-features = false }
-sp-transaction-pool = { git = "https://github.com/paritytech/substrate", branch = "polkadot-v0.9.37", default-features = false }
-sp-version = { git = "https://github.com/paritytech/substrate", branch = "polkadot-v0.9.37", default-features = false }
-sp-io = { git = "https://github.com/paritytech/substrate", branch = "polkadot-v0.9.37", default-features = false }
-
-=======
 sp-api = { git = "https://github.com/paritytech/substrate", branch = "polkadot-v0.9.38", default-features = false }
 sp-arithmetic = { git = "https://github.com/paritytech/substrate", branch = "polkadot-v0.9.38", default-features = false }
 sp-block-builder = { git = "https://github.com/paritytech/substrate", branch = "polkadot-v0.9.38", default-features = false }
@@ -46,9 +30,9 @@
 sp-runtime = { git = "https://github.com/paritytech/substrate", branch = "polkadot-v0.9.38", default-features = false }
 sp-session = { git = "https://github.com/paritytech/substrate", branch = "polkadot-v0.9.38", default-features = false }
 sp-std = { git = "https://github.com/paritytech/substrate", branch = "polkadot-v0.9.38", default-features = false }
+sp-io = { git = "https://github.com/paritytech/substrate", branch = "polkadot-v0.9.38", default-features = false }
 sp-transaction-pool = { git = "https://github.com/paritytech/substrate", branch = "polkadot-v0.9.38", default-features = false }
 sp-version = { git = "https://github.com/paritytech/substrate", branch = "polkadot-v0.9.38", default-features = false }
->>>>>>> ee323072
 
 # frame dependencies
 frame-benchmarking = { git = "https://github.com/paritytech/substrate", branch = "polkadot-v0.9.38", default-features = false, optional = true }
@@ -118,13 +102,9 @@
 bifrost-farming = { path = "../../pallets/farming", default-features = false }
 bifrost-farming-rpc-runtime-api = { path = "../../pallets/farming/rpc/runtime-api", default-features = false }
 bifrost-fee-share = { path = "../../pallets/fee-share", default-features = false }
-<<<<<<< HEAD
-bifrost-xcm-action = { path = "../../pallets/xcm-action", default-features = false }
-
-=======
 bifrost-ve-minting = { path = "../../pallets/ve-minting", default-features = false }
 bifrost-ve-minting-rpc-runtime-api = { path = "../../pallets/ve-minting/rpc/runtime-api", default-features = false }
->>>>>>> ee323072
+bifrost-xcm-action = { path = "../../pallets/xcm-action", default-features = false }
 
 # orml
 orml-currencies = { version = "0.4.1-dev", default-features = false }
@@ -221,16 +201,13 @@
 	"bifrost-system-staking/std",
 	"bifrost-system-maker/std",
 	"bifrost-fee-share/std",
-<<<<<<< HEAD
-	"bifrost-xcm-action/std",
-=======
 	"bifrost-ve-minting/std",
 	"bifrost-ve-minting-rpc-runtime-api/std",
->>>>>>> ee323072
 	"zenlink-protocol/std",
 	"zenlink-protocol-runtime-api/std",
 	"merkle-distributor/std",
 	"bifrost-cross-in-out/std",
+	"bifrost-xcm-action/std",
 ]
 with-tracing = ["frame-executive/with-tracing"]
 
