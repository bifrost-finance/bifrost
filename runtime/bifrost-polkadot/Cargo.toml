--- conflicted
+++ resolved
@@ -41,13 +41,9 @@
 # frame dependencies
 frame-benchmarking = { git = "https://github.com/paritytech/substrate", branch = "polkadot-v0.9.42", default-features = false, optional = true }
 frame-executive = { git = "https://github.com/paritytech/substrate", branch = "polkadot-v0.9.42", default-features = false }
-<<<<<<< HEAD
 frame-support = { git = "https://github.com/paritytech/substrate", branch = "polkadot-v0.9.42", default-features = false, features = [
 	"tuples-96",
 ] }
-=======
-frame-support = { git = "https://github.com/paritytech/substrate", branch = "polkadot-v0.9.42", default-features = false, features = ["tuples-96"] }
->>>>>>> fd7e16d7
 frame-system = { git = "https://github.com/paritytech/substrate", branch = "polkadot-v0.9.42", default-features = false }
 frame-system-benchmarking = { git = "https://github.com/paritytech/substrate", branch = "polkadot-v0.9.42", default-features = false, optional = true }
 frame-system-rpc-runtime-api = { git = "https://github.com/paritytech/substrate", branch = "polkadot-v0.9.42", default-features = false }
@@ -127,15 +123,9 @@
 bifrost-currencies = { workspace = true }
 bifrost-stable-pool = { path = "../../pallets/stable-pool", default-features = false }
 bifrost-stable-pool-rpc-runtime-api = { path = "../../pallets/stable-pool/rpc/runtime-api", default-features = false }
-<<<<<<< HEAD
 bifrost-vtoken-voting = { path = "../../pallets/vtoken-voting", default-features = false, features = [
 	"polkadot",
 ] }
-=======
-bifrost-vtoken-voting = { path = "../../pallets/vtoken-voting", default-features = false, features = [ "polkadot" ] }
->>>>>>> fd7e16d7
-
-# orml
 orml-tokens = { version = "0.4.1-dev", default-features = false }
 orml-traits = { version = "0.4.1-dev", default-features = false }
 orml-xtokens = { version = "0.4.1-dev", default-features = false }
