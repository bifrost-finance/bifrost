[package]
name = "bifrost-polkadot-runtime"
version = "0.8.0"
authors = ["Edwin Wang <lark930@gmail.com>"]
edition = "2021"
build = "build.rs"

[dependencies]
# third-party dependencies
codec = { package = "parity-scale-codec", version = "3.0.0", default-features = false, features = [
	"derive",
	"max-encoded-len",
] }
hex-literal = { version = "0.3.1" }
log = { version = "0.4.17", default-features = false }
scale-info = { version = "2.3.1", default-features = false, features = [
	"derive",
] }
smallvec = "1.10.0"
static_assertions = "1.1.0"
strum = { version = "0.24", default-features = false, features = [ "derive" ] }
strum_macros = "0.24"
# primitives
node-primitives = { default-features = false, path = "../../node/primitives", features=["with-bifrost-polkadot-runtime"] }
sp-api = { git = "https://github.com/paritytech/substrate", branch = "polkadot-v0.9.42", default-features = false }
sp-arithmetic = { git = "https://github.com/paritytech/substrate", branch = "polkadot-v0.9.42", default-features = false }
sp-block-builder = { git = "https://github.com/paritytech/substrate", branch = "polkadot-v0.9.42", default-features = false }
sp-consensus-aura = { git = "https://github.com/paritytech/substrate", branch = "polkadot-v0.9.42", default-features = false }
sp-core = { git = "https://github.com/paritytech/substrate", branch = "polkadot-v0.9.42", default-features = false }
sp-inherents = { git = "https://github.com/paritytech/substrate", branch = "polkadot-v0.9.42", default-features = false }
sp-offchain = { git = "https://github.com/paritytech/substrate", branch = "polkadot-v0.9.42", default-features = false }
sp-runtime = { git = "https://github.com/paritytech/substrate", branch = "polkadot-v0.9.42", default-features = false }
sp-session = { git = "https://github.com/paritytech/substrate", branch = "polkadot-v0.9.42", default-features = false }
sp-std = { git = "https://github.com/paritytech/substrate", branch = "polkadot-v0.9.42", default-features = false }
sp-io = { git = "https://github.com/paritytech/substrate", branch = "polkadot-v0.9.42", default-features = false }
sp-transaction-pool = { git = "https://github.com/paritytech/substrate", branch = "polkadot-v0.9.42", default-features = false }
sp-version = { git = "https://github.com/paritytech/substrate", branch = "polkadot-v0.9.42", default-features = false }

# frame dependencies
frame-benchmarking = { git = "https://github.com/paritytech/substrate", branch = "polkadot-v0.9.42", default-features = false, optional = true }
frame-executive = { git = "https://github.com/paritytech/substrate", branch = "polkadot-v0.9.42", default-features = false }
frame-support = { git = "https://github.com/paritytech/substrate", branch = "polkadot-v0.9.42", default-features = false }
frame-system = { git = "https://github.com/paritytech/substrate", branch = "polkadot-v0.9.42", default-features = false }
frame-system-benchmarking = { git = "https://github.com/paritytech/substrate", branch = "polkadot-v0.9.42", default-features = false, optional = true }
frame-system-rpc-runtime-api = { git = "https://github.com/paritytech/substrate", branch = "polkadot-v0.9.42", default-features = false }
frame-try-runtime = { git = "https://github.com/paritytech/substrate", branch = "polkadot-v0.9.42", default-features = false, optional = true }
pallet-aura = { git = "https://github.com/paritytech/substrate", branch = "polkadot-v0.9.42", default-features = false }
pallet-authorship = { git = "https://github.com/paritytech/substrate", branch = "polkadot-v0.9.42", default-features = false }
pallet-balances = { git = "https://github.com/paritytech/substrate", branch = "polkadot-v0.9.42", default-features = false }
pallet-bounties = { git = "https://github.com/paritytech/substrate", branch = "polkadot-v0.9.42", default-features = false }
pallet-collective = { git = "https://github.com/paritytech/substrate", branch = "polkadot-v0.9.42", default-features = false }
pallet-conviction-voting = { git = "https://github.com/paritytech/substrate", branch = "polkadot-v0.9.42", default-features = false }
pallet-democracy = { git = "https://github.com/paritytech/substrate", branch = "polkadot-v0.9.42", default-features = false }
pallet-elections-phragmen = { git = "https://github.com/paritytech/substrate", branch = "polkadot-v0.9.42", default-features = false }
pallet-identity = { git = "https://github.com/paritytech/substrate", branch = "polkadot-v0.9.42", default-features = false }
pallet-indices = { git = "https://github.com/paritytech/substrate", branch = "polkadot-v0.9.42", default-features = false }
pallet-membership = { git = "https://github.com/paritytech/substrate", branch = "polkadot-v0.9.42", default-features = false }
pallet-multisig = { git = "https://github.com/paritytech/substrate", branch = "polkadot-v0.9.42", default-features = false }
pallet-proxy = { git = "https://github.com/paritytech/substrate", branch = "polkadot-v0.9.42", default-features = false }
pallet-preimage = { git = 'https://github.com/paritytech/substrate.git', branch = 'polkadot-v0.9.42', default-features = false }
pallet-scheduler = { git = "https://github.com/paritytech/substrate", branch = "polkadot-v0.9.42", default-features = false }
pallet-session = { git = "https://github.com/paritytech/substrate", branch = "polkadot-v0.9.42", default-features = false }
pallet-timestamp = { git = "https://github.com/paritytech/substrate", branch = "polkadot-v0.9.42", default-features = false }
pallet-tips = { git = "https://github.com/paritytech/substrate", branch = "polkadot-v0.9.42", default-features = false }
pallet-transaction-payment = { git = "https://github.com/paritytech/substrate", branch = "polkadot-v0.9.42", default-features = false }
pallet-transaction-payment-rpc-runtime-api = { git = "https://github.com/paritytech/substrate", branch = "polkadot-v0.9.42", default-features = false }
pallet-treasury = { git = "https://github.com/paritytech/substrate", branch = "polkadot-v0.9.42", default-features = false }
pallet-utility = { git = "https://github.com/paritytech/substrate", branch = "polkadot-v0.9.42", default-features = false }
pallet-whitelist = { git = "https://github.com/paritytech/substrate", branch = "polkadot-v0.9.42", default-features = false }

# Cumulus dependencies
cumulus-pallet-aura-ext = { git = "https://github.com/paritytech/cumulus", branch = "polkadot-v0.9.42", default-features = false }
cumulus-pallet-dmp-queue = { git = "https://github.com/paritytech/cumulus", branch = "polkadot-v0.9.42", default-features = false }
cumulus-pallet-parachain-system = { git = "https://github.com/paritytech/cumulus", branch = "polkadot-v0.9.42", default-features = false }
cumulus-pallet-xcm = { git = "https://github.com/paritytech/cumulus", branch = "polkadot-v0.9.42", default-features = false }
cumulus-pallet-xcmp-queue = { git = "https://github.com/paritytech/cumulus", branch = "polkadot-v0.9.42", default-features = false }
cumulus-primitives-core = { git = "https://github.com/paritytech/cumulus", branch = "polkadot-v0.9.42", default-features = false }
cumulus-primitives-timestamp = { git = "https://github.com/paritytech/cumulus", branch = "polkadot-v0.9.42", default-features = false }
cumulus-primitives-utility = { git = "https://github.com/paritytech/cumulus", branch = "polkadot-v0.9.42", default-features = false }
pallet-collator-selection = { git = "https://github.com/paritytech/cumulus", branch = "polkadot-v0.9.42", default-features = false }
parachain-info = { git = "https://github.com/paritytech/cumulus", branch = "polkadot-v0.9.42", default-features = false }

# Polkadot dependencies
pallet-xcm = { git = "https://github.com/paritytech/polkadot", branch = "release-v0.9.42", default-features = false }
polkadot-parachain = { git = "https://github.com/paritytech/polkadot", branch = "release-v0.9.42", default-features = false }
polkadot-primitives = { git = "https://github.com/paritytech/polkadot", branch = "release-v0.9.42", default-features = false }
xcm = { git = "https://github.com/paritytech/polkadot", branch = "release-v0.9.42", default-features = false }
xcm-builder = { git = "https://github.com/paritytech/polkadot", branch = "release-v0.9.42", default-features = false }
xcm-executor = { git = "https://github.com/paritytech/polkadot", branch = "release-v0.9.42", default-features = false }

# Bifrost
bifrost-flexible-fee = { path = "../../pallets/flexible-fee", default-features = false }
bifrost-flexible-fee-rpc-runtime-api = { path = "../../pallets/flexible-fee/rpc/runtime-api", default-features = false }
bifrost-salp = { path = "../../pallets/salp", default-features = false }
bifrost-salp-rpc-runtime-api = { path = "../../pallets/salp/rpc/runtime-api", default-features = false }
pallet-vesting = { package = "bifrost-vesting", path = "../../pallets/vesting", default-features = false }
bifrost-runtime-common = { package = "bifrost-runtime-common", path = "../common", default-features = false }
bifrost-call-switchgear = { path = "../../pallets/call-switchgear", default-features = false }
bifrost-slp = { path = "../../pallets/slp", default-features = false }
bifrost-vtoken-minting = { path = "../../pallets/vtoken-minting", default-features = false }
bifrost-system-staking = { path = "../../pallets/system-staking", default-features = false }
bifrost-system-maker = { path = "../../pallets/system-maker", default-features = false }
bifrost-cross-in-out = { path = "../../pallets/cross-in-out", default-features = false }
bifrost-asset-registry = { path = "../../pallets/asset-registry", default-features = false }
bifrost-vstoken-conversion = { path = "../../pallets/vstoken-conversion", default-features = false }
bifrost-farming = { path = "../../pallets/farming", default-features = false }
bifrost-farming-rpc-runtime-api = { path = "../../pallets/farming/rpc/runtime-api", default-features = false }
bifrost-fee-share = { path = "../../pallets/fee-share", default-features = false }
bifrost-ve-minting = { path = "../../pallets/ve-minting", default-features = false }
bifrost-ve-minting-rpc-runtime-api = { path = "../../pallets/ve-minting/rpc/runtime-api", default-features = false }
bifrost-slpx = { path = "../../pallets/slpx", default-features = false, features=["with-bifrost-polkadot-runtime"] }
<<<<<<< HEAD
pallet-ranked-collective = { git = "https://github.com/paritytech/substrate", branch = "polkadot-v0.9.42", default-features = false }
pallet-referenda = { git = "https://github.com/paritytech/substrate", branch = "polkadot-v0.9.42", default-features = false }
=======
bifrost-vtoken-voting = { path = "../../pallets/vtoken-voting", default-features = false, features = [ "polkadot" ] }
>>>>>>> 9d88432c

# orml
orml-currencies = { version = "0.4.1-dev", default-features = false }
orml-tokens = { version = "0.4.1-dev", default-features = false }
orml-traits = { version = "0.4.1-dev", default-features = false }
orml-xtokens = { version = "0.4.1-dev", default-features = false }
orml-unknown-tokens = { version = "0.4.1-dev", default-features = false }
orml-xcm = { version = "0.4.1-dev", default-features = false }
orml-xcm-support = { version = "0.4.1-dev", default-features = false }

merkle-distributor = { version = "*", default-features = false }
zenlink-protocol = { version = "*", default-features = false }
zenlink-protocol-runtime-api = { version = "*", default-features = false }
xcm-interface = { path = "../../pallets/xcm-interface", default-features = false }

[build-dependencies]
substrate-wasm-builder = { git = "https://github.com/paritytech/substrate", branch = "polkadot-v0.9.42", optional = true }

[features]
default = ["std"]
std = [
	"codec/std",
	"scale-info/std",
	"log/std",
	"frame-executive/std",
	"frame-try-runtime/std",
	"frame-support/std",
	"frame-system-rpc-runtime-api/std",
	"frame-system/std",
	"node-primitives/std",
	"pallet-balances/std",
	"pallet-bounties/std",
	"pallet-collective/std",
	"pallet-conviction-voting/std",
	"pallet-democracy/std",
	"pallet-elections-phragmen/std",
	"pallet-identity/std",
	"pallet-indices/std",
	"pallet-membership/std",
	"pallet-multisig/std",
	"pallet-proxy/std",
	"pallet-ranked-collective/std",
	"pallet-referenda/std",
	"pallet-timestamp/std",
	"pallet-tips/std",
	"pallet-transaction-payment-rpc-runtime-api/std",
	"pallet-transaction-payment/std",
	"pallet-treasury/std",
	"pallet-preimage/std",
	"pallet-scheduler/std",
	"sp-api/std",
	"sp-arithmetic/std",
	"sp-block-builder/std",
	"sp-consensus-aura/std",
	"sp-inherents/std",
	"sp-offchain/std",
	"sp-core/std",
	"sp-runtime/std",
	"sp-std/std",
	"sp-session/std",
	"sp-transaction-pool/std",
	"sp-io/std",
	"parachain-info/std",
	"cumulus-pallet-aura-ext/std",
	"cumulus-pallet-dmp-queue/std",
	"cumulus-pallet-parachain-system/std",
	"cumulus-pallet-xcmp-queue/std",
	"cumulus-pallet-xcm/std",
	"cumulus-primitives-core/std",
	"cumulus-primitives-timestamp/std",
	"cumulus-primitives-utility/std",
	"xcm/std",
	"xcm-builder/std",
	"xcm-executor/std",
	"polkadot-primitives/std",
	"pallet-aura/std",
	"pallet-collator-selection/std",
	"pallet-session/std",
	"pallet-vesting/std",
	"pallet-whitelist/std",
	"orml-currencies/std",
	"orml-traits/std",
	"orml-tokens/std",
	"orml-xtokens/std",
	"orml-unknown-tokens/std",
	"orml-xcm/std",
	"orml-xcm-support/std",
	"bifrost-runtime-common/std",
	"bifrost-farming/std",
	"bifrost-farming-rpc-runtime-api/std",
	"bifrost-flexible-fee/std",
	"bifrost-flexible-fee-rpc-runtime-api/std",
	"bifrost-salp/std",
	"bifrost-salp-rpc-runtime-api/std",
	"bifrost-slp/std",
	"bifrost-vtoken-minting/std",
	"bifrost-asset-registry/std",
	"bifrost-system-staking/std",
	"bifrost-system-maker/std",
	"bifrost-fee-share/std",
	"bifrost-ve-minting/std",
	"bifrost-ve-minting-rpc-runtime-api/std",
	"bifrost-vtoken-voting/std",
	"zenlink-protocol/std",
	"zenlink-protocol-runtime-api/std",
	"merkle-distributor/std",
	"bifrost-cross-in-out/std",
	"substrate-wasm-builder",
	"bifrost-slpx/std",
]
with-tracing = ["frame-executive/with-tracing"]

runtime-benchmarks = [
	"frame-benchmarking",
	"frame-system-benchmarking/runtime-benchmarks",
	"frame-support/runtime-benchmarks",
	"frame-system/runtime-benchmarks",
	"pallet-collective/runtime-benchmarks",
	"pallet-balances/runtime-benchmarks",
	"pallet-bounties/runtime-benchmarks",
	"pallet-indices/runtime-benchmarks",
	"pallet-scheduler/runtime-benchmarks",
	"pallet-timestamp/runtime-benchmarks",
	"pallet-treasury/runtime-benchmarks",
	"pallet-utility/runtime-benchmarks",
	"pallet-vesting/runtime-benchmarks",
	"pallet-xcm/runtime-benchmarks",
	"sp-runtime/runtime-benchmarks",
	"xcm-builder/runtime-benchmarks",
	"bifrost-call-switchgear/runtime-benchmarks",
	"bifrost-slp/runtime-benchmarks",
	"bifrost-salp/runtime-benchmarks",
	"bifrost-vtoken-minting/runtime-benchmarks",
	"bifrost-ve-minting/runtime-benchmarks",
	"bifrost-cross-in-out/runtime-benchmarks",
	"bifrost-slpx/runtime-benchmarks",
	"bifrost-vtoken-voting/runtime-benchmarks",
	"sp-api/disable-logging",
]

try-runtime = [
	"frame-try-runtime",
	"frame-support/try-runtime",
	"frame-system/try-runtime",
	"frame-executive/try-runtime",
	"pallet-timestamp/try-runtime",
	"pallet-indices/try-runtime",
	"cumulus-pallet-parachain-system/try-runtime",
	"parachain-info/try-runtime",
	"pallet-balances/try-runtime",
	"pallet-transaction-payment/try-runtime",
	"pallet-authorship/try-runtime",
	"pallet-collator-selection/try-runtime",
	"pallet-session/try-runtime",
	"pallet-aura/try-runtime",
	"cumulus-pallet-aura-ext/try-runtime",
	"pallet-democracy/try-runtime",
	"pallet-collective/try-runtime",
	"pallet-conviction-voting/try-runtime",
	"pallet-elections-phragmen/try-runtime",
	"pallet-membership/try-runtime",
	"cumulus-pallet-xcmp-queue/try-runtime",
	"pallet-xcm/try-runtime",
	"cumulus-pallet-xcm/try-runtime",
	"cumulus-pallet-dmp-queue/try-runtime",
	"pallet-utility/try-runtime",
	"pallet-scheduler/try-runtime",
	"pallet-proxy/try-runtime",
	"pallet-multisig/try-runtime",
	"pallet-identity/try-runtime",
	"pallet-ranked-collective/try-runtime",
	"pallet-referenda/try-runtime",
	"pallet-vesting/try-runtime",
	"pallet-treasury/try-runtime",
	"pallet-bounties/try-runtime",
	"pallet-tips/try-runtime",
	"pallet-preimage/try-runtime",
	"pallet-whitelist/try-runtime",
	"orml-xtokens/try-runtime",
	"orml-tokens/try-runtime",
	"orml-currencies/try-runtime",
	"orml-unknown-tokens/try-runtime",
	"orml-xcm/try-runtime",
	"zenlink-protocol/try-runtime",
	"merkle-distributor/try-runtime",
	"bifrost-flexible-fee/try-runtime",
	"bifrost-salp/try-runtime",
	"bifrost-call-switchgear/try-runtime",
	"bifrost-asset-registry/try-runtime",
	"bifrost-vtoken-minting/try-runtime",
	"bifrost-slp/try-runtime",
	"xcm-interface/try-runtime",
	"bifrost-vstoken-conversion/try-runtime",
	"bifrost-farming/try-runtime",
	"bifrost-system-staking/try-runtime",
	"bifrost-system-maker/try-runtime",
	"bifrost-fee-share/try-runtime",
	"bifrost-ve-minting/try-runtime",
	"bifrost-cross-in-out/try-runtime",
	"bifrost-slpx/try-runtime",
	"bifrost-vtoken-voting/try-runtime",
]

# When enabled, the runtime API will not be build.
#
# This is required by Cumulus to access certain types of the
# runtime without clashing with the runtime API exported functions
# in WASM.
disable-runtime-api = []

# A feature that should be enabled when the runtime should be build for on-chain
# deployment. This will disable stuff that shouldn't be part of the on-chain wasm
# to make it smaller like logging for example.
on-chain-release-build = ["sp-api/disable-logging"]

# Set timing constants (e.g. session period) to faster versions to speed up testing.
fast-runtime = []<|MERGE_RESOLUTION|>--- conflicted
+++ resolved
@@ -18,10 +18,12 @@
 ] }
 smallvec = "1.10.0"
 static_assertions = "1.1.0"
-strum = { version = "0.24", default-features = false, features = [ "derive" ] }
+strum = { version = "0.24", default-features = false, features = ["derive"] }
 strum_macros = "0.24"
 # primitives
-node-primitives = { default-features = false, path = "../../node/primitives", features=["with-bifrost-polkadot-runtime"] }
+node-primitives = { default-features = false, path = "../../node/primitives", features = [
+	"with-bifrost-polkadot-runtime",
+] }
 sp-api = { git = "https://github.com/paritytech/substrate", branch = "polkadot-v0.9.42", default-features = false }
 sp-arithmetic = { git = "https://github.com/paritytech/substrate", branch = "polkadot-v0.9.42", default-features = false }
 sp-block-builder = { git = "https://github.com/paritytech/substrate", branch = "polkadot-v0.9.42", default-features = false }
@@ -108,13 +110,14 @@
 bifrost-fee-share = { path = "../../pallets/fee-share", default-features = false }
 bifrost-ve-minting = { path = "../../pallets/ve-minting", default-features = false }
 bifrost-ve-minting-rpc-runtime-api = { path = "../../pallets/ve-minting/rpc/runtime-api", default-features = false }
-bifrost-slpx = { path = "../../pallets/slpx", default-features = false, features=["with-bifrost-polkadot-runtime"] }
-<<<<<<< HEAD
+bifrost-slpx = { path = "../../pallets/slpx", default-features = false, features = [
+	"with-bifrost-polkadot-runtime",
+] }
 pallet-ranked-collective = { git = "https://github.com/paritytech/substrate", branch = "polkadot-v0.9.42", default-features = false }
 pallet-referenda = { git = "https://github.com/paritytech/substrate", branch = "polkadot-v0.9.42", default-features = false }
-=======
-bifrost-vtoken-voting = { path = "../../pallets/vtoken-voting", default-features = false, features = [ "polkadot" ] }
->>>>>>> 9d88432c
+bifrost-vtoken-voting = { path = "../../pallets/vtoken-voting", default-features = false, features = [
+	"polkadot",
+] }
 
 # orml
 orml-currencies = { version = "0.4.1-dev", default-features = false }
