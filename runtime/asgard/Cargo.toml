--- conflicted
+++ resolved
@@ -16,26 +16,12 @@
 
 # primitives
 node-primitives = { default-features = false, path = "../../node/primitives" }
-<<<<<<< HEAD
-sp-block-builder = { version = "3.0.0", default-features = false}
-sp-inherents = { version = "3.0.0", default-features = false }
-sp-offchain = { version = "3.0.0", default-features = false }
-sp-core = { version = "3.0.0", default-features = false }
-sp-std = { version = "3.0.0", default-features = false }
-sp-io = { version = "3.0.0", default-features = false }
-sp-api = { version = "3.0.0", default-features = false }
-sp-runtime = { version = "3.0.0", default-features = false }
-sp-session = { version = "3.0.0", default-features = false }
-sp-transaction-pool = { version = "3.0.0", default-features = false }
-sp-version = { version = "3.0.0", default-features = false }
-sp-consensus-aura = { version = "0.9.0",  default-features = false }
-sp-arithmetic = { version = "3.0.0", default-features = false }
-=======
 sp-block-builder = { git = "https://github.com/paritytech/substrate", branch = "polkadot-v0.9.9", default-features = false}
 sp-inherents = { git = "https://github.com/paritytech/substrate", branch = "polkadot-v0.9.9", default-features = false }
 sp-offchain = { git = "https://github.com/paritytech/substrate", branch = "polkadot-v0.9.9", default-features = false }
 sp-core = { git = "https://github.com/paritytech/substrate", branch = "polkadot-v0.9.9", default-features = false }
 sp-std = { git = "https://github.com/paritytech/substrate", branch = "polkadot-v0.9.9", default-features = false }
+sp-io = { git = "https://github.com/paritytech/substrate", branch = "polkadot-v0.9.9", default-features = false }
 sp-api = { git = "https://github.com/paritytech/substrate", branch = "polkadot-v0.9.9", default-features = false }
 sp-runtime = { git = "https://github.com/paritytech/substrate", branch = "polkadot-v0.9.9", default-features = false }
 sp-session = { git = "https://github.com/paritytech/substrate", branch = "polkadot-v0.9.9", default-features = false }
@@ -43,7 +29,6 @@
 sp-version = { git = "https://github.com/paritytech/substrate", branch = "polkadot-v0.9.9", default-features = false }
 sp-consensus-aura = { git = "https://github.com/paritytech/substrate", branch = "polkadot-v0.9.9",  default-features = false }
 sp-arithmetic = { git = "https://github.com/paritytech/substrate", branch = "polkadot-v0.9.9", default-features = false }
->>>>>>> e65adae7
 
 # frame dependencies
 frame-benchmarking = { git = "https://github.com/paritytech/substrate", branch = "polkadot-v0.9.9", default-features = false, optional = true }
