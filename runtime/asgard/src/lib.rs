--- conflicted
+++ resolved
@@ -316,15 +316,15 @@
 			),
 			ProxyType::Governance => matches!(
 				c,
-				Call::Democracy(..) |
-					Call::Council(..) | Call::TechnicalCommittee(..) |
-					Call::Elections(..) | Call::Treasury(..) |
-					Call::Bounties(..) | Call::Tips(..) |
-					Call::Utility(..)
+				Call::Democracy(..)
+					| Call::Council(..) | Call::TechnicalCommittee(..)
+					| Call::Elections(..)
+					| Call::Treasury(..) | Call::Bounties(..)
+					| Call::Tips(..) | Call::Utility(..)
 			),
 			ProxyType::CancelProxy => {
 				matches!(c, Call::Proxy(pallet_proxy::Call::reject_announcement(..)))
-			},
+			}
 		}
 	}
 
@@ -922,11 +922,7 @@
 	type AlternativeFeeCurrencyId = AlternativeFeeCurrencyId;
 	type AltFeeCurrencyExchangeRate = AltFeeCurrencyExchangeRate;
 	type OnUnbalanced = Treasury;
-<<<<<<< HEAD
 	type WeightInfo = weights::bifrost_flexible_fee::WeightInfo<Runtime>;
-=======
-	type WeightInfo = ();
->>>>>>> 12bbfd2a
 }
 
 parameter_types! {
