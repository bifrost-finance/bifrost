// This file is part of Bifrost.

// Copyright (C) 2019-2021 Liebi Technologies (UK) Ltd.
// SPDX-License-Identifier: GPL-3.0-or-later WITH Classpath-exception-2.0

// This program is free software: you can redistribute it and/or modify
// it under the terms of the GNU General Public License as published by
// the Free Software Foundation, either version 3 of the License, or
// (at your option) any later version.

// This program is distributed in the hope that it will be useful,
// but WITHOUT ANY WARRANTY; without even the implied warranty of
// MERCHANTABILITY or FITNESS FOR A PARTICULAR PURPOSE. See the
// GNU General Public License for more details.

// You should have received a copy of the GNU General Public License
// along with this program. If not, see <https://www.gnu.org/licenses/>.

//! The Bifrost Node runtime. This can be compiled with `#[no_std]`, ready for Wasm.

#![cfg_attr(not(feature = "std"), no_std)]
// `construct_runtime!` does a lot of recursion and requires us to increase the limit to 256.
#![recursion_limit = "256"]

// Make the WASM binary available.
#[cfg(feature = "std")]
include!(concat!(env!("OUT_DIR"), "/wasm_binary.rs"));

use core::convert::TryInto;

// A few exports that help ease life for downstream crates.
pub use frame_support::{
	construct_runtime, match_type, parameter_types,
	traits::{Contains, Everything, InstanceFilter, IsInVec, Nothing, Randomness},
	weights::{
		constants::{BlockExecutionWeight, ExtrinsicBaseWeight, RocksDbWeight, WEIGHT_PER_SECOND},
		DispatchClass, IdentityFee, Weight,
	},
	PalletId, RuntimeDebug, StorageValue,
};
use frame_system::limits::{BlockLength, BlockWeights};
pub use pallet_balances::Call as BalancesCall;
pub use pallet_timestamp::Call as TimestampCall;
use sp_api::impl_runtime_apis;
pub use sp_consensus_aura::sr25519::AuthorityId as AuraId;
use sp_core::{
	u32_trait::{_1, _2, _3, _4, _5},
	OpaqueMetadata,
};
#[cfg(any(feature = "std", test))]
pub use sp_runtime::BuildStorage;
use sp_runtime::{
	create_runtime_str, generic, impl_opaque_keys,
	traits::{AccountIdConversion, BlakeTwo256, Block as BlockT, UniqueSaturatedInto, Zero},
	transaction_validity::{TransactionSource, TransactionValidity},
	ApplyExtrinsicResult, DispatchError, DispatchResult, SaturatedConversion,
};
pub use sp_runtime::{Perbill, Permill};
use sp_std::{marker::PhantomData, prelude::*};
#[cfg(feature = "std")]
use sp_version::NativeVersion;
use sp_version::RuntimeVersion;
use static_assertions::const_assert;

/// Constant values used within the runtime.
pub mod constants;
use bifrost_flexible_fee::{
	fee_dealer::{FeeDealer, FixedCurrencyFeeRate},
	misc_fees::{ExtraFeeMatcher, MiscFeeHandler, NameGetter},
};
use bifrost_runtime_common::{
	constants::parachains,
	xcm_impl::{
		BifrostAccountIdToMultiLocation, BifrostAssetMatcher, BifrostCurrencyIdConvert,
		BifrostFilteredAssets,
	},
	CouncilCollective, EnsureRootOrAllTechnicalCommittee, MoreThanHalfCouncil,
	SlowAdjustingFeeUpdate, TechnicalCollective,
};
use codec::{Decode, Encode, MaxEncodedLen};
use constants::{currency::*, time::*};
use cumulus_primitives_core::ParaId as CumulusParaId;
use frame_support::{
	sp_runtime::traits::Convert,
	traits::{EnsureOrigin, LockIdentifier, OnRuntimeUpgrade},
};
use frame_system::{EnsureOneOf, EnsureRoot, RawOrigin};
use hex_literal::hex;
pub use node_primitives::{
	traits::CheckSubAccount, AccountId, Amount, Balance, BlockNumber, CurrencyId, ExtraFeeName,
	Moment, Nonce, ParaId, ParachainDerivedProxyAccountType, ParachainTransactProxyType,
	ParachainTransactType, PoolId, RpcContributionStatus, TokenSymbol, TransferOriginType,
	XcmBaseWeight,
};
// orml imports
use orml_currencies::BasicCurrencyAdapter;
use orml_traits::MultiCurrency;
use orml_xcm_support::MultiCurrencyAdapter;
use pallet_xcm::XcmPassthrough;
// XCM imports
use polkadot_parachain::primitives::Sibling;
use sp_arithmetic::Percent;
use sp_runtime::traits::ConvertInto;
use xcm::latest::prelude::*;
use xcm_builder::{
	AccountId32Aliases, AllowKnownQueryResponses, AllowSubscriptionsFrom,
	AllowTopLevelPaidExecutionFrom, CurrencyAdapter, EnsureXcmOrigin, FixedRateOfFungible,
	FixedWeightBounds, IsConcrete, LocationInverter, ParentAsSuperuser, ParentIsDefault,
	RelayChainAsNative, SiblingParachainAsNative, SiblingParachainConvertsVia,
	SignedAccountId32AsNative, SignedToAccountId32, SovereignSignedViaLocation, TakeRevenue,
	TakeWeightCredit,
};
use xcm_executor::{Config, XcmExecutor};
use xcm_support::{BifrostXcmAdaptor, Get};
// zenlink imports
use zenlink_protocol::{
	make_x2_location, AssetBalance, AssetId as ZenlinkAssetId, LocalAssetHandler,
	MultiAssetsHandler, PairInfo, ZenlinkMultiAssets,
};
// Weights used in the runtime.
mod weights;

pub type SessionHandlers = ();

impl_opaque_keys! {
	pub struct SessionKeys {
		pub aura: Aura,
	}
}

/// This runtime version.
#[sp_version::runtime_version]
pub const VERSION: RuntimeVersion = RuntimeVersion {
	spec_name: create_runtime_str!("bifrost"),
	impl_name: create_runtime_str!("bifrost"),
	authoring_version: 1,
	spec_version: 906,
	impl_version: 0,
	apis: RUNTIME_API_VERSIONS,
	transaction_version: 1,
};

/// The version information used to identify this runtime when compiled natively.
#[cfg(feature = "std")]
pub fn native_version() -> NativeVersion {
	NativeVersion { runtime_version: VERSION, can_author_with: Default::default() }
}

/// We assume that ~10% of the block weight is consumed by `on_initalize` handlers.
/// This is used to limit the maximal weight of a single extrinsic.
const AVERAGE_ON_INITIALIZE_RATIO: Perbill = Perbill::from_percent(10);
/// We allow `Normal` extrinsics to fill up the block up to 75%, the rest can be used
/// by  Operational  extrinsics.
const NORMAL_DISPATCH_RATIO: Perbill = Perbill::from_percent(75);
/// We allow for .5 seconds of compute with a 12 second average block time.
const MAXIMUM_BLOCK_WEIGHT: Weight = WEIGHT_PER_SECOND / 2;

parameter_types! {
	pub const BlockHashCount: BlockNumber = 250;
	pub const Version: RuntimeVersion = VERSION;
	pub RuntimeBlockLength: BlockLength =
		BlockLength::max_with_normal_ratio(5 * 1024 * 1024, NORMAL_DISPATCH_RATIO);
	pub RuntimeBlockWeights: BlockWeights = BlockWeights::builder()
		.base_block(BlockExecutionWeight::get())
		.for_class(DispatchClass::all(), |weights| {
			weights.base_extrinsic = ExtrinsicBaseWeight::get();
		})
		.for_class(DispatchClass::Normal, |weights| {
			weights.max_total = Some(NORMAL_DISPATCH_RATIO * MAXIMUM_BLOCK_WEIGHT);
		})
		.for_class(DispatchClass::Operational, |weights| {
			weights.max_total = Some(MAXIMUM_BLOCK_WEIGHT);
			// Operational transactions have some extra reserved space, so that they
			// are included even if block reached `MAXIMUM_BLOCK_WEIGHT`.
			weights.reserved = Some(
				MAXIMUM_BLOCK_WEIGHT - NORMAL_DISPATCH_RATIO * MAXIMUM_BLOCK_WEIGHT
			);
		})
		.avg_block_initialization(AVERAGE_ON_INITIALIZE_RATIO)
		.build_or_panic();
	pub const SS58Prefix: u8 = 6;
}

pub struct CallFilter;
impl Contains<Call> for CallFilter {
	fn contains(call: &Call) -> bool {
		let is_core_call =
			matches!(call, Call::System(_) | Call::Timestamp(_) | Call::ParachainSystem(_));
		if is_core_call {
			// always allow core call
			return true;
		}

		let is_switched_off =
			bifrost_call_switchgear::SwitchOffTransactionFilter::<Runtime>::contains(call);
		if is_switched_off {
			// no switched off call
			return false;
		}

		// disable transfer
		let is_transfer = matches!(call, Call::Currencies(_) | Call::Tokens(_) | Call::Balances(_));
		if is_transfer {
			let is_disabled = match *call {
				// orml-currencies module
				Call::Currencies(orml_currencies::Call::transfer {
					dest: _,
					currency_id,
					amount: _,
				}) => bifrost_call_switchgear::DisableTransfersFilter::<Runtime>::contains(
					&currency_id,
				),
				Call::Currencies(orml_currencies::Call::transfer_native_currency {
					dest: _,
					amount: _,
				}) => bifrost_call_switchgear::DisableTransfersFilter::<Runtime>::contains(
					&NativeCurrencyId::get(),
				),
				// orml-tokens module
				Call::Tokens(orml_tokens::Call::transfer { dest: _, currency_id, amount: _ }) =>
					bifrost_call_switchgear::DisableTransfersFilter::<Runtime>::contains(
						&currency_id,
					),
				Call::Tokens(orml_tokens::Call::transfer_all {
					dest: _,
					currency_id,
					keep_alive: _,
				}) => bifrost_call_switchgear::DisableTransfersFilter::<Runtime>::contains(
					&currency_id,
				),
				Call::Tokens(orml_tokens::Call::transfer_keep_alive {
					dest: _,
					currency_id,
					amount: _,
				}) => bifrost_call_switchgear::DisableTransfersFilter::<Runtime>::contains(
					&currency_id,
				),
				// Balances module
				Call::Balances(pallet_balances::Call::transfer { dest: _, value: _ }) =>
					bifrost_call_switchgear::DisableTransfersFilter::<Runtime>::contains(
						&NativeCurrencyId::get(),
					),
				Call::Balances(pallet_balances::Call::transfer_keep_alive {
					dest: _,
					value: _,
				}) => bifrost_call_switchgear::DisableTransfersFilter::<Runtime>::contains(
					&NativeCurrencyId::get(),
				),
				Call::Balances(pallet_balances::Call::transfer_all { dest: _, keep_alive: _ }) =>
					bifrost_call_switchgear::DisableTransfersFilter::<Runtime>::contains(
						&NativeCurrencyId::get(),
					),
				_ => false,
			};

			if is_disabled {
				// no switched off call
				return false;
			}
		}

		true
	}
}

parameter_types! {
	pub const NativeCurrencyId: CurrencyId = CurrencyId::Native(TokenSymbol::BNC);
	pub const RelayCurrencyId: CurrencyId = CurrencyId::Token(TokenSymbol::KSM);
	pub const StableCurrencyId: CurrencyId = CurrencyId::Stable(TokenSymbol::KUSD);
	pub SelfParaId: u32 = ParachainInfo::parachain_id().into();
	pub const PolkadotCurrencyId: CurrencyId = CurrencyId::Token(TokenSymbol::DOT);
}

parameter_types! {
	pub const TreasuryPalletId: PalletId = PalletId(*b"bf/trsry");
	pub const BifrostCrowdloanId: PalletId = PalletId(*b"bf/salp#");
	pub const LiquidityMiningPalletId: PalletId = PalletId(*b"bf/lm###");
	pub const LighteningRedeemPalletId: PalletId = PalletId(*b"bf/ltnrd");
}

impl frame_system::Config for Runtime {
	type AccountData = pallet_balances::AccountData<Balance>;
	/// The identifier used to distinguish between accounts.
	type AccountId = AccountId;
	type BaseCallFilter = CallFilter;
	/// Maximum number of block number to block hash mappings to keep (oldest pruned first).
	type BlockHashCount = BlockHashCount;
	type BlockLength = RuntimeBlockLength;
	/// The index type for blocks.
	type BlockNumber = BlockNumber;
	type BlockWeights = RuntimeBlockWeights;
	/// The aggregated dispatch type that is available for extrinsics.
	type Call = Call;
	type DbWeight = RocksDbWeight;
	/// The ubiquitous event type.
	type Event = Event;
	/// The type for hashing blocks and tries.
	type Hash = Hash;
	/// The hashing algorithm used.
	type Hashing = BlakeTwo256;
	/// The header type.
	type Header = generic::Header<BlockNumber, BlakeTwo256>;
	/// The index type for storing how many extrinsics an account has signed.
	type Index = Index;
	/// The lookup mechanism to get account ID from whatever is passed in dispatchers.
	type Lookup = Indices;
	type OnKilledAccount = ();
	type OnNewAccount = ();
	type OnSetCode = cumulus_pallet_parachain_system::ParachainSetCode<Self>;
	/// The ubiquitous origin type.
	type Origin = Origin;
	/// Converts a module to an index of this module in the runtime.
	type PalletInfo = PalletInfo;
	type SS58Prefix = SS58Prefix;
	type SystemWeightInfo = weights::frame_system::WeightInfo<Runtime>;
	/// Runtime version.
	type Version = Version;
}

parameter_types! {
	pub const MinimumPeriod: Moment = SLOT_DURATION / 2;
}

impl pallet_timestamp::Config for Runtime {
	type MinimumPeriod = MinimumPeriod;
	/// A timestamp: milliseconds since the unix epoch.
	type Moment = Moment;
	type OnTimestampSet = ();
	type WeightInfo = weights::pallet_timestamp::WeightInfo<Runtime>;
}

parameter_types! {
	pub const ExistentialDeposit: Balance = 10 * MILLIBNC;
	pub const TransferFee: Balance = 1 * MILLIBNC;
	pub const CreationFee: Balance = 1 * MILLIBNC;
	pub const TransactionByteFee: Balance = 1 * MICROBNC;
	pub const OperationalFeeMultiplier: u8 = 5;
	pub const MaxLocks: u32 = 50;
	pub const MaxReserves: u32 = 50;
}

impl pallet_utility::Config for Runtime {
	type Call = Call;
	type Event = Event;
	type WeightInfo = weights::pallet_utility::WeightInfo<Runtime>;
}

parameter_types! {
	// One storage item; key size 32, value size 8; .
	pub const ProxyDepositBase: Balance = deposit(1, 8);
	// Additional storage item size of 33 bytes.
	pub const ProxyDepositFactor: Balance = deposit(0, 33);
	pub const MaxProxies: u16 = 32;
	pub const AnnouncementDepositBase: Balance = deposit(1, 8);
	pub const AnnouncementDepositFactor: Balance = deposit(0, 66);
	pub const MaxPending: u16 = 32;
}

/// The type used to represent the kinds of proxying allowed.
#[derive(
	Copy,
	Clone,
	Eq,
	PartialEq,
	Ord,
	PartialOrd,
	Encode,
	Decode,
	RuntimeDebug,
	MaxEncodedLen,
	scale_info::TypeInfo,
)]
pub enum ProxyType {
	Any = 0,
	NonTransfer = 1,
	Governance = 2,
	CancelProxy = 3,
	IdentityJudgement = 4,
}

impl Default for ProxyType {
	fn default() -> Self {
		Self::Any
	}
}
impl InstanceFilter<Call> for ProxyType {
	fn filter(&self, c: &Call) -> bool {
		match self {
			ProxyType::Any => true,
			ProxyType::NonTransfer => matches!(
				c,
				Call::System(..) |
				Call::Scheduler(..) |
				Call::Timestamp(..) |
				Call::Indices(pallet_indices::Call::claim{..}) |
				Call::Indices(pallet_indices::Call::free{..}) |
				Call::Indices(pallet_indices::Call::freeze{..}) |
				// Specifically omitting Indices `transfer`, `force_transfer`
				// Specifically omitting the entire Balances pallet
				Call::Authorship(..) |
				Call::Session(..) |
				Call::Democracy(..) |
				Call::Council(..) |
				Call::TechnicalCommittee(..) |
				Call::PhragmenElection(..) |
				Call::TechnicalMembership(..) |
				Call::Treasury(..) |
				Call::Bounties(..) |
				Call::Tips(..) |
				Call::Vesting(pallet_vesting::Call::vest{..}) |
				Call::Vesting(pallet_vesting::Call::vest_other{..}) |
				// Specifically omitting Vesting `vested_transfer`, and `force_vested_transfer`
				Call::Utility(..) |
				Call::Proxy(..) |
				Call::Multisig(..)
			),
			ProxyType::Governance => matches!(
				c,
				Call::Democracy(..) |
					Call::Council(..) | Call::TechnicalCommittee(..) |
					Call::PhragmenElection(..) |
					Call::Treasury(..) | Call::Bounties(..) |
					Call::Tips(..) | Call::Utility(..)
			),
			ProxyType::CancelProxy => {
				matches!(c, Call::Proxy(pallet_proxy::Call::reject_announcement { .. }))
			},
			ProxyType::IdentityJudgement => matches!(
				c,
				Call::Identity(pallet_identity::Call::provide_judgement { .. }) | Call::Utility(..)
			),
		}
	}

	fn is_superset(&self, o: &Self) -> bool {
		match (self, o) {
			(x, y) if x == y => true,
			(ProxyType::Any, _) => true,
			(_, ProxyType::Any) => false,
			(ProxyType::NonTransfer, _) => true,
			_ => false,
		}
	}
}

impl pallet_proxy::Config for Runtime {
	type AnnouncementDepositBase = AnnouncementDepositBase;
	type AnnouncementDepositFactor = AnnouncementDepositFactor;
	type Call = Call;
	type CallHasher = BlakeTwo256;
	type Currency = Balances;
	type Event = Event;
	type MaxPending = MaxPending;
	type MaxProxies = MaxProxies;
	type ProxyDepositBase = ProxyDepositBase;
	type ProxyDepositFactor = ProxyDepositFactor;
	type ProxyType = ProxyType;
	type WeightInfo = pallet_proxy::weights::SubstrateWeight<Runtime>;
}

parameter_types! {
	pub MaximumSchedulerWeight: Weight = Perbill::from_percent(80) *
		RuntimeBlockWeights::get().max_block;
	pub const MaxScheduledPerBlock: u32 = 50;
}

impl pallet_scheduler::Config for Runtime {
	type Call = Call;
	type Event = Event;
	type MaxScheduledPerBlock = MaxScheduledPerBlock;
	type MaximumWeight = MaximumSchedulerWeight;
	type Origin = Origin;
	type PalletsOrigin = OriginCaller;
	type ScheduleOrigin = EnsureRoot<AccountId>;
	type WeightInfo = weights::pallet_scheduler::WeightInfo<Runtime>;
}

parameter_types! {
	// One storage item; key size is 32; value is size 4+4+16+32 bytes = 56 bytes.
	pub const DepositBase: Balance = deposit(1, 88);
	// Additional storage item size of 32 bytes.
	pub const DepositFactor: Balance = deposit(0, 32);
	pub const MaxSignatories: u16 = 100;
}

impl pallet_multisig::Config for Runtime {
	type Call = Call;
	type Currency = Balances;
	type DepositBase = DepositBase;
	type DepositFactor = DepositFactor;
	type Event = Event;
	type MaxSignatories = MaxSignatories;
	type WeightInfo = pallet_multisig::weights::SubstrateWeight<Runtime>;
}

parameter_types! {
	// Minimum 4 CENTS/byte
	pub const BasicDeposit: Balance = deposit(1, 258);
	pub const FieldDeposit: Balance = deposit(0, 66);
	pub const SubAccountDeposit: Balance = deposit(1, 53);
	pub const MaxSubAccounts: u32 = 100;
	pub const MaxAdditionalFields: u32 = 100;
	pub const MaxRegistrars: u32 = 20;
}

impl pallet_identity::Config for Runtime {
	type Event = Event;
	type Currency = Balances;
	type BasicDeposit = BasicDeposit;
	type FieldDeposit = FieldDeposit;
	type SubAccountDeposit = SubAccountDeposit;
	type MaxSubAccounts = MaxSubAccounts;
	type MaxAdditionalFields = MaxAdditionalFields;
	type MaxRegistrars = MaxRegistrars;
	type Slashed = Treasury;
	type ForceOrigin = MoreThanHalfCouncil;
	type RegistrarOrigin = MoreThanHalfCouncil;
	type WeightInfo = pallet_identity::weights::SubstrateWeight<Runtime>;
}

parameter_types! {
	pub const IndexDeposit: Balance = 1 * DOLLARS;
}

impl pallet_indices::Config for Runtime {
	type AccountIndex = AccountIndex;
	type Currency = Balances;
	type Deposit = IndexDeposit;
	type Event = Event;
	type WeightInfo = weights::pallet_indices::WeightInfo<Runtime>;
}

impl pallet_balances::Config for Runtime {
	type AccountStore = System;
	/// The type for recording an account's balance.
	type Balance = Balance;
	type DustRemoval = Treasury;
	/// The ubiquitous event type.
	type Event = Event;
	type ExistentialDeposit = ExistentialDeposit;
	type MaxLocks = MaxLocks;
	type MaxReserves = MaxReserves;
	type ReserveIdentifier = [u8; 8];
	type WeightInfo = weights::pallet_balances::WeightInfo<Runtime>;
}

parameter_types! {
	pub const CouncilMotionDuration: BlockNumber = 2 * DAYS;
	pub const CouncilMaxProposals: u32 = 100;
	pub const CouncilMaxMembers: u32 = 100;
}

impl pallet_collective::Config<CouncilCollective> for Runtime {
	type DefaultVote = pallet_collective::PrimeDefaultVote;
	type Event = Event;
	type MaxMembers = CouncilMaxMembers;
	type MaxProposals = CouncilMaxProposals;
	type MotionDuration = CouncilMotionDuration;
	type Origin = Origin;
	type Proposal = Call;
	type WeightInfo = pallet_collective::weights::SubstrateWeight<Runtime>;
}

parameter_types! {
	pub const TechnicalMotionDuration: BlockNumber = 2 * DAYS;
	pub const TechnicalMaxProposals: u32 = 100;
	pub const TechnicalMaxMembers: u32 = 100;
}

impl pallet_collective::Config<TechnicalCollective> for Runtime {
	type DefaultVote = pallet_collective::PrimeDefaultVote;
	type Event = Event;
	type MaxMembers = TechnicalMaxMembers;
	type MaxProposals = TechnicalMaxProposals;
	type MotionDuration = TechnicalMotionDuration;
	type Origin = Origin;
	type Proposal = Call;
	type WeightInfo = pallet_collective::weights::SubstrateWeight<Runtime>;
}

impl pallet_membership::Config<pallet_membership::Instance1> for Runtime {
	type AddOrigin = MoreThanHalfCouncil;
	type Event = Event;
	type MaxMembers = CouncilMaxMembers;
	type MembershipChanged = Council;
	type MembershipInitialized = Council;
	type PrimeOrigin = MoreThanHalfCouncil;
	type RemoveOrigin = MoreThanHalfCouncil;
	type ResetOrigin = MoreThanHalfCouncil;
	type SwapOrigin = MoreThanHalfCouncil;
	type WeightInfo = pallet_membership::weights::SubstrateWeight<Runtime>;
}

impl pallet_membership::Config<pallet_membership::Instance2> for Runtime {
	type AddOrigin = MoreThanHalfCouncil;
	type Event = Event;
	type MaxMembers = TechnicalMaxMembers;
	type MembershipChanged = TechnicalCommittee;
	type MembershipInitialized = TechnicalCommittee;
	type PrimeOrigin = MoreThanHalfCouncil;
	type RemoveOrigin = MoreThanHalfCouncil;
	type ResetOrigin = MoreThanHalfCouncil;
	type SwapOrigin = MoreThanHalfCouncil;
	type WeightInfo = pallet_membership::weights::SubstrateWeight<Runtime>;
}

parameter_types! {
	pub const CandidacyBond: Balance = 100 * CENTS;
	// 1 storage item created, key size is 32 bytes, value size is 16+16.
	pub const VotingBondBase: Balance = deposit(1, 64);
	// additional data per vote is 32 bytes (account id).
	pub const VotingBondFactor: Balance = deposit(0, 32);
	/// Daily council elections
	pub const TermDuration: BlockNumber = 24 * HOURS;
	pub const DesiredMembers: u32 = 7;
	pub const DesiredRunnersUp: u32 = 7;
	pub const PhragmenElectionPalletId: LockIdentifier = *b"phrelect";
}

// Make sure that there are no more than MaxMembers members elected via phragmen.
const_assert!(DesiredMembers::get() <= CouncilMaxMembers::get());

impl pallet_elections_phragmen::Config for Runtime {
	type CandidacyBond = CandidacyBond;
	type ChangeMembers = Council;
	type Currency = Balances;
	type CurrencyToVote = frame_support::traits::U128CurrencyToVote;
	type DesiredMembers = DesiredMembers;
	type DesiredRunnersUp = DesiredRunnersUp;
	type Event = Event;
	type InitializeMembers = Council;
	type KickedMember = Treasury;
	type LoserCandidate = Treasury;
	type PalletId = PhragmenElectionPalletId;
	type TermDuration = TermDuration;
	type VotingBondBase = VotingBondBase;
	type VotingBondFactor = VotingBondFactor;
	type WeightInfo = pallet_elections_phragmen::weights::SubstrateWeight<Runtime>;
}

parameter_types! {
	pub const LaunchPeriod: BlockNumber = 7 * DAYS;
	pub const VotingPeriod: BlockNumber = 7 * DAYS;
	pub const FastTrackVotingPeriod: BlockNumber = 3 * HOURS;
	pub const MinimumDeposit: Balance = 100 * DOLLARS;
	pub const EnactmentPeriod: BlockNumber = 2 * DAYS;
	pub const CooloffPeriod: BlockNumber = 7 * DAYS;
	pub const PreimageByteDeposit: Balance = 10 * MILLICENTS;
	pub const InstantAllowed: bool = true;
	pub const MaxVotes: u32 = 100;
	pub const MaxProposals: u32 = 100;
}

impl pallet_democracy::Config for Runtime {
	type BlacklistOrigin = EnsureRoot<AccountId>;
	// To cancel a proposal before it has been passed, the technical committee must be unanimous or
	// Root must agree.
	type CancelProposalOrigin = EnsureOneOf<
		AccountId,
		EnsureRoot<AccountId>,
		pallet_collective::EnsureProportionAtLeast<_1, _1, AccountId, TechnicalCollective>,
	>;
	// To cancel a proposal which has been passed, 2/3 of the council must agree to it.
	type CancellationOrigin =
		pallet_collective::EnsureProportionAtLeast<_2, _3, AccountId, CouncilCollective>;
	type CooloffPeriod = CooloffPeriod;
	type Currency = Balances;
	type EnactmentPeriod = EnactmentPeriod;
	type Event = Event;
	/// A unanimous council can have the next scheduled referendum be a straight default-carries
	/// (NTB) vote.
	type ExternalDefaultOrigin =
		pallet_collective::EnsureProportionAtLeast<_1, _1, AccountId, CouncilCollective>;
	/// A super-majority can have the next scheduled referendum be a straight majority-carries vote.
	type ExternalMajorityOrigin =
		pallet_collective::EnsureProportionAtLeast<_3, _4, AccountId, CouncilCollective>;
	/// A straight majority of the council can decide what their next motion is.
	type ExternalOrigin =
		pallet_collective::EnsureProportionAtLeast<_1, _2, AccountId, CouncilCollective>;
	/// Two thirds of the technical committee can have an ExternalMajority/ExternalDefault vote
	/// be tabled immediately and with a shorter voting/enactment period.
	type FastTrackOrigin =
		pallet_collective::EnsureProportionAtLeast<_2, _3, AccountId, TechnicalCollective>;
	type FastTrackVotingPeriod = FastTrackVotingPeriod;
	type InstantAllowed = InstantAllowed;
	type InstantOrigin =
		pallet_collective::EnsureProportionAtLeast<_1, _1, AccountId, TechnicalCollective>;
	type LaunchPeriod = LaunchPeriod;
	type MaxProposals = MaxProposals;
	type MaxVotes = MaxVotes;
	type MinimumDeposit = MinimumDeposit;
	type OperationalPreimageOrigin = pallet_collective::EnsureMember<AccountId, CouncilCollective>;
	type PalletsOrigin = OriginCaller;
	type PreimageByteDeposit = PreimageByteDeposit;
	type Proposal = Call;
	type Scheduler = Scheduler;
	type Slash = Treasury;
	// Any single technical committee member may veto a coming council proposal, however they can
	// only do it once and it lasts only for the cool-off period.
	type VetoOrigin = pallet_collective::EnsureMember<AccountId, TechnicalCollective>;
	type VoteLockingPeriod = EnactmentPeriod; // Same as EnactmentPeriod
	type VotingPeriod = VotingPeriod;
	type WeightInfo = pallet_democracy::weights::SubstrateWeight<Runtime>;
}

parameter_types! {
	pub const ProposalBond: Permill = Permill::from_percent(5);
	pub const ProposalBondMinimum: Balance = 100 * DOLLARS;
	pub const SpendPeriod: BlockNumber = 6 * DAYS;
	pub const Burn: Permill = Permill::from_perthousand(0);

	pub const TipCountdown: BlockNumber = 1 * DAYS;
	pub const TipFindersFee: Percent = Percent::from_percent(20);
	pub const TipReportDepositBase: Balance = 1 * DOLLARS;
	pub const DataDepositPerByte: Balance = 10 * CENTS;
	pub const BountyDepositBase: Balance = 1 * DOLLARS;
	pub const BountyDepositPayoutDelay: BlockNumber = 4 * DAYS;
	pub const BountyUpdatePeriod: BlockNumber = 90 * DAYS;
	pub const MaximumReasonLength: u32 = 16384;
	pub const BountyCuratorDeposit: Permill = Permill::from_percent(50);
	pub const BountyValueMinimum: Balance = 10 * DOLLARS;
	pub const MaxApprovals: u32 = 100;
}

type ApproveOrigin = EnsureOneOf<
	AccountId,
	EnsureRoot<AccountId>,
	pallet_collective::EnsureProportionAtLeast<_3, _5, AccountId, CouncilCollective>,
>;

impl pallet_treasury::Config for Runtime {
	type ApproveOrigin = ApproveOrigin;
	type Burn = Burn;
	type BurnDestination = ();
	type Currency = Balances;
	type Event = Event;
	type MaxApprovals = MaxApprovals;
	type OnSlash = Treasury;
	type PalletId = TreasuryPalletId;
	type ProposalBond = ProposalBond;
	type ProposalBondMinimum = ProposalBondMinimum;
	type RejectOrigin = MoreThanHalfCouncil;
	type SpendFunds = Bounties;
	type SpendPeriod = SpendPeriod;
	type WeightInfo = weights::pallet_treasury::WeightInfo<Runtime>;
}

impl pallet_bounties::Config for Runtime {
	type BountyCuratorDeposit = BountyCuratorDeposit;
	type BountyDepositBase = BountyDepositBase;
	type BountyDepositPayoutDelay = BountyDepositPayoutDelay;
	type BountyUpdatePeriod = BountyUpdatePeriod;
	type BountyValueMinimum = BountyValueMinimum;
	type DataDepositPerByte = DataDepositPerByte;
	type Event = Event;
	type MaximumReasonLength = MaximumReasonLength;
	type WeightInfo = weights::pallet_bounties::WeightInfo<Runtime>;
}

impl pallet_tips::Config for Runtime {
	type DataDepositPerByte = DataDepositPerByte;
	type Event = Event;
	type MaximumReasonLength = MaximumReasonLength;
	type TipCountdown = TipCountdown;
	type TipFindersFee = TipFindersFee;
	type TipReportDepositBase = TipReportDepositBase;
	type Tippers = PhragmenElection;
	type WeightInfo = pallet_tips::weights::SubstrateWeight<Runtime>;
}

impl pallet_transaction_payment::Config for Runtime {
	type FeeMultiplierUpdate = SlowAdjustingFeeUpdate<Self>;
	type OnChargeTransaction = FlexibleFee;
	type TransactionByteFee = TransactionByteFee;
	type OperationalFeeMultiplier = OperationalFeeMultiplier;
	type WeightToFee = IdentityFee<Balance>;
}

// culumus runtime start
parameter_types! {
	pub const ReservedXcmpWeight: Weight = MAXIMUM_BLOCK_WEIGHT / 4;
	pub const ReservedDmpWeight: Weight = MAXIMUM_BLOCK_WEIGHT / 4;
}

impl cumulus_pallet_parachain_system::Config for Runtime {
	type DmpMessageHandler = DmpQueue;
	type Event = Event;
	type OnValidationData = ();
	type OutboundXcmpMessageSource = XcmpQueue;
	type ReservedDmpWeight = ReservedDmpWeight;
	type ReservedXcmpWeight = ReservedXcmpWeight;
	type SelfParaId = parachain_info::Pallet<Runtime>;
	type XcmpMessageHandler = XcmpQueue;
}

impl parachain_info::Config for Runtime {}

impl cumulus_pallet_aura_ext::Config for Runtime {}

impl pallet_randomness_collective_flip::Config for Runtime {}

parameter_types! {
	pub const KsmLocation: MultiLocation = MultiLocation::parent();
	pub const RelayNetwork: NetworkId = NetworkId::Kusama;
	pub RelayChainOrigin: Origin = cumulus_pallet_xcm::Origin::Relay.into();
	pub SelfParaChainId: CumulusParaId = ParachainInfo::parachain_id();
	pub Ancestry: MultiLocation = Parachain(ParachainInfo::parachain_id().into()).into();
}

/// Type for specifying how a `MultiLocation` can be converted into an `AccountId`. This is used
/// when determining ownership of accounts for asset transacting and when attempting to use XCM
/// `Transact` in order to determine the dispatch Origin.
pub type LocationToAccountId = (
	// The parent (Relay-chain) origin converts to the default `AccountId`.
	ParentIsDefault<AccountId>,
	// Sibling parachain origins convert to AccountId via the `ParaId::into`.
	SiblingParachainConvertsVia<Sibling, AccountId>,
	// Straight up local `AccountId32` origins just alias directly to `AccountId`.
	AccountId32Aliases<RelayNetwork, AccountId>,
);

/// Means for transacting assets on this chain.
pub type LocalAssetTransactor = CurrencyAdapter<
	// Use this currency:
	Balances,
	// Use this currency when it is a fungible asset matching the given location or name:
	IsConcrete<KsmLocation>,
	// Do a simple punn to convert an AccountId32 MultiLocation into a native chain account ID:
	LocationToAccountId,
	// Our chain's account ID type (we can't get away without mentioning it explicitly):
	AccountId,
	// We don't track any teleports.
	(),
>;

/// This is the type we use to convert an (incoming) XCM origin into a local `Origin` instance,
/// ready for dispatching a transaction with Xcm's `Transact`. There is an `OriginKind` which can
/// biases the kind of local `Origin` it will become.
pub type XcmOriginToTransactDispatchOrigin = (
	// Sovereign account converter; this attempts to derive an `AccountId` from the origin location
	// using `LocationToAccountId` and then turn that into the usual `Signed` origin. Useful for
	// foreign chains who want to have a local sovereign account on this chain which they control.
	SovereignSignedViaLocation<LocationToAccountId, Origin>,
	// Native converter for Relay-chain (Parent) location; will converts to a `Relay` origin when
	// recognised.
	RelayChainAsNative<RelayChainOrigin, Origin>,
	// Native converter for sibling Parachains; will convert to a `SiblingPara` origin when
	// recognised.
	SiblingParachainAsNative<cumulus_pallet_xcm::Origin, Origin>,
	// Superuser converter for the Relay-chain (Parent) location. This will allow it to issue a
	// transaction from the Root origin.
	ParentAsSuperuser<Origin>,
	// Native signed account converter; this just converts an `AccountId32` origin into a normal
	// `Origin::Signed` origin of the same 32-byte value.
	SignedAccountId32AsNative<RelayNetwork, Origin>,
	// Xcm origins can be represented natively under the Xcm pallet's Xcm origin.
	XcmPassthrough<Origin>,
);

parameter_types! {
	// One XCM operation is 200_000_000 weight, cross-chain transfer ~= 2x of transfer = 3_000_000_000
	pub UnitWeightCost: Weight = 200_000_000;
	pub const MaxInstructions: u32 = 100;
}

match_type! {
	pub type ParentOrParentsExecutivePlurality: impl Contains<MultiLocation> = {
		MultiLocation { parents: 1, interior: Here } |
		MultiLocation { parents: 1, interior: X1(Plurality { id: BodyId::Executive, .. }) }
	};
}

pub type Barrier = (
	TakeWeightCredit,
	AllowTopLevelPaidExecutionFrom<Everything>,
	AllowKnownQueryResponses<PolkadotXcm>,
	AllowSubscriptionsFrom<Everything>,
);

pub type BifrostAssetTransactor = MultiCurrencyAdapter<
	Currencies,
	UnknownTokens,
	BifrostAssetMatcher<CurrencyId, BifrostCurrencyIdConvert<SelfParaChainId>>,
	AccountId,
	LocationToAccountId,
	CurrencyId,
	BifrostCurrencyIdConvert<SelfParaChainId>,
>;

parameter_types! {
	pub KsmPerSecond: (AssetId, u128) = (MultiLocation::parent().into(), ksm_per_second());
	pub VsksmPerSecond: (AssetId, u128) = (
		MultiLocation::new(
			1,
			X2(Parachain(SelfParaId::get()), GeneralKey(CurrencyId::VSToken(TokenSymbol::KSM).encode()))
		).into(),
		ksm_per_second()
	);
	pub BncPerSecond: (AssetId, u128) = (
		MultiLocation::new(
			1,
			X2(Parachain(SelfParaId::get()), GeneralKey(NativeCurrencyId::get().encode()))
		).into(),
		// BNC:KSM = 80:1
		ksm_per_second() * 80
	);
	pub KarPerSecond: (AssetId, u128) = (
		MultiLocation::new(
			1,
			X2(Parachain(parachains::karura::ID), GeneralKey(parachains::karura::KAR_KEY.to_vec()))
		).into(),
		// KAR:KSM = 100:1
		ksm_per_second() * 100
	);
	pub KusdPerSecond: (AssetId, u128) = (
		MultiLocation::new(
			1,
			X2(Parachain(parachains::karura::ID), GeneralKey(parachains::karura::KUSD_KEY.to_vec()))
		).into(),
		// kUSD:KSM = 400:1
		ksm_per_second() * 400
	);
}

pub struct ToTreasury;
impl TakeRevenue for ToTreasury {
	fn take_revenue(revenue: MultiAsset) {
		if let MultiAsset { id: Concrete(location), fun: Fungible(amount) } = revenue {
			if let Some(currency_id) =
				BifrostCurrencyIdConvert::<SelfParaChainId>::convert(location)
			{
				let _ = Currencies::deposit(currency_id, &BifrostTreasuryAccount::get(), amount);
			}
		}
	}
}

pub type Trader = (
	FixedRateOfFungible<KsmPerSecond, ToTreasury>,
	FixedRateOfFungible<VsksmPerSecond, ToTreasury>,
	FixedRateOfFungible<BncPerSecond, ToTreasury>,
	FixedRateOfFungible<KarPerSecond, ToTreasury>,
	FixedRateOfFungible<KusdPerSecond, ToTreasury>,
);

pub struct XcmConfig;
impl Config for XcmConfig {
	type AssetClaims = PolkadotXcm;
	type AssetTransactor = BifrostAssetTransactor;
	type AssetTrap = PolkadotXcm;
	type Barrier = Barrier;
	type Call = Call;
	type IsReserve = BifrostFilteredAssets;
	type IsTeleporter = ();
	type LocationInverter = LocationInverter<Ancestry>;
	type OriginConverter = XcmOriginToTransactDispatchOrigin;
	type ResponseHandler = PolkadotXcm;
	type SubscriptionService = PolkadotXcm;
	type Trader = Trader;
	type Weigher = FixedWeightBounds<UnitWeightCost, Call, MaxInstructions>;
	type XcmSender = XcmRouter;
}

/// No local origins on this chain are allowed to dispatch XCM sends/executions.
pub type LocalOriginToLocation = SignedToAccountId32<Origin, AccountId, RelayNetwork>;

/// The means for routing XCM messages which are not for local execution into the right message
/// queues.
pub type XcmRouter = (
	// Two routers - use UMP to communicate with the relay chain:
	cumulus_primitives_utility::ParentAsUmp<ParachainSystem, PolkadotXcm>,
	// ..and XCMP to communicate with the sibling chains.
	XcmpQueue,
);

impl pallet_xcm::Config for Runtime {
	type Event = Event;
	type ExecuteXcmOrigin = EnsureXcmOrigin<Origin, LocalOriginToLocation>;
	type LocationInverter = LocationInverter<Ancestry>;
	type SendXcmOrigin = EnsureXcmOrigin<Origin, LocalOriginToLocation>;
	type Weigher = FixedWeightBounds<UnitWeightCost, Call, MaxInstructions>;
	type XcmExecuteFilter = Nothing;
	type XcmExecutor = XcmExecutor<XcmConfig>;
	type XcmReserveTransferFilter = Everything;
	type XcmRouter = XcmRouter;
	type XcmTeleportFilter = Everything;
	type Origin = Origin;
	type Call = Call;
	const VERSION_DISCOVERY_QUEUE_SIZE: u32 = 100;
	type AdvertisedXcmVersion = pallet_xcm::CurrentXcmVersion;
}

impl cumulus_pallet_xcm::Config for Runtime {
	type Event = Event;
	type XcmExecutor = XcmExecutor<XcmConfig>;
}

impl cumulus_pallet_xcmp_queue::Config for Runtime {
	type ChannelInfo = ParachainSystem;
	type Event = Event;
	type VersionWrapper = PolkadotXcm;
	type XcmExecutor = XcmExecutor<XcmConfig>;
}

impl cumulus_pallet_dmp_queue::Config for Runtime {
	type Event = Event;
	type ExecuteOverweightOrigin = frame_system::EnsureRoot<AccountId>;
	type XcmExecutor = XcmExecutor<XcmConfig>;
}

parameter_types! {
	pub const DisabledValidatorsThreshold: Perbill = Perbill::from_percent(33);
	pub const Period: u32 = 6 * HOURS;
	pub const Offset: u32 = 0;
}

impl pallet_session::Config for Runtime {
	type DisabledValidatorsThreshold = DisabledValidatorsThreshold;
	type Event = Event;
	type Keys = SessionKeys;
	type NextSessionRotation = pallet_session::PeriodicSessions<Period, Offset>;
	// Essentially just Aura, but lets be pedantic.
	type SessionHandler = <SessionKeys as sp_runtime::traits::OpaqueKeys>::KeyTypeIdProviders;
	type SessionManager = CollatorSelection;
	type ShouldEndSession = pallet_session::PeriodicSessions<Period, Offset>;
	type ValidatorId = <Self as frame_system::Config>::AccountId;
	// we don't have stash and controller, thus we don't need the convert as well.
	type ValidatorIdOf = pallet_collator_selection::IdentityCollator;
	type WeightInfo = ();
}

parameter_types! {
	pub const UncleGenerations: u32 = 0;
}

impl pallet_authorship::Config for Runtime {
	type EventHandler = (CollatorSelection,);
	type FilterUncle = ();
	type FindAuthor = pallet_session::FindAccountFromAuthorIndex<Self, Aura>;
	type UncleGenerations = UncleGenerations;
}

parameter_types! {
	pub const MaxAuthorities: u32 = 100_000;
}

impl pallet_aura::Config for Runtime {
	type AuthorityId = AuraId;
	type DisabledValidators = ();
	type MaxAuthorities = MaxAuthorities;
}

parameter_types! {
	pub const PotId: PalletId = PalletId(*b"PotStake");
	pub const MaxCandidates: u32 = 1000;
	pub const MinCandidates: u32 = 5;
	pub const SessionLength: BlockNumber = 6 * HOURS;
	pub const MaxInvulnerables: u32 = 100;
}

impl pallet_collator_selection::Config for Runtime {
	type Currency = Balances;
	type Event = Event;
	// should be a multiple of session or things will get inconsistent
	type KickThreshold = Period;
	type MaxCandidates = MaxCandidates;
	type MaxInvulnerables = MaxInvulnerables;
	type MinCandidates = MinCandidates;
	type PotId = PotId;
	type UpdateOrigin = EnsureRoot<AccountId>;
	type ValidatorId = <Self as frame_system::Config>::AccountId;
	type ValidatorIdOf = pallet_collator_selection::IdentityCollator;
	type ValidatorRegistration = Session;
	type WeightInfo = ();
}

// culumus runtime end

impl pallet_vesting::Config for Runtime {
	type BlockNumberToBalance = ConvertInto;
	type Currency = Balances;
	type Event = Event;
	type MinVestedTransfer = ExistentialDeposit;
	type WeightInfo = weights::pallet_vesting::WeightInfo<Runtime>;
}

// orml runtime start

impl orml_currencies::Config for Runtime {
	type Event = Event;
	type GetNativeCurrencyId = NativeCurrencyId;
	type MultiCurrency = Tokens;
	type NativeCurrency = BasicCurrencyAdapter<Runtime, Balances, Amount, BlockNumber>;
	type WeightInfo = ();
}

orml_traits::parameter_type_with_key! {
	pub ExistentialDeposits: |currency_id: CurrencyId| -> Balance {
		match currency_id {
			&CurrencyId::Native(TokenSymbol::BNC) => 10 * MILLIBNC,
			&CurrencyId::Stable(TokenSymbol::KUSD) => 10 * MILLICENTS,
			&CurrencyId::Token(TokenSymbol::KSM) => 10 * MILLICENTS,
			&CurrencyId::Token(TokenSymbol::KAR) => 10 * MILLICENTS,
			&CurrencyId::Token(TokenSymbol::DOT) => 10 * MILLICENTS,
			&CurrencyId::Token(TokenSymbol::ZLK) => 1_000_000_000_000,	// ZLK has a decimals of 10e18
			&CurrencyId::VSToken(TokenSymbol::KSM) => 10 * MILLICENTS,
			&CurrencyId::VSToken(TokenSymbol::DOT) => 10 * MILLICENTS,
			&CurrencyId::VSBond(TokenSymbol::BNC, ..) => 10 * MILLICENTS,
			&CurrencyId::VSBond(TokenSymbol::KSM, ..) => 10 * MILLICENTS,
			&CurrencyId::VSBond(TokenSymbol::DOT, ..) => 10 * MILLICENTS,
			&CurrencyId::LPToken(..) => 10 * MILLICENTS,
			_ => Balance::max_value() // unsupported
		}
	};
}

pub struct DustRemovalWhitelist;
impl Contains<AccountId> for DustRemovalWhitelist {
	fn contains(a: &AccountId) -> bool {
		AccountIdConversion::<AccountId>::into_account(&TreasuryPalletId::get()).eq(a) ||
			AccountIdConversion::<AccountId>::into_account(&BifrostCrowdloanId::get()).eq(a) ||
			AccountIdConversion::<AccountId>::into_account(&LighteningRedeemPalletId::get())
				.eq(a) || LiquidityMiningPalletId::get().check_sub_account::<PoolId>(a)
	}
}

parameter_types! {
	pub BifrostTreasuryAccount: AccountId = TreasuryPalletId::get().into_account();
}

impl orml_tokens::Config for Runtime {
	type Amount = Amount;
	type Balance = Balance;
	type CurrencyId = CurrencyId;
	type DustRemovalWhitelist = DustRemovalWhitelist;
	type Event = Event;
	type ExistentialDeposits = ExistentialDeposits;
	type MaxLocks = MaxLocks;
	type OnDust = orml_tokens::TransferDust<Runtime, BifrostTreasuryAccount>;
	type WeightInfo = weights::orml_tokens::WeightInfo<Runtime>;
}

parameter_types! {
	pub SelfLocation: MultiLocation = MultiLocation::new(1, X1(Parachain(ParachainInfo::get().into())));
}

impl orml_xtokens::Config for Runtime {
	type Event = Event;
	type Balance = Balance;
	type CurrencyId = CurrencyId;
	type CurrencyIdConvert = BifrostCurrencyIdConvert<ParachainInfo>;
	type AccountIdToMultiLocation = BifrostAccountIdToMultiLocation;
	type LocationInverter = LocationInverter<Ancestry>;
	type SelfLocation = SelfLocation;
	type XcmExecutor = XcmExecutor<XcmConfig>;
	type Weigher = FixedWeightBounds<UnitWeightCost, Call, MaxInstructions>;
	type BaseXcmWeight = XcmWeight;
}

impl orml_unknown_tokens::Config for Runtime {
	type Event = Event;
}

impl orml_xcm::Config for Runtime {
	type Event = Event;
	type SovereignOrigin = MoreThanHalfCouncil;
}

// orml runtime end

// Bifrost modules start

// Aggregate name getter to get fee names if the call needs to pay extra fees.
// If any call need to pay extra fees, it should be added as an item here.
// Used together with AggregateExtraFeeFilter below.
pub struct FeeNameGetter;
impl NameGetter<Call> for FeeNameGetter {
	fn get_name(c: &Call) -> ExtraFeeName {
		match *c {
			Call::Salp(bifrost_salp::Call::contribute { .. }) => ExtraFeeName::SalpContribute,
			_ => ExtraFeeName::NoExtraFee,
		}
	}
}

// Aggregate filter to filter if the call needs to pay extra fees
// If any call need to pay extra fees, it should be added as an item here.
pub struct AggregateExtraFeeFilter;
impl Contains<Call> for AggregateExtraFeeFilter {
	fn contains(c: &Call) -> bool {
		match *c {
			Call::Salp(bifrost_salp::Call::contribute { .. }) => true,
			_ => false,
		}
	}
}

pub struct ContributeFeeFilter;
impl Contains<Call> for ContributeFeeFilter {
	fn contains(c: &Call) -> bool {
		match *c {
			Call::Salp(bifrost_salp::Call::contribute { .. }) => true,
			_ => false,
		}
	}
}

parameter_types! {
	pub const AltFeeCurrencyExchangeRate: (u32, u32) = (1, 100);
	pub SalpWeightHolder: XcmBaseWeight = XcmBaseWeight::from(4 * XCM_WEIGHT) + ContributionWeight::get() + u64::pow(2, 24).into();
}

impl bifrost_flexible_fee::Config for Runtime {
	type Currency = Balances;
	type DexOperator = ZenlinkProtocol;
	// type FeeDealer = FlexibleFee;
	type FeeDealer = FixedCurrencyFeeRate<Runtime>;
	type Event = Event;
	type MultiCurrency = Currencies;
	type TreasuryAccount = BifrostTreasuryAccount;
	type NativeCurrencyId = NativeCurrencyId;
	type AlternativeFeeCurrencyId = RelayCurrencyId;
	type AltFeeCurrencyExchangeRate = AltFeeCurrencyExchangeRate;
	type OnUnbalanced = Treasury;
	type WeightInfo = weights::bifrost_flexible_fee::WeightInfo<Runtime>;
	type ExtraFeeMatcher = ExtraFeeMatcher<Runtime, FeeNameGetter, AggregateExtraFeeFilter>;
	type MiscFeeHandler = MiscFeeHandler<
		Runtime,
		RelayCurrencyId,
		WeightToFee,
		SalpWeightHolder,
		ContributeFeeFilter,
	>;
}

pub struct EnsureConfirmAsMultiSig;
impl EnsureOrigin<Origin> for EnsureConfirmAsMultiSig {
	type Success = AccountId;

	fn try_origin(o: Origin) -> Result<Self::Success, Origin> {
		Into::<Result<RawOrigin<AccountId>, Origin>>::into(o).and_then(|o| match o {
			RawOrigin::Signed(who) =>
				if who == ConfirmMuitiSigAccount::get() {
					Ok(who)
				} else {
					Err(Origin::from(Some(who)))
				},
			r => Err(Origin::from(r)),
		})
	}

	#[cfg(feature = "runtime-benchmarks")]
	fn successful_origin() -> Origin {
		Origin::from(RawOrigin::Signed(Default::default()))
	}
}

pub fn create_x2_multilocation(index: u16) -> MultiLocation {
	MultiLocation::new(
		1,
		X1(AccountId32 {
			network: NetworkId::Any,
			id: Utility::derivative_account_id(ParachainInfo::get().into_account(), index).into(),
		}),
	)
}

parameter_types! {
	pub const MinContribution: Balance = DOLLARS / 10;
	pub const RemoveKeysLimit: u32 = 500;
	pub const VSBondValidPeriod: BlockNumber = 30 * DAYS;
	pub const ReleaseCycle: BlockNumber = 1 * DAYS;
	pub const LeasePeriod: BlockNumber = KUSAMA_LEASE_PERIOD;
	pub const ReleaseRatio: Percent = Percent::from_percent(50);
	pub const SlotLength: BlockNumber = 8u32 as BlockNumber;
	pub const XcmTransferOrigin: TransferOriginType = TransferOriginType::FromRelayChain;
	pub XcmWeight: XcmBaseWeight = XCM_WEIGHT.into();
	pub ContributionWeight:XcmBaseWeight = XCM_WEIGHT.into();
	pub AddProxyWeight:XcmBaseWeight = XCM_WEIGHT.into();
	pub ConfirmMuitiSigAccount: AccountId = hex!["e4da05f08e89bf6c43260d96f26fffcfc7deae5b465da08669a9d008e64c2c63"].into();
	pub RelaychainSovereignSubAccount: MultiLocation = create_x2_multilocation(ParachainDerivedProxyAccountType::Salp as u16);
	pub SalpTransactType: ParachainTransactType = ParachainTransactType::Xcm;
	pub SalpProxyType: ParachainTransactProxyType = ParachainTransactProxyType::Derived;
}

impl bifrost_salp::Config for Runtime {
	type BancorPool = ();
	type BifrostXcmExecutor = BifrostXcmAdaptor<XcmRouter, XcmWeight, WeightToFee, SelfParaId>;
	type Event = Event;
	type LeasePeriod = LeasePeriod;
	type MinContribution = MinContribution;
	type MultiCurrency = Currencies;
	type PalletId = BifrostCrowdloanId;
	type RelayChainToken = RelayCurrencyId;
	type ReleaseCycle = ReleaseCycle;
	type ReleaseRatio = ReleaseRatio;
	type RemoveKeysLimit = RemoveKeysLimit;
	type SlotLength = SlotLength;
	type VSBondValidPeriod = VSBondValidPeriod;
	type XcmTransferOrigin = XcmTransferOrigin;
	type WeightInfo = weights::bifrost_salp::WeightInfo<Runtime>;
	type SelfParaId = SelfParaId;
	type ContributionWeight = ContributionWeight;
	type BaseXcmWeight = XcmWeight;
	type EnsureConfirmAsMultiSig =
		EnsureOneOf<AccountId, MoreThanHalfCouncil, EnsureConfirmAsMultiSig>;
	type EnsureConfirmAsGovernance =
		EnsureOneOf<AccountId, MoreThanHalfCouncil, EnsureRootOrAllTechnicalCommittee>;
	type AddProxyWeight = AddProxyWeight;
	type XcmTransfer = XTokens;
	type SovereignSubAccountLocation = RelaychainSovereignSubAccount;
	type TransactProxyType = SalpProxyType;
	type TransactType = SalpTransactType;
	type RelayNetwork = RelayNetwork;
}

impl bifrost_salp_lite::Config for Runtime {
	type BancorPool = ();
	type Event = Event;
	type LeasePeriod = LeasePeriod;
	type MinContribution = MinContribution;
	type MultiCurrency = Currencies;
	type PalletId = BifrostCrowdloanId;
	type RelayChainToken = PolkadotCurrencyId;
	type ReleaseCycle = ReleaseCycle;
	type ReleaseRatio = ReleaseRatio;
	type BatchKeysLimit = RemoveKeysLimit;
	type SlotLength = SlotLength;
	type WeightInfo = weights::bifrost_salp_lite::WeightInfo<Runtime>;
	type EnsureConfirmAsMultiSig =
		EnsureOneOf<AccountId, MoreThanHalfCouncil, EnsureConfirmAsMultiSig>;
	type EnsureConfirmAsGovernance =
		EnsureOneOf<AccountId, MoreThanHalfCouncil, EnsureRootOrAllTechnicalCommittee>;
}

parameter_types! {
	pub const RelayChainTokenSymbol: TokenSymbol = TokenSymbol::KSM;
	pub const MaximumDepositInPool: Balance = 1_000_000_000 * DOLLARS;
	pub const MinimumDepositOfUser: Balance = 1_000_000;
	pub const MinimumRewardPerBlock: Balance = 1_000;
	pub const MinimumDuration: BlockNumber = HOURS;
	pub const MaximumOptionRewards: u32 = 7;
	pub const MaximumCharged: u32 = 32;
}

impl bifrost_liquidity_mining::Config for Runtime {
	type Event = Event;
	type ControlOrigin = MoreThanHalfCouncil;
	type MultiCurrency = Currencies;
	type RelayChainTokenSymbol = RelayChainTokenSymbol;
	type MaximumDepositInPool = MaximumDepositInPool;
	type MinimumDepositOfUser = MinimumDepositOfUser;
	type MinimumRewardPerBlock = MinimumRewardPerBlock;
	type MinimumDuration = MinimumDuration;
	type MaximumCharged = MaximumCharged;
	type MaximumOptionRewards = MaximumOptionRewards;
	type PalletId = LiquidityMiningPalletId;
	type WeightInfo = weights::bifrost_liquidity_mining::WeightInfo<Runtime>;
}

impl bifrost_token_issuer::Config for Runtime {
	type Event = Event;
	type MultiCurrency = Currencies;
	type ControlOrigin =
		EnsureOneOf<AccountId, MoreThanHalfCouncil, EnsureRootOrAllTechnicalCommittee>;
	type WeightInfo = weights::bifrost_token_issuer::WeightInfo<Runtime>;
}

impl bifrost_lightening_redeem::Config for Runtime {
	type Event = Event;
	type MultiCurrency = Tokens;
	type ControlOrigin =
		EnsureOneOf<AccountId, MoreThanHalfCouncil, EnsureRootOrAllTechnicalCommittee>;
	type PalletId = LighteningRedeemPalletId;
	type WeightInfo = weights::bifrost_lightening_redeem::WeightInfo<Runtime>;
}

impl bifrost_call_switchgear::Config for Runtime {
	type Event = Event;
	type UpdateOrigin =
		EnsureOneOf<AccountId, MoreThanHalfCouncil, EnsureRootOrAllTechnicalCommittee>;
	type WeightInfo = weights::bifrost_call_switchgear::WeightInfo<Runtime>;
}

// Bifrost modules end

// zenlink runtime start
parameter_types! {
	pub const ZenlinkPalletId: PalletId = PalletId(*b"/zenlink");
	pub const GetExchangeFee: (u32, u32) = (3, 1000);   // 0.3%

	// xcm
	pub const AnyNetwork: NetworkId = NetworkId::Any;
	pub ZenlinkRegistedParaChains: Vec<(MultiLocation, u128)> = vec![
		// Bifrost local and live, 0.01 BNC
		(make_x2_location(2001), 10_000_000_000),
		// Phala local and live, 1 PHA
		(make_x2_location(2004), 1_000_000_000_000),
		// Plasm local and live, 0.0000000000001 SDN
		(make_x2_location(2007), 1_000_000),
		// Sherpax live, 0 KSX
		(make_x2_location(2013), 0),

		// Zenlink local 1 for test
		(make_x2_location(200), 1_000_000),
		// Zenlink local 2 for test
		(make_x2_location(300), 1_000_000),
	];
}

impl zenlink_protocol::Config for Runtime {
	type Conversion = ZenlinkLocationToAccountId;
	type Event = Event;
	type MultiAssetsHandler = MultiAssets;
	type PalletId = ZenlinkPalletId;
	type SelfParaId = SelfParaId;
	type TargetChains = ZenlinkRegistedParaChains;
	type XcmExecutor = ();
	type WeightInfo = ();
}

type MultiAssets = ZenlinkMultiAssets<ZenlinkProtocol, Balances, LocalAssetAdaptor<Currencies>>;

pub type ZenlinkLocationToAccountId = (
	// Sibling parachain origins convert to AccountId via the `ParaId::into`.
	SiblingParachainConvertsVia<Sibling, AccountId>,
	// Straight up local `AccountId32` origins just alias directly to `AccountId`.
	AccountId32Aliases<AnyNetwork, AccountId>,
);

// Below is the implementation of tokens manipulation functions other than native token.
pub struct LocalAssetAdaptor<Local>(PhantomData<Local>);

impl<Local, AccountId> LocalAssetHandler<AccountId> for LocalAssetAdaptor<Local>
where
	Local: MultiCurrency<AccountId, CurrencyId = CurrencyId>,
{
	fn local_balance_of(asset_id: ZenlinkAssetId, who: &AccountId) -> AssetBalance {
		let currency_id: CurrencyId = asset_id.try_into().unwrap_or_default();
		Local::free_balance(currency_id, &who).saturated_into()
	}

	fn local_total_supply(asset_id: ZenlinkAssetId) -> AssetBalance {
		let currency_id: CurrencyId = asset_id.try_into().unwrap_or_default();
		Local::total_issuance(currency_id).saturated_into()
	}

	fn local_is_exists(asset_id: ZenlinkAssetId) -> bool {
		let currency_id: Result<CurrencyId, ()> = asset_id.try_into();
		match currency_id {
			Ok(_) => true,
			Err(_) => false,
		}
	}

	fn local_transfer(
		asset_id: ZenlinkAssetId,
		origin: &AccountId,
		target: &AccountId,
		amount: AssetBalance,
	) -> DispatchResult {
		let currency_id: CurrencyId = asset_id.try_into().unwrap_or_default();
		Local::transfer(currency_id, &origin, &target, amount.unique_saturated_into())?;

		Ok(())
	}

	fn local_deposit(
		asset_id: ZenlinkAssetId,
		origin: &AccountId,
		amount: AssetBalance,
	) -> Result<AssetBalance, DispatchError> {
		let currency_id: CurrencyId = asset_id.try_into().unwrap_or_default();
		Local::deposit(currency_id, &origin, amount.unique_saturated_into())?;
		return Ok(amount);
	}

	fn local_withdraw(
		asset_id: ZenlinkAssetId,
		origin: &AccountId,
		amount: AssetBalance,
	) -> Result<AssetBalance, DispatchError> {
		let currency_id: CurrencyId = asset_id.try_into().unwrap_or_default();
		Local::withdraw(currency_id, &origin, amount.unique_saturated_into())?;

		Ok(amount)
	}
}

// zenlink runtime end

construct_runtime! {
	pub enum Runtime where
		Block = Block,
		NodeBlock = generic::Block<Header, sp_runtime::OpaqueExtrinsic>,
		UncheckedExtrinsic = UncheckedExtrinsic,
	{
		// Basic stuff
		System: frame_system::{Pallet, Call, Config, Storage, Event<T>} = 0,
		Timestamp: pallet_timestamp::{Pallet, Call, Storage, Inherent} = 1,
		Indices: pallet_indices::{Pallet, Call, Storage, Config<T>, Event<T>} = 2,
		RandomnessCollectiveFlip: pallet_randomness_collective_flip::{Pallet, Storage} = 4,
		ParachainSystem: cumulus_pallet_parachain_system::{Pallet, Call, Config, Storage, Inherent, Event<T>, ValidateUnsigned} = 5,
		ParachainInfo: parachain_info::{Pallet, Storage, Config} = 6,

		// Monetary stuff
		Balances: pallet_balances::{Pallet, Call, Storage, Config<T>, Event<T>} = 10,
		TransactionPayment: pallet_transaction_payment::{Pallet, Storage} = 11,

		// Collator support. the order of these 4 are important and shall not change.
		Authorship: pallet_authorship::{Pallet, Call, Storage} = 20,
		CollatorSelection: pallet_collator_selection::{Pallet, Call, Storage, Event<T>, Config<T>} = 21,
		Session: pallet_session::{Pallet, Call, Storage, Event, Config<T>} = 22,
		Aura: pallet_aura::{Pallet, Storage, Config<T>} = 23,
		AuraExt: cumulus_pallet_aura_ext::{Pallet, Storage, Config} = 24,

		// Governance stuff
		Democracy: pallet_democracy::{Pallet, Call, Storage, Config<T>, Event<T>} = 30,
		Council: pallet_collective::<Instance1>::{Pallet, Call, Storage, Origin<T>, Event<T>, Config<T>} = 31,
		TechnicalCommittee: pallet_collective::<Instance2>::{Pallet, Call, Storage, Origin<T>, Event<T>, Config<T>} = 32,
		PhragmenElection: pallet_elections_phragmen::{Pallet, Call, Storage, Event<T>, Config<T>} = 33,
		CouncilMembership: pallet_membership::<Instance1>::{Pallet, Call, Storage, Event<T>, Config<T>} = 34,
		TechnicalMembership: pallet_membership::<Instance2>::{Pallet, Call, Storage, Event<T>, Config<T>} = 35,

		// XCM helpers.
		XcmpQueue: cumulus_pallet_xcmp_queue::{Pallet, Call, Storage, Event<T>} = 40,
		PolkadotXcm: pallet_xcm::{Pallet, Call, Event<T>, Origin, Config} = 41,
		CumulusXcm: cumulus_pallet_xcm::{Pallet, Call, Event<T>, Origin} = 42,
		DmpQueue: cumulus_pallet_dmp_queue::{Pallet, Call, Storage, Event<T>} = 43,

		// utilities
		Utility: pallet_utility::{Pallet, Call, Event} = 50,
		Scheduler: pallet_scheduler::{Pallet, Call, Storage, Event<T>} = 51,
		Proxy: pallet_proxy::{Pallet, Call, Storage, Event<T>} = 52,
		Multisig: pallet_multisig::{Pallet, Call, Storage, Event<T>} = 53,
		Identity: pallet_identity::{Pallet, Call, Storage, Event<T>} = 54,

		// Vesting. Usable initially, but removed once all vesting is finished.
		Vesting: pallet_vesting::{Pallet, Call, Storage, Event<T>, Config<T>} = 60,

		// Treasury stuff
		Treasury: pallet_treasury::{Pallet, Call, Storage, Config, Event<T>} = 61,
		Bounties: pallet_bounties::{Pallet, Call, Storage, Event<T>} = 62,
		Tips: pallet_tips::{Pallet, Call, Storage, Event<T>} = 63,

		// Third party modules
		XTokens: orml_xtokens::{Pallet, Call, Event<T>} = 70,
		Tokens: orml_tokens::{Pallet, Call, Storage, Event<T>, Config<T>} = 71,
		Currencies: orml_currencies::{Pallet, Call, Event<T>} = 72,
		UnknownTokens: orml_unknown_tokens::{Pallet, Storage, Event} = 73,
		OrmlXcm: orml_xcm::{Pallet, Call, Event<T>} = 74,
		ZenlinkProtocol: zenlink_protocol::{Pallet, Call, Storage, Event<T>} = 80,

		// Bifrost modules
		FlexibleFee: bifrost_flexible_fee::{Pallet, Call, Storage, Event<T>} = 100,
		Salp: bifrost_salp::{Pallet, Call, Storage, Event<T>} = 105,
		LiquidityMining: bifrost_liquidity_mining::{Pallet, Call, Storage, Event<T>} = 108,
		TokenIssuer: bifrost_token_issuer::{Pallet, Call, Storage, Event<T>} = 109,
		LighteningRedeem: bifrost_lightening_redeem::{Pallet, Call, Storage, Event<T>} = 110,
		SalpLite: bifrost_salp_lite::{Pallet, Call, Storage, Event<T>} = 111,
		CallSwitchgear: bifrost_call_switchgear::{Pallet, Storage, Call, Event<T>} = 112,
	}
}

/// The type for looking up accounts. We don't expect more than 4 billion of them.
pub type AccountIndex = u32;
/// Alias to 512-bit hash when used in the context of a transaction signature on the chain.
pub type Signature = sp_runtime::MultiSignature;
/// Index of a transaction in the chain.
pub type Index = u32;
/// A hash of some data used by the chain.
pub type Hash = sp_core::H256;
/// The address format for describing accounts.
pub type Address = sp_runtime::MultiAddress<AccountId, AccountIndex>;
/// Block header type as expected by this runtime.
pub type Header = generic::Header<BlockNumber, BlakeTwo256>;
/// Block type as expected by this runtime.
pub type Block = generic::Block<Header, UncheckedExtrinsic>;
/// A Block signed with a Justification
pub type SignedBlock = generic::SignedBlock<Block>;
/// BlockId type as expected by this runtime.
pub type BlockId = generic::BlockId<Block>;
/// The SignedExtension to the basic transaction logic.
pub type SignedExtra = (
	frame_system::CheckSpecVersion<Runtime>,
	frame_system::CheckTxVersion<Runtime>,
	frame_system::CheckGenesis<Runtime>,
	frame_system::CheckEra<Runtime>,
	frame_system::CheckNonce<Runtime>,
	frame_system::CheckWeight<Runtime>,
	pallet_transaction_payment::ChargeTransactionPayment<Runtime>,
);
/// Unchecked extrinsic type as expected by this runtime.
pub type UncheckedExtrinsic = generic::UncheckedExtrinsic<Address, Call, Signature, SignedExtra>;
/// Extrinsic type that has already been checked.
pub type CheckedExtrinsic = generic::CheckedExtrinsic<AccountId, Call, SignedExtra>;
/// Executive: handles dispatch to the various modules.
pub type Executive = frame_executive::Executive<
	Runtime,
	Block,
	frame_system::ChainContext<Runtime>,
	Runtime,
	AllPallets,
	CustomOnRuntimeUpgrade,
>;

impl_runtime_apis! {
	impl sp_transaction_pool::runtime_api::TaggedTransactionQueue<Block> for Runtime {
		fn validate_transaction(
			source: TransactionSource,
			tx: <Block as BlockT>::Extrinsic,
			block_hash: <Block as BlockT>::Hash,
		) -> TransactionValidity {
			Executive::validate_transaction(source, tx, block_hash)
		}
	}

	impl sp_api::Core<Block> for Runtime {
		fn version() -> RuntimeVersion {
			VERSION
		}

		fn execute_block(block: Block) {
			Executive::execute_block(block);
		}

		fn initialize_block(header: &<Block as BlockT>::Header) {
			Executive::initialize_block(header)
		}
	}

	impl sp_block_builder::BlockBuilder<Block> for Runtime {
		fn apply_extrinsic(
			extrinsic: <Block as BlockT>::Extrinsic,
		) -> ApplyExtrinsicResult {
			Executive::apply_extrinsic(extrinsic)
		}

		fn finalize_block() -> <Block as BlockT>::Header {
			Executive::finalize_block()
		}

		fn inherent_extrinsics(data: sp_inherents::InherentData) -> Vec<<Block as BlockT>::Extrinsic> {
			data.create_extrinsics()
		}

		fn check_inherents(block: Block, data: sp_inherents::InherentData) -> sp_inherents::CheckInherentsResult {
			data.check_extrinsics(&block)
		}
	}

	impl frame_system_rpc_runtime_api::AccountNonceApi<Block, AccountId, Nonce> for Runtime {
		fn account_nonce(account: AccountId) -> Nonce {
			System::account_nonce(account)
		}
	}

	impl pallet_transaction_payment_rpc_runtime_api::TransactionPaymentApi<
		Block,
		Balance,
	> for Runtime {
		fn query_info(
			uxt: <Block as BlockT>::Extrinsic,
			len: u32,
		) -> pallet_transaction_payment_rpc_runtime_api::RuntimeDispatchInfo<Balance> {
			TransactionPayment::query_info(uxt, len)
		}
		fn query_fee_details(
			uxt: <Block as BlockT>::Extrinsic,
			len: u32,
		) -> pallet_transaction_payment::FeeDetails<Balance> {
			TransactionPayment::query_fee_details(uxt, len)
		}
	}

	impl sp_api::Metadata<Block> for Runtime {
		fn metadata() -> OpaqueMetadata {
			OpaqueMetadata::new(Runtime::metadata().into())
		}
	}

	impl sp_offchain::OffchainWorkerApi<Block> for Runtime {
		fn offchain_worker(header: &<Block as BlockT>::Header) {
			Executive::offchain_worker(header)
		}
	}

	impl sp_session::SessionKeys<Block> for Runtime {
		fn decode_session_keys(
			encoded: Vec<u8>,
		) -> Option<Vec<(Vec<u8>, sp_core::crypto::KeyTypeId)>> {
			SessionKeys::decode_into_raw_public_keys(&encoded)
		}

		fn generate_session_keys(seed: Option<Vec<u8>>) -> Vec<u8> {
			SessionKeys::generate(seed)
		}
	}

	impl cumulus_primitives_core::CollectCollationInfo<Block> for Runtime {
		fn collect_collation_info() -> cumulus_primitives_core::CollationInfo {
			ParachainSystem::collect_collation_info()
		}
	}

	impl sp_consensus_aura::AuraApi<Block, AuraId> for Runtime {
		fn slot_duration() -> sp_consensus_aura::SlotDuration {
			sp_consensus_aura::SlotDuration::from_millis(Aura::slot_duration())
		}

		fn authorities() -> Vec<AuraId> {
			Aura::authorities().into_inner()
		}
	}

	impl bifrost_flexible_fee_rpc_runtime_api::FlexibleFeeRuntimeApi<Block, AccountId> for Runtime {
		fn get_fee_token_and_amount(who: AccountId, fee: Balance) -> (CurrencyId, Balance) {
			let rs = FlexibleFee::cal_fee_token_and_amount(&who, fee);
			match rs {
				Ok(val) => val,
				_ => (CurrencyId::Native(TokenSymbol::BNC), Zero::zero()),
			}
		}
	}

	// zenlink runtime outer apis
	impl zenlink_protocol_runtime_api::ZenlinkProtocolApi<Block, AccountId> for Runtime {

		fn get_balance(
			asset_id: ZenlinkAssetId,
			owner: AccountId
		) -> AssetBalance {
			<Runtime as zenlink_protocol::Config>::MultiAssetsHandler::balance_of(asset_id, &owner)
		}

		fn get_sovereigns_info(
			asset_id: ZenlinkAssetId
		) -> Vec<(u32, AccountId, AssetBalance)> {
			ZenlinkProtocol::get_sovereigns_info(&asset_id)
		}

		fn get_pair_by_asset_id(
			asset_0: ZenlinkAssetId,
			asset_1: ZenlinkAssetId
		) -> Option<PairInfo<AccountId, AssetBalance>> {
			ZenlinkProtocol::get_pair_by_asset_id(asset_0, asset_1)
		}

		fn get_amount_in_price(
			supply: AssetBalance,
			path: Vec<ZenlinkAssetId>
		) -> AssetBalance {
			ZenlinkProtocol::desired_in_amount(supply, path)
		}

		fn get_amount_out_price(
			supply: AssetBalance,
			path: Vec<ZenlinkAssetId>
		) -> AssetBalance {
			ZenlinkProtocol::supply_out_amount(supply, path)
		}

		fn get_estimate_lptoken(
			token_0: ZenlinkAssetId,
			token_1: ZenlinkAssetId,
			amount_0_desired: AssetBalance,
			amount_1_desired: AssetBalance,
			amount_0_min: AssetBalance,
			amount_1_min: AssetBalance,
		) -> AssetBalance{
			ZenlinkProtocol::get_estimate_lptoken(
				token_0,
				token_1,
				amount_0_desired,
				amount_1_desired,
				amount_0_min,
				amount_1_min
			)
		}
	}

	impl bifrost_salp_rpc_runtime_api::SalpRuntimeApi<Block, ParaId, AccountId> for Runtime {
		fn get_contribution(index: ParaId, who: AccountId) -> (Balance,RpcContributionStatus) {
			let rs = Salp::contribution_by_fund(index, &who);
			match rs {
				Ok((val,status)) => (val,status.to_rpc()),
				_ => (Zero::zero(),RpcContributionStatus::Idle),
			}
		}
	}

	impl bifrost_liquidity_mining_rpc_runtime_api::LiquidityMiningRuntimeApi<Block, AccountId, PoolId> for Runtime {
		fn get_rewards(who: AccountId, pid: PoolId) -> Vec<(CurrencyId, Balance)> {
			LiquidityMining::rewards(who, pid).unwrap_or(Vec::new())
		}
	}

	#[cfg(feature = "runtime-benchmarks")]
	impl frame_benchmarking::Benchmark<Block> for Runtime {
		fn benchmark_metadata(extra: bool) -> (
			Vec<frame_benchmarking::BenchmarkList>,
			Vec<frame_support::traits::StorageInfo>,
		) {
			use frame_support::traits::StorageInfoTrait;
			use frame_benchmarking::{list_benchmark, Benchmarking, BenchmarkList};

			let mut list = Vec::<BenchmarkList>::new();

			list_benchmark!(list, extra, bifrost_flexible_fee, FlexibleFee);
			list_benchmark!(list, extra, bifrost_salp, Salp);
<<<<<<< HEAD
=======
			list_benchmark!(list, extra, bifrost_salp_lite, SalpLite);
>>>>>>> 88b13da4
			// list_benchmark!(list, extra, bifrost_salp_lite, SalpLite);
			list_benchmark!(list, extra, bifrost_liquidity_mining, LiquidityMining);
			list_benchmark!(list, extra, bifrost_token_issuer, TokenIssuer);
			list_benchmark!(list, extra, bifrost_lightening_redeem, LighteningRedeem);
			list_benchmark!(list, extra, bifrost_call_switchgear, CallSwitchgear);

			let storage_info = AllPalletsWithSystem::storage_info();

			return (list, storage_info)
		}
		fn dispatch_benchmark(
			config: frame_benchmarking::BenchmarkConfig
		) -> Result<Vec<frame_benchmarking::BenchmarkBatch>, sp_runtime::RuntimeString> {
			use frame_benchmarking::{Benchmarking, BenchmarkBatch, add_benchmark, TrackedStorageKey};
			use frame_system_benchmarking::Pallet as SystemBench;

			impl frame_system_benchmarking::Config for Runtime {}

			let whitelist: Vec<TrackedStorageKey> = vec![
			// you can whitelist any storage keys you do not want to track here
			];

			let mut batches = Vec::<BenchmarkBatch>::new();
			let params = (&config, &whitelist);

			// Adding the pallet you will perform the benchmarking
			add_benchmark!(params, batches, frame_system, SystemBench::<Runtime>);
			add_benchmark!(params, batches, pallet_balances, Balances);
			add_benchmark!(params, batches, pallet_bounties, Bounties);
			add_benchmark!(params, batches, pallet_indices, Indices);
			add_benchmark!(params, batches, pallet_scheduler, Scheduler);
			add_benchmark!(params, batches, pallet_timestamp, Timestamp);
			add_benchmark!(params, batches, pallet_treasury, Treasury);
			add_benchmark!(params, batches, pallet_utility, Utility);
			add_benchmark!(params, batches, pallet_vesting, Vesting);

			add_benchmark!(params, batches, bifrost_flexible_fee, FlexibleFee);
			add_benchmark!(params, batches, bifrost_salp, Salp);
<<<<<<< HEAD
			// add_benchmark!(params, batches, bifrost_salp_lite, SalpLite);
=======
			add_benchmark!(params, batches, bifrost_salp_lite, SalpLite);
>>>>>>> 88b13da4
			add_benchmark!(params, batches, bifrost_liquidity_mining, LiquidityMining);
			add_benchmark!(params, batches, bifrost_token_issuer, TokenIssuer);
			add_benchmark!(params, batches, bifrost_lightening_redeem, LighteningRedeem);
			add_benchmark!(params, batches, bifrost_call_switchgear, CallSwitchgear);

			if batches.is_empty() { return Err("Benchmark not found for this pallet.".into()) }
			Ok(batches)
		}
	}

	#[cfg(feature = "try-runtime")]
	impl frame_try_runtime::TryRuntime<Block> for Runtime {
		fn on_runtime_upgrade() -> Result<(Weight, Weight), sp_runtime::RuntimeString> {
			log::info!("try-runtime::on_runtime_upgrade bifrost.");
			let weight = Executive::try_runtime_upgrade()?;
			Ok((weight, RuntimeBlockWeights::get().max_block))
		}
	}
}

pub struct CustomOnRuntimeUpgrade;
impl OnRuntimeUpgrade for CustomOnRuntimeUpgrade {
	#[cfg(feature = "try-runtime")]
	fn pre_upgrade() -> Result<(), &'static str> {
		#[allow(unused_imports)]
		use frame_support::{migration, Identity};

		log::info!("Bifrost `pre_upgrade`...");

		Ok(())
	}

	#[cfg(feature = "try-runtime")]
	fn on_runtime_upgrade() -> Weight {
		log::info!("Bifrost `on_runtime_upgrade`...");
		let _ = PolkadotXcm::force_default_xcm_version(Origin::root(), Some(2));
		RocksDbWeight::get().writes(1)
	}
}

struct CheckInherents;

impl cumulus_pallet_parachain_system::CheckInherents<Block> for CheckInherents {
	fn check_inherents(
		block: &Block,
		relay_state_proof: &cumulus_pallet_parachain_system::RelayChainStateProof,
	) -> sp_inherents::CheckInherentsResult {
		let relay_chain_slot = relay_state_proof
			.read_slot()
			.expect("Could not read the relay chain slot from the proof");

		let inherent_data =
			cumulus_primitives_timestamp::InherentDataProvider::from_relay_chain_slot_and_duration(
				relay_chain_slot,
				sp_std::time::Duration::from_secs(6),
			)
			.create_inherent_data()
			.expect("Could not create the timestamp inherent data");

		inherent_data.check_extrinsics(&block)
	}
}

cumulus_pallet_parachain_system::register_validate_block! {
	Runtime = Runtime,
	BlockExecutor = cumulus_pallet_aura_ext::BlockExecutor::<Runtime, Executive>,
	CheckInherents = CheckInherents,
}<|MERGE_RESOLUTION|>--- conflicted
+++ resolved
@@ -1808,10 +1808,6 @@
 
 			list_benchmark!(list, extra, bifrost_flexible_fee, FlexibleFee);
 			list_benchmark!(list, extra, bifrost_salp, Salp);
-<<<<<<< HEAD
-=======
-			list_benchmark!(list, extra, bifrost_salp_lite, SalpLite);
->>>>>>> 88b13da4
 			// list_benchmark!(list, extra, bifrost_salp_lite, SalpLite);
 			list_benchmark!(list, extra, bifrost_liquidity_mining, LiquidityMining);
 			list_benchmark!(list, extra, bifrost_token_issuer, TokenIssuer);
@@ -1850,11 +1846,7 @@
 
 			add_benchmark!(params, batches, bifrost_flexible_fee, FlexibleFee);
 			add_benchmark!(params, batches, bifrost_salp, Salp);
-<<<<<<< HEAD
 			// add_benchmark!(params, batches, bifrost_salp_lite, SalpLite);
-=======
-			add_benchmark!(params, batches, bifrost_salp_lite, SalpLite);
->>>>>>> 88b13da4
 			add_benchmark!(params, batches, bifrost_liquidity_mining, LiquidityMining);
 			add_benchmark!(params, batches, bifrost_token_issuer, TokenIssuer);
 			add_benchmark!(params, batches, bifrost_lightening_redeem, LighteningRedeem);
