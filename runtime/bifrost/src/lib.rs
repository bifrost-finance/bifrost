// This file is part of Bifrost.

// Copyright (C) 2019-2021 Liebi Technologies (UK) Ltd.
// SPDX-License-Identifier: GPL-3.0-or-later WITH Classpath-exception-2.0

// This program is free software: you can redistribute it and/or modify
// it under the terms of the GNU General Public License as published by
// the Free Software Foundation, either version 3 of the License, or
// (at your option) any later version.

// This program is distributed in the hope that it will be useful,
// but WITHOUT ANY WARRANTY; without even the implied warranty of
// MERCHANTABILITY or FITNESS FOR A PARTICULAR PURPOSE. See the
// GNU General Public License for more details.

// You should have received a copy of the GNU General Public License
// along with this program. If not, see <https://www.gnu.org/licenses/>.

//! The Bifrost Node runtime. This can be compiled with `#[no_std]`, ready for Wasm.

#![cfg_attr(not(feature = "std"), no_std)]
// `construct_runtime!` does a lot of recursion and requires us to increase the limit to 256.
#![recursion_limit = "256"]

// Make the WASM binary available.
#[cfg(feature = "std")]
include!(concat!(env!("OUT_DIR"), "/wasm_binary.rs"));

use core::convert::TryInto;

pub use bifrost_runtime_common::AuraId;
// A few exports that help ease life for downstream crates.
pub use frame_support::{
	construct_runtime, match_type, parameter_types,
	traits::{
		Contains, EqualPrivilegeOnly, Everything, InstanceFilter, IsInVec, Nothing, Randomness,
	},
	weights::{
		constants::{BlockExecutionWeight, ExtrinsicBaseWeight, RocksDbWeight, WEIGHT_PER_SECOND},
		DispatchClass, IdentityFee, Weight,
	},
	PalletId, RuntimeDebug, StorageValue,
};
use frame_system::limits::{BlockLength, BlockWeights};
pub use pallet_balances::Call as BalancesCall;
pub use pallet_timestamp::Call as TimestampCall;
use sp_api::impl_runtime_apis;
use sp_core::{
	u32_trait::{_1, _2, _3, _4, _5},
	OpaqueMetadata,
};
#[cfg(any(feature = "std", test))]
pub use sp_runtime::BuildStorage;
use sp_runtime::{
	create_runtime_str, generic, impl_opaque_keys,
	traits::{AccountIdConversion, BlakeTwo256, Block as BlockT, UniqueSaturatedInto, Zero},
	transaction_validity::{TransactionSource, TransactionValidity},
	ApplyExtrinsicResult, DispatchError, DispatchResult, SaturatedConversion,
};
pub use sp_runtime::{Perbill, Permill};
use sp_std::{marker::PhantomData, prelude::*};
#[cfg(feature = "std")]
use sp_version::NativeVersion;
use sp_version::RuntimeVersion;
use static_assertions::const_assert;

/// Constant values used within the runtime.
pub mod constants;
use bifrost_flexible_fee::{
	fee_dealer::{FeeDealer, FixedCurrencyFeeRate},
	misc_fees::{ExtraFeeMatcher, MiscFeeHandler, NameGetter},
};
use bifrost_runtime_common::{
	cent,
	constants::{parachains, time::*},
	dollar, micro, milli, millicent,
	r#impl::{
		BifrostAccountIdToMultiLocation, BifrostAssetMatcher, BifrostCurrencyIdConvert,
		BifrostFilteredAssets,
	},
	CouncilCollective, EnsureRootOrAllTechnicalCommittee, MoreThanHalfCouncil,
	SlowAdjustingFeeUpdate, TechnicalCollective,
};
use codec::{Decode, Encode, MaxEncodedLen};
use constants::currency::*;
use cumulus_primitives_core::ParaId as CumulusParaId;
use frame_support::{
	sp_runtime::traits::Convert,
	traits::{EnsureOrigin, LockIdentifier, OnRuntimeUpgrade},
};
use frame_system::{EnsureOneOf, EnsureRoot, RawOrigin};
use hex_literal::hex;
pub use node_primitives::{
	traits::CheckSubAccount, AccountId, Amount, Balance, BlockNumber, CurrencyId, ExtraFeeName,
	Moment, Nonce, ParaId, ParachainDerivedProxyAccountType, ParachainTransactProxyType,
	ParachainTransactType, PoolId, RpcContributionStatus, TokenSymbol, TransferOriginType,
	XcmBaseWeight,
};
// orml imports
use orml_currencies::BasicCurrencyAdapter;
use orml_traits::MultiCurrency;
use orml_xcm_support::MultiCurrencyAdapter;
use pallet_xcm::XcmPassthrough;
// XCM imports
use polkadot_parachain::primitives::Sibling;
use sp_arithmetic::Percent;
use sp_runtime::traits::ConvertInto;
use xcm::latest::prelude::*;
use xcm_builder::{
	AccountId32Aliases, AllowKnownQueryResponses, AllowSubscriptionsFrom,
	AllowTopLevelPaidExecutionFrom, CurrencyAdapter, EnsureXcmOrigin, FixedRateOfFungible,
	FixedWeightBounds, IsConcrete, LocationInverter, ParentAsSuperuser, ParentIsDefault,
	RelayChainAsNative, SiblingParachainAsNative, SiblingParachainConvertsVia,
	SignedAccountId32AsNative, SignedToAccountId32, SovereignSignedViaLocation, TakeRevenue,
	TakeWeightCredit,
};
use xcm_executor::{Config, XcmExecutor};
use xcm_support::{BifrostXcmAdaptor, Get};
// zenlink imports
use zenlink_protocol::{
	make_x2_location, AssetBalance, AssetId as ZenlinkAssetId, LocalAssetHandler,
	MultiAssetsHandler, PairInfo, ZenlinkMultiAssets,
};
// Weights used in the runtime.
mod weights;

impl_opaque_keys! {
	pub struct SessionKeys {
		pub aura: Aura,
	}
}

/// This runtime version.
#[sp_version::runtime_version]
pub const VERSION: RuntimeVersion = RuntimeVersion {
	spec_name: create_runtime_str!("bifrost"),
	impl_name: create_runtime_str!("bifrost"),
	authoring_version: 1,
	spec_version: 912,
	impl_version: 0,
	apis: RUNTIME_API_VERSIONS,
	transaction_version: 1,
};

/// The version information used to identify this runtime when compiled natively.
#[cfg(feature = "std")]
pub fn native_version() -> NativeVersion {
	NativeVersion { runtime_version: VERSION, can_author_with: Default::default() }
}

/// We assume that ~10% of the block weight is consumed by `on_initalize` handlers.
/// This is used to limit the maximal weight of a single extrinsic.
const AVERAGE_ON_INITIALIZE_RATIO: Perbill = Perbill::from_percent(10);
/// We allow `Normal` extrinsics to fill up the block up to 75%, the rest can be used
/// by  Operational  extrinsics.
const NORMAL_DISPATCH_RATIO: Perbill = Perbill::from_percent(75);
/// We allow for .5 seconds of compute with a 12 second average block time.
const MAXIMUM_BLOCK_WEIGHT: Weight = WEIGHT_PER_SECOND / 2;

parameter_types! {
	pub const BlockHashCount: BlockNumber = 250;
	pub const Version: RuntimeVersion = VERSION;
	pub RuntimeBlockLength: BlockLength =
		BlockLength::max_with_normal_ratio(5 * 1024 * 1024, NORMAL_DISPATCH_RATIO);
	pub RuntimeBlockWeights: BlockWeights = BlockWeights::builder()
		.base_block(BlockExecutionWeight::get())
		.for_class(DispatchClass::all(), |weights| {
			weights.base_extrinsic = ExtrinsicBaseWeight::get();
		})
		.for_class(DispatchClass::Normal, |weights| {
			weights.max_total = Some(NORMAL_DISPATCH_RATIO * MAXIMUM_BLOCK_WEIGHT);
		})
		.for_class(DispatchClass::Operational, |weights| {
			weights.max_total = Some(MAXIMUM_BLOCK_WEIGHT);
			// Operational transactions have some extra reserved space, so that they
			// are included even if block reached `MAXIMUM_BLOCK_WEIGHT`.
			weights.reserved = Some(
				MAXIMUM_BLOCK_WEIGHT - NORMAL_DISPATCH_RATIO * MAXIMUM_BLOCK_WEIGHT
			);
		})
		.avg_block_initialization(AVERAGE_ON_INITIALIZE_RATIO)
		.build_or_panic();
	pub const SS58Prefix: u8 = 6;
}

pub struct CallFilter;
impl Contains<Call> for CallFilter {
	fn contains(call: &Call) -> bool {
		let is_core_call =
			matches!(call, Call::System(_) | Call::Timestamp(_) | Call::ParachainSystem(_));
		if is_core_call {
			// always allow core call
			return true;
		}

		// temporarily ban PhragmenElection
		let is_temporarily_banned = matches!(call, Call::PhragmenElection(_));

		if is_temporarily_banned {
			return false;
		}

		let is_switched_off =
			bifrost_call_switchgear::SwitchOffTransactionFilter::<Runtime>::contains(call);
		if is_switched_off {
			// no switched off call
			return false;
		}

		// disable transfer
		let is_transfer = matches!(call, Call::Currencies(_) | Call::Tokens(_) | Call::Balances(_));
		if is_transfer {
			let is_disabled = match *call {
				// orml-currencies module
				Call::Currencies(orml_currencies::Call::transfer {
					dest: _,
					currency_id,
					amount: _,
				}) => bifrost_call_switchgear::DisableTransfersFilter::<Runtime>::contains(
					&currency_id,
				),
				Call::Currencies(orml_currencies::Call::transfer_native_currency {
					dest: _,
					amount: _,
				}) => bifrost_call_switchgear::DisableTransfersFilter::<Runtime>::contains(
					&NativeCurrencyId::get(),
				),
				// orml-tokens module
				Call::Tokens(orml_tokens::Call::transfer { dest: _, currency_id, amount: _ }) =>
					bifrost_call_switchgear::DisableTransfersFilter::<Runtime>::contains(
						&currency_id,
					),
				Call::Tokens(orml_tokens::Call::transfer_all {
					dest: _,
					currency_id,
					keep_alive: _,
				}) => bifrost_call_switchgear::DisableTransfersFilter::<Runtime>::contains(
					&currency_id,
				),
				Call::Tokens(orml_tokens::Call::transfer_keep_alive {
					dest: _,
					currency_id,
					amount: _,
				}) => bifrost_call_switchgear::DisableTransfersFilter::<Runtime>::contains(
					&currency_id,
				),
				// Balances module
				Call::Balances(pallet_balances::Call::transfer { dest: _, value: _ }) =>
					bifrost_call_switchgear::DisableTransfersFilter::<Runtime>::contains(
						&NativeCurrencyId::get(),
					),
				Call::Balances(pallet_balances::Call::transfer_keep_alive {
					dest: _,
					value: _,
				}) => bifrost_call_switchgear::DisableTransfersFilter::<Runtime>::contains(
					&NativeCurrencyId::get(),
				),
				Call::Balances(pallet_balances::Call::transfer_all { dest: _, keep_alive: _ }) =>
					bifrost_call_switchgear::DisableTransfersFilter::<Runtime>::contains(
						&NativeCurrencyId::get(),
					),
				_ => false,
			};

			if is_disabled {
				// no switched off call
				return false;
			}
		}

		true
	}
}

parameter_types! {
	pub const NativeCurrencyId: CurrencyId = CurrencyId::Native(TokenSymbol::BNC);
	pub const RelayCurrencyId: CurrencyId = CurrencyId::Token(TokenSymbol::KSM);
	pub const StableCurrencyId: CurrencyId = CurrencyId::Stable(TokenSymbol::KUSD);
	pub SelfParaId: u32 = ParachainInfo::parachain_id().into();
	pub const PolkadotCurrencyId: CurrencyId = CurrencyId::Token(TokenSymbol::DOT);
}

parameter_types! {
	pub const TreasuryPalletId: PalletId = PalletId(*b"bf/trsry");
	pub const BifrostCrowdloanId: PalletId = PalletId(*b"bf/salp#");
	pub const BifrostSalpLiteCrowdloanId: PalletId = PalletId(*b"bf/salpl");
	pub const LiquidityMiningPalletId: PalletId = PalletId(*b"bf/lm###");
	pub const LiquidityMiningDOTPalletId: PalletId = PalletId(*b"bf/lmdot");
	pub const LighteningRedeemPalletId: PalletId = PalletId(*b"bf/ltnrd");
}

impl frame_system::Config for Runtime {
	type AccountData = pallet_balances::AccountData<Balance>;
	/// The identifier used to distinguish between accounts.
	type AccountId = AccountId;
	type BaseCallFilter = CallFilter;
	/// Maximum number of block number to block hash mappings to keep (oldest pruned first).
	type BlockHashCount = BlockHashCount;
	type BlockLength = RuntimeBlockLength;
	/// The index type for blocks.
	type BlockNumber = BlockNumber;
	type BlockWeights = RuntimeBlockWeights;
	/// The aggregated dispatch type that is available for extrinsics.
	type Call = Call;
	type DbWeight = RocksDbWeight;
	/// The ubiquitous event type.
	type Event = Event;
	/// The type for hashing blocks and tries.
	type Hash = Hash;
	/// The hashing algorithm used.
	type Hashing = BlakeTwo256;
	/// The header type.
	type Header = generic::Header<BlockNumber, BlakeTwo256>;
	/// The index type for storing how many extrinsics an account has signed.
	type Index = Index;
	/// The lookup mechanism to get account ID from whatever is passed in dispatchers.
	type Lookup = Indices;
	type OnKilledAccount = ();
	type OnNewAccount = ();
	type OnSetCode = cumulus_pallet_parachain_system::ParachainSetCode<Self>;
	/// The ubiquitous origin type.
	type Origin = Origin;
	/// Converts a module to an index of this module in the runtime.
	type PalletInfo = PalletInfo;
	type SS58Prefix = SS58Prefix;
	type SystemWeightInfo = ();
	/// Runtime version.
	type Version = Version;
}

parameter_types! {
	pub const MinimumPeriod: Moment = SLOT_DURATION / 2;
}

impl pallet_timestamp::Config for Runtime {
	type MinimumPeriod = MinimumPeriod;
	/// A timestamp: milliseconds since the unix epoch.
	type Moment = Moment;
	type OnTimestampSet = ();
	type WeightInfo = ();
}

parameter_types! {
	pub ExistentialDeposit: Balance = 10 * milli(NativeCurrencyId::get());
	pub TransferFee: Balance = 1 * milli(NativeCurrencyId::get());
	pub CreationFee: Balance = 1 * milli(NativeCurrencyId::get());
	pub TransactionByteFee: Balance = 16 * micro(NativeCurrencyId::get());
	pub const OperationalFeeMultiplier: u8 = 5;
	pub const MaxLocks: u32 = 50;
	pub const MaxReserves: u32 = 50;
}

impl pallet_utility::Config for Runtime {
	type Call = Call;
	type Event = Event;
	type PalletsOrigin = OriginCaller;
	type WeightInfo = ();
}

parameter_types! {
	// One storage item; key size 32, value size 8; .
	pub ProxyDepositBase: Balance = deposit(1, 8);
	// Additional storage item size of 33 bytes.
	pub ProxyDepositFactor: Balance = deposit(0, 33);
	pub const MaxProxies: u16 = 32;
	pub AnnouncementDepositBase: Balance = deposit(1, 8);
	pub AnnouncementDepositFactor: Balance = deposit(0, 66);
	pub const MaxPending: u16 = 32;
}

/// The type used to represent the kinds of proxying allowed.
#[derive(
	Copy,
	Clone,
	Eq,
	PartialEq,
	Ord,
	PartialOrd,
	Encode,
	Decode,
	RuntimeDebug,
	MaxEncodedLen,
	scale_info::TypeInfo,
)]
pub enum ProxyType {
	Any = 0,
	NonTransfer = 1,
	Governance = 2,
	CancelProxy = 3,
	IdentityJudgement = 4,
}

impl Default for ProxyType {
	fn default() -> Self {
		Self::Any
	}
}
impl InstanceFilter<Call> for ProxyType {
	fn filter(&self, c: &Call) -> bool {
		match self {
			ProxyType::Any => true,
			ProxyType::NonTransfer => matches!(
				c,
				Call::System(..) |
				Call::Scheduler(..) |
				Call::Timestamp(..) |
				Call::Indices(pallet_indices::Call::claim{..}) |
				Call::Indices(pallet_indices::Call::free{..}) |
				Call::Indices(pallet_indices::Call::freeze{..}) |
				// Specifically omitting Indices `transfer`, `force_transfer`
				// Specifically omitting the entire Balances pallet
				Call::Authorship(..) |
				Call::Session(..) |
				Call::Democracy(..) |
				Call::Council(..) |
				Call::TechnicalCommittee(..) |
				Call::PhragmenElection(..) |
				Call::TechnicalMembership(..) |
				Call::Treasury(..) |
				Call::Bounties(..) |
				Call::Tips(..) |
				Call::Vesting(pallet_vesting::Call::vest{..}) |
				Call::Vesting(pallet_vesting::Call::vest_other{..}) |
				// Specifically omitting Vesting `vested_transfer`, and `force_vested_transfer`
				Call::Utility(..) |
				Call::Proxy(..) |
				Call::Multisig(..)
			),
			ProxyType::Governance => matches!(
				c,
				Call::Democracy(..) |
					Call::Council(..) | Call::TechnicalCommittee(..) |
					Call::PhragmenElection(..) |
					Call::Treasury(..) | Call::Bounties(..) |
					Call::Tips(..) | Call::Utility(..)
			),
			ProxyType::CancelProxy => {
				matches!(c, Call::Proxy(pallet_proxy::Call::reject_announcement { .. }))
			},
			ProxyType::IdentityJudgement => matches!(
				c,
				Call::Identity(pallet_identity::Call::provide_judgement { .. }) | Call::Utility(..)
			),
		}
	}

	fn is_superset(&self, o: &Self) -> bool {
		match (self, o) {
			(x, y) if x == y => true,
			(ProxyType::Any, _) => true,
			(_, ProxyType::Any) => false,
			(ProxyType::NonTransfer, _) => true,
			_ => false,
		}
	}
}

impl pallet_proxy::Config for Runtime {
	type AnnouncementDepositBase = AnnouncementDepositBase;
	type AnnouncementDepositFactor = AnnouncementDepositFactor;
	type Call = Call;
	type CallHasher = BlakeTwo256;
	type Currency = Balances;
	type Event = Event;
	type MaxPending = MaxPending;
	type MaxProxies = MaxProxies;
	type ProxyDepositBase = ProxyDepositBase;
	type ProxyDepositFactor = ProxyDepositFactor;
	type ProxyType = ProxyType;
	type WeightInfo = ();
}

parameter_types! {
	pub MaximumSchedulerWeight: Weight = Perbill::from_percent(80) *
		RuntimeBlockWeights::get().max_block;
	pub const MaxScheduledPerBlock: u32 = 50;
}

impl pallet_scheduler::Config for Runtime {
	type Call = Call;
	type Event = Event;
	type MaxScheduledPerBlock = MaxScheduledPerBlock;
	type MaximumWeight = MaximumSchedulerWeight;
	type Origin = Origin;
	type OriginPrivilegeCmp = EqualPrivilegeOnly;
	type PalletsOrigin = OriginCaller;
	type ScheduleOrigin = EnsureRoot<AccountId>;
	type WeightInfo = ();
}

parameter_types! {
	// One storage item; key size is 32; value is size 4+4+16+32 bytes = 56 bytes.
	pub DepositBase: Balance = deposit(1, 88);
	// Additional storage item size of 32 bytes.
	pub DepositFactor: Balance = deposit(0, 32);
	pub const MaxSignatories: u16 = 100;
}

impl pallet_multisig::Config for Runtime {
	type Call = Call;
	type Currency = Balances;
	type DepositBase = DepositBase;
	type DepositFactor = DepositFactor;
	type Event = Event;
	type MaxSignatories = MaxSignatories;
	type WeightInfo = ();
}

parameter_types! {
	// Minimum 4 CENTS/byte
	pub BasicDeposit: Balance = deposit(1, 258);
	pub FieldDeposit: Balance = deposit(0, 66);
	pub SubAccountDeposit: Balance = deposit(1, 53);
	pub const MaxSubAccounts: u32 = 100;
	pub const MaxAdditionalFields: u32 = 100;
	pub const MaxRegistrars: u32 = 20;
}

impl pallet_identity::Config for Runtime {
	type Event = Event;
	type Currency = Balances;
	type BasicDeposit = BasicDeposit;
	type FieldDeposit = FieldDeposit;
	type SubAccountDeposit = SubAccountDeposit;
	type MaxSubAccounts = MaxSubAccounts;
	type MaxAdditionalFields = MaxAdditionalFields;
	type MaxRegistrars = MaxRegistrars;
	type Slashed = Treasury;
	type ForceOrigin = MoreThanHalfCouncil;
	type RegistrarOrigin = MoreThanHalfCouncil;
	type WeightInfo = ();
}

parameter_types! {
	pub IndexDeposit: Balance = 1 * dollar(NativeCurrencyId::get());
}

impl pallet_indices::Config for Runtime {
	type AccountIndex = AccountIndex;
	type Currency = Balances;
	type Deposit = IndexDeposit;
	type Event = Event;
	type WeightInfo = ();
}

impl pallet_balances::Config for Runtime {
	type AccountStore = System;
	/// The type for recording an account's balance.
	type Balance = Balance;
	type DustRemoval = Treasury;
	/// The ubiquitous event type.
	type Event = Event;
	type ExistentialDeposit = ExistentialDeposit;
	type MaxLocks = MaxLocks;
	type MaxReserves = MaxReserves;
	type ReserveIdentifier = [u8; 8];
	type WeightInfo = ();
}

parameter_types! {
	pub const CouncilMotionDuration: BlockNumber = 2 * DAYS;
	pub const CouncilMaxProposals: u32 = 100;
	pub const CouncilMaxMembers: u32 = 100;
}

impl pallet_collective::Config<CouncilCollective> for Runtime {
	type DefaultVote = pallet_collective::PrimeDefaultVote;
	type Event = Event;
	type MaxMembers = CouncilMaxMembers;
	type MaxProposals = CouncilMaxProposals;
	type MotionDuration = CouncilMotionDuration;
	type Origin = Origin;
	type Proposal = Call;
	type WeightInfo = ();
}

parameter_types! {
	pub const TechnicalMotionDuration: BlockNumber = 2 * DAYS;
	pub const TechnicalMaxProposals: u32 = 100;
	pub const TechnicalMaxMembers: u32 = 100;
}

impl pallet_collective::Config<TechnicalCollective> for Runtime {
	type DefaultVote = pallet_collective::PrimeDefaultVote;
	type Event = Event;
	type MaxMembers = TechnicalMaxMembers;
	type MaxProposals = TechnicalMaxProposals;
	type MotionDuration = TechnicalMotionDuration;
	type Origin = Origin;
	type Proposal = Call;
	type WeightInfo = ();
}

impl pallet_membership::Config<pallet_membership::Instance1> for Runtime {
	type AddOrigin = MoreThanHalfCouncil;
	type Event = Event;
	type MaxMembers = CouncilMaxMembers;
	type MembershipChanged = Council;
	type MembershipInitialized = Council;
	type PrimeOrigin = MoreThanHalfCouncil;
	type RemoveOrigin = MoreThanHalfCouncil;
	type ResetOrigin = MoreThanHalfCouncil;
	type SwapOrigin = MoreThanHalfCouncil;
	type WeightInfo = ();
}

impl pallet_membership::Config<pallet_membership::Instance2> for Runtime {
	type AddOrigin = MoreThanHalfCouncil;
	type Event = Event;
	type MaxMembers = TechnicalMaxMembers;
	type MembershipChanged = TechnicalCommittee;
	type MembershipInitialized = TechnicalCommittee;
	type PrimeOrigin = MoreThanHalfCouncil;
	type RemoveOrigin = MoreThanHalfCouncil;
	type ResetOrigin = MoreThanHalfCouncil;
	type SwapOrigin = MoreThanHalfCouncil;
	type WeightInfo = ();
}

parameter_types! {
	pub CandidacyBond: Balance = 100 * cent(NativeCurrencyId::get());
	// 1 storage item created, key size is 32 bytes, value size is 16+16.
	pub VotingBondBase: Balance = deposit(1, 64);
	// additional data per vote is 32 bytes (account id).
	pub VotingBondFactor: Balance = deposit(0, 32);
	/// Daily council elections
	pub const TermDuration: BlockNumber = 24 * HOURS;
	pub const DesiredMembers: u32 = 7;
	pub const DesiredRunnersUp: u32 = 7;
	pub const PhragmenElectionPalletId: LockIdentifier = *b"phrelect";
}

// Make sure that there are no more than MaxMembers members elected via phragmen.
const_assert!(DesiredMembers::get() <= CouncilMaxMembers::get());

impl pallet_elections_phragmen::Config for Runtime {
	type CandidacyBond = CandidacyBond;
	type ChangeMembers = Council;
	type Currency = Balances;
	type CurrencyToVote = frame_support::traits::U128CurrencyToVote;
	type DesiredMembers = DesiredMembers;
	type DesiredRunnersUp = DesiredRunnersUp;
	type Event = Event;
	type InitializeMembers = Council;
	type KickedMember = Treasury;
	type LoserCandidate = Treasury;
	type PalletId = PhragmenElectionPalletId;
	type TermDuration = TermDuration;
	type VotingBondBase = VotingBondBase;
	type VotingBondFactor = VotingBondFactor;
	type WeightInfo = ();
}

parameter_types! {
	pub const LaunchPeriod: BlockNumber = 7 * DAYS;
	pub const VotingPeriod: BlockNumber = 7 * DAYS;
	pub const FastTrackVotingPeriod: BlockNumber = 3 * HOURS;
	pub MinimumDeposit: Balance = 100 * dollar(NativeCurrencyId::get());
	pub const EnactmentPeriod: BlockNumber = 2 * DAYS;
	pub const CooloffPeriod: BlockNumber = 7 * DAYS;
	pub PreimageByteDeposit: Balance = 10 * millicent(NativeCurrencyId::get());
	pub const InstantAllowed: bool = true;
	pub const MaxVotes: u32 = 100;
	pub const MaxProposals: u32 = 100;
}

impl pallet_democracy::Config for Runtime {
	type BlacklistOrigin = EnsureRoot<AccountId>;
	// To cancel a proposal before it has been passed, the technical committee must be unanimous or
	// Root must agree.
	type CancelProposalOrigin = EnsureOneOf<
		AccountId,
		EnsureRoot<AccountId>,
		pallet_collective::EnsureProportionAtLeast<_1, _1, AccountId, TechnicalCollective>,
	>;
	// To cancel a proposal which has been passed, 2/3 of the council must agree to it.
	type CancellationOrigin =
		pallet_collective::EnsureProportionAtLeast<_2, _3, AccountId, CouncilCollective>;
	type CooloffPeriod = CooloffPeriod;
	type Currency = Balances;
	type EnactmentPeriod = EnactmentPeriod;
	type Event = Event;
	/// A unanimous council can have the next scheduled referendum be a straight default-carries
	/// (NTB) vote.
	type ExternalDefaultOrigin =
		pallet_collective::EnsureProportionAtLeast<_1, _1, AccountId, CouncilCollective>;
	/// A super-majority can have the next scheduled referendum be a straight majority-carries vote.
	type ExternalMajorityOrigin =
		pallet_collective::EnsureProportionAtLeast<_3, _4, AccountId, CouncilCollective>;
	/// A straight majority of the council can decide what their next motion is.
	type ExternalOrigin =
		pallet_collective::EnsureProportionAtLeast<_1, _2, AccountId, CouncilCollective>;
	/// Two thirds of the technical committee can have an ExternalMajority/ExternalDefault vote
	/// be tabled immediately and with a shorter voting/enactment period.
	type FastTrackOrigin =
		pallet_collective::EnsureProportionAtLeast<_2, _3, AccountId, TechnicalCollective>;
	type FastTrackVotingPeriod = FastTrackVotingPeriod;
	type InstantAllowed = InstantAllowed;
	type InstantOrigin =
		pallet_collective::EnsureProportionAtLeast<_1, _1, AccountId, TechnicalCollective>;
	type LaunchPeriod = LaunchPeriod;
	type MaxProposals = MaxProposals;
	type MaxVotes = MaxVotes;
	type MinimumDeposit = MinimumDeposit;
	type OperationalPreimageOrigin = pallet_collective::EnsureMember<AccountId, CouncilCollective>;
	type PalletsOrigin = OriginCaller;
	type PreimageByteDeposit = PreimageByteDeposit;
	type Proposal = Call;
	type Scheduler = Scheduler;
	type Slash = Treasury;
	// Any single technical committee member may veto a coming council proposal, however they can
	// only do it once and it lasts only for the cool-off period.
	type VetoOrigin = pallet_collective::EnsureMember<AccountId, TechnicalCollective>;
	type VoteLockingPeriod = EnactmentPeriod; // Same as EnactmentPeriod
	type VotingPeriod = VotingPeriod;
	type WeightInfo = ();
}

parameter_types! {
	pub const ProposalBond: Permill = Permill::from_percent(5);
	pub ProposalBondMinimum: Balance = 100 * dollar(NativeCurrencyId::get());
	pub const SpendPeriod: BlockNumber = 6 * DAYS;
	pub const Burn: Permill = Permill::from_perthousand(0);

	pub const TipCountdown: BlockNumber = 1 * DAYS;
	pub const TipFindersFee: Percent = Percent::from_percent(20);
	pub TipReportDepositBase: Balance = 1 * dollar(NativeCurrencyId::get());
	pub DataDepositPerByte: Balance = 10 * cent(NativeCurrencyId::get());
	pub BountyDepositBase: Balance = 1 * dollar(NativeCurrencyId::get());
	pub const BountyDepositPayoutDelay: BlockNumber = 4 * DAYS;
	pub const BountyUpdatePeriod: BlockNumber = 90 * DAYS;
	pub const MaximumReasonLength: u32 = 16384;
	pub const BountyCuratorDeposit: Permill = Permill::from_percent(50);
	pub BountyValueMinimum: Balance = 10 * dollar(NativeCurrencyId::get());
	pub const MaxApprovals: u32 = 100;
}

type ApproveOrigin = EnsureOneOf<
	AccountId,
	EnsureRoot<AccountId>,
	pallet_collective::EnsureProportionAtLeast<_3, _5, AccountId, CouncilCollective>,
>;

impl pallet_treasury::Config for Runtime {
	type ApproveOrigin = ApproveOrigin;
	type Burn = Burn;
	type BurnDestination = ();
	type Currency = Balances;
	type Event = Event;
	type MaxApprovals = MaxApprovals;
	type OnSlash = Treasury;
	type PalletId = TreasuryPalletId;
	type ProposalBond = ProposalBond;
	type ProposalBondMinimum = ProposalBondMinimum;
	type RejectOrigin = MoreThanHalfCouncil;
	type SpendFunds = Bounties;
	type SpendPeriod = SpendPeriod;
	type WeightInfo = ();
}

impl pallet_bounties::Config for Runtime {
	type BountyCuratorDeposit = BountyCuratorDeposit;
	type BountyDepositBase = BountyDepositBase;
	type BountyDepositPayoutDelay = BountyDepositPayoutDelay;
	type BountyUpdatePeriod = BountyUpdatePeriod;
	type BountyValueMinimum = BountyValueMinimum;
	type DataDepositPerByte = DataDepositPerByte;
	type Event = Event;
	type MaximumReasonLength = MaximumReasonLength;
	type WeightInfo = ();
}

impl pallet_tips::Config for Runtime {
	type DataDepositPerByte = DataDepositPerByte;
	type Event = Event;
	type MaximumReasonLength = MaximumReasonLength;
	type TipCountdown = TipCountdown;
	type TipFindersFee = TipFindersFee;
	type TipReportDepositBase = TipReportDepositBase;
	type Tippers = PhragmenElection;
	type WeightInfo = ();
}

impl pallet_transaction_payment::Config for Runtime {
	type FeeMultiplierUpdate = SlowAdjustingFeeUpdate<Self>;
	type OnChargeTransaction = FlexibleFee;
	type TransactionByteFee = TransactionByteFee;
	type OperationalFeeMultiplier = OperationalFeeMultiplier;
	type WeightToFee = WeightToFee;
}

// culumus runtime start
parameter_types! {
	pub const ReservedXcmpWeight: Weight = MAXIMUM_BLOCK_WEIGHT / 4;
	pub const ReservedDmpWeight: Weight = MAXIMUM_BLOCK_WEIGHT / 4;
}

impl cumulus_pallet_parachain_system::Config for Runtime {
	type DmpMessageHandler = DmpQueue;
	type Event = Event;
	type OnValidationData = ();
	type OutboundXcmpMessageSource = XcmpQueue;
	type ReservedDmpWeight = ReservedDmpWeight;
	type ReservedXcmpWeight = ReservedXcmpWeight;
	type SelfParaId = parachain_info::Pallet<Runtime>;
	type XcmpMessageHandler = XcmpQueue;
}

impl parachain_info::Config for Runtime {}

impl cumulus_pallet_aura_ext::Config for Runtime {}

parameter_types! {
	pub const KsmLocation: MultiLocation = MultiLocation::parent();
	pub const RelayNetwork: NetworkId = NetworkId::Kusama;
	pub RelayChainOrigin: Origin = cumulus_pallet_xcm::Origin::Relay.into();
	pub SelfParaChainId: CumulusParaId = ParachainInfo::parachain_id();
	pub Ancestry: MultiLocation = Parachain(ParachainInfo::parachain_id().into()).into();
}

/// Type for specifying how a `MultiLocation` can be converted into an `AccountId`. This is used
/// when determining ownership of accounts for asset transacting and when attempting to use XCM
/// `Transact` in order to determine the dispatch Origin.
pub type LocationToAccountId = (
	// The parent (Relay-chain) origin converts to the default `AccountId`.
	ParentIsDefault<AccountId>,
	// Sibling parachain origins convert to AccountId via the `ParaId::into`.
	SiblingParachainConvertsVia<Sibling, AccountId>,
	// Straight up local `AccountId32` origins just alias directly to `AccountId`.
	AccountId32Aliases<RelayNetwork, AccountId>,
);

/// Means for transacting assets on this chain.
pub type LocalAssetTransactor = CurrencyAdapter<
	// Use this currency:
	Balances,
	// Use this currency when it is a fungible asset matching the given location or name:
	IsConcrete<KsmLocation>,
	// Do a simple punn to convert an AccountId32 MultiLocation into a native chain account ID:
	LocationToAccountId,
	// Our chain's account ID type (we can't get away without mentioning it explicitly):
	AccountId,
	// We don't track any teleports.
	(),
>;

/// This is the type we use to convert an (incoming) XCM origin into a local `Origin` instance,
/// ready for dispatching a transaction with Xcm's `Transact`. There is an `OriginKind` which can
/// biases the kind of local `Origin` it will become.
pub type XcmOriginToTransactDispatchOrigin = (
	// Sovereign account converter; this attempts to derive an `AccountId` from the origin location
	// using `LocationToAccountId` and then turn that into the usual `Signed` origin. Useful for
	// foreign chains who want to have a local sovereign account on this chain which they control.
	SovereignSignedViaLocation<LocationToAccountId, Origin>,
	// Native converter for Relay-chain (Parent) location; will converts to a `Relay` origin when
	// recognized.
	RelayChainAsNative<RelayChainOrigin, Origin>,
	// Native converter for sibling Parachains; will convert to a `SiblingPara` origin when
	// recognized.
	SiblingParachainAsNative<cumulus_pallet_xcm::Origin, Origin>,
	// Superuser converter for the Relay-chain (Parent) location. This will allow it to issue a
	// transaction from the Root origin.
	ParentAsSuperuser<Origin>,
	// Native signed account converter; this just converts an `AccountId32` origin into a normal
	// `Origin::Signed` origin of the same 32-byte value.
	SignedAccountId32AsNative<RelayNetwork, Origin>,
	// Xcm origins can be represented natively under the Xcm pallet's Xcm origin.
	XcmPassthrough<Origin>,
);

parameter_types! {
	// One XCM operation is 200_000_000 weight, cross-chain transfer ~= 2x of transfer = 3_000_000_000
	pub UnitWeightCost: Weight = 200_000_000;
	pub const MaxInstructions: u32 = 100;
}

match_type! {
	pub type ParentOrParentsExecutivePlurality: impl Contains<MultiLocation> = {
		MultiLocation { parents: 1, interior: Here } |
		MultiLocation { parents: 1, interior: X1(Plurality { id: BodyId::Executive, .. }) }
	};
}

pub type Barrier = (
	TakeWeightCredit,
	AllowTopLevelPaidExecutionFrom<Everything>,
	AllowKnownQueryResponses<PolkadotXcm>,
	AllowSubscriptionsFrom<Everything>,
);

pub type BifrostAssetTransactor = MultiCurrencyAdapter<
	Currencies,
	UnknownTokens,
	BifrostAssetMatcher<CurrencyId, BifrostCurrencyIdConvert<SelfParaChainId>>,
	AccountId,
	LocationToAccountId,
	CurrencyId,
	BifrostCurrencyIdConvert<SelfParaChainId>,
>;

parameter_types! {
	pub KsmPerSecond: (AssetId, u128) = (MultiLocation::parent().into(), ksm_per_second());
	pub VsksmPerSecond: (AssetId, u128) = (
		MultiLocation::new(
			1,
			X2(Parachain(SelfParaId::get()), GeneralKey(CurrencyId::VSToken(TokenSymbol::KSM).encode()))
		).into(),
		ksm_per_second()
	);
	pub BncPerSecond: (AssetId, u128) = (
		MultiLocation::new(
			1,
			X2(Parachain(SelfParaId::get()), GeneralKey(NativeCurrencyId::get().encode()))
		).into(),
		// BNC:KSM = 80:1
		ksm_per_second() * 80
	);
	pub KarPerSecond: (AssetId, u128) = (
		MultiLocation::new(
			1,
			X2(Parachain(parachains::karura::ID), GeneralKey(parachains::karura::KAR_KEY.to_vec()))
		).into(),
		// KAR:KSM = 100:1
		ksm_per_second() * 100
	);
	pub KusdPerSecond: (AssetId, u128) = (
		MultiLocation::new(
			1,
			X2(Parachain(parachains::karura::ID), GeneralKey(parachains::karura::KUSD_KEY.to_vec()))
		).into(),
		// kUSD:KSM = 400:1
		ksm_per_second() * 400
	);
<<<<<<< HEAD
	pub UsdtPerSecond: (AssetId, u128) = (
		MultiLocation::new(
			1,
			X2(Parachain(parachains::Statemine::ID), GeneralIndex(parachains::Statemine::USDT_ID.into()))
		).into(),
		// usdt:KSM = 400:1
		ksm_per_second() * 400 / 1_000_000
=======
	pub PhaPerSecond: (AssetId, u128) = (
		MultiLocation::new(
			1,
			X1(Parachain(parachains::phala::ID)),
		).into(),
		// PHA:KSM = 400:1
		ksm_per_second() * 400
>>>>>>> 4e2a1df2
	);
}

pub struct ToTreasury;
impl TakeRevenue for ToTreasury {
	fn take_revenue(revenue: MultiAsset) {
		if let MultiAsset { id: Concrete(location), fun: Fungible(amount) } = revenue {
			if let Some(currency_id) =
				BifrostCurrencyIdConvert::<SelfParaChainId>::convert(location)
			{
				let _ = Currencies::deposit(currency_id, &BifrostTreasuryAccount::get(), amount);
			}
		}
	}
}

pub type Trader = (
	FixedRateOfFungible<KsmPerSecond, ToTreasury>,
	FixedRateOfFungible<VsksmPerSecond, ToTreasury>,
	FixedRateOfFungible<BncPerSecond, ToTreasury>,
	FixedRateOfFungible<KarPerSecond, ToTreasury>,
	FixedRateOfFungible<KusdPerSecond, ToTreasury>,
<<<<<<< HEAD
	FixedRateOfFungible<UsdtPerSecond, ToTreasury>,
=======
	FixedRateOfFungible<PhaPerSecond, ToTreasury>,
>>>>>>> 4e2a1df2
);

pub struct XcmConfig;
impl Config for XcmConfig {
	type AssetClaims = PolkadotXcm;
	type AssetTransactor = BifrostAssetTransactor;
	type AssetTrap = PolkadotXcm;
	type Barrier = Barrier;
	type Call = Call;
	type IsReserve = BifrostFilteredAssets;
	type IsTeleporter = ();
	type LocationInverter = LocationInverter<Ancestry>;
	type OriginConverter = XcmOriginToTransactDispatchOrigin;
	type ResponseHandler = PolkadotXcm;
	type SubscriptionService = PolkadotXcm;
	type Trader = Trader;
	type Weigher = FixedWeightBounds<UnitWeightCost, Call, MaxInstructions>;
	type XcmSender = XcmRouter;
}

/// Local origins on this chain are allowed to dispatch XCM sends/executions.
pub type LocalOriginToLocation = SignedToAccountId32<Origin, AccountId, RelayNetwork>;

/// The means for routing XCM messages which are not for local execution into the right message
/// queues.
pub type XcmRouter = (
	// Two routers - use UMP to communicate with the relay chain:
	cumulus_primitives_utility::ParentAsUmp<ParachainSystem, PolkadotXcm>,
	// ..and XCMP to communicate with the sibling chains.
	XcmpQueue,
);

impl pallet_xcm::Config for Runtime {
	type Event = Event;
	type ExecuteXcmOrigin = EnsureXcmOrigin<Origin, LocalOriginToLocation>;
	type LocationInverter = LocationInverter<Ancestry>;
	type SendXcmOrigin = EnsureXcmOrigin<Origin, LocalOriginToLocation>;
	type Weigher = FixedWeightBounds<UnitWeightCost, Call, MaxInstructions>;
	type XcmExecuteFilter = Everything;
	type XcmExecutor = XcmExecutor<XcmConfig>;
	type XcmReserveTransferFilter = Everything;
	type XcmRouter = XcmRouter;
	type XcmTeleportFilter = Everything;
	type Origin = Origin;
	type Call = Call;
	const VERSION_DISCOVERY_QUEUE_SIZE: u32 = 100;
	type AdvertisedXcmVersion = pallet_xcm::CurrentXcmVersion;
}

impl cumulus_pallet_xcm::Config for Runtime {
	type Event = Event;
	type XcmExecutor = XcmExecutor<XcmConfig>;
}

impl cumulus_pallet_xcmp_queue::Config for Runtime {
	type ChannelInfo = ParachainSystem;
	type Event = Event;
	type VersionWrapper = PolkadotXcm;
	type XcmExecutor = XcmExecutor<XcmConfig>;
}

impl cumulus_pallet_dmp_queue::Config for Runtime {
	type Event = Event;
	type ExecuteOverweightOrigin = frame_system::EnsureRoot<AccountId>;
	type XcmExecutor = XcmExecutor<XcmConfig>;
}

parameter_types! {
	pub const Period: u32 = 6 * HOURS;
	pub const Offset: u32 = 0;
}

impl pallet_session::Config for Runtime {
	type Event = Event;
	type Keys = SessionKeys;
	type NextSessionRotation = pallet_session::PeriodicSessions<Period, Offset>;
	// Essentially just Aura, but lets be pedantic.
	type SessionHandler = <SessionKeys as sp_runtime::traits::OpaqueKeys>::KeyTypeIdProviders;
	type SessionManager = CollatorSelection;
	type ShouldEndSession = pallet_session::PeriodicSessions<Period, Offset>;
	type ValidatorId = <Self as frame_system::Config>::AccountId;
	// we don't have stash and controller, thus we don't need the convert as well.
	type ValidatorIdOf = pallet_collator_selection::IdentityCollator;
	type WeightInfo = ();
}

parameter_types! {
	pub const UncleGenerations: u32 = 0;
}

impl pallet_authorship::Config for Runtime {
	type EventHandler = (CollatorSelection,);
	type FilterUncle = ();
	type FindAuthor = pallet_session::FindAccountFromAuthorIndex<Self, Aura>;
	type UncleGenerations = UncleGenerations;
}

parameter_types! {
	pub const MaxAuthorities: u32 = 100_000;
}

impl pallet_aura::Config for Runtime {
	type AuthorityId = AuraId;
	type DisabledValidators = ();
	type MaxAuthorities = MaxAuthorities;
}

parameter_types! {
	pub const PotId: PalletId = PalletId(*b"PotStake");
	pub const MaxCandidates: u32 = 1000;
	pub const MinCandidates: u32 = 5;
	pub const SessionLength: BlockNumber = 6 * HOURS;
	pub const MaxInvulnerables: u32 = 100;
}

impl pallet_collator_selection::Config for Runtime {
	type Currency = Balances;
	type Event = Event;
	// should be a multiple of session or things will get inconsistent
	type KickThreshold = Period;
	type MaxCandidates = MaxCandidates;
	type MaxInvulnerables = MaxInvulnerables;
	type MinCandidates = MinCandidates;
	type PotId = PotId;
	type UpdateOrigin = MoreThanHalfCouncil;
	type ValidatorId = <Self as frame_system::Config>::AccountId;
	type ValidatorIdOf = pallet_collator_selection::IdentityCollator;
	type ValidatorRegistration = Session;
	type WeightInfo = ();
}

// culumus runtime end

impl pallet_vesting::Config for Runtime {
	type BlockNumberToBalance = ConvertInto;
	type Currency = Balances;
	type Event = Event;
	type MinVestedTransfer = ExistentialDeposit;
	type WeightInfo = ();
}

// orml runtime start

impl orml_currencies::Config for Runtime {
	type Event = Event;
	type GetNativeCurrencyId = NativeCurrencyId;
	type MultiCurrency = Tokens;
	type NativeCurrency = BasicCurrencyAdapter<Runtime, Balances, Amount, BlockNumber>;
	type WeightInfo = ();
}

orml_traits::parameter_type_with_key! {
	pub ExistentialDeposits: |currency_id: CurrencyId| -> Balance {
		match currency_id {
<<<<<<< HEAD
			&CurrencyId::Native(TokenSymbol::BNC) => 10 * MILLIBNC,   // 0.01 BNC
			&CurrencyId::Stable(TokenSymbol::KUSD) => 10 * MILLICENTS,
			&CurrencyId::Token(TokenSymbol::KSM) => 10 * MILLICENTS,  // 0.0001 KSM
			&CurrencyId::Token(TokenSymbol::KAR) => 10 * MILLICENTS,
			&CurrencyId::Token(TokenSymbol::DOT) => 100_000_000,  // DOT has a decimals of 10e10, 0.01 DOT
			&CurrencyId::Token(TokenSymbol::ZLK) => 1_000_000_000_000,	// ZLK has a decimals of 10e18
			&CurrencyId::VSToken(TokenSymbol::KSM) => 10 * MILLICENTS,
			&CurrencyId::VSToken(TokenSymbol::DOT) => 100_000_000,
			&CurrencyId::VSBond(TokenSymbol::BNC, ..) => 10 * MILLICENTS,
			&CurrencyId::VSBond(TokenSymbol::KSM, ..) => 10 * MILLICENTS,
			&CurrencyId::VSBond(TokenSymbol::DOT, ..) => 100_000_000,
			&CurrencyId::LPToken(..) => 10 * MILLICENTS,
			&CurrencyId::Stable(TokenSymbol::USDT) => MICROBNC /1000,
=======
			&CurrencyId::Native(TokenSymbol::BNC) => 10 * milli(NativeCurrencyId::get()),   // 0.01 BNC
			&CurrencyId::Stable(TokenSymbol::KUSD) => 10 * millicent(StableCurrencyId::get()),
			&CurrencyId::Token(TokenSymbol::KSM) => 10 * millicent(RelayCurrencyId::get()),  // 0.0001 KSM
			&CurrencyId::Token(TokenSymbol::KAR) => 10 * millicent(CurrencyId::Token(TokenSymbol::KAR)),
			&CurrencyId::Token(TokenSymbol::DOT) => 1 * cent(PolkadotCurrencyId::get()),  // DOT has a decimals of 10e10, 0.01 DOT
			&CurrencyId::Token(TokenSymbol::ZLK) => 1 * micro(CurrencyId::Token(TokenSymbol::ZLK)),	// ZLK has a decimals of 10e18
			&CurrencyId::Token(TokenSymbol::PHA) => 4 * cent(CurrencyId::Token(TokenSymbol::PHA)),	// 0.04 PHA, PHA has a decimals of 10e12.
			&CurrencyId::VSToken(TokenSymbol::KSM) => 10 * millicent(RelayCurrencyId::get()),
			&CurrencyId::VSToken(TokenSymbol::DOT) => 1 * cent(PolkadotCurrencyId::get()),
			&CurrencyId::VSBond(TokenSymbol::BNC, ..) => 10 * millicent(NativeCurrencyId::get()),
			&CurrencyId::VSBond(TokenSymbol::KSM, ..) => 10 * millicent(RelayCurrencyId::get()),
			&CurrencyId::VSBond(TokenSymbol::DOT, ..) => 1 * cent(PolkadotCurrencyId::get()),
			&CurrencyId::LPToken(..) => 10 * millicent(NativeCurrencyId::get()),
>>>>>>> 4e2a1df2
			_ => Balance::max_value() // unsupported
		}
	};
}

pub struct DustRemovalWhitelist;
impl Contains<AccountId> for DustRemovalWhitelist {
	fn contains(a: &AccountId) -> bool {
		AccountIdConversion::<AccountId>::into_account(&TreasuryPalletId::get()).eq(a) ||
			AccountIdConversion::<AccountId>::into_account(&BifrostCrowdloanId::get()).eq(a) ||
			AccountIdConversion::<AccountId>::into_account(&BifrostSalpLiteCrowdloanId::get())
				.eq(a) || AccountIdConversion::<AccountId>::into_account(&LighteningRedeemPalletId::get())
			.eq(a) || LiquidityMiningPalletId::get().check_sub_account::<PoolId>(a) ||
			LiquidityMiningDOTPalletId::get().check_sub_account::<PoolId>(a)
	}
}

parameter_types! {
	pub BifrostTreasuryAccount: AccountId = TreasuryPalletId::get().into_account();
}

impl orml_tokens::Config for Runtime {
	type Amount = Amount;
	type Balance = Balance;
	type CurrencyId = CurrencyId;
	type DustRemovalWhitelist = DustRemovalWhitelist;
	type Event = Event;
	type ExistentialDeposits = ExistentialDeposits;
	type MaxLocks = MaxLocks;
	type OnDust = orml_tokens::TransferDust<Runtime, BifrostTreasuryAccount>;
	type WeightInfo = ();
}

parameter_types! {
	pub SelfLocation: MultiLocation = MultiLocation::new(1, X1(Parachain(ParachainInfo::get().into())));
	pub RelayXcmBaseWeight: u64 = milli(RelayCurrencyId::get()) as u64;
}

impl orml_xtokens::Config for Runtime {
	type Event = Event;
	type Balance = Balance;
	type CurrencyId = CurrencyId;
	type CurrencyIdConvert = BifrostCurrencyIdConvert<ParachainInfo>;
	type AccountIdToMultiLocation = BifrostAccountIdToMultiLocation;
	type LocationInverter = LocationInverter<Ancestry>;
	type SelfLocation = SelfLocation;
	type XcmExecutor = XcmExecutor<XcmConfig>;
	type Weigher = FixedWeightBounds<UnitWeightCost, Call, MaxInstructions>;
	type BaseXcmWeight = RelayXcmBaseWeight;
}

impl orml_unknown_tokens::Config for Runtime {
	type Event = Event;
}

impl orml_xcm::Config for Runtime {
	type Event = Event;
	type SovereignOrigin = MoreThanHalfCouncil;
}

// orml runtime end

// Bifrost modules start

// Aggregate name getter to get fee names if the call needs to pay extra fees.
// If any call need to pay extra fees, it should be added as an item here.
// Used together with AggregateExtraFeeFilter below.
pub struct FeeNameGetter;
impl NameGetter<Call> for FeeNameGetter {
	fn get_name(c: &Call) -> ExtraFeeName {
		match *c {
			Call::Salp(bifrost_salp::Call::contribute { .. }) => ExtraFeeName::SalpContribute,
			Call::Salp(bifrost_salp::Call::transfer_statemine_assets { .. }) =>
				ExtraFeeName::StatemineTransfer,
			_ => ExtraFeeName::NoExtraFee,
		}
	}
}

// Aggregate filter to filter if the call needs to pay extra fees
// If any call need to pay extra fees, it should be added as an item here.
pub struct AggregateExtraFeeFilter;
impl Contains<Call> for AggregateExtraFeeFilter {
	fn contains(c: &Call) -> bool {
		match *c {
			Call::Salp(bifrost_salp::Call::contribute { .. }) => true,
			Call::Salp(bifrost_salp::Call::transfer_statemine_assets { .. }) => true,
			_ => false,
		}
	}
}

pub struct ContributeFeeFilter;
impl Contains<Call> for ContributeFeeFilter {
	fn contains(c: &Call) -> bool {
		match *c {
			Call::Salp(bifrost_salp::Call::contribute { .. }) => true,
			_ => false,
		}
	}
}

pub struct StatemineTransferFeeFilter;
impl Contains<Call> for StatemineTransferFeeFilter {
	fn contains(c: &Call) -> bool {
		match *c {
			Call::Salp(bifrost_salp::Call::transfer_statemine_assets { .. }) => true,
			_ => false,
		}
	}
}

parameter_types! {
	pub const AltFeeCurrencyExchangeRate: (u32, u32) = (1, 100);
<<<<<<< HEAD
	pub SalpWeightHolder: XcmBaseWeight = XcmBaseWeight::from(4 * XCM_WEIGHT) + ContributionWeight::get() + u64::pow(2, 24).into();
	pub StatemineTransferWeightHolder: XcmBaseWeight = XcmBaseWeight::from(6 * XCM_WEIGHT);
=======
	pub SalpWeightHolder: XcmBaseWeight = XcmBaseWeight::from(4 * milli(RelayCurrencyId::get()) as u64) + ContributionWeight::get() + u64::pow(2, 24).into();
>>>>>>> 4e2a1df2
}

pub type MiscFeeHandlers = (
	MiscFeeHandler<Runtime, RelayCurrencyId, WeightToFee, SalpWeightHolder, ContributeFeeFilter>,
	MiscFeeHandler<
		Runtime,
		RelayCurrencyId,
		IdentityFee<Balance>,
		StatemineTransferWeightHolder,
		StatemineTransferFeeFilter,
	>,
);

impl bifrost_flexible_fee::Config for Runtime {
	type Currency = Balances;
	type DexOperator = ZenlinkProtocol;
	// type FeeDealer = FlexibleFee;
	type FeeDealer = FixedCurrencyFeeRate<Runtime>;
	type Event = Event;
	type MultiCurrency = Currencies;
	type TreasuryAccount = BifrostTreasuryAccount;
	type NativeCurrencyId = NativeCurrencyId;
	type AlternativeFeeCurrencyId = RelayCurrencyId;
	type AltFeeCurrencyExchangeRate = AltFeeCurrencyExchangeRate;
	type OnUnbalanced = Treasury;
	type WeightInfo = ();
	type ExtraFeeMatcher = ExtraFeeMatcher<Runtime, FeeNameGetter, AggregateExtraFeeFilter>;
<<<<<<< HEAD
	type MiscFeeHandler = MiscFeeHandlers;
=======
	type MiscFeeHandler = MiscFeeHandler<
		Runtime,
		RelayCurrencyId,
		KsmWeightToFee,
		SalpWeightHolder,
		ContributeFeeFilter,
	>;
>>>>>>> 4e2a1df2
}

pub struct EnsureConfirmAsMultiSig;
impl EnsureOrigin<Origin> for EnsureConfirmAsMultiSig {
	type Success = AccountId;

	fn try_origin(o: Origin) -> Result<Self::Success, Origin> {
		Into::<Result<RawOrigin<AccountId>, Origin>>::into(o).and_then(|o| match o {
			RawOrigin::Signed(who) =>
				if who == ConfirmMuitiSigAccount::get() {
					Ok(who)
				} else {
					Err(Origin::from(Some(who)))
				},
			r => Err(Origin::from(r)),
		})
	}

	#[cfg(feature = "runtime-benchmarks")]
	fn successful_origin() -> Origin {
		Origin::from(RawOrigin::Signed(Default::default()))
	}
}

pub fn create_x2_multilocation(index: u16) -> MultiLocation {
	MultiLocation::new(
		1,
		X1(AccountId32 {
			network: NetworkId::Any,
			id: Utility::derivative_account_id(ParachainInfo::get().into_account(), index).into(),
		}),
	)
}

parameter_types! {
	pub MinContribution: Balance = dollar(RelayCurrencyId::get()) / 10;
	pub const RemoveKeysLimit: u32 = 500;
	pub const VSBondValidPeriod: BlockNumber = 30 * DAYS;
	pub const ReleaseCycle: BlockNumber = 1 * DAYS;
	pub const LeasePeriod: BlockNumber = KUSAMA_LEASE_PERIOD;
	pub const ReleaseRatio: Percent = Percent::from_percent(50);
	pub const SlotLength: BlockNumber = 8u32 as BlockNumber;
	pub const XcmTransferOrigin: TransferOriginType = TransferOriginType::FromRelayChain;
	pub XcmWeight: XcmBaseWeight = RelayXcmBaseWeight::get().into();
	pub ContributionWeight:XcmBaseWeight = RelayXcmBaseWeight::get().into();
	pub AddProxyWeight:XcmBaseWeight = RelayXcmBaseWeight::get().into();
	pub ConfirmMuitiSigAccount: AccountId = hex!["e4da05f08e89bf6c43260d96f26fffcfc7deae5b465da08669a9d008e64c2c63"].into();
	pub RelaychainSovereignSubAccount: MultiLocation = create_x2_multilocation(ParachainDerivedProxyAccountType::Salp as u16);
	pub SalpTransactType: ParachainTransactType = ParachainTransactType::Xcm;
	pub SalpProxyType: ParachainTransactProxyType = ParachainTransactProxyType::Derived;
}

impl bifrost_salp::Config for Runtime {
	type BancorPool = ();
	type BifrostXcmExecutor = BifrostXcmAdaptor<XcmRouter, XcmWeight, KsmWeightToFee, SelfParaId>;
	type Event = Event;
	type LeasePeriod = LeasePeriod;
	type MinContribution = MinContribution;
	type MultiCurrency = Currencies;
	type PalletId = BifrostCrowdloanId;
	type RelayChainToken = RelayCurrencyId;
	type ReleaseCycle = ReleaseCycle;
	type ReleaseRatio = ReleaseRatio;
	type RemoveKeysLimit = RemoveKeysLimit;
	type SlotLength = SlotLength;
	type VSBondValidPeriod = VSBondValidPeriod;
	type XcmTransferOrigin = XcmTransferOrigin;
	type WeightInfo = ();
	type SelfParaId = SelfParaId;
	type ContributionWeight = ContributionWeight;
	type BaseXcmWeight = XcmWeight;
	type EnsureConfirmAsMultiSig =
		EnsureOneOf<AccountId, MoreThanHalfCouncil, EnsureConfirmAsMultiSig>;
	type EnsureConfirmAsGovernance =
		EnsureOneOf<AccountId, MoreThanHalfCouncil, EnsureRootOrAllTechnicalCommittee>;
	type AddProxyWeight = AddProxyWeight;
	type XcmTransfer = XTokens;
	type SovereignSubAccountLocation = RelaychainSovereignSubAccount;
	type TransactProxyType = SalpProxyType;
	type TransactType = SalpTransactType;
	type RelayNetwork = RelayNetwork;
	type XcmExecutor = XcmExecutor<XcmConfig>;
	type AccountIdToMultiLocation = BifrostAccountIdToMultiLocation;
}

parameter_types! {
	pub const PolkaMinContribution: Balance = 5 * 10_000_000_000;
	pub const PolkaLeasePeriod: BlockNumber = POLKA_LEASE_PERIOD;
	pub PolkaConfirmAsMultiSig: AccountId = hex!["e4f78719c654cd8e8ac1375c447b7a80f9476cfe6505ea401c4b15bd6b967c93"].into();
}

pub struct EnsureSalpLiteConfirmAsMultiSig;
impl EnsureOrigin<Origin> for EnsureSalpLiteConfirmAsMultiSig {
	type Success = AccountId;

	fn try_origin(o: Origin) -> Result<Self::Success, Origin> {
		Into::<Result<RawOrigin<AccountId>, Origin>>::into(o).and_then(|o| match o {
			RawOrigin::Signed(who) =>
				if who == PolkaConfirmAsMultiSig::get() {
					Ok(who)
				} else {
					Err(Origin::from(Some(who)))
				},
			r => Err(Origin::from(r)),
		})
	}

	#[cfg(feature = "runtime-benchmarks")]
	fn successful_origin() -> Origin {
		Origin::from(RawOrigin::Signed(Default::default()))
	}
}

impl bifrost_salp_lite::Config for Runtime {
	type BancorPool = ();
	type Event = Event;
	type LeasePeriod = PolkaLeasePeriod;
	type MinContribution = PolkaMinContribution;
	type MultiCurrency = Currencies;
	type PalletId = BifrostSalpLiteCrowdloanId;
	type RelayChainToken = PolkadotCurrencyId;
	type ReleaseCycle = ReleaseCycle;
	type ReleaseRatio = ReleaseRatio;
	type BatchKeysLimit = RemoveKeysLimit;
	type SlotLength = SlotLength;
	type WeightInfo = ();
	type EnsureConfirmAsMultiSig =
		EnsureOneOf<AccountId, MoreThanHalfCouncil, EnsureSalpLiteConfirmAsMultiSig>;
	type EnsureConfirmAsGovernance =
		EnsureOneOf<AccountId, MoreThanHalfCouncil, EnsureRootOrAllTechnicalCommittee>;
}

parameter_types! {
	pub const MaximumOrderInTrade: u32 = 1_000;
	pub const MinimumSupply: Balance = 0;
}

impl bifrost_vsbond_auction::Config for Runtime {
	type Event = Event;
	type InvoicingCurrency = RelayCurrencyId;
	type MaximumOrderInTrade = MaximumOrderInTrade;
	type MinimumAmount = MinimumSupply;
	type MultiCurrency = Currencies;
	type WeightInfo = ();
}

parameter_types! {
	pub const RelayChainTokenSymbolKSM: TokenSymbol = TokenSymbol::KSM;
	pub const RelayChainTokenSymbolDOT: TokenSymbol = TokenSymbol::DOT;
	pub MaximumDepositInPool: Balance = 1_000_000_000_000_000 * dollar(NativeCurrencyId::get());
	pub const MinimumDepositOfUser: Balance = 1_000_000;
	pub const MinimumRewardPerBlock: Balance = 1_000;
	pub const MinimumDuration: BlockNumber = HOURS;
	pub const MaximumOptionRewards: u32 = 7;
	pub const MaximumCharged: u32 = 32;
}

impl bifrost_liquidity_mining::Config<bifrost_liquidity_mining::Instance1> for Runtime {
	type Event = Event;
	type ControlOrigin = MoreThanHalfCouncil;
	type MultiCurrency = Currencies;
	type RelayChainTokenSymbol = RelayChainTokenSymbolKSM;
	type MaximumDepositInPool = MaximumDepositInPool;
	type MinimumDepositOfUser = MinimumDepositOfUser;
	type MinimumRewardPerBlock = MinimumRewardPerBlock;
	type MinimumDuration = MinimumDuration;
	type MaximumCharged = MaximumCharged;
	type MaximumOptionRewards = MaximumOptionRewards;
	type PalletId = LiquidityMiningPalletId;
	type WeightInfo = ();
}

impl bifrost_liquidity_mining::Config<bifrost_liquidity_mining::Instance2> for Runtime {
	type Event = Event;
	type ControlOrigin = MoreThanHalfCouncil;
	type MultiCurrency = Currencies;
	type RelayChainTokenSymbol = RelayChainTokenSymbolDOT;
	type MaximumDepositInPool = MaximumDepositInPool;
	type MinimumDepositOfUser = MinimumDepositOfUser;
	type MinimumRewardPerBlock = MinimumRewardPerBlock;
	type MinimumDuration = MinimumDuration;
	type MaximumCharged = MaximumCharged;
	type MaximumOptionRewards = MaximumOptionRewards;
	type PalletId = LiquidityMiningDOTPalletId;
	type WeightInfo = ();
}

impl bifrost_token_issuer::Config for Runtime {
	type Event = Event;
	type MultiCurrency = Currencies;
	type ControlOrigin =
		EnsureOneOf<AccountId, MoreThanHalfCouncil, EnsureRootOrAllTechnicalCommittee>;
	type WeightInfo = ();
}

impl bifrost_lightening_redeem::Config for Runtime {
	type Event = Event;
	type MultiCurrency = Tokens;
	type ControlOrigin =
		EnsureOneOf<AccountId, MoreThanHalfCouncil, EnsureRootOrAllTechnicalCommittee>;
	type PalletId = LighteningRedeemPalletId;
	type WeightInfo = ();
}

impl bifrost_call_switchgear::Config for Runtime {
	type Event = Event;
	type UpdateOrigin =
		EnsureOneOf<AccountId, MoreThanHalfCouncil, EnsureRootOrAllTechnicalCommittee>;
	type WeightInfo = ();
}

// Bifrost modules end

// zenlink runtime start
parameter_types! {
	pub const ZenlinkPalletId: PalletId = PalletId(*b"/zenlink");
	pub const GetExchangeFee: (u32, u32) = (3, 1000);   // 0.3%

	// xcm
	pub const AnyNetwork: NetworkId = NetworkId::Any;
	pub ZenlinkRegistedParaChains: Vec<(MultiLocation, u128)> = vec![
		// Bifrost local and live, 0.01 BNC
		(make_x2_location(2001), 10_000_000_000),
		// Phala local and live, 1 PHA
		(make_x2_location(2004), 1_000_000_000_000),
		// Plasm local and live, 0.0000000000001 SDN
		(make_x2_location(2007), 1_000_000),
		// Sherpax live, 0 KSX
		(make_x2_location(2013), 0),

		// Zenlink local 1 for test
		(make_x2_location(200), 1_000_000),
		// Zenlink local 2 for test
		(make_x2_location(300), 1_000_000),
	];
}

impl zenlink_protocol::Config for Runtime {
	type Conversion = ZenlinkLocationToAccountId;
	type Event = Event;
	type MultiAssetsHandler = MultiAssets;
	type PalletId = ZenlinkPalletId;
	type SelfParaId = SelfParaId;
	type TargetChains = ZenlinkRegistedParaChains;
	type XcmExecutor = ();
	type WeightInfo = ();
}

type MultiAssets = ZenlinkMultiAssets<ZenlinkProtocol, Balances, LocalAssetAdaptor<Currencies>>;

pub type ZenlinkLocationToAccountId = (
	// Sibling parachain origins convert to AccountId via the `ParaId::into`.
	SiblingParachainConvertsVia<Sibling, AccountId>,
	// Straight up local `AccountId32` origins just alias directly to `AccountId`.
	AccountId32Aliases<AnyNetwork, AccountId>,
);

// Below is the implementation of tokens manipulation functions other than native token.
pub struct LocalAssetAdaptor<Local>(PhantomData<Local>);

impl<Local, AccountId> LocalAssetHandler<AccountId> for LocalAssetAdaptor<Local>
where
	Local: MultiCurrency<AccountId, CurrencyId = CurrencyId>,
{
	fn local_balance_of(asset_id: ZenlinkAssetId, who: &AccountId) -> AssetBalance {
		let currency_id: CurrencyId = asset_id.try_into().unwrap_or_default();
		Local::free_balance(currency_id, &who).saturated_into()
	}

	fn local_total_supply(asset_id: ZenlinkAssetId) -> AssetBalance {
		let currency_id: CurrencyId = asset_id.try_into().unwrap_or_default();
		Local::total_issuance(currency_id).saturated_into()
	}

	fn local_is_exists(asset_id: ZenlinkAssetId) -> bool {
		let currency_id: Result<CurrencyId, ()> = asset_id.try_into();
		match currency_id {
			Ok(_) => true,
			Err(_) => false,
		}
	}

	fn local_transfer(
		asset_id: ZenlinkAssetId,
		origin: &AccountId,
		target: &AccountId,
		amount: AssetBalance,
	) -> DispatchResult {
		let currency_id: CurrencyId = asset_id.try_into().unwrap_or_default();
		Local::transfer(currency_id, &origin, &target, amount.unique_saturated_into())?;

		Ok(())
	}

	fn local_deposit(
		asset_id: ZenlinkAssetId,
		origin: &AccountId,
		amount: AssetBalance,
	) -> Result<AssetBalance, DispatchError> {
		let currency_id: CurrencyId = asset_id.try_into().unwrap_or_default();
		Local::deposit(currency_id, &origin, amount.unique_saturated_into())?;
		return Ok(amount);
	}

	fn local_withdraw(
		asset_id: ZenlinkAssetId,
		origin: &AccountId,
		amount: AssetBalance,
	) -> Result<AssetBalance, DispatchError> {
		let currency_id: CurrencyId = asset_id.try_into().unwrap_or_default();
		Local::withdraw(currency_id, &origin, amount.unique_saturated_into())?;

		Ok(amount)
	}
}

// zenlink runtime end

construct_runtime! {
	pub enum Runtime where
		Block = Block,
		NodeBlock = generic::Block<Header, sp_runtime::OpaqueExtrinsic>,
		UncheckedExtrinsic = UncheckedExtrinsic,
	{
		// Basic stuff
		System: frame_system::{Pallet, Call, Config, Storage, Event<T>} = 0,
		Timestamp: pallet_timestamp::{Pallet, Call, Storage, Inherent} = 1,
		Indices: pallet_indices::{Pallet, Call, Storage, Config<T>, Event<T>} = 2,
		ParachainSystem: cumulus_pallet_parachain_system::{Pallet, Call, Config, Storage, Inherent, Event<T>, ValidateUnsigned} = 5,
		ParachainInfo: parachain_info::{Pallet, Storage, Config} = 6,

		// Monetary stuff
		Balances: pallet_balances::{Pallet, Call, Storage, Config<T>, Event<T>} = 10,
		TransactionPayment: pallet_transaction_payment::{Pallet, Storage} = 11,

		// Collator support. the order of these 4 are important and shall not change.
		Authorship: pallet_authorship::{Pallet, Call, Storage} = 20,
		CollatorSelection: pallet_collator_selection::{Pallet, Call, Storage, Event<T>, Config<T>} = 21,
		Session: pallet_session::{Pallet, Call, Storage, Event, Config<T>} = 22,
		Aura: pallet_aura::{Pallet, Storage, Config<T>} = 23,
		AuraExt: cumulus_pallet_aura_ext::{Pallet, Storage, Config} = 24,

		// Governance stuff
		Democracy: pallet_democracy::{Pallet, Call, Storage, Config<T>, Event<T>} = 30,
		Council: pallet_collective::<Instance1>::{Pallet, Call, Storage, Origin<T>, Event<T>, Config<T>} = 31,
		TechnicalCommittee: pallet_collective::<Instance2>::{Pallet, Call, Storage, Origin<T>, Event<T>, Config<T>} = 32,
		PhragmenElection: pallet_elections_phragmen::{Pallet, Call, Storage, Event<T>, Config<T>} = 33,
		CouncilMembership: pallet_membership::<Instance1>::{Pallet, Call, Storage, Event<T>, Config<T>} = 34,
		TechnicalMembership: pallet_membership::<Instance2>::{Pallet, Call, Storage, Event<T>, Config<T>} = 35,

		// XCM helpers.
		XcmpQueue: cumulus_pallet_xcmp_queue::{Pallet, Call, Storage, Event<T>} = 40,
		PolkadotXcm: pallet_xcm::{Pallet, Call, Storage, Event<T>, Origin, Config} = 41,
		CumulusXcm: cumulus_pallet_xcm::{Pallet, Call, Event<T>, Origin} = 42,
		DmpQueue: cumulus_pallet_dmp_queue::{Pallet, Call, Storage, Event<T>} = 43,

		// utilities
		Utility: pallet_utility::{Pallet, Call, Event} = 50,
		Scheduler: pallet_scheduler::{Pallet, Call, Storage, Event<T>} = 51,
		Proxy: pallet_proxy::{Pallet, Call, Storage, Event<T>} = 52,
		Multisig: pallet_multisig::{Pallet, Call, Storage, Event<T>} = 53,
		Identity: pallet_identity::{Pallet, Call, Storage, Event<T>} = 54,

		// Vesting. Usable initially, but removed once all vesting is finished.
		Vesting: pallet_vesting::{Pallet, Call, Storage, Event<T>, Config<T>} = 60,

		// Treasury stuff
		Treasury: pallet_treasury::{Pallet, Call, Storage, Config, Event<T>} = 61,
		Bounties: pallet_bounties::{Pallet, Call, Storage, Event<T>} = 62,
		Tips: pallet_tips::{Pallet, Call, Storage, Event<T>} = 63,

		// Third party modules
		XTokens: orml_xtokens::{Pallet, Call, Event<T>} = 70,
		Tokens: orml_tokens::{Pallet, Call, Storage, Event<T>, Config<T>} = 71,
		Currencies: orml_currencies::{Pallet, Call, Event<T>} = 72,
		UnknownTokens: orml_unknown_tokens::{Pallet, Storage, Event} = 73,
		OrmlXcm: orml_xcm::{Pallet, Call, Event<T>} = 74,
		ZenlinkProtocol: zenlink_protocol::{Pallet, Call, Storage, Event<T>} = 80,

		// Bifrost modules
		FlexibleFee: bifrost_flexible_fee::{Pallet, Call, Storage, Event<T>} = 100,
		Salp: bifrost_salp::{Pallet, Call, Storage, Event<T>} = 105,
		LiquidityMiningDOT: bifrost_liquidity_mining::<Instance2>::{Pallet, Call, Storage, Event<T>} = 107,
		LiquidityMining: bifrost_liquidity_mining::<Instance1>::{Pallet, Call, Storage, Event<T>} = 108,
		TokenIssuer: bifrost_token_issuer::{Pallet, Call, Storage, Event<T>} = 109,
		LighteningRedeem: bifrost_lightening_redeem::{Pallet, Call, Storage, Event<T>} = 110,
		SalpLite: bifrost_salp_lite::{Pallet, Call, Storage, Event<T>} = 111,
		CallSwitchgear: bifrost_call_switchgear::{Pallet, Storage, Call, Event<T>} = 112,
		VSBondAuction: bifrost_vsbond_auction::{Pallet, Call, Storage, Event<T>} = 113,
	}
}

/// The type for looking up accounts. We don't expect more than 4 billion of them.
pub type AccountIndex = u32;
/// Alias to 512-bit hash when used in the context of a transaction signature on the chain.
pub type Signature = sp_runtime::MultiSignature;
/// Index of a transaction in the chain.
pub type Index = u32;
/// A hash of some data used by the chain.
pub type Hash = sp_core::H256;
/// The address format for describing accounts.
pub type Address = sp_runtime::MultiAddress<AccountId, AccountIndex>;
/// Block header type as expected by this runtime.
pub type Header = generic::Header<BlockNumber, BlakeTwo256>;
/// Block type as expected by this runtime.
pub type Block = generic::Block<Header, UncheckedExtrinsic>;
/// A Block signed with a Justification
pub type SignedBlock = generic::SignedBlock<Block>;
/// BlockId type as expected by this runtime.
pub type BlockId = generic::BlockId<Block>;
/// The SignedExtension to the basic transaction logic.
pub type SignedExtra = (
	frame_system::CheckSpecVersion<Runtime>,
	frame_system::CheckTxVersion<Runtime>,
	frame_system::CheckGenesis<Runtime>,
	frame_system::CheckEra<Runtime>,
	frame_system::CheckNonce<Runtime>,
	frame_system::CheckWeight<Runtime>,
	pallet_transaction_payment::ChargeTransactionPayment<Runtime>,
);
/// Unchecked extrinsic type as expected by this runtime.
pub type UncheckedExtrinsic = generic::UncheckedExtrinsic<Address, Call, Signature, SignedExtra>;
/// Extrinsic type that has already been checked.
pub type CheckedExtrinsic = generic::CheckedExtrinsic<AccountId, Call, SignedExtra>;
/// Executive: handles dispatch to the various modules.
pub type Executive = frame_executive::Executive<
	Runtime,
	Block,
	frame_system::ChainContext<Runtime>,
	Runtime,
	AllPallets,
	(),
>;

impl_runtime_apis! {
	impl sp_transaction_pool::runtime_api::TaggedTransactionQueue<Block> for Runtime {
		fn validate_transaction(
			source: TransactionSource,
			tx: <Block as BlockT>::Extrinsic,
			block_hash: <Block as BlockT>::Hash,
		) -> TransactionValidity {
			Executive::validate_transaction(source, tx, block_hash)
		}
	}

	impl sp_api::Core<Block> for Runtime {
		fn version() -> RuntimeVersion {
			VERSION
		}

		fn execute_block(block: Block) {
			Executive::execute_block(block);
		}

		fn initialize_block(header: &<Block as BlockT>::Header) {
			Executive::initialize_block(header)
		}
	}

	impl sp_block_builder::BlockBuilder<Block> for Runtime {
		fn apply_extrinsic(
			extrinsic: <Block as BlockT>::Extrinsic,
		) -> ApplyExtrinsicResult {
			Executive::apply_extrinsic(extrinsic)
		}

		fn finalize_block() -> <Block as BlockT>::Header {
			Executive::finalize_block()
		}

		fn inherent_extrinsics(data: sp_inherents::InherentData) -> Vec<<Block as BlockT>::Extrinsic> {
			data.create_extrinsics()
		}

		fn check_inherents(block: Block, data: sp_inherents::InherentData) -> sp_inherents::CheckInherentsResult {
			data.check_extrinsics(&block)
		}
	}

	impl frame_system_rpc_runtime_api::AccountNonceApi<Block, AccountId, Nonce> for Runtime {
		fn account_nonce(account: AccountId) -> Nonce {
			System::account_nonce(account)
		}
	}

	impl pallet_transaction_payment_rpc_runtime_api::TransactionPaymentApi<
		Block,
		Balance,
	> for Runtime {
		fn query_info(
			uxt: <Block as BlockT>::Extrinsic,
			len: u32,
		) -> pallet_transaction_payment_rpc_runtime_api::RuntimeDispatchInfo<Balance> {
			TransactionPayment::query_info(uxt, len)
		}
		fn query_fee_details(
			uxt: <Block as BlockT>::Extrinsic,
			len: u32,
		) -> pallet_transaction_payment::FeeDetails<Balance> {
			TransactionPayment::query_fee_details(uxt, len)
		}
	}

	impl sp_api::Metadata<Block> for Runtime {
		fn metadata() -> OpaqueMetadata {
			OpaqueMetadata::new(Runtime::metadata().into())
		}
	}

	impl sp_offchain::OffchainWorkerApi<Block> for Runtime {
		fn offchain_worker(header: &<Block as BlockT>::Header) {
			Executive::offchain_worker(header)
		}
	}

	impl sp_session::SessionKeys<Block> for Runtime {
		fn decode_session_keys(
			encoded: Vec<u8>,
		) -> Option<Vec<(Vec<u8>, sp_core::crypto::KeyTypeId)>> {
			SessionKeys::decode_into_raw_public_keys(&encoded)
		}

		fn generate_session_keys(seed: Option<Vec<u8>>) -> Vec<u8> {
			SessionKeys::generate(seed)
		}
	}

	impl cumulus_primitives_core::CollectCollationInfo<Block> for Runtime {
		fn collect_collation_info() -> cumulus_primitives_core::CollationInfo {
			ParachainSystem::collect_collation_info()
		}
	}

	impl sp_consensus_aura::AuraApi<Block, AuraId> for Runtime {
		fn slot_duration() -> sp_consensus_aura::SlotDuration {
			sp_consensus_aura::SlotDuration::from_millis(Aura::slot_duration())
		}

		fn authorities() -> Vec<AuraId> {
			Aura::authorities().into_inner()
		}
	}

	impl bifrost_flexible_fee_rpc_runtime_api::FlexibleFeeRuntimeApi<Block, AccountId> for Runtime {
		fn get_fee_token_and_amount(who: AccountId, fee: Balance) -> (CurrencyId, Balance) {
			let rs = FlexibleFee::cal_fee_token_and_amount(&who, fee);
			match rs {
				Ok(val) => val,
				_ => (CurrencyId::Native(TokenSymbol::BNC), Zero::zero()),
			}
		}
	}

	// zenlink runtime outer apis
	impl zenlink_protocol_runtime_api::ZenlinkProtocolApi<Block, AccountId> for Runtime {

		fn get_balance(
			asset_id: ZenlinkAssetId,
			owner: AccountId
		) -> AssetBalance {
			<Runtime as zenlink_protocol::Config>::MultiAssetsHandler::balance_of(asset_id, &owner)
		}

		fn get_sovereigns_info(
			asset_id: ZenlinkAssetId
		) -> Vec<(u32, AccountId, AssetBalance)> {
			ZenlinkProtocol::get_sovereigns_info(&asset_id)
		}

		fn get_pair_by_asset_id(
			asset_0: ZenlinkAssetId,
			asset_1: ZenlinkAssetId
		) -> Option<PairInfo<AccountId, AssetBalance>> {
			ZenlinkProtocol::get_pair_by_asset_id(asset_0, asset_1)
		}

		fn get_amount_in_price(
			supply: AssetBalance,
			path: Vec<ZenlinkAssetId>
		) -> AssetBalance {
			ZenlinkProtocol::desired_in_amount(supply, path)
		}

		fn get_amount_out_price(
			supply: AssetBalance,
			path: Vec<ZenlinkAssetId>
		) -> AssetBalance {
			ZenlinkProtocol::supply_out_amount(supply, path)
		}

		fn get_estimate_lptoken(
			token_0: ZenlinkAssetId,
			token_1: ZenlinkAssetId,
			amount_0_desired: AssetBalance,
			amount_1_desired: AssetBalance,
			amount_0_min: AssetBalance,
			amount_1_min: AssetBalance,
		) -> AssetBalance{
			ZenlinkProtocol::get_estimate_lptoken(
				token_0,
				token_1,
				amount_0_desired,
				amount_1_desired,
				amount_0_min,
				amount_1_min
			)
		}
	}

	impl bifrost_salp_rpc_runtime_api::SalpRuntimeApi<Block, ParaId, AccountId> for Runtime {
		fn get_contribution(index: ParaId, who: AccountId) -> (Balance,RpcContributionStatus) {
			let rs = Salp::contribution_by_fund(index, &who);
			match rs {
				Ok((val,status)) => (val,status.to_rpc()),
				_ => (Zero::zero(),RpcContributionStatus::Idle),
			}
		}

		fn get_lite_contribution(index: ParaId, who: AccountId) -> (Balance,RpcContributionStatus) {
			let rs = SalpLite::contribution_by_fund(index, &who);
			match rs {
				Ok((val,status)) => (val,status.to_rpc()),
				_ => (Zero::zero(),RpcContributionStatus::Idle),
			}
		}
	}

	impl bifrost_liquidity_mining_rpc_runtime_api::LiquidityMiningRuntimeApi<Block, AccountId, PoolId> for Runtime {
		fn get_rewards(who: AccountId, pid: PoolId, pallet_instance: u32) -> Vec<(CurrencyId, Balance)> {
			match pallet_instance {
				1 => LiquidityMining::rewards(who, pid).unwrap_or(Vec::new()),
				2 => LiquidityMiningDOT::rewards(who, pid).unwrap_or(Vec::new()),
				_ => Vec::new()
			}
		}
	}

	#[cfg(feature = "runtime-benchmarks")]
	impl frame_benchmarking::Benchmark<Block> for Runtime {
		fn benchmark_metadata(extra: bool) -> (
			Vec<frame_benchmarking::BenchmarkList>,
			Vec<frame_support::traits::StorageInfo>,
		) {
			use frame_support::traits::StorageInfoTrait;
			use frame_benchmarking::{list_benchmark, Benchmarking, BenchmarkList};

			let mut list = Vec::<BenchmarkList>::new();

			list_benchmark!(list, extra, bifrost_flexible_fee, FlexibleFee);
			list_benchmark!(list, extra, bifrost_salp, Salp);
			list_benchmark!(list, extra, bifrost_salp_lite, SalpLite);
			list_benchmark!(list, extra, bifrost_liquidity_mining::<Instance1>, LiquidityMining);
			list_benchmark!(list, extra, bifrost_vsbond_auction, VSBondAuction);
			list_benchmark!(list, extra, bifrost_token_issuer, TokenIssuer);
			list_benchmark!(list, extra, bifrost_lightening_redeem, LighteningRedeem);
			list_benchmark!(list, extra, bifrost_call_switchgear, CallSwitchgear);

			let storage_info = AllPalletsWithSystem::storage_info();

			return (list, storage_info)
		}
		fn dispatch_benchmark(
			config: frame_benchmarking::BenchmarkConfig
		) -> Result<Vec<frame_benchmarking::BenchmarkBatch>, sp_runtime::RuntimeString> {
			use frame_benchmarking::{Benchmarking, BenchmarkBatch, add_benchmark, TrackedStorageKey};
			use frame_system_benchmarking::Pallet as SystemBench;

			impl frame_system_benchmarking::Config for Runtime {}

			let whitelist: Vec<TrackedStorageKey> = vec![
			// you can whitelist any storage keys you do not want to track here
			];

			let mut batches = Vec::<BenchmarkBatch>::new();
			let params = (&config, &whitelist);

			// Adding the pallet you will perform the benchmarking
			add_benchmark!(params, batches, frame_system, SystemBench::<Runtime>);
			add_benchmark!(params, batches, pallet_balances, Balances);
			add_benchmark!(params, batches, pallet_bounties, Bounties);
			add_benchmark!(params, batches, pallet_indices, Indices);
			add_benchmark!(params, batches, pallet_scheduler, Scheduler);
			add_benchmark!(params, batches, pallet_timestamp, Timestamp);
			add_benchmark!(params, batches, pallet_treasury, Treasury);
			add_benchmark!(params, batches, pallet_utility, Utility);
			add_benchmark!(params, batches, pallet_vesting, Vesting);

			add_benchmark!(params, batches, bifrost_flexible_fee, FlexibleFee);
			add_benchmark!(params, batches, bifrost_salp, Salp);
			add_benchmark!(params, batches, bifrost_salp_lite, SalpLite);
			add_benchmark!(params, batches, bifrost_liquidity_mining, LiquidityMining);
			add_benchmark!(params, batches, bifrost_vsbond_auction, VSBondAuction);
			add_benchmark!(params, batches, bifrost_token_issuer, TokenIssuer);
			add_benchmark!(params, batches, bifrost_lightening_redeem, LighteningRedeem);
			add_benchmark!(params, batches, bifrost_call_switchgear, CallSwitchgear);

			if batches.is_empty() { return Err("Benchmark not found for this pallet.".into()) }
			Ok(batches)
		}
	}

	#[cfg(feature = "try-runtime")]
	impl frame_try_runtime::TryRuntime<Block> for Runtime {
		fn on_runtime_upgrade() -> (Weight, Weight) {
			log::info!("try-runtime::on_runtime_upgrade bifrost.");
			let weight = Executive::try_runtime_upgrade().unwrap();
			(weight, RuntimeBlockWeights::get().max_block)
		}
		fn execute_block_no_check(block: Block) -> Weight {
			Executive::execute_block_no_check(block)
		}
	}
}

pub struct CustomOnRuntimeUpgrade;
impl OnRuntimeUpgrade for CustomOnRuntimeUpgrade {
	#[cfg(feature = "try-runtime")]
	fn pre_upgrade() -> Result<(), &'static str> {
		#[allow(unused_imports)]
		use frame_support::{migration, Identity};
		log::info!("Bifrost `pre_upgrade`...");
		Ok(())
	}

	#[cfg(feature = "try-runtime")]
	fn on_runtime_upgrade() -> Weight {
		log::info!("Bifrost `on_runtime_upgrade`...");
		log::info!("Bifrost `on_runtime_upgrade finished`");
		RocksDbWeight::get().writes(1)
	}
}

struct CheckInherents;

impl cumulus_pallet_parachain_system::CheckInherents<Block> for CheckInherents {
	fn check_inherents(
		block: &Block,
		relay_state_proof: &cumulus_pallet_parachain_system::RelayChainStateProof,
	) -> sp_inherents::CheckInherentsResult {
		let relay_chain_slot = relay_state_proof
			.read_slot()
			.expect("Could not read the relay chain slot from the proof");

		let inherent_data =
			cumulus_primitives_timestamp::InherentDataProvider::from_relay_chain_slot_and_duration(
				relay_chain_slot,
				sp_std::time::Duration::from_secs(6),
			)
			.create_inherent_data()
			.expect("Could not create the timestamp inherent data");

		inherent_data.check_extrinsics(&block)
	}
}

cumulus_pallet_parachain_system::register_validate_block! {
	Runtime = Runtime,
	BlockExecutor = cumulus_pallet_aura_ext::BlockExecutor::<Runtime, Executive>,
	CheckInherents = CheckInherents,
}<|MERGE_RESOLUTION|>--- conflicted
+++ resolved
@@ -931,7 +931,6 @@
 		// kUSD:KSM = 400:1
 		ksm_per_second() * 400
 	);
-<<<<<<< HEAD
 	pub UsdtPerSecond: (AssetId, u128) = (
 		MultiLocation::new(
 			1,
@@ -939,7 +938,7 @@
 		).into(),
 		// usdt:KSM = 400:1
 		ksm_per_second() * 400 / 1_000_000
-=======
+	);
 	pub PhaPerSecond: (AssetId, u128) = (
 		MultiLocation::new(
 			1,
@@ -947,7 +946,6 @@
 		).into(),
 		// PHA:KSM = 400:1
 		ksm_per_second() * 400
->>>>>>> 4e2a1df2
 	);
 }
 
@@ -970,11 +968,8 @@
 	FixedRateOfFungible<BncPerSecond, ToTreasury>,
 	FixedRateOfFungible<KarPerSecond, ToTreasury>,
 	FixedRateOfFungible<KusdPerSecond, ToTreasury>,
-<<<<<<< HEAD
 	FixedRateOfFungible<UsdtPerSecond, ToTreasury>,
-=======
 	FixedRateOfFungible<PhaPerSecond, ToTreasury>,
->>>>>>> 4e2a1df2
 );
 
 pub struct XcmConfig;
@@ -1129,21 +1124,6 @@
 orml_traits::parameter_type_with_key! {
 	pub ExistentialDeposits: |currency_id: CurrencyId| -> Balance {
 		match currency_id {
-<<<<<<< HEAD
-			&CurrencyId::Native(TokenSymbol::BNC) => 10 * MILLIBNC,   // 0.01 BNC
-			&CurrencyId::Stable(TokenSymbol::KUSD) => 10 * MILLICENTS,
-			&CurrencyId::Token(TokenSymbol::KSM) => 10 * MILLICENTS,  // 0.0001 KSM
-			&CurrencyId::Token(TokenSymbol::KAR) => 10 * MILLICENTS,
-			&CurrencyId::Token(TokenSymbol::DOT) => 100_000_000,  // DOT has a decimals of 10e10, 0.01 DOT
-			&CurrencyId::Token(TokenSymbol::ZLK) => 1_000_000_000_000,	// ZLK has a decimals of 10e18
-			&CurrencyId::VSToken(TokenSymbol::KSM) => 10 * MILLICENTS,
-			&CurrencyId::VSToken(TokenSymbol::DOT) => 100_000_000,
-			&CurrencyId::VSBond(TokenSymbol::BNC, ..) => 10 * MILLICENTS,
-			&CurrencyId::VSBond(TokenSymbol::KSM, ..) => 10 * MILLICENTS,
-			&CurrencyId::VSBond(TokenSymbol::DOT, ..) => 100_000_000,
-			&CurrencyId::LPToken(..) => 10 * MILLICENTS,
-			&CurrencyId::Stable(TokenSymbol::USDT) => MICROBNC /1000,
-=======
 			&CurrencyId::Native(TokenSymbol::BNC) => 10 * milli(NativeCurrencyId::get()),   // 0.01 BNC
 			&CurrencyId::Stable(TokenSymbol::KUSD) => 10 * millicent(StableCurrencyId::get()),
 			&CurrencyId::Token(TokenSymbol::KSM) => 10 * millicent(RelayCurrencyId::get()),  // 0.0001 KSM
@@ -1157,8 +1137,8 @@
 			&CurrencyId::VSBond(TokenSymbol::KSM, ..) => 10 * millicent(RelayCurrencyId::get()),
 			&CurrencyId::VSBond(TokenSymbol::DOT, ..) => 1 * cent(PolkadotCurrencyId::get()),
 			&CurrencyId::LPToken(..) => 10 * millicent(NativeCurrencyId::get()),
->>>>>>> 4e2a1df2
-			_ => Balance::max_value() // unsupported
+			&CurrencyId::Stable(TokenSymbol::USDT) => 10 * millicent(CurrencyId::Token(TokenSymbol::USDT)),
+			_ => Balance::max_value(), // unsupported
 		}
 	};
 }
@@ -1272,20 +1252,16 @@
 
 parameter_types! {
 	pub const AltFeeCurrencyExchangeRate: (u32, u32) = (1, 100);
-<<<<<<< HEAD
-	pub SalpWeightHolder: XcmBaseWeight = XcmBaseWeight::from(4 * XCM_WEIGHT) + ContributionWeight::get() + u64::pow(2, 24).into();
-	pub StatemineTransferWeightHolder: XcmBaseWeight = XcmBaseWeight::from(6 * XCM_WEIGHT);
-=======
 	pub SalpWeightHolder: XcmBaseWeight = XcmBaseWeight::from(4 * milli(RelayCurrencyId::get()) as u64) + ContributionWeight::get() + u64::pow(2, 24).into();
->>>>>>> 4e2a1df2
+	pub StatemineTransferWeightHolder: XcmBaseWeight = XcmBaseWeight::from(6 * milli(RelayCurrencyId::get()) as u64);
 }
 
 pub type MiscFeeHandlers = (
-	MiscFeeHandler<Runtime, RelayCurrencyId, WeightToFee, SalpWeightHolder, ContributeFeeFilter>,
+	MiscFeeHandler<Runtime, RelayCurrencyId, KsmWeightToFee, SalpWeightHolder, ContributeFeeFilter>,
 	MiscFeeHandler<
 		Runtime,
 		RelayCurrencyId,
-		IdentityFee<Balance>,
+		KsmWeightToFee,
 		StatemineTransferWeightHolder,
 		StatemineTransferFeeFilter,
 	>,
@@ -1305,17 +1281,7 @@
 	type OnUnbalanced = Treasury;
 	type WeightInfo = ();
 	type ExtraFeeMatcher = ExtraFeeMatcher<Runtime, FeeNameGetter, AggregateExtraFeeFilter>;
-<<<<<<< HEAD
 	type MiscFeeHandler = MiscFeeHandlers;
-=======
-	type MiscFeeHandler = MiscFeeHandler<
-		Runtime,
-		RelayCurrencyId,
-		KsmWeightToFee,
-		SalpWeightHolder,
-		ContributeFeeFilter,
-	>;
->>>>>>> 4e2a1df2
 }
 
 pub struct EnsureConfirmAsMultiSig;
