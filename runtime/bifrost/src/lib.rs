--- conflicted
+++ resolved
@@ -1370,14 +1370,9 @@
 }
 
 parameter_types! {
-<<<<<<< HEAD
-	pub const RelayChainTokenSymbol: TokenSymbol = TokenSymbol::KSM;
-	pub MaximumDepositInPool: Balance = 1_000_000_000 * dollar(RelayCurrencyId::get());
-=======
 	pub const RelayChainTokenSymbolKSM: TokenSymbol = TokenSymbol::KSM;
 	pub const RelayChainTokenSymbolDOT: TokenSymbol = TokenSymbol::DOT;
 	pub const MaximumDepositInPool: Balance = 1_000_000_000 * DOLLARS;
->>>>>>> a68d7894
 	pub const MinimumDepositOfUser: Balance = 1_000_000;
 	pub const MinimumRewardPerBlock: Balance = 1_000;
 	pub const MinimumDuration: BlockNumber = HOURS;
