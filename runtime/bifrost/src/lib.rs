--- conflicted
+++ resolved
@@ -818,7 +818,6 @@
 
 // orml runtime end
 
-<<<<<<< HEAD
 parameter_types! {
 	pub const AlternativeFeeCurrencyId: CurrencyId = CurrencyId::Token(TokenSymbol::KSM);
 	pub const AltFeeCurrencyExchangeRate: (u32, u32) = (1, 100);
@@ -888,8 +887,6 @@
 // 	type WeightInfo = weights::pallet_bounties::WeightInfo<Runtime>;
 // }
 
-=======
->>>>>>> 14681ebd
 construct_runtime! {
 	pub enum Runtime where
 		Block = Block,
