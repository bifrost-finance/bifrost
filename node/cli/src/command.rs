// This file is part of Bifrost.

// Copyright (C) 2019-2021 Liebi Technologies (UK) Ltd.
// SPDX-License-Identifier: GPL-3.0-or-later WITH Classpath-exception-2.0

// This program is free software: you can redistribute it and/or modify
// it under the terms of the GNU General Public License as published by
// the Free Software Foundation, either version 3 of the License, or
// (at your option) any later version.

// This program is distributed in the hope that it will be useful,
// but WITHOUT ANY WARRANTY; without even the implied warranty of
// MERCHANTABILITY or FITNESS FOR A PARTICULAR PURPOSE. See the
// GNU General Public License for more details.

// You should have received a copy of the GNU General Public License
// along with this program. If not, see <https://www.gnu.org/licenses/>.

use std::{io::Write, net::SocketAddr};

use codec::Encode;
use cumulus_client_service::genesis::generate_genesis_block;
use cumulus_primitives_core::ParaId;
use log::info;
use node_primitives::Block;
use node_service::{self as service, IdentifyVariant};
use polkadot_parachain::primitives::AccountIdConversion;
use sc_cli::{
	ChainSpec, CliConfiguration, DefaultConfigurationValues, ImportParams, KeystoreParams,
	NetworkParams, Result, RuntimeVersion, SharedParams, SubstrateCli,
};
use sc_service::config::{BasePath, PrometheusConfig};
#[cfg(any(feature = "with-bifrost-polkadot-runtime", feature = "with-bifrost-runtime"))]
use service::collator_polkadot::BifrostPolkadotExecutor;
use sp_core::hexdisplay::HexDisplay;
use sp_runtime::traits::Block as BlockT;

use crate::{Cli, RelayChainCli, Subcommand};

fn get_exec_name() -> Option<String> {
	std::env::current_exe()
		.ok()
		.and_then(|pb| pb.file_name().map(|s| s.to_os_string()))
		.and_then(|s| s.into_string().ok())
}

fn load_spec(id: &str) -> std::result::Result<Box<dyn sc_service::ChainSpec>, String> {
	let id = if id == "" {
		let n = get_exec_name().unwrap_or_default();

		["bifrost"]
			.iter()
			.cloned()
			.find(|&chain| n.starts_with(chain))
			.unwrap_or("bifrost")
	} else {
		id
	};
	Ok(match id {
		#[cfg(feature = "with-asgard-runtime")]
		"asgard" => Box::new(service::chain_spec::asgard::ChainSpec::from_json_bytes(
			&include_bytes!("../../service/res/asgard.json")[..],
		)?),
		#[cfg(feature = "with-asgard-runtime")]
		"asgard-genesis" => Box::new(service::chain_spec::asgard::chainspec_config()),
		#[cfg(feature = "with-asgard-runtime")]
		"asgard-local" => Box::new(service::chain_spec::asgard::local_testnet_config()?),
		#[cfg(any(feature = "with-bifrost-kusama-runtime", feature = "with-bifrost-runtime"))]
		"bifrost" | "bifrost-kusama" =>
			Box::new(service::chain_spec::bifrost_kusama::ChainSpec::from_json_bytes(
				&include_bytes!("../../service/res/bifrost-kusama.json")[..],
			)?),
		#[cfg(any(feature = "with-bifrost-kusama-runtime", feature = "with-bifrost-runtime"))]
		"bifrost-genesis" | "bifrost-kusama-genesis" =>
			Box::new(service::chain_spec::bifrost_kusama::chainspec_config()),
		#[cfg(any(feature = "with-bifrost-kusama-runtime", feature = "with-bifrost-runtime"))]
		"bifrost-local" | "bifrost-kusama-local" =>
			Box::new(service::chain_spec::bifrost_kusama::local_testnet_config()?),

		#[cfg(any(feature = "with-bifrost-polkadot-runtime", feature = "with-bifrost-runtime"))]
		"bifrost-polkadot" =>
			Box::new(service::chain_spec::bifrost_polkadot::ChainSpec::from_json_bytes(
				&include_bytes!("../../service/res/bifrost-polkadot.json")[..],
			)?),
		#[cfg(any(feature = "with-bifrost-polkadot-runtime", feature = "with-bifrost-runtime"))]
		"bifrost-polkadot-genesis" => Box::new(service::chain_spec::bifrost_polkadot::chainspec_config()),
		#[cfg(any(feature = "with-bifrost-polkadot-runtime", feature = "with-bifrost-runtime"))]
		"bifrost-polkadot-local" =>
			Box::new(service::chain_spec::bifrost_polkadot::local_testnet_config()?),

		#[cfg(feature = "with-asgard-runtime")]
		"dev" => Box::new(service::chain_spec::asgard::development_config()?),
		path => {
			let path = std::path::PathBuf::from(path);
			if path.to_str().map(|s| s.contains("asgard")) == Some(true) {
				#[cfg(feature = "with-asgard-runtime")]
				{
					Box::new(service::chain_spec::asgard::ChainSpec::from_json_file(path)?)
				}
				#[cfg(not(feature = "with-asgard-runtime"))]
				return Err(service::ASGARD_RUNTIME_NOT_AVAILABLE.into());
			} else if path.to_str().map(|s| s.contains("bifrost-polkadot")) == Some(true) {
				#[cfg(any(
					feature = "with-bifrost-polkadot-runtime",
					feature = "with-bifrost-runtime"
				))]
				{
					Box::new(service::chain_spec::bifrost_polkadot::ChainSpec::from_json_file(
						path,
					)?)
				}
				#[cfg(not(any(
					feature = "with-bifrost-polkadot-runtime",
					feature = "with-bifrost-runtime"
				)))]
				return Err(service::BIFROST_POLKADOT_RUNTIME_NOT_AVAILABLE.into());
			} else if path.to_str().map(|s| s.contains("bifrost")) == Some(true) {
				#[cfg(any(
					feature = "with-bifrost-kusama-runtime",
					feature = "with-bifrost-runtime"
				))]
				{
					Box::new(service::chain_spec::bifrost_kusama::ChainSpec::from_json_file(path)?)
				}
				#[cfg(not(any(
					feature = "with-bifrost-kusama-runtime",
					feature = "with-bifrost-runtime"
				)))]
				return Err(service::BIFROST_KUSAMA_RUNTIME_NOT_AVAILABLE.into());
			} else {
				return Err(service::UNKNOWN_RUNTIME.into());
			}
		},
	})
}

impl SubstrateCli for Cli {
	fn impl_name() -> String {
		"Bifrost Collator".into()
	}

	fn impl_version() -> String {
		env!("SUBSTRATE_CLI_IMPL_VERSION").into()
	}

	fn description() -> String {
		format!(
			"Bifrost collator\n\nThe command-line arguments provided first will be \
		passed to the parachain node, while the arguments provided after -- will be passed \
		to the relaychain node.\n\n\
		{} [parachain-args] -- [relaychain-args]",
			Self::executable_name()
		)
	}

	fn author() -> String {
		env!("CARGO_PKG_AUTHORS").into()
	}

	fn support_url() -> String {
		"https://github.com/bifrost-finance/bifrost/issues/new".into()
	}

	fn copyright_start_year() -> i32 {
		2019
	}

	fn load_spec(&self, id: &str) -> std::result::Result<Box<dyn sc_service::ChainSpec>, String> {
<<<<<<< HEAD
		#[cfg(feature = "with-asgard-runtime")]
		{
			load_spec(id, ParaId::from(id.parse::<u32>().unwrap_or(2121)))
		}
		#[cfg(not(feature = "with-asgard-runtime"))]
		{
			load_spec(id, ParaId::from(id.parse::<u32>().unwrap_or(2001)))
		}
=======
		load_spec(id)
>>>>>>> b4d0f30c
	}

	fn native_runtime_version(spec: &Box<dyn ChainSpec>) -> &'static RuntimeVersion {
		if spec.is_asgard() || spec.is_dev() {
			#[cfg(feature = "with-asgard-runtime")]
			{
				&asgard_runtime::VERSION
			}
			#[cfg(not(feature = "with-asgard-runtime"))]
			panic!("{}", service::ASGARD_RUNTIME_NOT_AVAILABLE);
		} else if spec.is_bifrost_kusama() {
			#[cfg(any(feature = "with-bifrost-kusama-runtime", feature = "with-bifrost-runtime"))]
			{
				&bifrost_kusama_runtime::VERSION
			}
			#[cfg(not(any(
				feature = "with-bifrost-kusama-runtime",
				feature = "with-bifrost-runtime"
			)))]
			panic!("{}", service::BIFROST_KUSAMA_RUNTIME_NOT_AVAILABLE);
		} else if spec.is_bifrost_polkadot() {
			#[cfg(any(
				feature = "with-bifrost-polkadot-runtime",
				feature = "with-bifrost-runtime"
			))]
			{
				return &bifrost_polkadot_runtime::VERSION;
			}
			#[cfg(not(any(
				feature = "with-bifrost-polkadot-runtime",
				feature = "with-bifrost-runtime"
			)))]
			panic!("{}", service::BIFROST_POLKADOT_RUNTIME_NOT_AVAILABLE);
		} else {
			panic!("{}", "unknown runtime!");
		}
	}
}

impl SubstrateCli for RelayChainCli {
	fn impl_name() -> String {
		"Parachain Collator".into()
	}

	fn impl_version() -> String {
		env!("SUBSTRATE_CLI_IMPL_VERSION").into()
	}

	fn description() -> String {
		"Parachain collator\n\nThe command-line arguments provided first will be \
		passed to the parachain node, while the arguments provided after -- will be passed \
		to the relaychain node.\n\n\
		bifrost-collator [parachain-args] -- [relaychain-args]"
			.into()
	}

	fn author() -> String {
		env!("CARGO_PKG_AUTHORS").into()
	}

	fn support_url() -> String {
		"https://github.com/bifrost-finance/bifrost/issues/new".into()
	}

	fn copyright_start_year() -> i32 {
		2019
	}

	fn load_spec(&self, id: &str) -> std::result::Result<Box<dyn sc_service::ChainSpec>, String> {
		polkadot_cli::Cli::from_iter([RelayChainCli::executable_name().to_string()].iter())
			.load_spec(id)
	}

	fn native_runtime_version(chain_spec: &Box<dyn ChainSpec>) -> &'static RuntimeVersion {
		polkadot_cli::Cli::native_runtime_version(chain_spec)
	}
}

fn extract_genesis_wasm(chain_spec: &Box<dyn sc_service::ChainSpec>) -> Result<Vec<u8>> {
	let mut storage = chain_spec.build_storage()?;

	storage
		.top
		.remove(sp_core::storage::well_known_keys::CODE)
		.ok_or_else(|| "Could not find wasm file in genesis state!".into())
}

#[cfg(feature = "with-asgard-runtime")]
use service::collator_kusama::{asgard_runtime, AsgardExecutor};
#[cfg(any(feature = "with-bifrost-kusama-runtime", feature = "with-bifrost-runtime"))]
use service::collator_kusama::{bifrost_kusama_runtime, BifrostExecutor};
#[cfg(any(feature = "with-bifrost-polkadot-runtime", feature = "with-bifrost-runtime"))]
use service::collator_polkadot::bifrost_polkadot_runtime;

macro_rules! with_runtime_or_err {
	($chain_spec:expr, { $( $code:tt )* }) => {
		if $chain_spec.is_bifrost_kusama() {
			#[cfg(any(feature = "with-bifrost-kusama-runtime",feature = "with-bifrost-runtime"))]
			#[allow(unused_imports)]
			use bifrost_kusama_runtime::{Block, RuntimeApi};
			#[cfg(any(feature = "with-bifrost-kusama-runtime",feature = "with-bifrost-runtime"))]
			#[allow(unused_imports)]
			use BifrostExecutor as Executor;
			#[cfg(any(feature = "with-bifrost-kusama-runtime",feature = "with-bifrost-runtime"))]
			#[allow(unused_imports)]
			use service::collator_kusama::start_node;
			#[cfg(any(feature = "with-bifrost-kusama-runtime",feature = "with-bifrost-runtime"))]
			#[allow(unused_imports)]
			use service::collator_kusama::new_chain_ops;
			#[cfg(any(feature = "with-bifrost-kusama-runtime",feature = "with-bifrost-runtime"))]
			$( $code )*

			#[cfg(not(any(feature = "with-bifrost-kusama-runtime",feature = "with-bifrost-runtime")))]
			return Err(service::BIFROST_KUSAMA_RUNTIME_NOT_AVAILABLE.into());
		} else if $chain_spec.is_asgard() || $chain_spec.is_dev() {
			#[cfg(feature = "with-asgard-runtime")]
			#[allow(unused_imports)]
			use asgard_runtime::{Block, RuntimeApi};
			#[cfg(feature = "with-asgard-runtime")]
			#[allow(unused_imports)]
			use AsgardExecutor as Executor;
			#[cfg(feature = "with-asgard-runtime")]
			#[allow(unused_imports)]
			use service::collator_kusama::start_node;
			#[cfg(feature = "with-asgard-runtime")]
			#[allow(unused_imports)]
			use service::collator_kusama::new_chain_ops;

			#[cfg(feature = "with-asgard-runtime")]
			$( $code )*

			#[cfg(not(feature = "with-asgard-runtime"))]
			return Err(service::ASGARD_RUNTIME_NOT_AVAILABLE.into());
		} else if $chain_spec.is_bifrost_polkadot() {
			#[cfg(any(feature = "with-bifrost-polkadot-runtime", feature = "with-bifrost-runtime"))]
			#[allow(unused_imports)]
			use bifrost_polkadot_runtime::{Block, RuntimeApi};
			#[cfg(any(feature = "with-bifrost-polkadot-runtime", feature = "with-bifrost-runtime"))]
			#[allow(unused_imports)]
			use BifrostPolkadotExecutor as Executor;
			#[cfg(any(feature = "with-bifrost-polkadot-runtime", feature = "with-bifrost-runtime"))]
			#[allow(unused_imports)]
			use service::collator_polkadot::start_node;
			#[cfg(any(feature = "with-bifrost-polkadot-runtime", feature = "with-bifrost-runtime"))]
			#[allow(unused_imports)]
			use service::collator_polkadot::new_chain_ops;

			#[cfg(any(feature = "with-bifrost-polkadot-runtime", feature = "with-bifrost-runtime"))]
			$( $code )*

			#[cfg(not(any(feature = "with-bifrost-polkadot-runtime", feature = "with-bifrost-runtime")))]
			return Err(service::BIFROST_POLKADOT_RUNTIME_NOT_AVAILABLE.into());
		} else {
			return Err(service::UNKNOWN_RUNTIME.into());
		}
	}
}

fn set_default_ss58_version(spec: &Box<dyn ChainSpec>) {
	use sp_core::crypto::Ss58AddressFormatRegistry;

	let ss58_version = if spec.is_bifrost_kusama() || spec.is_bifrost_polkadot() {
		Ss58AddressFormatRegistry::BifrostAccount
	} else {
		Ss58AddressFormatRegistry::SubstrateAccount
	};

	sp_core::crypto::set_default_ss58_version(ss58_version.into());
}

/// Parse command line arguments into service configuration.
#[allow(unreachable_code)]
pub fn run() -> Result<()> {
	let cli = Cli::from_args();

	match &cli.subcommand {
		None => {
			let runner = cli.create_runner(&cli.run.normalize())?;
			runner.run_node_until_exit(|config| async move {
				if config.chain_spec.is_dev() {
					#[cfg(feature = "with-asgard-runtime")]
					{
						return service::dev::start_node(config).map_err(Into::into);
					}
				}

				let para_id =
					node_service::chain_spec::RelayExtensions::try_get(&*config.chain_spec)
						.map(|e| e.para_id)
						.ok_or_else(|| "Could not find parachain ID in chain-spec.")?;

				let polkadot_cli = RelayChainCli::new(
					&config,
					[RelayChainCli::executable_name().to_string()]
						.iter()
						.chain(cli.relay_chain_args.iter()),
				);

<<<<<<< HEAD
				let default_para_id = match config.chain_spec.is_asgard() {
					true => 2121,
					false => 2001,
				};

				let id = ParaId::from(para_id.unwrap_or(default_para_id));
=======
				let id = ParaId::from(para_id);
>>>>>>> b4d0f30c

				let parachain_account =
					AccountIdConversion::<polkadot_primitives::v0::AccountId>::into_account(&id);

				let block: Block =
					generate_genesis_block(&config.chain_spec).map_err(|e| format!("{:?}", e))?;
				let genesis_state = format!("0x{:?}", HexDisplay::from(&block.header().encode()));

				let tokio_handle = config.tokio_handle.clone();
				let polkadot_config =
					SubstrateCli::create_configuration(&polkadot_cli, &polkadot_cli, tokio_handle)
						.map_err(|err| format!("Relay chain argument error: {}", err))?;

				info!("Parachain id: {:?}", id);
				info!("Parachain Account: {}", parachain_account);
				info!("Parachain genesis state: {}", genesis_state);
				info!("Is collating: {}", if config.role.is_authority() { "yes" } else { "no" });

				with_runtime_or_err!(config.chain_spec, {
					{
						start_node::<RuntimeApi, Executor>(config, polkadot_config, id)
							.await
							.map(|r| r.0)
							.map_err(Into::into)
					}
				})
			})
		},
		Some(Subcommand::Inspect(cmd)) => {
			let runner = cli.create_runner(cmd)?;
			let chain_spec = &runner.config().chain_spec;
			set_default_ss58_version(chain_spec);

			with_runtime_or_err!(chain_spec, {
				return runner.sync_run(|config| cmd.run::<Block, RuntimeApi, Executor>(config));
			})
		},
		Some(Subcommand::Benchmark(cmd)) =>
			if cfg!(feature = "runtime-benchmarks") {
				let runner = cli.create_runner(cmd)?;
				let chain_spec = &runner.config().chain_spec;
				set_default_ss58_version(chain_spec);

				with_runtime_or_err!(chain_spec, {
					return runner.sync_run(|config| cmd.run::<Block, Executor>(config));
				})
			} else {
				Err("Benchmarking wasn't enabled when building the node. \
				You can enable it with `--features runtime-benchmarks`."
					.into())
			},
		Some(Subcommand::Key(cmd)) => cmd.run(&cli),
		Some(Subcommand::Sign(cmd)) => cmd.run(),
		Some(Subcommand::Verify(cmd)) => cmd.run(),
		Some(Subcommand::Vanity(cmd)) => cmd.run(),
		Some(Subcommand::BuildSpec(cmd)) => {
			let runner = cli.create_runner(cmd)?;
			runner.sync_run(|config| cmd.run(config.chain_spec, config.network))
		},
		Some(Subcommand::CheckBlock(cmd)) => {
			let runner = cli.create_runner(cmd)?;
			let chain_spec = &runner.config().chain_spec;

			set_default_ss58_version(chain_spec);

			with_runtime_or_err!(chain_spec, {
				return runner.async_run(|mut config| {
					let (client, _, import_queue, task_manager) = new_chain_ops(&mut config)?;
					Ok((cmd.run(client, import_queue), task_manager))
				});
			})
		},
		Some(Subcommand::ExportBlocks(cmd)) => {
			let runner = cli.create_runner(cmd)?;
			let chain_spec = &runner.config().chain_spec;

			set_default_ss58_version(chain_spec);

			with_runtime_or_err!(chain_spec, {
				return runner.async_run(|mut config| {
					let (client, _, _, task_manager) = new_chain_ops(&mut config)?;
					Ok((cmd.run(client, config.database), task_manager))
				});
			})
		},
		Some(Subcommand::ExportState(cmd)) => {
			let runner = cli.create_runner(cmd)?;
			let chain_spec = &runner.config().chain_spec;

			set_default_ss58_version(chain_spec);

			with_runtime_or_err!(chain_spec, {
				return runner.async_run(|mut config| {
					let (client, _, _, task_manager) = new_chain_ops(&mut config)?;
					Ok((cmd.run(client, config.chain_spec), task_manager))
				});
			})
		},
		Some(Subcommand::ImportBlocks(cmd)) => {
			let runner = cli.create_runner(cmd)?;
			let chain_spec = &runner.config().chain_spec;

			set_default_ss58_version(chain_spec);

			with_runtime_or_err!(chain_spec, {
				return runner.async_run(|mut config| {
					let (client, _, import_queue, task_manager) = new_chain_ops(&mut config)?;
					Ok((cmd.run(client, import_queue), task_manager))
				});
			})
		},
		Some(Subcommand::PurgeChain(cmd)) => {
			let runner = cli.create_runner(cmd)?;

			runner.sync_run(|config| {
				let polkadot_cli = RelayChainCli::new(
					&config,
					[RelayChainCli::executable_name().to_string()]
						.iter()
						.chain(cli.relay_chain_args.iter()),
				);

				let polkadot_config = SubstrateCli::create_configuration(
					&polkadot_cli,
					&polkadot_cli,
					config.tokio_handle.clone(),
				)
				.map_err(|err| format!("Relay chain argument error: {}", err))?;

				cmd.run(config, polkadot_config)
			})
		},
		Some(Subcommand::Revert(cmd)) => {
			let runner = cli.create_runner(cmd)?;
			let chain_spec = &runner.config().chain_spec;

			set_default_ss58_version(chain_spec);
			with_runtime_or_err!(chain_spec, {
				return runner.async_run(|mut config| {
					let (client, backend, _, task_manager) = new_chain_ops(&mut config)?;
					Ok((cmd.run(client, backend), task_manager))
				});
			})
		},
		Some(Subcommand::ExportGenesisState(params)) => {
			let mut builder = sc_cli::LoggerBuilder::new("");
			builder.with_profiling(sc_tracing::TracingReceiver::Log, "");
			let _ = builder.init();

			let chain_spec = cli.load_spec(&params.chain.clone().unwrap_or_default())?;
			let block: Block =
				generate_genesis_block(&chain_spec).map_err(|e| format!("{:?}", e))?;
			let raw_header = block.header().encode();
			let output_buf = if params.raw {
				raw_header
			} else {
				format!("0x{:?}", HexDisplay::from(&block.header().encode())).into_bytes()
			};
			if let Some(output) = &params.output {
				std::fs::write(output, output_buf)?;
			} else {
				std::io::stdout().write_all(&output_buf)?;
			}

			Ok(())
		},
		Some(Subcommand::ExportGenesisWasm(params)) => {
			let mut builder = sc_cli::LoggerBuilder::new("");
			builder.with_profiling(sc_tracing::TracingReceiver::Log, "");
			let _ = builder.init();

			let raw_wasm_blob =
				extract_genesis_wasm(&cli.load_spec(&params.chain.clone().unwrap_or_default())?)?;
			let output_buf = if params.raw {
				raw_wasm_blob
			} else {
				format!("0x{:?}", HexDisplay::from(&raw_wasm_blob)).into_bytes()
			};

			if let Some(output) = &params.output {
				std::fs::write(output, output_buf)?;
			} else {
				std::io::stdout().write_all(&output_buf)?;
			}

			Ok(())
		},
		#[cfg(feature = "try-runtime")]
		Some(Subcommand::TryRuntime(cmd)) => {
			let runner = cli.create_runner(cmd)?;
			let chain_spec = &runner.config().chain_spec;

			set_default_ss58_version(chain_spec);

			with_runtime_or_err!(chain_spec, {
				return runner.async_run(|config| {
					let registry = config.prometheus_config.as_ref().map(|cfg| &cfg.registry);
					let task_manager =
						sc_service::TaskManager::new(config.tokio_handle.clone(), registry)
							.map_err(|e| {
								sc_cli::Error::Service(sc_service::Error::Prometheus(e))
							})?;
					Ok((cmd.run::<Block, Executor>(config), task_manager))
				});
			})
		},
	}
}

impl DefaultConfigurationValues for RelayChainCli {
	fn p2p_listen_port() -> u16 {
		30334
	}

	fn rpc_ws_listen_port() -> u16 {
		9945
	}

	fn rpc_http_listen_port() -> u16 {
		9934
	}

	fn prometheus_listen_port() -> u16 {
		9616
	}
}

impl CliConfiguration<Self> for RelayChainCli {
	fn shared_params(&self) -> &SharedParams {
		self.base.base.shared_params()
	}

	fn import_params(&self) -> Option<&ImportParams> {
		self.base.base.import_params()
	}

	fn network_params(&self) -> Option<&NetworkParams> {
		self.base.base.network_params()
	}

	fn keystore_params(&self) -> Option<&KeystoreParams> {
		self.base.base.keystore_params()
	}

	fn base_path(&self) -> Result<Option<BasePath>> {
		Ok(self
			.shared_params()
			.base_path()
			.or_else(|| self.base_path.clone().map(Into::into)))
	}

	fn rpc_http(&self, default_listen_port: u16) -> Result<Option<SocketAddr>> {
		self.base.base.rpc_http(default_listen_port)
	}

	fn rpc_ipc(&self) -> Result<Option<String>> {
		self.base.base.rpc_ipc()
	}

	fn rpc_ws(&self, default_listen_port: u16) -> Result<Option<SocketAddr>> {
		self.base.base.rpc_ws(default_listen_port)
	}

	fn prometheus_config(&self, default_listen_port: u16) -> Result<Option<PrometheusConfig>> {
		self.base.base.prometheus_config(default_listen_port)
	}

	fn init<C: SubstrateCli>(&self) -> Result<()> {
		unreachable!("PolkadotCli is never initialized; qed");
	}

	fn chain_id(&self, is_dev: bool) -> Result<String> {
		let chain_id = self.base.base.chain_id(is_dev)?;

		Ok(if chain_id.is_empty() { self.chain_id.clone().unwrap_or_default() } else { chain_id })
	}

	fn role(&self, is_dev: bool) -> Result<sc_service::Role> {
		self.base.base.role(is_dev)
	}

	fn transaction_pool(&self) -> Result<sc_service::config::TransactionPoolOptions> {
		self.base.base.transaction_pool()
	}

	fn state_cache_child_ratio(&self) -> Result<Option<usize>> {
		self.base.base.state_cache_child_ratio()
	}

	fn rpc_methods(&self) -> Result<sc_service::config::RpcMethods> {
		self.base.base.rpc_methods()
	}

	fn rpc_ws_max_connections(&self) -> Result<Option<usize>> {
		self.base.base.rpc_ws_max_connections()
	}

	fn rpc_cors(&self, is_dev: bool) -> Result<Option<Vec<String>>> {
		self.base.base.rpc_cors(is_dev)
	}

	fn default_heap_pages(&self) -> Result<Option<u64>> {
		self.base.base.default_heap_pages()
	}

	fn force_authoring(&self) -> Result<bool> {
		self.base.base.force_authoring()
	}

	fn disable_grandpa(&self) -> Result<bool> {
		self.base.base.disable_grandpa()
	}

	fn max_runtime_instances(&self) -> Result<Option<usize>> {
		self.base.base.max_runtime_instances()
	}

	fn announce_block(&self) -> Result<bool> {
		self.base.base.announce_block()
	}

	fn telemetry_endpoints(
		&self,
		chain_spec: &Box<dyn ChainSpec>,
	) -> Result<Option<sc_telemetry::TelemetryEndpoints>> {
		self.base.base.telemetry_endpoints(chain_spec)
	}
}<|MERGE_RESOLUTION|>--- conflicted
+++ resolved
@@ -166,7 +166,6 @@
 	}
 
 	fn load_spec(&self, id: &str) -> std::result::Result<Box<dyn sc_service::ChainSpec>, String> {
-<<<<<<< HEAD
 		#[cfg(feature = "with-asgard-runtime")]
 		{
 			load_spec(id, ParaId::from(id.parse::<u32>().unwrap_or(2121)))
@@ -175,9 +174,6 @@
 		{
 			load_spec(id, ParaId::from(id.parse::<u32>().unwrap_or(2001)))
 		}
-=======
-		load_spec(id)
->>>>>>> b4d0f30c
 	}
 
 	fn native_runtime_version(spec: &Box<dyn ChainSpec>) -> &'static RuntimeVersion {
@@ -376,16 +372,12 @@
 						.chain(cli.relay_chain_args.iter()),
 				);
 
-<<<<<<< HEAD
 				let default_para_id = match config.chain_spec.is_asgard() {
 					true => 2121,
 					false => 2001,
 				};
 
 				let id = ParaId::from(para_id.unwrap_or(default_para_id));
-=======
-				let id = ParaId::from(para_id);
->>>>>>> b4d0f30c
 
 				let parachain_account =
 					AccountIdConversion::<polkadot_primitives::v0::AccountId>::into_account(&id);
