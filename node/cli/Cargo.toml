[package]
name = "bifrost-cli"
<<<<<<< HEAD
version = "0.13.0"
=======
version = "0.14.0"
>>>>>>> 5a6927ae
authors = ["Liebi Technologies <bifrost@liebi.com>"]
description = "Bifrost Parachain Node"
build = "build.rs"
default-run = "bifrost"
edition = "2021"

[[bin]]
name = "bifrost"
path = "src/main.rs"
required-features = ["cli"]

[lib]
crate-type = ["cdylib", "rlib"]

[dependencies]
# third-party dependencies
clap = { workspace = true, features = ["derive"] }
parity-scale-codec = { workspace = true }
log = { workspace = true }

# primitives
sp-io = { workspace = true }
sp-core = { workspace = true }
sp-runtime = { workspace = true }

# client dependencies
sc-executor = { workspace = true }
sc-service = { workspace = true, optional = true }
sc-sysinfo = { workspace = true }
sc-telemetry = { workspace = true }
sc-tracing = { workspace = true }
sc-offchain = { workspace = true }
sc-network = { workspace = true }

# node-specific dependencies
bifrost-service = { workspace = true }
bifrost-primitives = { workspace = true }

# CLI-specific dependencies
sc-cli = { workspace = true, optional = true }
frame-try-runtime = { workspace = true, optional = true }
frame-benchmarking-cli = { workspace = true, optional = true }
node-inspect = { workspace = true, optional = true }

# Cumulus dependencies
cumulus-client-cli = { workspace = true }
cumulus-client-service = { workspace = true }
cumulus-primitives-core = { workspace = true }

# Polkadot dependencies
polkadot-primitives = { workspace = true }
polkadot-cli = { workspace = true }
polkadot-parachain-primitives = { workspace = true }

[build-dependencies]
substrate-build-script-utils = { workspace = true, optional = true }

[features]
default = ["cli"]
cli = [
    "node-inspect",
    "sc-cli",
    "frame-benchmarking-cli",
    "sc-service",
    "substrate-build-script-utils",
]
runtime-benchmarks = ["bifrost-service/runtime-benchmarks"]
with-bifrost-runtime = [
    "bifrost-service/with-bifrost-kusama-runtime",
    "bifrost-service/with-bifrost-polkadot-runtime",
]
with-bifrost-kusama-runtime = ["bifrost-service/with-bifrost-kusama-runtime"]
with-bifrost-polkadot-runtime = ["bifrost-service/with-bifrost-polkadot-runtime"]
with-all-runtime = ["with-bifrost-runtime"]
try-runtime = ["bifrost-service/try-runtime"]
fast-runtime = ["bifrost-service/fast-runtime"]<|MERGE_RESOLUTION|>--- conflicted
+++ resolved
@@ -1,10 +1,6 @@
 [package]
 name = "bifrost-cli"
-<<<<<<< HEAD
-version = "0.13.0"
-=======
 version = "0.14.0"
->>>>>>> 5a6927ae
 authors = ["Liebi Technologies <bifrost@liebi.com>"]
 description = "Bifrost Parachain Node"
 build = "build.rs"
