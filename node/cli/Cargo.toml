[package]
name = "node-cli"
<<<<<<< HEAD
version = "0.9.67"
=======
version = "0.9.68"
>>>>>>> 8ba865a2
authors = ["Liebi Technologies <bifrost@liebi.com>"]
description = "Bifrost Parachain Node"
build = "build.rs"
default-run = "bifrost"
edition = "2021"

[[bin]]
name = "bifrost"
path = "src/main.rs"
required-features = ["cli"]

[lib]
crate-type = ["cdylib", "rlib"]

[dependencies]
# third-party dependencies
clap = { version = "4.0.32", features = ["derive"] }
codec = { package = "parity-scale-codec", version = "3.0.0" }
log = "0.4.17"

# primitives
sp-core = { git = "https://github.com/paritytech/substrate", branch = "polkadot-v0.9.32" }
sp-runtime = { git = "https://github.com/paritytech/substrate", branch = "polkadot-v0.9.32" }

# client dependencies
sc-service = { git = "https://github.com/paritytech/substrate", branch = "polkadot-v0.9.32", optional = true }
sc-sysinfo = { git = "https://github.com/paritytech/substrate", branch = "polkadot-v0.9.32" }
sc-telemetry = { git = "https://github.com/paritytech/substrate", branch = "polkadot-v0.9.32" }
sc-tracing = { git = "https://github.com/paritytech/substrate", branch = "polkadot-v0.9.32" }

# node-specific dependencies
node-service = { path = "../service", default-features = false }
node-primitives = { path = "../primitives" }

# CLI-specific dependencies
sc-cli = { git = "https://github.com/paritytech/substrate", branch = "polkadot-v0.9.32", optional = true }
try-runtime-cli = { git = "https://github.com/paritytech/substrate", branch = "polkadot-v0.9.32", optional = true }
frame-try-runtime = { git = "https://github.com/paritytech/substrate", branch = "polkadot-v0.9.32", optional = true }
frame-benchmarking-cli = { git = "https://github.com/paritytech/substrate", branch = "polkadot-v0.9.32", optional = true }
node-inspect = { git = "https://github.com/paritytech/substrate", branch = "polkadot-v0.9.32", optional = true }

# Cumulus dependencies
cumulus-client-cli = { git = "https://github.com/paritytech/cumulus", branch = "polkadot-v0.9.32" }
cumulus-client-service = { git = "https://github.com/paritytech/cumulus", branch = "polkadot-v0.9.32" }
cumulus-primitives-core = { git = "https://github.com/paritytech/cumulus", branch = "polkadot-v0.9.32" }

# Polkadot dependencies
polkadot-primitives = { git = "https://github.com/paritytech/polkadot", branch = "release-v0.9.32" }
polkadot-cli = { git = "https://github.com/paritytech/polkadot", branch = "release-v0.9.32" }
polkadot-parachain = { git = "https://github.com/paritytech/polkadot", branch = "release-v0.9.32" }

[build-dependencies]
substrate-build-script-utils = { git = "https://github.com/paritytech/substrate", branch = "polkadot-v0.9.32", optional = true }

[features]
default = ["wasmtime", "cli"]
wasmtime = ["sc-cli/wasmtime", "sc-service/wasmtime"]
cli = [
	"node-inspect",
	"sc-cli",
	"frame-benchmarking-cli",
	'try-runtime-cli',
	"sc-service",
	"substrate-build-script-utils",
]
runtime-benchmarks = ["node-service/runtime-benchmarks"]
with-bifrost-runtime = [
	"node-service/with-bifrost-kusama-runtime",
	"node-service/with-bifrost-polkadot-runtime",
]
with-bifrost-kusama-runtime = ["node-service/with-bifrost-kusama-runtime"]
with-bifrost-polkadot-runtime = ["node-service/with-bifrost-polkadot-runtime"]
with-all-runtime = ["with-bifrost-runtime"]
try-runtime = ["node-service/try-runtime", "try-runtime-cli"]
fast-runtime = ["node-service/fast-runtime"]<|MERGE_RESOLUTION|>--- conflicted
+++ resolved
@@ -1,10 +1,6 @@
 [package]
 name = "node-cli"
-<<<<<<< HEAD
-version = "0.9.67"
-=======
 version = "0.9.68"
->>>>>>> 8ba865a2
 authors = ["Liebi Technologies <bifrost@liebi.com>"]
 description = "Bifrost Parachain Node"
 build = "build.rs"
