[package]
<<<<<<< HEAD
name = "node-cli"
version = "0.9.86"
=======
name = "bifrost-cli"
version = "0.9.87"
>>>>>>> cabb9d9f
authors = ["Liebi Technologies <bifrost@liebi.com>"]
description = "Bifrost Parachain Node"
build = "build.rs"
default-run = "bifrost"
edition = "2021"

[[bin]]
name = "bifrost"
path = "src/main.rs"
required-features = ["cli"]

[lib]
crate-type = ["cdylib", "rlib"]

[dependencies]
# third-party dependencies
clap = {  workspace = true, features = ["derive"] }
parity-scale-codec = { workspace = true }
log = { workspace = true }

# primitives
sp-io = { workspace = true }
sp-core = { workspace = true }
sp-runtime = { workspace = true }

# client dependencies
sc-executor  = { workspace = true }
sc-service  = { workspace = true, optional = true }
sc-sysinfo = { workspace = true }
sc-telemetry = { workspace = true }
sc-tracing = { workspace = true }
sc-offchain = { workspace = true }

# node-specific dependencies
bifrost-service = { workspace = true }
bifrost-primitives = { workspace = true }

# CLI-specific dependencies
sc-cli = { workspace = true, optional = true }
try-runtime-cli = { workspace = true, optional = true }
frame-try-runtime = { workspace = true, optional = true }
frame-benchmarking-cli = { workspace = true, optional = true }
node-inspect = { workspace = true, optional = true }

# Cumulus dependencies
cumulus-client-cli = { workspace = true }
cumulus-client-service = { workspace = true }
cumulus-primitives-core = { workspace = true }

# Polkadot dependencies
polkadot-primitives = { workspace = true }
polkadot-cli = { workspace = true }
polkadot-parachain-primitives = { workspace = true }

[build-dependencies]
substrate-build-script-utils = { workspace = true, optional = true }

[features]
default = ["cli"]
cli = [
	"node-inspect",
	"sc-cli",
	"frame-benchmarking-cli",
	'try-runtime-cli',
	"sc-service",
	"substrate-build-script-utils",
]
runtime-benchmarks = ["bifrost-service/runtime-benchmarks"]
with-bifrost-runtime = [
	"bifrost-service/with-bifrost-kusama-runtime",
	"bifrost-service/with-bifrost-polkadot-runtime",
]
with-bifrost-kusama-runtime = ["bifrost-service/with-bifrost-kusama-runtime"]
with-bifrost-polkadot-runtime = ["bifrost-service/with-bifrost-polkadot-runtime"]
with-all-runtime = ["with-bifrost-runtime"]
try-runtime = ["bifrost-service/try-runtime", "try-runtime-cli/try-runtime"]
fast-runtime = ["bifrost-service/fast-runtime"]<|MERGE_RESOLUTION|>--- conflicted
+++ resolved
@@ -1,11 +1,6 @@
 [package]
-<<<<<<< HEAD
-name = "node-cli"
-version = "0.9.86"
-=======
 name = "bifrost-cli"
 version = "0.9.87"
->>>>>>> cabb9d9f
 authors = ["Liebi Technologies <bifrost@liebi.com>"]
 description = "Bifrost Parachain Node"
 build = "build.rs"
