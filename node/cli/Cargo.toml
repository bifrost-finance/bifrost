--- conflicted
+++ resolved
@@ -1,9 +1,5 @@
 [package]
-<<<<<<< HEAD
-name = "node-cli"
-=======
 name = "bifrost-cli"
->>>>>>> 9d9c73ab
 version = "0.9.87"
 authors = ["Liebi Technologies <bifrost@liebi.com>"]
 description = "Bifrost Parachain Node"
