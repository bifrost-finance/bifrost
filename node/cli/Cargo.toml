--- conflicted
+++ resolved
@@ -1,10 +1,6 @@
 [package]
 name = "bifrost-cli"
-<<<<<<< HEAD
-version = "0.12.1"
-=======
 version = "0.13.0"
->>>>>>> b5fb5907
 authors = ["Liebi Technologies <bifrost@liebi.com>"]
 description = "Bifrost Parachain Node"
 build = "build.rs"
