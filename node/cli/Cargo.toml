[package]
name = "node-cli"
<<<<<<< HEAD
version = "0.9.25"
=======
version = "0.9.26"
>>>>>>> ddeca919
authors = ["Liebi Technologies <bifrost@liebi.com>"]
description = "Bifrost Parachain Node"
build = "build.rs"
default-run = "bifrost"
edition = "2021"

[[bin]]
name = "bifrost"
path = "src/main.rs"
required-features = ["cli"]

[lib]
crate-type = ["cdylib", "rlib"]

[dependencies]
# third-party dependencies
codec = { package = "parity-scale-codec", version = "2.3.0" }
log = "0.4.8"
structopt = { version = "0.3.8", optional = true }

# primitives
<<<<<<< HEAD
sp-core = { git = "https://github.com/paritytech/substrate", branch = "polkadot-v0.9.15" }
sp-runtime = { git = "https://github.com/paritytech/substrate", branch = "polkadot-v0.9.15" }

# client dependencies
sc-service = { git = "https://github.com/paritytech/substrate", branch = "polkadot-v0.9.15", optional = true }
sc-telemetry = { git = "https://github.com/paritytech/substrate", branch = "polkadot-v0.9.15" }
sc-tracing = { git = "https://github.com/paritytech/substrate", branch = "polkadot-v0.9.15" }
=======
sp-core = { git = "https://github.com/paritytech/substrate", branch = "polkadot-v0.9.16" }
sp-runtime = { git = "https://github.com/paritytech/substrate", branch = "polkadot-v0.9.16" }

# client dependencies
sc-service = { git = "https://github.com/paritytech/substrate", branch = "polkadot-v0.9.16", optional = true }
sc-telemetry = { git = "https://github.com/paritytech/substrate", branch = "polkadot-v0.9.16" }
sc-tracing = { git = "https://github.com/paritytech/substrate", branch = "polkadot-v0.9.16" }
>>>>>>> ddeca919

# node-specific dependencies
node-service = { path = "../service", default-features = false }
node-primitives = { path = "../primitives" }

# CLI-specific dependencies
<<<<<<< HEAD
sc-cli = { git = "https://github.com/paritytech/substrate", branch = "polkadot-v0.9.15", optional = true }
try-runtime-cli = { git = "https://github.com/paritytech/substrate", branch = "polkadot-v0.9.15", optional = true }
frame-try-runtime = { git = "https://github.com/paritytech/substrate", branch = "polkadot-v0.9.15", optional = true  }
frame-benchmarking-cli = { git = "https://github.com/paritytech/substrate", branch = "polkadot-v0.9.15", optional = true }
node-inspect = { git = "https://github.com/paritytech/substrate", branch = "polkadot-v0.9.15", optional = true }

# Cumulus dependencies
cumulus-client-cli = { git = "https://github.com/paritytech/cumulus", branch = "polkadot-v0.9.15" }
cumulus-client-service = { git = "https://github.com/paritytech/cumulus", branch = "polkadot-v0.9.15" }
cumulus-primitives-core = { git = "https://github.com/paritytech/cumulus", branch = "polkadot-v0.9.15" }

# Polkadot dependencies
polkadot-primitives = { git = "https://github.com/paritytech/polkadot", branch = "release-v0.9.15" }
polkadot-cli = { git = "https://github.com/paritytech/polkadot", branch = "release-v0.9.15" }
polkadot-parachain = { git = "https://github.com/paritytech/polkadot", branch = "release-v0.9.15" }

[build-dependencies]
substrate-build-script-utils = { git = "https://github.com/paritytech/substrate", branch = "polkadot-v0.9.15", optional = true }
=======
sc-cli = { git = "https://github.com/paritytech/substrate", branch = "polkadot-v0.9.16", optional = true }
try-runtime-cli = { git = "https://github.com/paritytech/substrate", branch = "polkadot-v0.9.16", optional = true }
frame-try-runtime = { git = "https://github.com/paritytech/substrate", branch = "polkadot-v0.9.16", optional = true  }
frame-benchmarking-cli = { git = "https://github.com/paritytech/substrate", branch = "polkadot-v0.9.16", optional = true }
node-inspect = { git = "https://github.com/paritytech/substrate", branch = "polkadot-v0.9.16", optional = true }

# Cumulus dependencies
cumulus-client-cli = { git = "https://github.com/paritytech/cumulus", branch = "polkadot-v0.9.16" }
cumulus-client-service = { git = "https://github.com/paritytech/cumulus", branch = "polkadot-v0.9.16" }
cumulus-primitives-core = { git = "https://github.com/paritytech/cumulus", branch = "polkadot-v0.9.16" }

# Polkadot dependencies
polkadot-primitives = { git = "https://github.com/paritytech/polkadot", branch = "release-v0.9.16" }
polkadot-cli = { git = "https://github.com/paritytech/polkadot", branch = "release-v0.9.16" }
polkadot-parachain = { git = "https://github.com/paritytech/polkadot", branch = "release-v0.9.16" }

[build-dependencies]
substrate-build-script-utils = { git = "https://github.com/paritytech/substrate", branch = "polkadot-v0.9.16", optional = true }
>>>>>>> ddeca919

[features]
default = ["wasmtime", "cli"]
wasmtime = ["sc-cli/wasmtime", "sc-service/wasmtime"]
cli = [
	"node-inspect",
	"sc-cli",
	"frame-benchmarking-cli",
	'try-runtime-cli',
	"sc-service",
	"structopt",
	"substrate-build-script-utils",
]
runtime-benchmarks = [ "node-service/runtime-benchmarks" ]
with-bifrost-runtime = [
	"node-service/with-bifrost-kusama-runtime",
	"node-service/with-bifrost-polkadot-runtime",
]
with-bifrost-kusama-runtime = [
	"node-service/with-bifrost-kusama-runtime",
]
with-bifrost-polkadot-runtime = [
	"node-service/with-bifrost-polkadot-runtime",
]
with-all-runtime = [
	"with-bifrost-runtime",
]
try-runtime = [
	"node-service/try-runtime",
	"try-runtime-cli",
]<|MERGE_RESOLUTION|>--- conflicted
+++ resolved
@@ -1,10 +1,6 @@
 [package]
 name = "node-cli"
-<<<<<<< HEAD
-version = "0.9.25"
-=======
 version = "0.9.26"
->>>>>>> ddeca919
 authors = ["Liebi Technologies <bifrost@liebi.com>"]
 description = "Bifrost Parachain Node"
 build = "build.rs"
@@ -26,15 +22,6 @@
 structopt = { version = "0.3.8", optional = true }
 
 # primitives
-<<<<<<< HEAD
-sp-core = { git = "https://github.com/paritytech/substrate", branch = "polkadot-v0.9.15" }
-sp-runtime = { git = "https://github.com/paritytech/substrate", branch = "polkadot-v0.9.15" }
-
-# client dependencies
-sc-service = { git = "https://github.com/paritytech/substrate", branch = "polkadot-v0.9.15", optional = true }
-sc-telemetry = { git = "https://github.com/paritytech/substrate", branch = "polkadot-v0.9.15" }
-sc-tracing = { git = "https://github.com/paritytech/substrate", branch = "polkadot-v0.9.15" }
-=======
 sp-core = { git = "https://github.com/paritytech/substrate", branch = "polkadot-v0.9.16" }
 sp-runtime = { git = "https://github.com/paritytech/substrate", branch = "polkadot-v0.9.16" }
 
@@ -42,33 +29,12 @@
 sc-service = { git = "https://github.com/paritytech/substrate", branch = "polkadot-v0.9.16", optional = true }
 sc-telemetry = { git = "https://github.com/paritytech/substrate", branch = "polkadot-v0.9.16" }
 sc-tracing = { git = "https://github.com/paritytech/substrate", branch = "polkadot-v0.9.16" }
->>>>>>> ddeca919
 
 # node-specific dependencies
 node-service = { path = "../service", default-features = false }
 node-primitives = { path = "../primitives" }
 
 # CLI-specific dependencies
-<<<<<<< HEAD
-sc-cli = { git = "https://github.com/paritytech/substrate", branch = "polkadot-v0.9.15", optional = true }
-try-runtime-cli = { git = "https://github.com/paritytech/substrate", branch = "polkadot-v0.9.15", optional = true }
-frame-try-runtime = { git = "https://github.com/paritytech/substrate", branch = "polkadot-v0.9.15", optional = true  }
-frame-benchmarking-cli = { git = "https://github.com/paritytech/substrate", branch = "polkadot-v0.9.15", optional = true }
-node-inspect = { git = "https://github.com/paritytech/substrate", branch = "polkadot-v0.9.15", optional = true }
-
-# Cumulus dependencies
-cumulus-client-cli = { git = "https://github.com/paritytech/cumulus", branch = "polkadot-v0.9.15" }
-cumulus-client-service = { git = "https://github.com/paritytech/cumulus", branch = "polkadot-v0.9.15" }
-cumulus-primitives-core = { git = "https://github.com/paritytech/cumulus", branch = "polkadot-v0.9.15" }
-
-# Polkadot dependencies
-polkadot-primitives = { git = "https://github.com/paritytech/polkadot", branch = "release-v0.9.15" }
-polkadot-cli = { git = "https://github.com/paritytech/polkadot", branch = "release-v0.9.15" }
-polkadot-parachain = { git = "https://github.com/paritytech/polkadot", branch = "release-v0.9.15" }
-
-[build-dependencies]
-substrate-build-script-utils = { git = "https://github.com/paritytech/substrate", branch = "polkadot-v0.9.15", optional = true }
-=======
 sc-cli = { git = "https://github.com/paritytech/substrate", branch = "polkadot-v0.9.16", optional = true }
 try-runtime-cli = { git = "https://github.com/paritytech/substrate", branch = "polkadot-v0.9.16", optional = true }
 frame-try-runtime = { git = "https://github.com/paritytech/substrate", branch = "polkadot-v0.9.16", optional = true  }
@@ -87,7 +53,6 @@
 
 [build-dependencies]
 substrate-build-script-utils = { git = "https://github.com/paritytech/substrate", branch = "polkadot-v0.9.16", optional = true }
->>>>>>> ddeca919
 
 [features]
 default = ["wasmtime", "cli"]
