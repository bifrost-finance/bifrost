[package]
name = "node-service"
version = "0.8.0"
authors = ["Edwin Wang <lark930@gmail.com>"]
edition = "2021"

[dependencies]
# Substrate Client
sc-basic-authorship = { git = "https://github.com/paritytech/substrate", branch = "polkadot-v0.9.13" }
sc-chain-spec = { git = "https://github.com/paritytech/substrate", branch = "polkadot-v0.9.13" }
sc-client-api = { git = "https://github.com/paritytech/substrate", branch = "polkadot-v0.9.13" }
sc-executor = { git = "https://github.com/paritytech/substrate", branch = "polkadot-v0.9.13" }
sc-network = { git = "https://github.com/paritytech/substrate", branch = "polkadot-v0.9.13" }
sc-telemetry = { git = "https://github.com/paritytech/substrate", branch = "polkadot-v0.9.13" }
sc-transaction-pool = { git = "https://github.com/paritytech/substrate", branch = "polkadot-v0.9.13" }
sc-tracing = { git = "https://github.com/paritytech/substrate", branch = "polkadot-v0.9.13" }
sc-service = { git = "https://github.com/paritytech/substrate", branch = "polkadot-v0.9.13", default-features = false }
sc-consensus = { git = "https://github.com/paritytech/substrate", branch = "polkadot-v0.9.13" }
sc-consensus-manual-seal = { git = "https://github.com/paritytech/substrate", branch = "polkadot-v0.9.13" }
sc-consensus-aura = { git = "https://github.com/paritytech/substrate", branch = "polkadot-v0.9.13" }
sc-finality-grandpa = { git = "https://github.com/paritytech/substrate", branch = "polkadot-v0.9.13" }
sc-consensus-slots = { git = "https://github.com/paritytech/substrate", branch = "polkadot-v0.9.13"}
sc-rpc-api = { git = "https://github.com/paritytech/substrate", branch = "polkadot-v0.9.13"}
sc-rpc = { git = "https://github.com/paritytech/substrate", branch = "polkadot-v0.9.13" }
sc-keystore = { git = "https://github.com/paritytech/substrate", branch = "polkadot-v0.9.13" }
frame-benchmarking = {  git = "https://github.com/paritytech/substrate", branch = "polkadot-v0.9.13", default-features = false }

# Substrate Primitives
sp-consensus-aura = { git = "https://github.com/paritytech/substrate", branch = "polkadot-v0.9.13" }
sp-consensus = { git = "https://github.com/paritytech/substrate", branch = "polkadot-v0.9.13" }
sp-finality-grandpa = { git = "https://github.com/paritytech/substrate", branch = "polkadot-v0.9.13" }
sp-inherents = { git = "https://github.com/paritytech/substrate", branch = "polkadot-v0.9.13" }
sp-api = { git = "https://github.com/paritytech/substrate", branch = "polkadot-v0.9.13" }
sp-block-builder = { git = "https://github.com/paritytech/substrate", branch = "polkadot-v0.9.13" }
sp-blockchain = { git = "https://github.com/paritytech/substrate", branch = "polkadot-v0.9.13" }
sp-core = { git = "https://github.com/paritytech/substrate", branch = "polkadot-v0.9.13" }
sp-keystore = { git = "https://github.com/paritytech/substrate", branch = "polkadot-v0.9.13" }
sp-offchain = { git = "https://github.com/paritytech/substrate", branch = "polkadot-v0.9.13" }
sp-runtime = { git = "https://github.com/paritytech/substrate", branch = "polkadot-v0.9.13" }
sp-session = { git = "https://github.com/paritytech/substrate", branch = "polkadot-v0.9.13" }
sp-storage = { git = "https://github.com/paritytech/substrate", branch = "polkadot-v0.9.13" }
sp-trie = { git = "https://github.com/paritytech/substrate", branch = "polkadot-v0.9.13" }
sp-timestamp = { git = "https://github.com/paritytech/substrate", branch = "polkadot-v0.9.13" }
sp-transaction-pool = { git = "https://github.com/paritytech/substrate", branch = "polkadot-v0.9.13" }

# Substrate Pallets
pallet-transaction-payment-rpc = { git = "https://github.com/paritytech/substrate", branch = "polkadot-v0.9.13" }

# Substrate Other
frame-system-rpc-runtime-api = { git = "https://github.com/paritytech/substrate", branch = "polkadot-v0.9.13" }
substrate-prometheus-endpoint = { git = "https://github.com/paritytech/substrate", branch = "polkadot-v0.9.13" }
substrate-frame-rpc-system = { git = "https://github.com/paritytech/substrate", branch = "polkadot-v0.9.13" }
try-runtime-cli = { git = "https://github.com/paritytech/substrate", branch = "polkadot-v0.9.13", optional = true }
pallet-transaction-payment-rpc-runtime-api = { git = "https://github.com/paritytech/substrate", branch = "polkadot-v0.9.13" }

# Cumulus dependencies
cumulus-client-consensus-aura = { git = "https://github.com/paritytech/cumulus", branch = "polkadot-v0.9.13" }
cumulus-client-consensus-common = { git = "https://github.com/paritytech/cumulus", branch = "polkadot-v0.9.13" }
cumulus-client-network = { git = "https://github.com/paritytech/cumulus", branch = "polkadot-v0.9.13" }
cumulus-primitives-core = { git = "https://github.com/paritytech/cumulus", branch = "polkadot-v0.9.13" }
cumulus-client-service = { git = "https://github.com/paritytech/cumulus", branch = "polkadot-v0.9.13" }
cumulus-primitives-parachain-inherent = { git = "https://github.com/paritytech/cumulus", branch = "polkadot-v0.9.13" }

# Polkadot dependencies
polkadot-service = { git = "https://github.com/paritytech/polkadot", branch = "release-v0.9.13" }

# External Crates
hex-literal = "0.3.1"
serde = { version = "1.0.124", features = ["derive"] }
bs58 = { version = "0.3.0", default-features = false, features = ["alloc"] }
serde_json = "1.0.60"
futures = { version = "0.3.15", features = ["compat"] }
async-io = "1.3"
async-trait = { version = "0.1.48" }
log = '0.4'

# Runtimes
bifrost-runtime-common = { path = "../../runtime/common"}
asgard-runtime = { path = "../../runtime/asgard", optional = true }
<<<<<<< HEAD
bifrost-kusama-runtime = { path = "../../runtime/bifrost", optional = true }
bifrost-kusama-test-runtime = { path = "../../runtime/bifrost-kusama-test-runtime", optional = true }
=======
bifrost-kusama-runtime = { path = "../../runtime/bifrost-kusama", optional = true }
>>>>>>> b4d0f30c
bifrost-polkadot-runtime = { path = "../../runtime/bifrost-polkadot", optional = true }
node-primitives = { path = "../primitives" }
node-rpc = { path = "../rpc" }

# RPC related dependencies
jsonrpc-core = "18.0.0"

# zenlink rpc
zenlink-protocol-runtime-api = "*"

# Bifrost rpc
bifrost-flexible-fee-rpc-runtime-api = { path = "../../pallets/flexible-fee/rpc/runtime-api" }
bifrost-salp-rpc-runtime-api = { path = "../../pallets/salp/rpc/runtime-api" }
bifrost-liquidity-mining-rpc-runtime-api = { path = "../../pallets/liquidity-mining/rpc/runtime-api" }

[features]
default = [ "std" ]
std = []
runtime-benchmarks = [
	"asgard-runtime/runtime-benchmarks",
	"bifrost-kusama-runtime/runtime-benchmarks",
	"bifrost-polkadot-runtime/runtime-benchmarks",
]
with-asgard-runtime = [
	"asgard-runtime",
]
with-bifrost-runtime = [
	"with-bifrost-kusama-runtime",
	"with-bifrost-polkadot-runtime",
]
with-bifrost-kusama-runtime = [
	"bifrost-kusama-runtime",
]
with-bifrost-polkadot-runtime = [
	"bifrost-polkadot-runtime",
]
with-all-runtime = [
	"with-asgard-runtime",
	"with-bifrost-runtime",
]
try-runtime = [
	"asgard-runtime/try-runtime",
	"bifrost-kusama-runtime/try-runtime",
	"bifrost-polkadot-runtime/try-runtime",
]
with-bifrost-kusama-test-runtime = [
	"bifrost-kusama-test-runtime",
]<|MERGE_RESOLUTION|>--- conflicted
+++ resolved
@@ -77,12 +77,8 @@
 # Runtimes
 bifrost-runtime-common = { path = "../../runtime/common"}
 asgard-runtime = { path = "../../runtime/asgard", optional = true }
-<<<<<<< HEAD
-bifrost-kusama-runtime = { path = "../../runtime/bifrost", optional = true }
+bifrost-kusama-runtime = { path = "../../runtime/bifrost-kusama", optional = true }
 bifrost-kusama-test-runtime = { path = "../../runtime/bifrost-kusama-test-runtime", optional = true }
-=======
-bifrost-kusama-runtime = { path = "../../runtime/bifrost-kusama", optional = true }
->>>>>>> b4d0f30c
 bifrost-polkadot-runtime = { path = "../../runtime/bifrost-polkadot", optional = true }
 node-primitives = { path = "../primitives" }
 node-rpc = { path = "../rpc" }
