--- conflicted
+++ resolved
@@ -466,9 +466,6 @@
 		technical_committee_membership,
 		salp_multisig,
 		salp_lite_multisig,
-<<<<<<< HEAD
-		(vec![], vec![], vec![]),
-=======
 		(
 			vec![
 				(CurrencyId::Token(TokenSymbol::DOT), 100_000_000),
@@ -477,7 +474,6 @@
 			vec![],
 			vec![],
 		),
->>>>>>> d9d33a1b
 	)
 }
 
