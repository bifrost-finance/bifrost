--- conflicted
+++ resolved
@@ -649,12 +649,7 @@
 impl bifrost_salp::Config for Runtime {
 	type Event = Event;
 	type PalletId = BifrostCrowdloanId;
-<<<<<<< HEAD
 	type MultiCurrency = Assets;
-=======
-	type Currency = Balances;
-	type MultiCurrency = Tokens;
->>>>>>> e196319d
 	type SubmissionDeposit = SubmissionDeposit;
 	type MinContribution = MinContribution;
 	type RemoveKeysLimit = RemoveKeysLimit;
