[package]
name = "asgard-runtime"
version = "0.8.0"
authors = ["Edwin Wang <lark930@gmail.com>"]
edition = "2018"
build = "build.rs"

[dependencies]
# third-party dependencies
codec = { package = "parity-scale-codec", version = "2.0.0", default-features = false, features = ["derive"] }
<<<<<<< HEAD
log = { version = "0.4.14", default-features = false }
serde = { version = "1.0.124", optional = true }
static_assertions = "1.1.0"
hex-literal = { version = "0.3.1", optional = true }
substrate-fixed = { git = "https://github.com/encointer/substrate-fixed", default-features = false, rev = "b33d186888c60f38adafcfc0ec3a21aab263aef1" }
=======
>>>>>>> 653472c4

# primitives
node-primitives = { default-features = false, path = "../../primitives" }
sp-block-builder = { default-features = false, version = "3.0.0"}
sp-inherents = { version = "3.0.0", default-features = false }
sp-offchain = { version = "3.0.0", default-features = false }
sp-core = { version = "3.0.0", default-features = false }
sp-std = { version = "3.0.0", default-features = false }
sp-api = { version = "3.0.0", default-features = false }
sp-runtime = { version = "3.0.0", default-features = false }
sp-session = { version = "3.0.0", default-features = false }
sp-transaction-pool = { version = "3.0.0", default-features = false }
sp-version = { version = "3.0.0", default-features = false }
sp-consensus-aura = { version = "0.9.0",  default-features = false }

# frame dependencies
frame-executive = { version = "3.0.0", default-features = false }
frame-support = { version = "3.0.0", default-features = false }
frame-system = { version = "3.0.0", default-features = false }
frame-system-rpc-runtime-api = { version = "3.0.0", default-features = false }
pallet-balances = { version = "3.0.0", default-features = false }
pallet-collective = { version = "3.0.0", default-features = false }
pallet-democracy = { version = "3.0.0", default-features = false }
pallet-indices = { version = "3.0.0", default-features = false }
pallet-randomness-collective-flip = { version = "3.0.0", default-features = false }
pallet-sudo = { version = "3.0.0", default-features = false }
pallet-timestamp = { version = "3.0.0", default-features = false }
pallet-transaction-payment = { version = "3.0.0", default-features = false }
pallet-transaction-payment-rpc-runtime-api = { version = "3.0.0", default-features = false }
pallet-utility = { version = "3.0.0", default-features = false }
pallet-scheduler = { version = "3.0.0", default-features = false }
pallet-aura = { version = "3.0.0", default-features = false }

# Cumulus dependencies
cumulus-pallet-aura-ext = { git = "https://github.com/paritytech/cumulus", default-features = false, branch = "polkadot-v0.9.4" }
cumulus-pallet-parachain-system = { git = "https://github.com/paritytech/cumulus", default-features = false, branch = "polkadot-v0.9.4" }
cumulus-primitives-core = { git = "https://github.com/paritytech/cumulus", default-features = false, branch = "polkadot-v0.9.4" }
cumulus-primitives-utility = { git = "https://github.com/paritytech/cumulus", default-features = false, branch = "polkadot-v0.9.4" }
cumulus-pallet-dmp-queue = { git = "https://github.com/paritytech/cumulus", default-features = false, branch = "polkadot-v0.9.4" }
cumulus-pallet-xcmp-queue = { git = "https://github.com/paritytech/cumulus", default-features = false, branch = "polkadot-v0.9.4" }
cumulus-pallet-xcm = { git = "https://github.com/paritytech/cumulus", default-features = false, branch = "polkadot-v0.9.4" }
parachain-info = { git = "https://github.com/paritytech/cumulus", default-features = false, branch = "polkadot-v0.9.4" }

# Polkadot dependencies
polkadot-parachain = { git = "https://github.com/paritytech/polkadot", default-features = false, branch = "release-v0.9.4" }
xcm = { git = "https://github.com/paritytech/polkadot", default-features = false, branch = "release-v0.9.4" }
xcm-builder = { git = "https://github.com/paritytech/polkadot", default-features = false, branch = "release-v0.9.4" }
xcm-executor = { git = "https://github.com/paritytech/polkadot", default-features = false, branch = "release-v0.9.4" }
pallet-xcm = { git = "https://github.com/paritytech/polkadot", default-features = false, branch = "release-v0.9.4" }

# bifrost pallets
bifrost-assets = { path = "../../../pallets/assets", default-features = false }
bifrost-vtoken-mint = { path = "../../../pallets/vtoken-mint", default-features = false }
# bifrost-vtoken-mint-rpc-runtime-api = { path = "../../../../pallets/vtoken-mint/rpc/runtime-api", default-features = false }
bifrost-minter-reward = { path = "../../../pallets/minter-reward", default-features = false }
bifrost-voucher = { path = "../../../pallets/voucher", default-features = false }
bifrost-charge-transaction-fee = { path = "../../../pallets/charge-transaction-fee", default-features = false }
bifrost-charge-transaction-fee-rpc-runtime-api = { path = "../../../pallets/charge-transaction-fee/rpc/runtime-api", default-features = false }
bifrost-salp= {path = "../../../pallets/salp",default-features = false}
bifrost-bancor= {path = "../../../pallets/bancor",default-features = false}
bifrost-bancor-runtime-api = { path = "../../../pallets/bancor/rpc/runtime-api", default-features = false }

# orml
orml-currencies = { version = "0.4.1-dev", default-features = false }
orml-tokens = { version = "0.4.1-dev", default-features = false }
orml-traits = { version = "0.4.1-dev", default-features = false }
#orml-xtokens = { git = "https://github.com/open-web3-stack/open-runtime-module-library", default-features = false, branch = "master" }
xcm-support = { path = "../../../xcm-support", default-features = false }

zenlink-protocol = { version = "*", default-features = false }
zenlink-protocol-runtime-api = { version = "*", default-features = false }

[build-dependencies]
substrate-wasm-builder = { git = "https://github.com/paritytech/substrate", branch = "polkadot-v0.9.4" }

[features]
default = ["std"]
with-tracing = [ "frame-executive/with-tracing" ]
std = [
	"codec/std",
<<<<<<< HEAD
	"log/std",
	"substrate-fixed/std",
=======
>>>>>>> 653472c4
	"frame-executive/std",
	"frame-support/std",
	"frame-system-rpc-runtime-api/std",
	"frame-system/std",
	"node-primitives/std",
	"pallet-balances/std",
	"pallet-collective/std",
	"pallet-democracy/std",
	"pallet-indices/std",
	"pallet-randomness-collective-flip/std",
	"pallet-sudo/std",
	"pallet-timestamp/std",
	"pallet-transaction-payment-rpc-runtime-api/std",
	"pallet-transaction-payment/std",
	"sp-block-builder/std",
	"sp-inherents/std",
	"sp-offchain/std",
	"sp-core/std",
	"sp-std/std",
	"sp-api/std",
	"sp-runtime/std",
	"sp-session/std",
	"sp-transaction-pool/std",
	"parachain-info/std",
	"cumulus-pallet-aura-ext/std",
	"cumulus-pallet-dmp-queue/std",
	"cumulus-pallet-parachain-system/std",
	"cumulus-pallet-xcmp-queue/std",
	"cumulus-pallet-xcm/std",
	"cumulus-primitives-core/std",
	"cumulus-primitives-utility/std",
	"xcm/std",
	"xcm-builder/std",
	"xcm-executor/std",
	"pallet-aura/std",
	"sp-consensus-aura/std",
	"bifrost-assets/std",
	"bifrost-vtoken-mint/std",
	# "bifrost-vtoken-mint-rpc-runtime-api/std",
	"bifrost-minter-reward/std",
	'bifrost-voucher/std',
	"bifrost-charge-transaction-fee/std",
	"bifrost-charge-transaction-fee-rpc-runtime-api/std",
	"bifrost-salp/std",
	"bifrost-bancor/std",
	"bifrost-bancor-runtime-api/std",
	"orml-currencies/std",
	"orml-traits/std",
	"orml-tokens/std",
#	"orml-xtokens/std",
	"xcm-support/std",
	"zenlink-protocol/std",
	"zenlink-protocol-runtime-api/std",
]<|MERGE_RESOLUTION|>--- conflicted
+++ resolved
@@ -8,14 +8,11 @@
 [dependencies]
 # third-party dependencies
 codec = { package = "parity-scale-codec", version = "2.0.0", default-features = false, features = ["derive"] }
-<<<<<<< HEAD
 log = { version = "0.4.14", default-features = false }
 serde = { version = "1.0.124", optional = true }
 static_assertions = "1.1.0"
 hex-literal = { version = "0.3.1", optional = true }
 substrate-fixed = { git = "https://github.com/encointer/substrate-fixed", default-features = false, rev = "b33d186888c60f38adafcfc0ec3a21aab263aef1" }
-=======
->>>>>>> 653472c4
 
 # primitives
 node-primitives = { default-features = false, path = "../../primitives" }
@@ -96,11 +93,8 @@
 with-tracing = [ "frame-executive/with-tracing" ]
 std = [
 	"codec/std",
-<<<<<<< HEAD
 	"log/std",
 	"substrate-fixed/std",
-=======
->>>>>>> 653472c4
 	"frame-executive/std",
 	"frame-support/std",
 	"frame-system-rpc-runtime-api/std",
