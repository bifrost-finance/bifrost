[package]
name = "node-primitives"
version = "0.8.0"
authors = ["Edwin Wang <lark930@gmail.com>"]
edition = "2021"

[dependencies]
bstringify = "0.1.2"
codec = { package = "parity-scale-codec", version = "3.0.0", default-features = false, features = ["derive"] }
scale-info = { version = "2.1.2", default-features = false, features = ["derive"] }
<<<<<<< HEAD
serde = { version = "1.0.137", optional = true, features = ["derive"] }
frame-system = { git = "https://github.com/paritytech/substrate", branch = "polkadot-v0.9.25", default-features = false }
frame-support = { git = "https://github.com/paritytech/substrate", branch = "polkadot-v0.9.25", default-features = false }
sp-core = { git = "https://github.com/paritytech/substrate", branch = "polkadot-v0.9.25", default-features = false }
sp-runtime = { git = "https://github.com/paritytech/substrate", branch = "polkadot-v0.9.25", default-features = false }
sp-std = { git = "https://github.com/paritytech/substrate", branch = "polkadot-v0.9.25", default-features = false }
=======
serde = { version = "1.0.139", optional = true, features = ["derive"] }
frame-system = { git = "https://github.com/paritytech/substrate", branch = "polkadot-v0.9.22", default-features = false }
frame-support = { git = "https://github.com/paritytech/substrate", branch = "polkadot-v0.9.22", default-features = false }
sp-core = { git = "https://github.com/paritytech/substrate", branch = "polkadot-v0.9.22", default-features = false }
sp-runtime = { git = "https://github.com/paritytech/substrate", branch = "polkadot-v0.9.22", default-features = false }
sp-std = { git = "https://github.com/paritytech/substrate", branch = "polkadot-v0.9.22", default-features = false }
>>>>>>> 1900a358
zenlink-protocol = { version = "*", default-features = false }

[features]
default = ["std"]
std = [
	"codec/std",
	"frame-system/std",
	"frame-support/std",
	"scale-info/std",
	"serde",
	"sp-core/std",
	"sp-runtime/std",
	"sp-std/std",
	"zenlink-protocol/std",
]<|MERGE_RESOLUTION|>--- conflicted
+++ resolved
@@ -8,21 +8,12 @@
 bstringify = "0.1.2"
 codec = { package = "parity-scale-codec", version = "3.0.0", default-features = false, features = ["derive"] }
 scale-info = { version = "2.1.2", default-features = false, features = ["derive"] }
-<<<<<<< HEAD
-serde = { version = "1.0.137", optional = true, features = ["derive"] }
+serde = { version = "1.0.139", optional = true, features = ["derive"] }
 frame-system = { git = "https://github.com/paritytech/substrate", branch = "polkadot-v0.9.25", default-features = false }
 frame-support = { git = "https://github.com/paritytech/substrate", branch = "polkadot-v0.9.25", default-features = false }
 sp-core = { git = "https://github.com/paritytech/substrate", branch = "polkadot-v0.9.25", default-features = false }
 sp-runtime = { git = "https://github.com/paritytech/substrate", branch = "polkadot-v0.9.25", default-features = false }
 sp-std = { git = "https://github.com/paritytech/substrate", branch = "polkadot-v0.9.25", default-features = false }
-=======
-serde = { version = "1.0.139", optional = true, features = ["derive"] }
-frame-system = { git = "https://github.com/paritytech/substrate", branch = "polkadot-v0.9.22", default-features = false }
-frame-support = { git = "https://github.com/paritytech/substrate", branch = "polkadot-v0.9.22", default-features = false }
-sp-core = { git = "https://github.com/paritytech/substrate", branch = "polkadot-v0.9.22", default-features = false }
-sp-runtime = { git = "https://github.com/paritytech/substrate", branch = "polkadot-v0.9.22", default-features = false }
-sp-std = { git = "https://github.com/paritytech/substrate", branch = "polkadot-v0.9.22", default-features = false }
->>>>>>> 1900a358
 zenlink-protocol = { version = "*", default-features = false }
 
 [features]
