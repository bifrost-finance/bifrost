// This file is part of Bifrost.

// Copyright (C) 2019-2022 Liebi Technologies (UK) Ltd.
// SPDX-License-Identifier: GPL-3.0-or-later WITH Classpath-exception-2.0

// This program is free software: you can redistribute it and/or modify
// it under the terms of the GNU General Public License as published by
// the Free Software Foundation, either version 3 of the License, or
// (at your option) any later version.

// This program is distributed in the hope that it will be useful,
// but WITHOUT ANY WARRANTY; without even the implied warranty of
// MERCHANTABILITY or FITNESS FOR A PARTICULAR PURPOSE. See the
// GNU General Public License for more details.

// You should have received a copy of the GNU General Public License
// along with this program. If not, see <https://www.gnu.org/licenses/>.

//! Low-level types used throughout the Bifrost code.

#![allow(clippy::unnecessary_cast)]

use codec::{Decode, Encode, FullCodec};
use frame_support::{
	dispatch::DispatchError,
	sp_runtime::{traits::AccountIdConversion, TokenError, TypeId},
};
use sp_runtime::{
	traits::{AtLeast32BitUnsigned, MaybeSerializeDeserialize},
	DispatchResult,
};
use sp_std::{fmt::Debug, vec::Vec};

use crate::{BridgeAssetBalance, CurrencyId};

pub trait TokenInfo {
	fn currency_id(&self) -> u64;
	fn name(&self) -> Option<&str>;
	fn symbol(&self) -> Option<&str>;
	fn decimals(&self) -> Option<u8>;
}

/// Extension trait for CurrencyId
pub trait CurrencyIdExt {
	type TokenSymbol;
	fn is_vtoken(&self) -> bool;
	fn is_token(&self) -> bool;
	fn is_vstoken(&self) -> bool;
	fn is_vsbond(&self) -> bool;
	fn is_native(&self) -> bool;
	fn is_stable(&self) -> bool;
	fn is_lptoken(&self) -> bool;
	fn is_foreign_asset(&self) -> bool;
	fn into(symbol: Self::TokenSymbol) -> Self;
}

pub trait TokenPriceHandler<CurrencyId, Price> {
	fn set_token_price(asset_id: CurrencyId, price: Price);
}

/// Bridge asset from Bifrost to other blockchain
pub trait BridgeAssetTo<AccountId, CurrencyId, Precision, Balance> {
	type Error;
	fn bridge_asset_to(
		target: Vec<u8>,
		bridge_asset: BridgeAssetBalance<AccountId, CurrencyId, Precision, Balance>,
	) -> Result<(), Self::Error>;
	fn redeem(
		asset_id: CurrencyId,
		amount: Balance,
		validator_address: Vec<u8>,
	) -> Result<(), Self::Error>;
	fn stake(
		asset_id: CurrencyId,
		amount: Balance,
		validator_address: Vec<u8>,
	) -> Result<(), Self::Error>;
	fn unstake(
		asset_id: CurrencyId,
		amount: Balance,
		validator_address: Vec<u8>,
	) -> Result<(), Self::Error>;
}

pub trait AssetReward<CurrencyId, Balance> {
	type Output;
	type Error;
	fn set_asset_reward(asset_id: CurrencyId, reward: Balance)
		-> Result<Self::Output, Self::Error>;
}

pub trait RewardHandler<CurrencyId, Balance> {
	fn send_reward(asset_id: CurrencyId, reward: Balance);
}

pub trait RewardTrait<Balance, AccountId, CurrencyId> {
	type Error;
	fn record_reward(
		v_token_id: CurrencyId,
		vtoken_mint_amount: Balance,
		referer: AccountId,
	) -> Result<(), Self::Error>;
	fn dispatch_reward(v_token_id: CurrencyId, staking_profit: Balance) -> Result<(), Self::Error>;
}

/// Extension traits for assets module
pub trait MultiCurrencyExt<AccountId> {
	/// The currency identifier.
	type CurrencyId: FullCodec + Eq + PartialEq + Copy + MaybeSerializeDeserialize + Debug;

	/// The balance of an account.
	type Balance: AtLeast32BitUnsigned
		+ FullCodec
		+ Copy
		+ MaybeSerializeDeserialize
		+ Debug
		+ Default;

	/// Expand the total issuance by currency id
	fn expand_total_issuance(
		currency_id: Self::CurrencyId,
		amount: Self::Balance,
	) -> DispatchResult;

	/// Burn the total issuance by currency id
	fn reduce_total_issuance(
		currency_id: Self::CurrencyId,
		amount: Self::Balance,
	) -> DispatchResult;
}

/// Trait for others module to access vtoken-mint module
pub trait VtokenMintExt {
	/// The currency identifier.
	type CurrencyId: FullCodec
		+ Eq
		+ PartialEq
		+ Copy
		+ MaybeSerializeDeserialize
		+ Debug
		+ CurrencyIdExt;

	/// The balance of an account.
	type Balance: AtLeast32BitUnsigned
		+ FullCodec
		+ Copy
		+ MaybeSerializeDeserialize
		+ Debug
		+ Default;

	/// Get mint pool by currency id
	fn get_mint_pool(currency_id: Self::CurrencyId) -> Self::Balance;

	/// Expand mint pool
	fn expand_mint_pool(currency_id: Self::CurrencyId, amount: Self::Balance) -> DispatchResult;

	/// Reduce mint pool
	fn reduce_mint_pool(currency_id: Self::CurrencyId, amount: Self::Balance) -> DispatchResult;
}

/// Handle mint reward
pub trait MinterRewardExt<AccountId, Balance, CurrencyId, BlockNumber> {
	type Error;

	fn reward_minted_vtoken(
		minter: &AccountId,
		currency_id: CurrencyId,
		minted_vtoken: Balance,
		block_num: BlockNumber,
	) -> Result<(), Self::Error>;
}

pub trait BancorHandler<Balance> {
	fn add_token(currency_id: super::CurrencyId, amount: Balance) -> DispatchResult;
}

impl<Balance> BancorHandler<Balance> for () {
	fn add_token(_currency_id: super::CurrencyId, _amount: Balance) -> DispatchResult {
		DispatchResult::from(DispatchError::Token(TokenError::NoFunds))
	}
}

pub trait CheckSubAccount<T: Encode + Decode> {
	fn check_sub_account<S: Decode>(&self, account: &T) -> bool;
}

impl<T, Id> CheckSubAccount<T> for Id
where
	T: Encode + Decode,
	Id: Encode + Decode + TypeId + AccountIdConversion<T> + Eq,
{
	fn check_sub_account<S: Decode>(&self, account: &T) -> bool {
		match Id::try_from_sub_account::<S>(account) {
			Some((id, _)) => id.eq(self),
			None => false,
		}
	}
}

<<<<<<< HEAD
/// The interface to call VtokenMinting module functions.
pub trait VtokenMintingOperator<CurrencyId, Balance, AccountId, TimeUnit> {
	/// Get the currency tokenpool amount.
	fn get_token_pool(currency_id: CurrencyId) -> Balance;

	/// Increase the token amount for the storage "token_pool" in the VtokenMining module.
	fn increase_token_pool(currency_id: CurrencyId, token_amount: Balance) -> DispatchResult;

	/// Decrease the token amount for the storage "token_pool" in the VtokenMining module.
	fn decrease_token_pool(currency_id: CurrencyId, token_amount: Balance) -> DispatchResult;

	/// Update the ongoing era for a CurrencyId.
	fn update_ongoing_time_unit(currency_id: CurrencyId, time_unit: TimeUnit) -> DispatchResult;

	/// Get the current era of a CurrencyId.
	fn get_ongoing_time_unit(currency_id: CurrencyId) -> Option<TimeUnit>;

	/// Get the the unlocking records of a certain time unit.
	fn get_unlock_records(
		currency_id: CurrencyId,
		time_unit: TimeUnit,
	) -> Option<(Balance, Vec<u32>)>;

	/// Revise the currency indexed unlocking record by some amount.
	fn deduct_unlock_amount(
		currency_id: CurrencyId,
		index: u32,
		deduct_amount: Balance,
	) -> DispatchResult;

	/// Get currency Entrance and Exit accounts.【entrance_account, exit_account】
	fn get_entrance_and_exit_accounts() -> (AccountId, AccountId);

	/// Get the token_unlock_ledger storage info to refund to the due era unlocking users.
	fn get_token_unlock_ledger(
		currency_id: CurrencyId,
		index: u32,
	) -> Option<(AccountId, Balance, TimeUnit)>;
=======
/// A mapping between AssetId and AssetMetadata.
pub trait AssetIdMapping<ForeignAssetId, MultiLocation, AssetMetadata> {
	/// Returns the AssetMetadata associated with a given ForeignAssetId.
	fn get_foreign_asset_metadata(foreign_asset_id: ForeignAssetId) -> Option<AssetMetadata>;
	/// Returns the MultiLocation associated with a given ForeignAssetId.
	fn get_multi_location(foreign_asset_id: ForeignAssetId) -> Option<MultiLocation>;
	/// Returns the CurrencyId associated with a given MultiLocation.
	fn get_currency_id(multi_location: MultiLocation) -> Option<CurrencyId>;
>>>>>>> cc628b0f
}<|MERGE_RESOLUTION|>--- conflicted
+++ resolved
@@ -197,7 +197,6 @@
 	}
 }
 
-<<<<<<< HEAD
 /// The interface to call VtokenMinting module functions.
 pub trait VtokenMintingOperator<CurrencyId, Balance, AccountId, TimeUnit> {
 	/// Get the currency tokenpool amount.
@@ -236,7 +235,8 @@
 		currency_id: CurrencyId,
 		index: u32,
 	) -> Option<(AccountId, Balance, TimeUnit)>;
-=======
+}
+
 /// A mapping between AssetId and AssetMetadata.
 pub trait AssetIdMapping<ForeignAssetId, MultiLocation, AssetMetadata> {
 	/// Returns the AssetMetadata associated with a given ForeignAssetId.
@@ -245,5 +245,4 @@
 	fn get_multi_location(foreign_asset_id: ForeignAssetId) -> Option<MultiLocation>;
 	/// Returns the CurrencyId associated with a given MultiLocation.
 	fn get_currency_id(multi_location: MultiLocation) -> Option<CurrencyId>;
->>>>>>> cc628b0f
 }