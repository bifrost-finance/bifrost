--- conflicted
+++ resolved
@@ -32,11 +32,7 @@
 };
 use sp_std::{fmt::Debug, vec::Vec};
 
-<<<<<<< HEAD
-use crate::{AssetIds, CurrencyId};
-=======
-use crate::{CurrencyId, PoolId};
->>>>>>> 43a19c16
+use crate::{AssetIds, CurrencyId, PoolId};
 
 pub trait TokenInfo {
 	fn currency_id(&self) -> u64;
