// This file is part of Bifrost.

// Copyright (C) 2019-2022 Liebi Technologies (UK) Ltd.
// SPDX-License-Identifier: GPL-3.0-or-later WITH Classpath-exception-2.0

// This program is free software: you can redistribute it and/or modify
// it under the terms of the GNU General Public License as published by
// the Free Software Foundation, either version 3 of the License, or
// (at your option) any later version.

// This program is distributed in the hope that it will be useful,
// but WITHOUT ANY WARRANTY; without even the implied warranty of
// MERCHANTABILITY or FITNESS FOR A PARTICULAR PURPOSE. See the
// GNU General Public License for more details.

// You should have received a copy of the GNU General Public License
// along with this program. If not, see <https://www.gnu.org/licenses/>.

//! Low-level types used throughout the Bifrost code.

#![cfg_attr(not(feature = "std"), no_std)]

use codec::MaxEncodedLen;
use frame_support::dispatch::Weight;
use scale_info::TypeInfo;
use sp_core::{Decode, Encode, RuntimeDebug, H160};
use sp_runtime::{
	generic,
	traits::{BlakeTwo256, IdentifyAccount, Verify},
	FixedU128, MultiSignature, OpaqueExtrinsic, Permill,
};
use xcm::v3::prelude::*;
pub use zenlink_protocol::AssetId;

pub mod currency;
mod salp;
pub mod traits;
pub use salp::*;

#[cfg(test)]
mod tests;

pub use crate::{
	currency::{
		AssetIds, CurrencyId, ForeignAssetId, TokenId, TokenSymbol, ASTR, ASTR_TOKEN_ID, BNC, DOT,
<<<<<<< HEAD
		DOT_TOKEN_ID, DOT_U, FIL, GLMR, GLMR_TOKEN_ID, KSM, VBNC, VDOT, VFIL, VKSM, VSKSM,
=======
		DOT_TOKEN_ID, DOT_U, FIL, GLMR, GLMR_TOKEN_ID, KSM, VBNC, VDOT, VKSM, VSKSM,
>>>>>>> fd7e16d7
	},
	traits::*,
};

/// An index to a block.
pub type BlockNumber = u32;

/// Alias to 512-bit hash when used in the context of a transaction signature on the chain.
pub type Signature = MultiSignature;

/// Some way of identifying an account on the chain. We intentionally make it equivalent
/// to the public key of our transaction signing scheme.
pub type AccountId = <<Signature as Verify>::Signer as IdentifyAccount>::AccountId;

/// The type for looking up accounts. We don't expect more than 4 billion of them.
pub type AccountIndex = u32;

/// Vtoken Mint type
pub type VtokenMintPrice = u128;

/// Balance of an account.
pub type Balance = u128;

/// Price of an asset.
pub type Price = FixedU128;

pub type PriceDetail = (Price, Timestamp);

/// Precision of symbol.
pub type Precision = u32;

/// Type used for expressing timestamp.
pub type Moment = u64;

/// Index of a transaction in the chain.
pub type Index = u32;

/// A hash of some data used by the chain.
pub type Hash = sp_core::H256;

/// A timestamp: milliseconds since the unix epoch.
/// `u64` is enough to represent a duration of half a billion years, when the
/// time scale is milliseconds.
pub type Timestamp = u64;

/// Digest item type.
pub type DigestItem = generic::DigestItem;

/// Header type.
pub type Header = generic::Header<BlockNumber, BlakeTwo256>;

/// Block type.
pub type Block = generic::Block<Header, OpaqueExtrinsic>;

/// Block ID.
pub type BlockId = generic::BlockId<Block>;

/// Balancer pool swap fee.
pub type SwapFee = u128;

/// Balancer pool ID.
pub type PoolId = u32;

/// Balancer pool weight.
pub type PoolWeight = u128;

/// Balancer pool token.
pub type PoolToken = u128;

/// Index of a transaction in the chain. 32-bit should be plenty.
pub type Nonce = u32;

///
pub type BiddingOrderId = u64;

///
pub type EraId = u32;

/// Signed version of Balance
pub type Amount = i128;

/// Parachain Id
pub type ParaId = u32;

/// The measurement type for counting lease periods (generally the same as `BlockNumber`).
pub type LeasePeriod = BlockNumber;

/// Index used for the child trie
pub type TrieIndex = u32;

/// Distribution Id
pub type DistributionId = u32;

/// The fixed point number
pub type Rate = FixedU128;

/// The fixed point number, range from 0 to 1.
pub type Ratio = Permill;

pub type Liquidity = FixedU128;

pub type Shortfall = FixedU128;

pub const SECONDS_PER_YEAR: Timestamp = 365 * 24 * 60 * 60;

pub type TimeStampedPrice = orml_oracle::TimestampedValue<Price, Moment>;

pub type DerivativeIndex = u16;

<<<<<<< HEAD
pub const CROSSCHAIN_OPERATION_LENGTH: usize = 32;
pub const CROSSCHAIN_CURRENCY_ID_LENGTH: usize = 32;
pub const CROSSCHAIN_AMOUNT_LENGTH: usize = 32;
pub const CROSSCHAIN_ACCOUNT_LENGTH: usize = 32;

=======
>>>>>>> fd7e16d7
#[derive(
	Encode, Decode, Eq, PartialEq, Copy, Clone, RuntimeDebug, PartialOrd, Ord, scale_info::TypeInfo,
)]
pub enum ExtraFeeName {
	SalpContribute,
	StatemineTransfer,
	VoteVtoken,
	VoteRemoveDelegatorVote,
	NoExtraFee,
}

// For vtoken-minting and slp modules
#[derive(Encode, Decode, Clone, RuntimeDebug, Eq, TypeInfo, MaxEncodedLen)]
pub enum TimeUnit {
	// Kusama staking time unit
	Era(#[codec(compact)] u32),
	SlashingSpan(#[codec(compact)] u32),
	// Moonriver staking time unit
	Round(#[codec(compact)] u32),
	// 1000 blocks. Can be used by Filecoin.
	// 30 seconds per block. Kblock means 8.33 hours.
	Kblock(#[codec(compact)] u32),
	// 1 hour. Should be Unix Timstamp in seconds / 3600
	Hour(#[codec(compact)] u32),
}

impl Default for TimeUnit {
	fn default() -> Self {
		TimeUnit::Era(0u32)
	}
}

impl PartialEq for TimeUnit {
	fn eq(&self, other: &Self) -> bool {
		match (&self, other) {
			(Self::Era(a), Self::Era(b)) => a.eq(b),
			(Self::SlashingSpan(a), Self::SlashingSpan(b)) => a.eq(b),
			(Self::Round(a), Self::Round(b)) => a.eq(b),
			(Self::Kblock(a), Self::Kblock(b)) => a.eq(b),
			(Self::Hour(a), Self::Hour(b)) => a.eq(b),
			_ => false,
		}
	}
}

impl Ord for TimeUnit {
	fn cmp(&self, other: &Self) -> sp_std::cmp::Ordering {
		match (&self, other) {
			(Self::Era(a), Self::Era(b)) => a.cmp(b),
			(Self::SlashingSpan(a), Self::SlashingSpan(b)) => a.cmp(b),
			(Self::Round(a), Self::Round(b)) => a.cmp(b),
			(Self::Kblock(a), Self::Kblock(b)) => a.cmp(b),
			(Self::Hour(a), Self::Hour(b)) => a.cmp(b),
			_ => sp_std::cmp::Ordering::Less,
		}
	}
}

impl PartialOrd for TimeUnit {
	fn partial_cmp(&self, other: &Self) -> Option<sp_std::cmp::Ordering> {
		match (&self, other) {
			(Self::Era(a), Self::Era(b)) => Some(a.cmp(b)),
			(Self::SlashingSpan(a), Self::SlashingSpan(b)) => Some(a.cmp(b)),
			(Self::Round(a), Self::Round(b)) => Some(a.cmp(b)),
			(Self::Kblock(a), Self::Kblock(b)) => Some(a.cmp(b)),
			(Self::Hour(a), Self::Hour(b)) => Some(a.cmp(b)),
			_ => None,
		}
	}
}

// For vtoken-minting
#[derive(
	PartialEq, Eq, Clone, Encode, Decode, MaxEncodedLen, RuntimeDebug, scale_info::TypeInfo,
)]
pub enum RedeemType<AccountId> {
	/// Native chain.
	Native,
	/// Astar chain.
	Astar(AccountId),
	/// Moonbeam chain.
	Moonbeam(H160),
	/// Hydradx chain.
	Hydradx(AccountId),
}

impl<AccountId> Default for RedeemType<AccountId> {
	fn default() -> Self {
		Self::Native
	}
}

pub struct DoNothingRouter;
impl SendXcm for DoNothingRouter {
	type Ticket = ();
	fn validate(_dest: &mut Option<MultiLocation>, _msg: &mut Option<Xcm<()>>) -> SendResult<()> {
		Ok(((), MultiAssets::new()))
	}
	fn deliver(_: ()) -> Result<XcmHash, SendError> {
		Ok([0; 32])
	}
}

pub struct Weightless;
impl PreparedMessage for Weightless {
	fn weight_of(&self) -> Weight {
		Weight::default()
	}
}

pub struct DoNothingExecuteXcm;
impl<Call> ExecuteXcm<Call> for DoNothingExecuteXcm {
	type Prepared = Weightless;

	fn prepare(_message: Xcm<Call>) -> Result<Self::Prepared, Xcm<Call>> {
		Ok(Weightless)
	}

	fn execute(
		_origin: impl Into<MultiLocation>,
		_pre: Self::Prepared,
		_hash: XcmHash,
		_weight_credit: Weight,
	) -> Outcome {
		Outcome::Complete(Weight::default())
	}

	fn execute_xcm(
		_origin: impl Into<MultiLocation>,
		_message: Xcm<Call>,
		_hash: XcmHash,
		_weight_limit: Weight,
	) -> Outcome {
		Outcome::Complete(Weight::default())
	}

	fn execute_xcm_in_credit(
		_origin: impl Into<MultiLocation>,
		_message: Xcm<Call>,
		_hash: XcmHash,
		_weight_limit: Weight,
		_weight_credit: Weight,
	) -> Outcome {
		Outcome::Complete(Weight::default())
	}

	fn charge_fees(_location: impl Into<MultiLocation>, _fees: MultiAssets) -> XcmResult {
		Ok(())
	}
}

#[derive(Encode, Decode, Eq, PartialEq, Copy, Clone, RuntimeDebug, TypeInfo)]
pub enum XcmOperationType {
	// SALP operations
<<<<<<< HEAD
	UmpContributeTransact = 0,
	// Statemine operations
	StatemineTransfer = 1,
	// SLP operations
	Bond = 2,
	WithdrawUnbonded = 3,
	BondExtra = 4,
	Unbond = 5,
	Rebond = 6,
	Delegate = 7,
	Payout = 8,
	Liquidize = 9,
	TransferBack = 10,
	TransferTo = 11,
	Chill = 12,
	Undelegate = 13,
	CancelLeave = 14,
	XtokensTransferBack = 15,
	ExecuteLeave = 16,
	ConvertAsset = 17,
	// VtokenVoting operations
	Vote = 18,
	RemoveVote = 19,
	// CrossInOut operations
	Mint = 20,
	Redeem = 21,
	CancelRedeem = 22,
	PassExchangeRateBack = 23,
	UpdateDelegatorLedger = 24,
	Any = 99,
}

impl TryFrom<u8> for XcmOperationType {
	type Error = &'static str;

	fn try_from(value: u8) -> Result<Self, Self::Error> {
		match value {
			0 => Ok(XcmOperationType::UmpContributeTransact),
			1 => Ok(XcmOperationType::StatemineTransfer),
			2 => Ok(XcmOperationType::Bond),
			3 => Ok(XcmOperationType::WithdrawUnbonded),
			4 => Ok(XcmOperationType::BondExtra),
			5 => Ok(XcmOperationType::Unbond),
			6 => Ok(XcmOperationType::Rebond),
			7 => Ok(XcmOperationType::Delegate),
			8 => Ok(XcmOperationType::Payout),
			9 => Ok(XcmOperationType::Liquidize),
			10 => Ok(XcmOperationType::TransferBack),
			11 => Ok(XcmOperationType::TransferTo),
			12 => Ok(XcmOperationType::Chill),
			13 => Ok(XcmOperationType::Undelegate),
			14 => Ok(XcmOperationType::CancelLeave),
			15 => Ok(XcmOperationType::XtokensTransferBack),
			16 => Ok(XcmOperationType::ExecuteLeave),
			17 => Ok(XcmOperationType::ConvertAsset),
			18 => Ok(XcmOperationType::Vote),
			19 => Ok(XcmOperationType::RemoveVote),
			20 => Ok(XcmOperationType::Mint),
			21 => Ok(XcmOperationType::Redeem),
			22 => Ok(XcmOperationType::CancelRedeem),
			23 => Ok(XcmOperationType::PassExchangeRateBack),
			24 => Ok(XcmOperationType::UpdateDelegatorLedger),
			99 => Ok(XcmOperationType::Any),
			_ => Err("No matching enum variant"),
		}
	}
=======
	UmpContributeTransact,
	// Statemine operations
	StatemineTransfer,
	// SLP operations
	Bond,
	WithdrawUnbonded,
	BondExtra,
	Unbond,
	Rebond,
	Delegate,
	Payout,
	Liquidize,
	TransferBack,
	TransferTo,
	Chill,
	Undelegate,
	CancelLeave,
	XtokensTransferBack,
	ExecuteLeave,
	ConvertAsset,
	// VtokenVoting operations
	Vote,
	RemoveVote,
	Any,
>>>>>>> fd7e16d7
}

pub struct ExtraFeeInfo {
	pub extra_fee_name: ExtraFeeName,
	pub extra_fee_currency: CurrencyId,
}

impl Default for ExtraFeeInfo {
	fn default() -> Self {
		Self {
			extra_fee_name: ExtraFeeName::NoExtraFee,
			extra_fee_currency: CurrencyId::Native(TokenSymbol::BNC),
		}
	}
}<|MERGE_RESOLUTION|>--- conflicted
+++ resolved
@@ -43,11 +43,7 @@
 pub use crate::{
 	currency::{
 		AssetIds, CurrencyId, ForeignAssetId, TokenId, TokenSymbol, ASTR, ASTR_TOKEN_ID, BNC, DOT,
-<<<<<<< HEAD
-		DOT_TOKEN_ID, DOT_U, FIL, GLMR, GLMR_TOKEN_ID, KSM, VBNC, VDOT, VFIL, VKSM, VSKSM,
-=======
 		DOT_TOKEN_ID, DOT_U, FIL, GLMR, GLMR_TOKEN_ID, KSM, VBNC, VDOT, VKSM, VSKSM,
->>>>>>> fd7e16d7
 	},
 	traits::*,
 };
@@ -157,14 +153,11 @@
 
 pub type DerivativeIndex = u16;
 
-<<<<<<< HEAD
 pub const CROSSCHAIN_OPERATION_LENGTH: usize = 32;
 pub const CROSSCHAIN_CURRENCY_ID_LENGTH: usize = 32;
 pub const CROSSCHAIN_AMOUNT_LENGTH: usize = 32;
 pub const CROSSCHAIN_ACCOUNT_LENGTH: usize = 32;
 
-=======
->>>>>>> fd7e16d7
 #[derive(
 	Encode, Decode, Eq, PartialEq, Copy, Clone, RuntimeDebug, PartialOrd, Ord, scale_info::TypeInfo,
 )]
@@ -319,7 +312,6 @@
 #[derive(Encode, Decode, Eq, PartialEq, Copy, Clone, RuntimeDebug, TypeInfo)]
 pub enum XcmOperationType {
 	// SALP operations
-<<<<<<< HEAD
 	UmpContributeTransact = 0,
 	// Statemine operations
 	StatemineTransfer = 1,
@@ -386,32 +378,6 @@
 			_ => Err("No matching enum variant"),
 		}
 	}
-=======
-	UmpContributeTransact,
-	// Statemine operations
-	StatemineTransfer,
-	// SLP operations
-	Bond,
-	WithdrawUnbonded,
-	BondExtra,
-	Unbond,
-	Rebond,
-	Delegate,
-	Payout,
-	Liquidize,
-	TransferBack,
-	TransferTo,
-	Chill,
-	Undelegate,
-	CancelLeave,
-	XtokensTransferBack,
-	ExecuteLeave,
-	ConvertAsset,
-	// VtokenVoting operations
-	Vote,
-	RemoveVote,
-	Any,
->>>>>>> fd7e16d7
 }
 
 pub struct ExtraFeeInfo {
