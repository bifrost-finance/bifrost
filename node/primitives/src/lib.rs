// This file is part of Bifrost.

// Copyright (C) 2019-2022 Liebi Technologies (UK) Ltd.
// SPDX-License-Identifier: GPL-3.0-or-later WITH Classpath-exception-2.0

// This program is free software: you can redistribute it and/or modify
// it under the terms of the GNU General Public License as published by
// the Free Software Foundation, either version 3 of the License, or
// (at your option) any later version.

// This program is distributed in the hope that it will be useful,
// but WITHOUT ANY WARRANTY; without even the implied warranty of
// MERCHANTABILITY or FITNESS FOR A PARTICULAR PURPOSE. See the
// GNU General Public License for more details.

// You should have received a copy of the GNU General Public License
// along with this program. If not, see <https://www.gnu.org/licenses/>.

//! Low-level types used throughout the Bifrost code.

#![cfg_attr(not(feature = "std"), no_std)]

use codec::MaxEncodedLen;
use scale_info::TypeInfo;
use sp_core::{Decode, Encode, RuntimeDebug, H160};
use sp_runtime::{
	generic,
	traits::{BlakeTwo256, IdentifyAccount, Verify},
	FixedU128, MultiSignature, OpaqueExtrinsic, Permill,
};
use xcm::v3::prelude::*;

pub mod currency;
mod salp;
pub mod traits;
pub use salp::*;

#[cfg(test)]
mod tests;

pub use crate::{
	currency::{
		AssetIds, CurrencyId, ForeignAssetId, TokenId, TokenSymbol, ASTR, ASTR_TOKEN_ID, BNC,
		CDOT_6_13, DOT, DOT_TOKEN_ID, DOT_U, FIL, GLMR, GLMR_TOKEN_ID, KSM, PCDOT_6_13, VBNC, VDOT,
		VKSM, VSKSM,
	},
	traits::*,
};

/// An index to a block.
pub type BlockNumber = u32;

/// Alias to 512-bit hash when used in the context of a transaction signature on the chain.
pub type Signature = MultiSignature;

/// Some way of identifying an account on the chain. We intentionally make it equivalent
/// to the public key of our transaction signing scheme.
pub type AccountId = <<Signature as Verify>::Signer as IdentifyAccount>::AccountId;

/// The type for looking up accounts. We don't expect more than 4 billion of them.
pub type AccountIndex = u32;

/// An index to an asset
pub type AssetId = u32;

/// Vtoken Mint type
pub type VtokenMintPrice = u128;

/// Balance of an account.
pub type Balance = u128;

/// Price of an asset.
pub type Price = FixedU128;

pub type PriceDetail = (Price, Timestamp);

/// Precision of symbol.
pub type Precision = u32;

/// Type used for expressing timestamp.
pub type Moment = u64;

/// Index of a transaction in the chain.
pub type Index = u32;

/// A hash of some data used by the chain.
pub type Hash = sp_core::H256;

/// A timestamp: milliseconds since the unix epoch.
/// `u64` is enough to represent a duration of half a billion years, when the
/// time scale is milliseconds.
pub type Timestamp = u64;

/// Digest item type.
pub type DigestItem = generic::DigestItem;

/// Header type.
pub type Header = generic::Header<BlockNumber, BlakeTwo256>;

/// Block type.
pub type Block = generic::Block<Header, OpaqueExtrinsic>;

/// Block ID.
pub type BlockId = generic::BlockId<Block>;

/// Balancer pool swap fee.
pub type SwapFee = u128;

/// Balancer pool ID.
pub type PoolId = u32;

/// Balancer pool weight.
pub type PoolWeight = u128;

/// Balancer pool token.
pub type PoolToken = u128;

/// Index of a transaction in the chain. 32-bit should be plenty.
pub type Nonce = u32;

///
pub type BiddingOrderId = u64;

///
pub type EraId = u32;

/// Signed version of Balance
pub type Amount = i128;

/// Parachain Id
pub type ParaId = u32;

/// The measurement type for counting lease periods (generally the same as `BlockNumber`).
pub type LeasePeriod = BlockNumber;

/// Index used for the child trie
pub type TrieIndex = u32;

/// Distribution Id
pub type DistributionId = u32;

/// The fixed point number
pub type Rate = FixedU128;

/// The fixed point number, range from 0 to 1.
pub type Ratio = Permill;

pub type Liquidity = FixedU128;

pub type Shortfall = FixedU128;

// pub type Timestamp = u64;

pub const SECONDS_PER_YEAR: Timestamp = 365 * 24 * 60 * 60;

// pub type TimeStampedPrice = orml_oracle::TimestampedValue<Price, Moment>;

pub type DerivativeIndex = u16;

#[derive(
	Encode, Decode, Eq, PartialEq, Copy, Clone, RuntimeDebug, PartialOrd, Ord, scale_info::TypeInfo,
)]
pub enum ExtraFeeName {
	SalpContribute,
	StatemineTransfer,
	NoExtraFee,
}

// For vtoken-minting and slp modules
#[derive(Encode, Decode, Clone, RuntimeDebug, Eq, TypeInfo, MaxEncodedLen)]
pub enum TimeUnit {
	// Kusama staking time unit
	Era(#[codec(compact)] u32),
	SlashingSpan(#[codec(compact)] u32),
	// Moonriver staking time unit
	Round(#[codec(compact)] u32),
	// 1000 blocks. Can be used by Filecoin.
	// 30 seconds per block. Kblock means 8.33 hours.
	Kblock(#[codec(compact)] u32),
	// 1 hour. Should be Unix Timstamp in seconds / 3600
	Hour(#[codec(compact)] u32),
}

impl Default for TimeUnit {
	fn default() -> Self {
		TimeUnit::Era(0u32)
	}
}

impl PartialEq for TimeUnit {
	fn eq(&self, other: &Self) -> bool {
		match (&self, other) {
			(Self::Era(a), Self::Era(b)) => a.eq(b),
			(Self::SlashingSpan(a), Self::SlashingSpan(b)) => a.eq(b),
			(Self::Round(a), Self::Round(b)) => a.eq(b),
			(Self::Kblock(a), Self::Kblock(b)) => a.eq(b),
			(Self::Hour(a), Self::Hour(b)) => a.eq(b),
			_ => false,
		}
	}
}

impl Ord for TimeUnit {
	fn cmp(&self, other: &Self) -> sp_std::cmp::Ordering {
		match (&self, other) {
			(Self::Era(a), Self::Era(b)) => a.cmp(b),
			(Self::SlashingSpan(a), Self::SlashingSpan(b)) => a.cmp(b),
			(Self::Round(a), Self::Round(b)) => a.cmp(b),
			(Self::Kblock(a), Self::Kblock(b)) => a.cmp(b),
			(Self::Hour(a), Self::Hour(b)) => a.cmp(b),
			_ => sp_std::cmp::Ordering::Less,
		}
	}
}

impl PartialOrd for TimeUnit {
	fn partial_cmp(&self, other: &Self) -> Option<sp_std::cmp::Ordering> {
		match (&self, other) {
			(Self::Era(a), Self::Era(b)) => Some(a.cmp(b)),
			(Self::SlashingSpan(a), Self::SlashingSpan(b)) => Some(a.cmp(b)),
			(Self::Round(a), Self::Round(b)) => Some(a.cmp(b)),
			(Self::Kblock(a), Self::Kblock(b)) => Some(a.cmp(b)),
			(Self::Hour(a), Self::Hour(b)) => Some(a.cmp(b)),
			_ => None,
		}
	}
}

// For vtoken-minting
#[derive(
	PartialEq, Eq, Clone, Encode, Decode, MaxEncodedLen, RuntimeDebug, scale_info::TypeInfo,
)]
pub enum RedeemType<AccountId> {
	/// Native chain.
	Native,
	/// Astar chain.
	Astar(AccountId),
	/// Moonbeam chain.
	Moonbeam(H160),
	/// Hydradx chain.
	Hydradx(AccountId),
}

impl<AccountId> Default for RedeemType<AccountId> {
	fn default() -> Self {
		Self::Native
	}
}

<<<<<<< HEAD
// #[derive(Encode, Decode, Clone, Eq, PartialEq, Debug, TypeInfo, MaxEncodedLen)]
// #[cfg_attr(feature = "std", derive(Serialize, Deserialize))]
// #[cfg_attr(feature = "std", serde(rename_all = "camelCase"))]
// pub enum OracleKey {
// 	ExchangeRate(CurrencyId),
// 	FeeEstimation,
// }
=======
pub struct DoNothingRouter;
impl SendXcm for DoNothingRouter {
	type Ticket = ();
	fn validate(_dest: &mut Option<MultiLocation>, _msg: &mut Option<Xcm<()>>) -> SendResult<()> {
		Ok(((), MultiAssets::new()))
	}
	fn deliver(_: ()) -> Result<XcmHash, SendError> {
		Ok([0; 32])
	}
}
>>>>>>> c8fb38be
<|MERGE_RESOLUTION|>--- conflicted
+++ resolved
@@ -247,15 +247,6 @@
 	}
 }
 
-<<<<<<< HEAD
-// #[derive(Encode, Decode, Clone, Eq, PartialEq, Debug, TypeInfo, MaxEncodedLen)]
-// #[cfg_attr(feature = "std", derive(Serialize, Deserialize))]
-// #[cfg_attr(feature = "std", serde(rename_all = "camelCase"))]
-// pub enum OracleKey {
-// 	ExchangeRate(CurrencyId),
-// 	FeeEstimation,
-// }
-=======
 pub struct DoNothingRouter;
 impl SendXcm for DoNothingRouter {
 	type Ticket = ();
@@ -265,5 +256,4 @@
 	fn deliver(_: ()) -> Result<XcmHash, SendError> {
 		Ok([0; 32])
 	}
-}
->>>>>>> c8fb38be
+}