--- conflicted
+++ resolved
@@ -138,7 +138,6 @@
 /// Distribution Id
 pub type DistributionId = u32;
 
-<<<<<<< HEAD
 /// The fixed point number
 pub type Rate = FixedU128;
 
@@ -153,8 +152,6 @@
 
 pub type TimeStampedPrice = orml_oracle::TimestampedValue<Price, Moment>;
 
-=======
->>>>>>> 0323af59
 pub type DerivativeIndex = u16;
 
 #[derive(
