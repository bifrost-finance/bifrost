--- conflicted
+++ resolved
@@ -194,7 +194,6 @@
 					$(CurrencyId::VToken(TokenSymbol::$symbol) => $name,)*
 					$(CurrencyId::VSToken(TokenSymbol::$symbol) => $name,)*
 					$(CurrencyId::VSBond(TokenSymbol::$symbol, ..) => $name,)*
-<<<<<<< HEAD
 					CurrencyId::LPToken(ts1, type1, ts2, type2) => {
 						let c1_u64: u64 = (((*type1 as u64) << 8) & 0x0000_0000_0000_ff00) + ((*ts1 as u64) & 0x0000_0000_0000_00ff);
 						let c2_u64: u64 = (((*type2 as u64) << 8) & 0x0000_0000_0000_ff00) + ((*ts2 as u64) & 0x0000_0000_0000_00ff);
@@ -203,9 +202,6 @@
 						let _c2: CurrencyId = c2_u64.try_into().unwrap_or_default();
 						stringify!(_c1.name(), ",", _c2.name())
 					}
-=======
-					$(CurrencyId::LPToken(TokenSymbol::$symbol, ..) => $name,)*
->>>>>>> 12bbfd2a
 				}
 			}
 
@@ -217,13 +213,9 @@
 					$(CurrencyId::VToken(TokenSymbol::$symbol) => stringify!($symbol),)*
 					$(CurrencyId::VSToken(TokenSymbol::$symbol) => stringify!($symbol),)*
 					$(CurrencyId::VSBond(TokenSymbol::$symbol, ..) => stringify!($symbol),)*
-<<<<<<< HEAD
 					CurrencyId::LPToken(_ts1, _, _ts2, _) => {
 						stringify!(_ts1, ",", _ts2)
 					}
-=======
-					$(CurrencyId::LPToken(TokenSymbol::$symbol, ..) => stringify!($symbol),)*
->>>>>>> 12bbfd2a
 				}
 			}
 
@@ -368,30 +360,10 @@
 
 	fn is_lptoken(&self) -> bool {
 		matches!(self, CurrencyId::LPToken(..))
-<<<<<<< HEAD
-=======
 	}
 
 	fn into(symbol: Self::TokenSymbol) -> Self {
 		CurrencyId::Token(symbol)
->>>>>>> 12bbfd2a
-	}
-
-<<<<<<< HEAD
-	fn into(symbol: Self::TokenSymbol) -> Self {
-		CurrencyId::Token(symbol)
-=======
-	fn deref(&self) -> &Self::Target {
-		match *self {
-			Self::Native(ref symbol) => symbol,
-			Self::Stable(ref symbol) => symbol,
-			Self::Token(ref symbol) => symbol,
-			Self::VToken(ref symbol) => symbol,
-			Self::VSToken(ref symbol) => symbol,
-			Self::VSBond(ref symbol, ..) => symbol,
-			Self::LPToken(ref symbol, ..) => symbol,
-		}
->>>>>>> 12bbfd2a
 	}
 }
 
@@ -426,7 +398,7 @@
 				let token_symbol_2 = TokenSymbol::try_from(token_symbol_num_2).unwrap_or_default();
 
 				Ok(Self::LPToken(token_symbol_1, token_type_1, token_symbol_2, token_type_2))
-			},
+			}
 			_ => Err(()),
 		}
 	}
