[package]
name = "bifrost-vsbond-auction"
version = "0.8.0"
authors = ["Allen Pocket <AllenPocketGamer@Gmail.com>"]
edition = "2021"

# See more keys and their definitions at https://doc.rust-lang.org/cargo/reference/manifest.html

[dependencies]
codec = { package = "parity-scale-codec", version = "2.3.0", default-features = false, features = ["derive"] }
scale-info = { version = "1.0.0", default-features = false, features = ["derive"] }
<<<<<<< HEAD
sp-std = { git = "https://github.com/paritytech/substrate", branch = "polkadot-v0.9.15", default-features = false }
frame-system = { git = "https://github.com/paritytech/substrate", branch = "polkadot-v0.9.15", default-features = false }
frame-support = { git = "https://github.com/paritytech/substrate", branch = "polkadot-v0.9.15", default-features = false }
node-primitives = { path = "../../node/primitives", default-features = false }
orml-traits = { version = "0.4.1-dev", default-features = false }
frame-benchmarking = { git = "https://github.com/paritytech/substrate", branch = "polkadot-v0.9.15", default-features = false, optional = true }
sp-arithmetic = { git = "https://github.com/paritytech/substrate", branch = "polkadot-v0.9.15", default-features = false }
=======
sp-std = { git = "https://github.com/paritytech/substrate", branch = "polkadot-v0.9.16", default-features = false }
frame-system = { git = "https://github.com/paritytech/substrate", branch = "polkadot-v0.9.16", default-features = false }
frame-support = { git = "https://github.com/paritytech/substrate", branch = "polkadot-v0.9.16", default-features = false }
node-primitives = { path = "../../node/primitives", default-features = false }
orml-traits = { version = "0.4.1-dev", default-features = false }
frame-benchmarking = { git = "https://github.com/paritytech/substrate", branch = "polkadot-v0.9.16", default-features = false, optional = true }
sp-arithmetic = { git = "https://github.com/paritytech/substrate", branch = "polkadot-v0.9.16", default-features = false }
>>>>>>> ddeca919
log = { version = "0.4.14", default-features = false }

[dev-dependencies]
orml-tokens = { version = "0.4.1-dev" }
<<<<<<< HEAD
sp-io = { git = "https://github.com/paritytech/substrate", branch = "polkadot-v0.9.15" }
sp-core = { git = "https://github.com/paritytech/substrate", branch = "polkadot-v0.9.15" }
sp-runtime = { git = "https://github.com/paritytech/substrate", branch = "polkadot-v0.9.15" }
=======
sp-io = { git = "https://github.com/paritytech/substrate", branch = "polkadot-v0.9.16" }
sp-core = { git = "https://github.com/paritytech/substrate", branch = "polkadot-v0.9.16" }
sp-runtime = { git = "https://github.com/paritytech/substrate", branch = "polkadot-v0.9.16" }
>>>>>>> ddeca919

[features]
default = ["std"]
std = [
    "codec/std",
    "scale-info/std",
    "sp-std/std",
    "frame-system/std",
    "frame-support/std",
    "node-primitives/std",
    "orml-traits/std",
    "log/std",
]

runtime-benchmarks = [
	"frame-benchmarking",
	"frame-support/runtime-benchmarks",
	"frame-system/runtime-benchmarks",
]<|MERGE_RESOLUTION|>--- conflicted
+++ resolved
@@ -9,15 +9,6 @@
 [dependencies]
 codec = { package = "parity-scale-codec", version = "2.3.0", default-features = false, features = ["derive"] }
 scale-info = { version = "1.0.0", default-features = false, features = ["derive"] }
-<<<<<<< HEAD
-sp-std = { git = "https://github.com/paritytech/substrate", branch = "polkadot-v0.9.15", default-features = false }
-frame-system = { git = "https://github.com/paritytech/substrate", branch = "polkadot-v0.9.15", default-features = false }
-frame-support = { git = "https://github.com/paritytech/substrate", branch = "polkadot-v0.9.15", default-features = false }
-node-primitives = { path = "../../node/primitives", default-features = false }
-orml-traits = { version = "0.4.1-dev", default-features = false }
-frame-benchmarking = { git = "https://github.com/paritytech/substrate", branch = "polkadot-v0.9.15", default-features = false, optional = true }
-sp-arithmetic = { git = "https://github.com/paritytech/substrate", branch = "polkadot-v0.9.15", default-features = false }
-=======
 sp-std = { git = "https://github.com/paritytech/substrate", branch = "polkadot-v0.9.16", default-features = false }
 frame-system = { git = "https://github.com/paritytech/substrate", branch = "polkadot-v0.9.16", default-features = false }
 frame-support = { git = "https://github.com/paritytech/substrate", branch = "polkadot-v0.9.16", default-features = false }
@@ -25,20 +16,13 @@
 orml-traits = { version = "0.4.1-dev", default-features = false }
 frame-benchmarking = { git = "https://github.com/paritytech/substrate", branch = "polkadot-v0.9.16", default-features = false, optional = true }
 sp-arithmetic = { git = "https://github.com/paritytech/substrate", branch = "polkadot-v0.9.16", default-features = false }
->>>>>>> ddeca919
 log = { version = "0.4.14", default-features = false }
 
 [dev-dependencies]
 orml-tokens = { version = "0.4.1-dev" }
-<<<<<<< HEAD
-sp-io = { git = "https://github.com/paritytech/substrate", branch = "polkadot-v0.9.15" }
-sp-core = { git = "https://github.com/paritytech/substrate", branch = "polkadot-v0.9.15" }
-sp-runtime = { git = "https://github.com/paritytech/substrate", branch = "polkadot-v0.9.15" }
-=======
 sp-io = { git = "https://github.com/paritytech/substrate", branch = "polkadot-v0.9.16" }
 sp-core = { git = "https://github.com/paritytech/substrate", branch = "polkadot-v0.9.16" }
 sp-runtime = { git = "https://github.com/paritytech/substrate", branch = "polkadot-v0.9.16" }
->>>>>>> ddeca919
 
 [features]
 default = ["std"]
