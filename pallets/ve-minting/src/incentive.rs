--- conflicted
+++ resolved
@@ -44,15 +44,9 @@
 
 	pub fn reward_per_token() -> Result<BTreeMap<CurrencyIdOf<T>, BalanceOf<T>>, DispatchError> {
 		let mut conf = Self::incentive_configs();
-<<<<<<< HEAD
 		let current_block_number: T::BlockNumber = frame_system::Pallet::<T>::block_number();
 		let total_supply = Self::total_supply(current_block_number)?;
 		if total_supply == BalanceOf::<T>::zero() {
-=======
-		let current_block_number: BlockNumberFor<T> = frame_system::Pallet::<T>::block_number();
-		let _total_supply = Self::total_supply(current_block_number)?;
-		if _total_supply == BalanceOf::<T>::zero() {
->>>>>>> 122eda7f
 			return Ok(conf.reward_per_token_stored);
 		}
 		conf.reward_rate.iter().try_for_each(|(currency, &reward)| -> DispatchResult {
