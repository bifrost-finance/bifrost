// This file is part of Bifrost.

// Copyright (C) 2019-2021 Liebi Technologies (UK) Ltd.
// SPDX-License-Identifier: GPL-3.0-or-later WITH Classpath-exception-2.0

// This program is free software: you can redistribute it and/or modify
// it under the terms of the GNU General Public License as published by
// the Free Software Foundation, either version 3 of the License, or
// (at your option) any later version.

// This program is distributed in the hope that it will be useful,
// but WITHOUT ANY WARRANTY; without even the implied warranty of
// MERCHANTABILITY or FITNESS FOR A PARTICULAR PURPOSE. See the
// GNU General Public License for more details.

// You should have received a copy of the GNU General Public License
// along with this program. If not, see <https://www.gnu.org/licenses/>.
#![cfg_attr(not(feature = "std"), no_std)]

extern crate alloc;

use alloc::vec::Vec;
use core::marker::PhantomData;

use frame_support::{
	pallet_prelude::*,
	traits::{Hooks, IsType},
	transactional,
};
use frame_system::{
	ensure_root, ensure_signed,
	pallet_prelude::{BlockNumberFor, OriginFor},
};
use node_primitives::{CurrencyId, CurrencyIdExt, MinterRewardExt, VtokenMintExt};
use orml_traits::{
	currency::TransferAll, MultiCurrency, MultiCurrencyExtended, MultiLockableCurrency,
	MultiReservableCurrency,
};
pub use pallet::*;
use sp_runtime::{
	traits::{CheckedSub, Saturating, Zero},
	DispatchResult,
};
pub use weights::WeightInfo;

mod mock;
mod tests;
pub mod weights;

#[cfg(feature = "runtime-benchmarks")]
mod benchmarking;

type BalanceOf<T> = <<T as Config>::MultiCurrency as MultiCurrency<
	<T as frame_system::Config>::AccountId,
>>::Balance;
type CurrencyIdOf<T> = <<T as Config>::MultiCurrency as MultiCurrency<
	<T as frame_system::Config>::AccountId,
>>::CurrencyId;

#[frame_support::pallet]
pub mod pallet {
	use super::*;

	#[pallet::config]
	pub trait Config: frame_system::Config {
		/// A handler to manipulate assets module.
		type MultiCurrency: TransferAll<Self::AccountId>
			+ MultiCurrencyExtended<Self::AccountId, CurrencyId = CurrencyId>
			+ MultiLockableCurrency<Self::AccountId, CurrencyId = CurrencyId>
			+ MultiReservableCurrency<Self::AccountId, CurrencyId = CurrencyId>;

		/// Event
		type Event: From<Event<Self>> + IsType<<Self as frame_system::Config>::Event>;

		/// Record mint reward
		type MinterReward: MinterRewardExt<
			Self::AccountId,
			BalanceOf<Self>,
			CurrencyIdOf<Self>,
			Self::BlockNumber,
		>;

		/// Set default weight.
		type WeightInfo: WeightInfo;
	}

	/// Total mint pool
	#[pallet::storage]
	#[pallet::getter(fn mint_pool)]
	pub(crate) type MintPool<T: Config> =
		StorageMap<_, Blake2_128Concat, CurrencyIdOf<T>, BalanceOf<T>, ValueQuery>;

	/// Record when and how much balance user want to redeem.
	#[pallet::storage]
	#[pallet::getter(fn redeem_record)]
	pub(crate) type RedeemRecord<T: Config> = StorageDoubleMap<
		_,
		Blake2_128Concat,
		T::AccountId,
		Blake2_128Concat,
		CurrencyIdOf<T>,
		Vec<(T::BlockNumber, BalanceOf<T>)>,
		ValueQuery,
	>;

	/// List lock period while staking.
	#[pallet::storage]
	#[pallet::getter(fn staking_lock_period)]
	pub(crate) type StakingLockPeriod<T: Config> =
		StorageMap<_, Blake2_128Concat, CurrencyIdOf<T>, T::BlockNumber, ValueQuery>;

	#[pallet::event]
	#[pallet::metadata(BalanceOf<T> = "Balance", CurrencyIdOf<T> = "CurrencyId")]
	#[pallet::generate_deposit(pub(super) fn deposit_event)]
	pub enum Event<T: Config> {
		Minted(T::AccountId, CurrencyIdOf<T>, BalanceOf<T>),
		RedeemStarted(T::AccountId, CurrencyIdOf<T>, BalanceOf<T>, T::BlockNumber),
		UpdateVtokenPoolSuccess,
	}

	#[pallet::error]
	pub enum Error<T> {
		/// Account balance must be greater than or equal to the transfer amount.
		BalanceLow,
		/// Balance should be non-zero.
		BalanceZero,
		/// Token type not support.
		NotSupportTokenType,
		/// Empty vtoken pool, cause there's no price at all.
		EmptyVtokenPool,
		/// The amount of token you want to mint is bigger than the vtoken pool.
		NotEnoughVtokenPool,
		/// Calculation Overflow
		CalculationOverflow,
	}

	#[pallet::pallet]
	pub struct Pallet<T>(PhantomData<T>);

	#[pallet::call]
	impl<T: Config> Pallet<T> {
		/// Set price for minting vtoken.
		///
		/// The dispatch origin for this call must be `Root` by the
		/// transactor.
		#[pallet::weight(T::WeightInfo::set_token_staking_lock_period())]
		#[transactional]
		pub fn set_token_staking_lock_period(
			origin: OriginFor<T>,
			token_id: CurrencyIdOf<T>,
			locking_blocks: T::BlockNumber,
		) -> DispatchResult {
			ensure_root(origin)?;
			ensure!(token_id.is_token(), Error::<T>::NotSupportTokenType);

			if StakingLockPeriod::<T>::contains_key(token_id) {
				StakingLockPeriod::<T>::mutate(token_id, |locking_period| {
					*locking_period = locking_blocks;
				})
			} else {
				StakingLockPeriod::<T>::insert(token_id, locking_blocks);
			}

			Self::deposit_event(Event::UpdateVtokenPoolSuccess);

			Ok(())
		}

		/// Set staking lock period for a token
		#[pallet::weight(T::WeightInfo::set_vtoken_pool())]
		#[transactional]
		pub fn set_vtoken_pool(
			origin: OriginFor<T>,
			token_id: CurrencyIdOf<T>,
			#[pallet::compact] new_token_pool: BalanceOf<T>,
			#[pallet::compact] new_vtoken_pool: BalanceOf<T>,
		) -> DispatchResult {
			ensure_root(origin)?;

			ensure!(token_id.is_token(), Error::<T>::NotSupportTokenType);
			let vtoken_id = token_id.to_vtoken().map_err(|_| Error::<T>::NotSupportTokenType)?;

			Self::expand_mint_pool(token_id, new_token_pool)?;
			Self::expand_mint_pool(vtoken_id, new_vtoken_pool)?;

			Self::deposit_event(Event::UpdateVtokenPoolSuccess);

			Ok(())
		}

		/// Mint vtoken.
		///
		/// The dispatch origin for this call must be `Signed` by the
		/// transactor.
		#[pallet::weight(T::WeightInfo::mint())]
		#[transactional]
		pub fn mint(
			origin: OriginFor<T>,
			vtoken_id: CurrencyIdOf<T>,
			#[pallet::compact] token_amount: BalanceOf<T>,
		) -> DispatchResult {
			let minter = ensure_signed(origin)?;

			ensure!(!token_amount.is_zero(), Error::<T>::BalanceZero);
			ensure!(vtoken_id.is_vtoken(), Error::<T>::NotSupportTokenType);

			let token_id = vtoken_id.to_token().map_err(|_| Error::<T>::NotSupportTokenType)?;

			let token_balances = T::MultiCurrency::free_balance(token_id, &minter);
			ensure!(token_balances >= token_amount, Error::<T>::BalanceLow);

			// Total amount of tokens.
			let token_pool = Self::get_mint_pool(token_id);
			// Total amount of vtokens.
			let vtoken_pool = Self::get_mint_pool(vtoken_id);
			ensure!(!token_pool.is_zero() && !vtoken_pool.is_zero(), Error::<T>::EmptyVtokenPool);

			let vtokens_buy = token_amount.saturating_mul(vtoken_pool) / token_pool;

			T::MultiCurrency::withdraw(token_id, &minter, token_amount)?;
			T::MultiCurrency::deposit(vtoken_id, &minter, vtokens_buy)?;

			// Alter mint pool
			Self::expand_mint_pool(token_id, token_amount)?;
			Self::expand_mint_pool(vtoken_id, vtokens_buy)?;

			let current_block = <frame_system::Pallet<T>>::block_number();

			// reward mint reward
			let _r = T::MinterReward::reward_minted_vtoken(
				&minter,
				vtoken_id,
				vtokens_buy,
				current_block,
			);

			Self::deposit_event(Event::Minted(minter, vtoken_id, vtokens_buy));

			Ok(())
		}

		/// Redeem token.
		///
		/// The dispatch origin for this call must be `Signed` by the
		/// transactor.
		#[pallet::weight(T::WeightInfo::redeem())]
		#[transactional]
		pub fn redeem(
			origin: OriginFor<T>,
			token_id: CurrencyIdOf<T>,
			#[pallet::compact] vtoken_amount: BalanceOf<T>,
		) -> DispatchResult {
			let redeemer = ensure_signed(origin)?;

			ensure!(!vtoken_amount.is_zero(), Error::<T>::BalanceZero);
			ensure!(token_id.is_token(), Error::<T>::NotSupportTokenType);

			ensure!(token_id.is_token(), Error::<T>::NotSupportTokenType);
			let vtoken_id = token_id.to_vtoken().map_err(|_| Error::<T>::NotSupportTokenType)?;

			let vtoken_balances = T::MultiCurrency::free_balance(vtoken_id, &redeemer);
			ensure!(vtoken_balances >= vtoken_amount, Error::<T>::BalanceLow);

			// Reach the end of staking period, begin to redeem.
			// Total amount of tokens.
			let token_pool = Self::get_mint_pool(token_id);
			// Total amount of vtokens.
			let vtoken_pool = Self::get_mint_pool(vtoken_id);
			ensure!(!token_pool.is_zero() && !vtoken_pool.is_zero(), Error::<T>::EmptyVtokenPool);

			let tokens_redeem = vtoken_amount.saturating_mul(token_pool) / vtoken_pool;
			ensure!(
				token_pool >= tokens_redeem && vtoken_pool >= vtoken_amount,
				Error::<T>::NotEnoughVtokenPool
			);

			// Alter redeemer's balance
			T::MultiCurrency::withdraw(vtoken_id, &redeemer, vtoken_amount)?;

			// Alter mint pool
			Self::reduce_mint_pool(token_id, tokens_redeem)?;
			Self::reduce_mint_pool(vtoken_id, vtoken_amount)?;

			Self::update_redeem_record(token_id, &redeemer, tokens_redeem);

			let current_block = <frame_system::Pallet<T>>::block_number();
			Self::deposit_event(Event::RedeemStarted(
				redeemer,
				vtoken_id,
				vtoken_amount,
				current_block,
			));

			Ok(())
		}
	}

	#[pallet::hooks]
	impl<T: Config> Hooks<BlockNumberFor<T>> for Pallet<T> {
<<<<<<< HEAD
		fn on_finalize(block_number: T::BlockNumber) {
			// Check redeem
			let _ = Self::check_redeem_period(block_number);
=======
		fn on_finalize(block_number: T::BlockNumber) -> Weight {
			// Check redeem
			let _ = Self::check_redeem_period(block_number);

			(471_000 as Weight)
>>>>>>> a1878244959b9f2b058a0acc4280d33c04b221a1
		}
	}

	impl<T: Config> Pallet<T> {
		fn update_redeem_record(
			currency_id: CurrencyIdOf<T>,
			who: &T::AccountId,
			amount: BalanceOf<T>,
		) {
			let current_block = <frame_system::Pallet<T>>::block_number();

			if RedeemRecord::<T>::contains_key(who, currency_id) {
				RedeemRecord::<T>::mutate(who, currency_id, |record| {
					record.push((current_block, amount));
				})
			} else {
				let mut new_record = Vec::with_capacity(1);
				new_record.push((current_block, amount));
				RedeemRecord::<T>::insert(who, currency_id, new_record);
			}
		}

		fn check_redeem_period(n: T::BlockNumber) -> DispatchResult {
			for (who, currency_id, records) in RedeemRecord::<T>::iter() {
				let redeem_period = StakingLockPeriod::<T>::get(&currency_id);
				let mut exist_redeem_record = Vec::new();
				for (when, amount) in records.iter().cloned() {
					let rs = n.checked_sub(&when).ok_or(Error::<T>::CalculationOverflow)?;
					if rs >= redeem_period {
						T::MultiCurrency::deposit(currency_id, &who, amount)?;
					} else {
						exist_redeem_record.push((when, amount));
					}
				}
				RedeemRecord::<T>::mutate(who, currency_id, |record| {
					*record = exist_redeem_record;
				});
			}

			Ok(())
		}
	}

	#[pallet::genesis_config]
	pub struct GenesisConfig<T: Config> {
		pub pools: Vec<(CurrencyIdOf<T>, BalanceOf<T>)>,
		pub staking_lock_period: Vec<(CurrencyIdOf<T>, T::BlockNumber)>,
	}

	#[cfg(feature = "std")]
	impl<T: Config> Default for GenesisConfig<T> {
		fn default() -> GenesisConfig<T> {
			Self { pools: vec![], staking_lock_period: vec![] }
		}
	}

	#[pallet::genesis_build]
	impl<T: Config> GenesisBuild<T> for GenesisConfig<T> {
		fn build(&self) {
			for (currency_id, token_pool) in self.pools.iter() {
				MintPool::<T>::insert(currency_id, token_pool);
			}

			for (currency_id, period) in self.staking_lock_period.iter() {
				StakingLockPeriod::<T>::insert(currency_id, period);
			}
		}
	}
}

impl<T: Config> VtokenMintExt for Pallet<T> {
	type Balance = BalanceOf<T>;
	type CurrencyId = CurrencyIdOf<T>;

	/// Get mint pool by currency id
	fn get_mint_pool(currency_id: Self::CurrencyId) -> Self::Balance {
		Self::mint_pool(currency_id)
	}

	/// Expand mint pool
	fn expand_mint_pool(currency_id: Self::CurrencyId, amount: Self::Balance) -> DispatchResult {
		MintPool::<T>::mutate(currency_id, |pool| {
			*pool = pool.saturating_add(amount);
		});

		Ok(())
	}

	/// Reduce mint pool
	fn reduce_mint_pool(currency_id: Self::CurrencyId, amount: Self::Balance) -> DispatchResult {
		MintPool::<T>::mutate(currency_id, |pool| {
			*pool = pool.saturating_sub(amount);
		});

		Ok(())
	}
}<|MERGE_RESOLUTION|>--- conflicted
+++ resolved
@@ -297,17 +297,10 @@
 
 	#[pallet::hooks]
 	impl<T: Config> Hooks<BlockNumberFor<T>> for Pallet<T> {
-<<<<<<< HEAD
-		fn on_finalize(block_number: T::BlockNumber) {
+		fn on_initialize(block_number: T::BlockNumber) -> Weight {
 			// Check redeem
 			let _ = Self::check_redeem_period(block_number);
-=======
-		fn on_finalize(block_number: T::BlockNumber) -> Weight {
-			// Check redeem
-			let _ = Self::check_redeem_period(block_number);
-
-			(471_000 as Weight)
->>>>>>> a1878244959b9f2b058a0acc4280d33c04b221a1
+			471_000 as Weight
 		}
 	}
 
