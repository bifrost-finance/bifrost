[package]
name = "bifrost-vtoken-mint-rpc"
version = "0.8.0"
authors = ["Liebi Technologies <bifrost@liebi.com>"]
edition = "2021"

[dependencies]
codec = { package = "parity-scale-codec", version = "2.3.0", default-features = false, features = ["derive"] }
vtoken-mint-rpc-runtime-api = { package = "bifrost-vtoken-mint-rpc-runtime-api", path = "./runtime-api" }
jsonrpc-core = "18.0.0"
jsonrpc-core-client = "18.0.0"
jsonrpc-derive = "18.0.0"
<<<<<<< HEAD
sp-api = { git = "https://github.com/paritytech/substrate", branch = "polkadot-v0.9.15" }
sp-runtime = { git = "https://github.com/paritytech/substrate", branch = "polkadot-v0.9.15" }
sp-blockchain = { git = "https://github.com/paritytech/substrate", branch = "polkadot-v0.9.15" }
=======
sp-api = { git = "https://github.com/paritytech/substrate", branch = "polkadot-v0.9.16" }
sp-runtime = { git = "https://github.com/paritytech/substrate", branch = "polkadot-v0.9.16" }
sp-blockchain = { git = "https://github.com/paritytech/substrate", branch = "polkadot-v0.9.16" }
>>>>>>> ddeca919
<|MERGE_RESOLUTION|>--- conflicted
+++ resolved
@@ -10,12 +10,6 @@
 jsonrpc-core = "18.0.0"
 jsonrpc-core-client = "18.0.0"
 jsonrpc-derive = "18.0.0"
-<<<<<<< HEAD
-sp-api = { git = "https://github.com/paritytech/substrate", branch = "polkadot-v0.9.15" }
-sp-runtime = { git = "https://github.com/paritytech/substrate", branch = "polkadot-v0.9.15" }
-sp-blockchain = { git = "https://github.com/paritytech/substrate", branch = "polkadot-v0.9.15" }
-=======
 sp-api = { git = "https://github.com/paritytech/substrate", branch = "polkadot-v0.9.16" }
 sp-runtime = { git = "https://github.com/paritytech/substrate", branch = "polkadot-v0.9.16" }
-sp-blockchain = { git = "https://github.com/paritytech/substrate", branch = "polkadot-v0.9.16" }
->>>>>>> ddeca919
+sp-blockchain = { git = "https://github.com/paritytech/substrate", branch = "polkadot-v0.9.16" }