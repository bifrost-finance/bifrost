--- conflicted
+++ resolved
@@ -9,30 +9,18 @@
 [dependencies]
 codec = { package = "parity-scale-codec", version = "2.3.0", default-features = false, features = ["derive"] }
 scale-info = { version = "1.0.0", default-features = false, features = ["derive"] }
-<<<<<<< HEAD
-frame-system = { git = "https://github.com/paritytech/substrate", branch = "polkadot-v0.9.15", default-features = false }
-frame-support = { git = "https://github.com/paritytech/substrate", branch = "polkadot-v0.9.15", default-features = false }
-frame-benchmarking = { git = "https://github.com/paritytech/substrate", branch = "polkadot-v0.9.15", default-features = false, optional = true }
-=======
 frame-system = { git = "https://github.com/paritytech/substrate", branch = "polkadot-v0.9.16", default-features = false }
 frame-support = { git = "https://github.com/paritytech/substrate", branch = "polkadot-v0.9.16", default-features = false }
 frame-benchmarking = { git = "https://github.com/paritytech/substrate", branch = "polkadot-v0.9.16", default-features = false, optional = true }
->>>>>>> ddeca919
 node-primitives = { path = "../../node/primitives", default-features = false }
 orml-traits = { version = "0.4.1-dev", default-features = false }
 log = { version = "0.4.14", default-features = false }
 serde = { version = "1.0.126", optional = true, features = ["derive"] }
 
 [dev-dependencies]
-<<<<<<< HEAD
-sp-core = { git = "https://github.com/paritytech/substrate", branch = "polkadot-v0.9.15" }
-pallet-balances = { git = "https://github.com/paritytech/substrate", branch = "polkadot-v0.9.15" }
-pallet-collective = { git = "https://github.com/paritytech/substrate", branch = "polkadot-v0.9.15" }
-=======
 sp-core = { git = "https://github.com/paritytech/substrate", branch = "polkadot-v0.9.16" }
 pallet-balances = { git = "https://github.com/paritytech/substrate", branch = "polkadot-v0.9.16" }
 pallet-collective = { git = "https://github.com/paritytech/substrate", branch = "polkadot-v0.9.16" }
->>>>>>> ddeca919
 orml-tokens = "0.4.1-dev"
 orml-currencies = "0.4.1-dev"
 
