[package]
name = "bifrost-salp-lite"
version = "0.8.0"
authors = ["Ron Yang <yrong1997@gmail.com>"]
edition = "2021"

[dependencies]
codec = { package = "parity-scale-codec", version = "3.0.0", default-features = false, features = ["derive"] }
scale-info = { version = "2.1.2", default-features = false, features = ["derive"] }
log = { version = "0.4.17", default-features = false }
node-primitives = { path = "../../node/primitives", default-features = false }
frame-support = { git = "https://github.com/paritytech/substrate", branch = "polkadot-v0.9.25", default-features = false }
frame-system = { git = "https://github.com/paritytech/substrate", branch = "polkadot-v0.9.25", default-features = false }
frame-benchmarking = {  git = "https://github.com/paritytech/substrate", branch = "polkadot-v0.9.25", default-features = false, optional = true }
sp-std = { git = "https://github.com/paritytech/substrate", branch = "polkadot-v0.9.25", default-features = false }
sp-io = { git = "https://github.com/paritytech/substrate", branch = "polkadot-v0.9.25", default-features = false  }
sp-runtime = { git = "https://github.com/paritytech/substrate", branch = "polkadot-v0.9.25", default-features = false }
sp-arithmetic = { git = "https://github.com/paritytech/substrate", branch = "polkadot-v0.9.25", default-features = false }
orml-traits = { version = "0.4.1-dev", default-features = false }

[dev-dependencies]
<<<<<<< HEAD
pallet-multisig = { git = "https://github.com/paritytech/substrate", branch = "polkadot-v0.9.25"}
smallvec = "1.6.1"
sp-io = { git = "https://github.com/paritytech/substrate", branch = "polkadot-v0.9.25" }
sp-core = { git = "https://github.com/paritytech/substrate", branch = "polkadot-v0.9.25" }
sp-runtime = { git = "https://github.com/paritytech/substrate", branch = "polkadot-v0.9.25" }
=======
pallet-multisig = { git = "https://github.com/paritytech/substrate", branch = "polkadot-v0.9.22"}
smallvec = "1.9.0"
sp-io = { git = "https://github.com/paritytech/substrate", branch = "polkadot-v0.9.22" }
sp-core = { git = "https://github.com/paritytech/substrate", branch = "polkadot-v0.9.22" }
sp-runtime = { git = "https://github.com/paritytech/substrate", branch = "polkadot-v0.9.22" }
>>>>>>> 1900a358
orml-tokens = "0.4.1-dev"
orml-currencies = "0.4.1-dev"
pallet-balances = { git = "https://github.com/paritytech/substrate", branch = "polkadot-v0.9.25" }

[features]
default = ["std"]
std = [
	"codec/std",
	"log/std",
	"node-primitives/std",
	"frame-support/std",
	"frame-system/std",
	"sp-std/std",
	"sp-io/std",
	"sp-runtime/std",
	"sp-arithmetic/std",
	"orml-traits/std",
]

runtime-benchmarks = [
	"frame-benchmarking",
	"sp-runtime/runtime-benchmarks",
	"frame-system/runtime-benchmarks",
]<|MERGE_RESOLUTION|>--- conflicted
+++ resolved
@@ -19,19 +19,11 @@
 orml-traits = { version = "0.4.1-dev", default-features = false }
 
 [dev-dependencies]
-<<<<<<< HEAD
 pallet-multisig = { git = "https://github.com/paritytech/substrate", branch = "polkadot-v0.9.25"}
-smallvec = "1.6.1"
+smallvec = "1.9.0"
 sp-io = { git = "https://github.com/paritytech/substrate", branch = "polkadot-v0.9.25" }
 sp-core = { git = "https://github.com/paritytech/substrate", branch = "polkadot-v0.9.25" }
 sp-runtime = { git = "https://github.com/paritytech/substrate", branch = "polkadot-v0.9.25" }
-=======
-pallet-multisig = { git = "https://github.com/paritytech/substrate", branch = "polkadot-v0.9.22"}
-smallvec = "1.9.0"
-sp-io = { git = "https://github.com/paritytech/substrate", branch = "polkadot-v0.9.22" }
-sp-core = { git = "https://github.com/paritytech/substrate", branch = "polkadot-v0.9.22" }
-sp-runtime = { git = "https://github.com/paritytech/substrate", branch = "polkadot-v0.9.22" }
->>>>>>> 1900a358
 orml-tokens = "0.4.1-dev"
 orml-currencies = "0.4.1-dev"
 pallet-balances = { git = "https://github.com/paritytech/substrate", branch = "polkadot-v0.9.25" }
