--- conflicted
+++ resolved
@@ -19,28 +19,17 @@
 sp-core = { git = "https://github.com/paritytech/substrate", branch = "polkadot-v0.9.38", default-features = false }
 sp-runtime = { git = "https://github.com/paritytech/substrate", branch = "polkadot-v0.9.38", default-features = false }
 hex-literal = { version = "0.3.1" }
-<<<<<<< HEAD
-pallet-balances = { git = "https://github.com/paritytech/substrate", branch = "polkadot-v0.9.37", default-features = false }
-sp-arithmetic = { git = "https://github.com/paritytech/substrate", branch = "polkadot-v0.9.37", default-features = false }
-bifrost-ve-minting = { path = "../../pallets/ve-minting", default-features = false }
-=======
 pallet-balances = { git = "https://github.com/paritytech/substrate", branch = "polkadot-v0.9.38", default-features = false }
 sp-arithmetic = { git = "https://github.com/paritytech/substrate", branch = "polkadot-v0.9.38", default-features = false }
->>>>>>> 71d2e507
+bifrost-ve-minting = { path = "../../pallets/ve-minting", default-features = false }
 
 [dev-dependencies]
 orml-tokens = "0.4.1-dev"
 orml-currencies = "0.4.1-dev"
-<<<<<<< HEAD
-sp-io = { git = "https://github.com/paritytech/substrate", branch = "polkadot-v0.9.37" }
-sp-core = { git = "https://github.com/paritytech/substrate", branch = "polkadot-v0.9.37" }
-sp-runtime = { git = "https://github.com/paritytech/substrate", branch = "polkadot-v0.9.37" }
-bifrost-ve-minting = { path = "../../pallets/ve-minting", default-features = false }
-=======
 sp-io = { git = "https://github.com/paritytech/substrate", branch = "polkadot-v0.9.38" }
 sp-core = { git = "https://github.com/paritytech/substrate", branch = "polkadot-v0.9.38" }
 sp-runtime = { git = "https://github.com/paritytech/substrate", branch = "polkadot-v0.9.38" }
->>>>>>> 71d2e507
+bifrost-ve-minting = { path = "../../pallets/ve-minting", default-features = false }
 
 [features]
 default = ["std"]
