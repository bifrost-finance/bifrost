// This file is part of Bifrost.

// Copyright (C) 2019-2022 Liebi Technologies (UK) Ltd.
// SPDX-License-Identifier: GPL-3.0-or-later WITH Classpath-exception-2.0

// This program is free software: you can redistribute it and/or modify
// it under the terms of the GNU General Public License as published by
// the Free Software Foundation, either version 3 of the License, or
// (at your option) any later version.

// This program is distributed in the hope that it will be useful,
// but WITHOUT ANY WARRANTY; without even the implied warranty of
// MERCHANTABILITY or FITNESS FOR A PARTICULAR PURPOSE. See the
// GNU General Public License for more details.

// You should have received a copy of the GNU General Public License
// along with this program. If not, see <https://www.gnu.org/licenses/>.

// Ensure we're `no_std` when compiling for Wasm.
#![cfg_attr(not(feature = "std"), no_std)]
#![allow(deprecated)] // TODO: remove_prefix: Use `clear_prefix` instead

#[cfg(test)]
mod mock;

#[cfg(test)]
mod tests;

#[cfg(feature = "runtime-benchmarks")]
mod benchmarking;

pub mod gauge;
mod migration;
pub mod rewards;
pub mod weights;
pub use weights::WeightInfo;

use frame_support::{
	pallet_prelude::*,
	sp_runtime::{
		traits::{AccountIdConversion, AtLeast32BitUnsigned, Saturating, Zero},
		ArithmeticError, Perbill,
	},
	PalletId,
};
use frame_system::pallet_prelude::*;
pub use gauge::*;
use node_primitives::{CurrencyId, FarmingInfo, PoolId};
use orml_traits::MultiCurrency;
pub use pallet::*;
pub use rewards::*;
// use sp_arithmetic::per_things::Percent;
use sp_runtime::SaturatedConversion;
use sp_std::{collections::btree_map::BTreeMap, vec::Vec};
#[allow(type_alias_bounds)]
pub type AccountIdOf<T> = <T as frame_system::Config>::AccountId;

#[allow(type_alias_bounds)]
pub type CurrencyIdOf<T> = <<T as Config>::MultiCurrency as MultiCurrency<
	<T as frame_system::Config>::AccountId,
>>::CurrencyId;

#[allow(type_alias_bounds)]
type BalanceOf<T: Config> =
	<<T as Config>::MultiCurrency as MultiCurrency<AccountIdOf<T>>>::Balance;

#[frame_support::pallet]
pub mod pallet {
	use super::*;

	#[pallet::pallet]
	#[pallet::generate_store(pub(super) trait Store)]
	#[pallet::without_storage_info]
	pub struct Pallet<T>(_);

	#[pallet::config]
	pub trait Config: frame_system::Config {
		type RuntimeEvent: From<Event<Self>> + IsType<<Self as frame_system::Config>::RuntimeEvent>;

		type MultiCurrency: MultiCurrency<AccountIdOf<Self>, CurrencyId = CurrencyId>;

		type ControlOrigin: EnsureOrigin<Self::RuntimeOrigin>;

		/// Set default weight.
		type WeightInfo: WeightInfo;

		#[pallet::constant]
		type TreasuryAccount: Get<Self::AccountId>;

		/// ModuleID for creating sub account
		#[pallet::constant]
		type Keeper: Get<PalletId>;

		#[pallet::constant]
		type RewardIssuer: Get<PalletId>;
	}

	#[pallet::event]
	#[pallet::generate_deposit(pub(super) fn deposit_event)]
	pub enum Event<T: Config> {
		FarmingPoolCreated {
			pid: PoolId,
		},
		FarmingPoolReset {
			pid: PoolId,
		},
		FarmingPoolClosed {
			pid: PoolId,
		},
		FarmingPoolKilled {
			pid: PoolId,
		},
		FarmingPoolEdited {
			pid: PoolId,
		},
		Charged {
			who: AccountIdOf<T>,
			pid: PoolId,
			rewards: Vec<(CurrencyIdOf<T>, BalanceOf<T>)>,
		},
		Deposited {
			who: AccountIdOf<T>,
			pid: PoolId,
			add_value: BalanceOf<T>,
			gauge_info: Option<(BalanceOf<T>, BlockNumberFor<T>)>,
		},
		Withdrawn {
			who: AccountIdOf<T>,
			pid: PoolId,
			remove_value: Option<BalanceOf<T>>,
		},
		Claimed {
			who: AccountIdOf<T>,
			pid: PoolId,
		},
		WithdrawClaimed {
			who: AccountIdOf<T>,
			pid: PoolId,
		},
		GaugeWithdrawn {
			who: AccountIdOf<T>,
			gid: PoolId,
		},
		AllForceGaugeClaimed {
			gid: PoolId,
		},
		PartiallyForceGaugeClaimed {
			gid: PoolId,
		},
		AllRetired {
			pid: PoolId,
		},
		PartiallyRetired {
			pid: PoolId,
		},
		RetireLimitSet {
			limit: u32,
		},
	}

	#[pallet::error]
	pub enum Error<T> {
		CalculationOverflow,
		PoolDoesNotExist,
		GaugePoolNotExist,
		GaugeInfoNotExist,
		InvalidPoolState,
		LastGaugeNotClaim,
		/// claim_limit_time exceeded
		CanNotClaim,
		/// gauge pool max_block exceeded
		GaugeMaxBlockOverflow,
		/// withdraw_limit_time exceeded
		WithdrawLimitCountExceeded,
		ShareInfoNotExists,
		CanNotDeposit,
	}

	#[pallet::storage]
	#[pallet::getter(fn pool_next_id)]
	pub type PoolNextId<T: Config> = StorageValue<_, PoolId, ValueQuery>;

	#[pallet::storage]
	#[pallet::getter(fn gauge_pool_next_id)]
	pub type GaugePoolNextId<T: Config> = StorageValue<_, PoolId, ValueQuery>;

	#[pallet::storage]
	#[pallet::getter(fn retire_limit)]
	pub type RetireLimit<T: Config> = StorageValue<_, u32, ValueQuery>;

	/// Record reward pool info.
	///
	/// map PoolId => PoolInfo
	#[pallet::storage]
	#[pallet::getter(fn pool_infos)]
	pub type PoolInfos<T: Config> = StorageMap<
		_,
		Twox64Concat,
		PoolId,
		PoolInfo<BalanceOf<T>, CurrencyIdOf<T>, AccountIdOf<T>, BlockNumberFor<T>>,
	>;

	/// Record gauge farming pool info.
	///
	/// map PoolId => GaugePoolInfo
	#[pallet::storage]
	#[pallet::getter(fn gauge_pool_infos)]
	pub type GaugePoolInfos<T: Config> = StorageMap<
		_,
		Twox64Concat,
		PoolId,
		GaugePoolInfo<BalanceOf<T>, CurrencyIdOf<T>, AccountIdOf<T>, BlockNumberFor<T>>,
	>;

	#[pallet::storage]
	#[pallet::getter(fn gauge_infos)]
	pub type GaugeInfos<T: Config> = StorageDoubleMap<
		_,
		Twox64Concat,
		PoolId,
		Twox64Concat,
		T::AccountId,
		GaugeInfo<BalanceOf<T>, BlockNumberFor<T>, AccountIdOf<T>>,
	>;

	/// Record share amount, reward currency and withdrawn reward amount for
	/// specific `AccountId` under `PoolId`.
	///
	/// double_map (PoolId, AccountId) => ShareInfo
	#[pallet::storage]
	#[pallet::getter(fn shares_and_withdrawn_rewards)]
	pub type SharesAndWithdrawnRewards<T: Config> = StorageDoubleMap<
		_,
		Twox64Concat,
		PoolId,
		Twox64Concat,
		T::AccountId,
		ShareInfo<BalanceOf<T>, CurrencyIdOf<T>, BlockNumberFor<T>, AccountIdOf<T>>,
	>;

	#[pallet::hooks]
	impl<T: Config> Hooks<BlockNumberFor<T>> for Pallet<T> {
		fn on_initialize(n: BlockNumberFor<T>) -> Weight {
			PoolInfos::<T>::iter().for_each(|(pid, mut pool_info)| match pool_info.state {
				PoolState::Ongoing => {
					pool_info.basic_rewards.clone().iter().for_each(
						|(reward_currency_id, reward_amount)| {
							pool_info
								.rewards
								.entry(*reward_currency_id)
								.and_modify(|(total_reward, _)| {
									*total_reward = total_reward.saturating_add(*reward_amount);
								})
								.or_insert((*reward_amount, Zero::zero()));
						},
					);
					PoolInfos::<T>::insert(pid, &pool_info);
				},
				PoolState::Charged => {
					if n >= pool_info.after_block_to_start &&
						pool_info.total_shares >= pool_info.min_deposit_to_start
					{
						pool_info.block_startup = Some(n);
						pool_info.state = PoolState::Ongoing;
					}
					PoolInfos::<T>::insert(pid, &pool_info);
				},
				_ => (),
			});

			GaugePoolInfos::<T>::iter().for_each(
				|(gid, mut gauge_pool_info)| match gauge_pool_info.gauge_state {
					GaugeState::Bonded => {
						gauge_pool_info.gauge_basic_rewards.clone().iter().for_each(
							|(reward_currency_id, reward_amount)| {
								gauge_pool_info
									.rewards
									.entry(*reward_currency_id)
									.and_modify(|(total_reward, _, _)| {
										*total_reward = total_reward.saturating_add(*reward_amount);
									})
									.or_insert((*reward_amount, Zero::zero(), Zero::zero()));
							},
						);
						GaugePoolInfos::<T>::insert(gid, &gauge_pool_info);
					},
					_ => (),
				},
			);

			T::WeightInfo::on_initialize()
		}

		fn on_runtime_upgrade() -> Weight {
			migration::update_pool_info::<T>();
			T::DbWeight::get().reads(1) + T::DbWeight::get().writes(1)
		}
	}

	#[pallet::call]
	impl<T: Config> Pallet<T>
	where
		BlockNumberFor<T>: AtLeast32BitUnsigned + Copy,
		BalanceOf<T>: AtLeast32BitUnsigned + Copy,
	{
		#[pallet::weight(T::WeightInfo::create_farming_pool())]
		pub fn create_farming_pool(
			origin: OriginFor<T>,
			tokens_proportion: Vec<(CurrencyIdOf<T>, Perbill)>,
			basic_rewards: Vec<(CurrencyIdOf<T>, BalanceOf<T>)>,
			gauge_init: Option<(
				CurrencyIdOf<T>,
				BlockNumberFor<T>,
				Vec<(CurrencyIdOf<T>, BalanceOf<T>)>,
			)>,
			min_deposit_to_start: BalanceOf<T>,
			#[pallet::compact] after_block_to_start: BlockNumberFor<T>,
			#[pallet::compact] withdraw_limit_time: BlockNumberFor<T>,
			#[pallet::compact] claim_limit_time: BlockNumberFor<T>,
			withdraw_limit_count: u8,
		) -> DispatchResult {
			T::ControlOrigin::ensure_origin(origin)?;

			let pid = Self::pool_next_id();
			let keeper = T::Keeper::get().into_sub_account_truncating(pid);
			let reward_issuer = T::RewardIssuer::get().into_sub_account_truncating(pid);
<<<<<<< HEAD
			let basic_token = tokens_proportion[0].clone();
=======
			let basic_token = tokens_proportion[0];
>>>>>>> 68960eb0
			let tokens_proportion_map: BTreeMap<CurrencyIdOf<T>, Perbill> =
				tokens_proportion.into_iter().map(|(k, v)| (k, v)).collect();
			let basic_rewards_map: BTreeMap<CurrencyIdOf<T>, BalanceOf<T>> =
				basic_rewards.into_iter().map(|(k, v)| (k, v)).collect();

			let mut pool_info = PoolInfo::new(
				keeper,
				reward_issuer,
				tokens_proportion_map,
				basic_token,
				basic_rewards_map,
				None,
				min_deposit_to_start,
				after_block_to_start,
				withdraw_limit_time,
				claim_limit_time,
				withdraw_limit_count,
			);

			if let Some((gauge_token, max_block, gauge_basic_rewards)) = gauge_init {
				let gauge_basic_rewards_map: BTreeMap<CurrencyIdOf<T>, BalanceOf<T>> =
					gauge_basic_rewards.into_iter().map(|(k, v)| (k, v)).collect();

				Self::create_gauge_pool(
					pid,
					&mut pool_info,
					gauge_token,
					gauge_basic_rewards_map,
					max_block,
				)?;
			};

			PoolInfos::<T>::insert(pid, &pool_info);
			PoolNextId::<T>::mutate(|id| -> DispatchResult {
				*id = id.checked_add(1).ok_or(ArithmeticError::Overflow)?;
				Ok(())
			})?;

			Self::deposit_event(Event::FarmingPoolCreated { pid });
			Ok(())
		}

		#[pallet::weight(0)]
		pub fn charge(
			origin: OriginFor<T>,
			pid: PoolId,
			rewards: Vec<(CurrencyIdOf<T>, BalanceOf<T>)>,
		) -> DispatchResult {
			let exchanger = ensure_signed(origin)?;

			let mut pool_info = Self::pool_infos(&pid).ok_or(Error::<T>::PoolDoesNotExist)?;
			// ensure!(pool_info.state == PoolState::UnCharged, Error::<T>::InvalidPoolState);
			rewards.iter().try_for_each(|(reward_currency, reward)| -> DispatchResult {
				T::MultiCurrency::transfer(
					*reward_currency,
					&exchanger,
					&pool_info.reward_issuer,
					*reward,
				)
			})?;
			pool_info.state = PoolState::Charged;
			PoolInfos::<T>::insert(&pid, pool_info);

			Self::deposit_event(Event::Charged { who: exchanger, pid, rewards });
			Ok(())
		}

		#[pallet::weight(T::WeightInfo::deposit())]
		pub fn deposit(
			origin: OriginFor<T>,
			pid: PoolId,
			add_value: BalanceOf<T>,
			gauge_info: Option<(BalanceOf<T>, BlockNumberFor<T>)>,
		) -> DispatchResult {
			// Check origin
			let exchanger = ensure_signed(origin)?;

			let mut pool_info = Self::pool_infos(&pid).ok_or(Error::<T>::PoolDoesNotExist)?;
			ensure!(
				pool_info.state == PoolState::Ongoing || pool_info.state == PoolState::Charged,
				Error::<T>::InvalidPoolState
			);

			if let PoolState::Charged = pool_info.state {
				let current_block_number: BlockNumberFor<T> =
					frame_system::Pallet::<T>::block_number();
				ensure!(
					current_block_number >= pool_info.after_block_to_start,
					Error::<T>::CanNotDeposit
				);
			}

			let native_amount = pool_info.basic_token.1.saturating_reciprocal_mul(add_value);
			pool_info.tokens_proportion.iter().try_for_each(
				|(token, proportion)| -> DispatchResult {
					T::MultiCurrency::transfer(
						*token,
						&exchanger,
						&pool_info.keeper,
						*proportion * native_amount,
					)
				},
			)?;
			Self::add_share(&exchanger, pid, &mut pool_info, add_value);

			match gauge_info {
				Some((gauge_value, gauge_block)) => {
					Self::gauge_add(
						&exchanger,
						pool_info.gauge.ok_or(Error::<T>::GaugePoolNotExist)?,
						gauge_value,
						gauge_block,
					)?;
				},
				None => (),
			};

			Self::deposit_event(Event::Deposited { who: exchanger, pid, add_value, gauge_info });
			Ok(())
		}

		#[pallet::weight(T::WeightInfo::withdraw())]
		pub fn withdraw(
			origin: OriginFor<T>,
			pid: PoolId,
			remove_value: Option<BalanceOf<T>>,
		) -> DispatchResult {
			// Check origin
			let exchanger = ensure_signed(origin)?;

			let pool_info = Self::pool_infos(&pid).ok_or(Error::<T>::PoolDoesNotExist)?;
			ensure!(
				pool_info.state == PoolState::Ongoing ||
					pool_info.state == PoolState::Charged ||
					pool_info.state == PoolState::Dead,
				Error::<T>::InvalidPoolState
			);
			let share_info = Self::shares_and_withdrawn_rewards(&pid, &exchanger)
				.ok_or(Error::<T>::ShareInfoNotExists)?;
			ensure!(
				share_info.withdraw_list.len() < pool_info.withdraw_limit_count.into(),
				Error::<T>::WithdrawLimitCountExceeded
			);

			Self::remove_share(&exchanger, pid, remove_value, pool_info.withdraw_limit_time)?;

			Self::deposit_event(Event::Withdrawn { who: exchanger, pid, remove_value });
			Ok(())
		}

		#[pallet::weight(T::WeightInfo::claim())]
		pub fn claim(origin: OriginFor<T>, pid: PoolId) -> DispatchResult {
			// Check origin
			let exchanger = ensure_signed(origin)?;

			let pool_info = Self::pool_infos(&pid).ok_or(Error::<T>::PoolDoesNotExist)?;
			ensure!(
				pool_info.state == PoolState::Ongoing || pool_info.state == PoolState::Dead,
				Error::<T>::InvalidPoolState
			);

			let current_block_number: BlockNumberFor<T> = frame_system::Pallet::<T>::block_number();
			let share_info = Self::shares_and_withdrawn_rewards(&pid, &exchanger)
				.ok_or(Error::<T>::ShareInfoNotExists)?;
			ensure!(
				share_info.claim_last_block + pool_info.claim_limit_time <= current_block_number,
				Error::<T>::CanNotClaim
			);

			Self::claim_rewards(&exchanger, pid)?;
			if let Some(ref gid) = pool_info.gauge {
				Self::gauge_claim_inner(&exchanger, *gid)?;
			}
			Self::process_withraw_list(&exchanger, pid, &pool_info, true)?;

			Self::deposit_event(Event::Claimed { who: exchanger, pid });
			Ok(())
		}

		#[pallet::weight(T::WeightInfo::claim())]
		pub fn withdraw_claim(origin: OriginFor<T>, pid: PoolId) -> DispatchResult {
			// Check origin
			let exchanger = ensure_signed(origin)?;

			let pool_info = Self::pool_infos(&pid).ok_or(Error::<T>::PoolDoesNotExist)?;
			Self::process_withraw_list(&exchanger, pid, &pool_info, false)?;

			Self::deposit_event(Event::WithdrawClaimed { who: exchanger, pid });
			Ok(())
		}

		#[pallet::weight(0)]
		pub fn force_retire_pool(origin: OriginFor<T>, pid: PoolId) -> DispatchResult {
			T::ControlOrigin::ensure_origin(origin)?;

			let mut pool_info = Self::pool_infos(&pid).ok_or(Error::<T>::PoolDoesNotExist)?;
			ensure!(pool_info.state == PoolState::Dead, Error::<T>::InvalidPoolState);
			let withdraw_limit_time = BlockNumberFor::<T>::default();
			let retire_limit = RetireLimit::<T>::get();
			let mut all_retired = true;
			let share_infos = SharesAndWithdrawnRewards::<T>::iter_prefix_values(pid);
			for (retire_count, share_info) in share_infos.enumerate() {
				if retire_count.saturated_into::<u32>() >= retire_limit {
					all_retired = false;
					break;
				}
				let who = share_info.who;
				Self::remove_share(&who, pid, None, withdraw_limit_time)?;
				Self::claim_rewards(&who, pid)?;
				if let Some(ref gid) = pool_info.gauge {
					Self::gauge_claim_inner(&who, *gid)?;
				}
				Self::process_withraw_list(&who, pid, &pool_info, true)?;
			}

			if all_retired {
				if let Some(ref gid) = pool_info.gauge {
					let mut gauge_pool_info =
						Self::gauge_pool_infos(gid).ok_or(Error::<T>::GaugePoolNotExist)?;
					gauge_pool_info.gauge_state = GaugeState::Unbond;
					GaugePoolInfos::<T>::insert(&gid, gauge_pool_info);
				}
				pool_info.state = PoolState::Retired;
				pool_info.gauge = None;
				PoolInfos::<T>::insert(&pid, pool_info);
				Self::deposit_event(Event::AllRetired { pid });
			} else {
				Self::deposit_event(Event::PartiallyRetired { pid });
			}
			Ok(())
		}

		#[pallet::weight(0)]
		pub fn set_retire_limit(origin: OriginFor<T>, limit: u32) -> DispatchResult {
			T::ControlOrigin::ensure_origin(origin)?;

			RetireLimit::<T>::mutate(|old_limit| {
				*old_limit = limit;
			});

			Self::deposit_event(Event::RetireLimitSet { limit });
			Ok(())
		}

		#[pallet::weight(0)]
		pub fn close_pool(origin: OriginFor<T>, pid: PoolId) -> DispatchResult {
			T::ControlOrigin::ensure_origin(origin)?;

			let mut pool_info = Self::pool_infos(&pid).ok_or(Error::<T>::PoolDoesNotExist)?;
			ensure!(pool_info.state == PoolState::Ongoing, Error::<T>::InvalidPoolState);
			pool_info.state = PoolState::Dead;
			PoolInfos::<T>::insert(&pid, pool_info);

			Self::deposit_event(Event::FarmingPoolClosed { pid });
			Ok(())
		}

		#[pallet::weight(0)]
		pub fn reset_pool(
			origin: OriginFor<T>,
			pid: PoolId,
			basic_rewards: Option<Vec<(CurrencyIdOf<T>, BalanceOf<T>)>>,
			min_deposit_to_start: Option<BalanceOf<T>>,
			after_block_to_start: Option<BlockNumberFor<T>>,
			withdraw_limit_time: Option<BlockNumberFor<T>>,
			claim_limit_time: Option<BlockNumberFor<T>>,
			withdraw_limit_count: Option<u8>,
			gauge_init: Option<(
				CurrencyIdOf<T>,
				BlockNumberFor<T>,
				Vec<(CurrencyIdOf<T>, BalanceOf<T>)>,
			)>,
		) -> DispatchResult {
			T::ControlOrigin::ensure_origin(origin)?;

			let mut pool_info = Self::pool_infos(&pid).ok_or(Error::<T>::PoolDoesNotExist)?;
			ensure!(pool_info.state == PoolState::Retired, Error::<T>::InvalidPoolState);
			if let Some(basic_rewards) = basic_rewards {
				let basic_rewards_map: BTreeMap<CurrencyIdOf<T>, BalanceOf<T>> =
					basic_rewards.into_iter().map(|(k, v)| (k, v)).collect();
				pool_info.basic_rewards = basic_rewards_map;
			};
			if let Some(min_deposit_to_start) = min_deposit_to_start {
				pool_info.min_deposit_to_start = min_deposit_to_start;
			};
			if let Some(after_block_to_start) = after_block_to_start {
				pool_info.after_block_to_start = after_block_to_start;
			};
			if let Some(withdraw_limit_time) = withdraw_limit_time {
				pool_info.withdraw_limit_time = withdraw_limit_time;
			};
			if let Some(claim_limit_time) = claim_limit_time {
				pool_info.claim_limit_time = claim_limit_time;
			};
			if let Some(withdraw_limit_count) = withdraw_limit_count {
				pool_info.withdraw_limit_count = withdraw_limit_count;
			};
			if let Some((gauge_token, max_block, gauge_basic_rewards)) = gauge_init {
				let gauge_basic_rewards_map: BTreeMap<CurrencyIdOf<T>, BalanceOf<T>> =
					gauge_basic_rewards.into_iter().map(|(k, v)| (k, v)).collect();

				Self::create_gauge_pool(
					pid,
					&mut pool_info,
					gauge_token,
					gauge_basic_rewards_map,
					max_block,
				)?;
			};
			pool_info.total_shares = Default::default();
			pool_info.rewards = BTreeMap::new();
			pool_info.state = PoolState::UnCharged;
			pool_info.block_startup = None;
			PoolInfos::<T>::insert(pid, &pool_info);

			Self::deposit_event(Event::FarmingPoolReset { pid });
			Ok(())
		}

		#[pallet::weight(0)]
		pub fn kill_pool(origin: OriginFor<T>, pid: PoolId) -> DispatchResult {
			T::ControlOrigin::ensure_origin(origin)?;

			let pool_info = Self::pool_infos(&pid).ok_or(Error::<T>::PoolDoesNotExist)?;
			ensure!(
				pool_info.state == PoolState::Retired || pool_info.state == PoolState::UnCharged,
				Error::<T>::InvalidPoolState
			);
			SharesAndWithdrawnRewards::<T>::remove_prefix(pid, None);
			PoolInfos::<T>::remove(pid);

			Self::deposit_event(Event::FarmingPoolKilled { pid });
			Ok(())
		}

		#[pallet::weight(0)]
		pub fn edit_pool(
			origin: OriginFor<T>,
			pid: PoolId,
			basic_rewards: Option<Vec<(CurrencyIdOf<T>, BalanceOf<T>)>>,
			withdraw_limit_time: Option<BlockNumberFor<T>>,
			claim_limit_time: Option<BlockNumberFor<T>>,
			gauge_basic_rewards: Option<Vec<(CurrencyIdOf<T>, BalanceOf<T>)>>,
			withdraw_limit_count: Option<u8>,
		) -> DispatchResult {
			T::ControlOrigin::ensure_origin(origin)?;

			let mut pool_info = Self::pool_infos(&pid).ok_or(Error::<T>::PoolDoesNotExist)?;
			ensure!(
				pool_info.state == PoolState::Retired ||
					pool_info.state == PoolState::Ongoing ||
					pool_info.state == PoolState::Charged ||
					pool_info.state == PoolState::UnCharged,
				Error::<T>::InvalidPoolState
			);
			if let Some(basic_rewards) = basic_rewards {
				let basic_rewards_map: BTreeMap<CurrencyIdOf<T>, BalanceOf<T>> =
					basic_rewards.into_iter().map(|(k, v)| (k, v)).collect();
				pool_info.basic_rewards = basic_rewards_map;
			};
			if let Some(withdraw_limit_time) = withdraw_limit_time {
				pool_info.withdraw_limit_time = withdraw_limit_time;
			};
			if let Some(claim_limit_time) = claim_limit_time {
				pool_info.claim_limit_time = claim_limit_time;
			};
			if let Some(withdraw_limit_count) = withdraw_limit_count {
				pool_info.withdraw_limit_count = withdraw_limit_count;
			};
			if let Some(gauge_basic_rewards) = gauge_basic_rewards {
				let gauge_basic_rewards_map: BTreeMap<CurrencyIdOf<T>, BalanceOf<T>> =
					gauge_basic_rewards.into_iter().map(|(k, v)| (k, v)).collect();
				GaugePoolInfos::<T>::mutate(
					pool_info.gauge.ok_or(Error::<T>::GaugePoolNotExist)?,
					|gauge_pool_info_old| {
						if let Some(mut gauge_pool_info) = gauge_pool_info_old.take() {
							gauge_pool_info.gauge_basic_rewards = gauge_basic_rewards_map;
							*gauge_pool_info_old = Some(gauge_pool_info);
						}
					},
				);
			};
			PoolInfos::<T>::insert(pid, &pool_info);

			Self::deposit_event(Event::FarmingPoolEdited { pid });
			Ok(())
		}

		#[pallet::weight(T::WeightInfo::gauge_withdraw())]
		pub fn gauge_withdraw(origin: OriginFor<T>, gid: PoolId) -> DispatchResult {
			// Check origin
			let who = ensure_signed(origin)?;

			let mut gauge_pool_info =
				GaugePoolInfos::<T>::get(gid).ok_or(Error::<T>::GaugePoolNotExist)?;
			match gauge_pool_info.gauge_state {
				GaugeState::Bonded => {
					Self::gauge_claim_inner(&who, gid)?;
				},
				GaugeState::Unbond => {
					let current_block_number: BlockNumberFor<T> =
						frame_system::Pallet::<T>::block_number();
					GaugeInfos::<T>::mutate(gid, &who, |maybe_gauge_info| -> DispatchResult {
						if let Some(gauge_info) = maybe_gauge_info.take() {
							if gauge_info.gauge_stop_block <= current_block_number {
								T::MultiCurrency::transfer(
									gauge_pool_info.token,
									&gauge_pool_info.keeper,
									&who,
									gauge_info.gauge_amount,
								)?;
								gauge_pool_info.total_time_factor = gauge_pool_info
									.total_time_factor
									.checked_sub(gauge_info.total_time_factor)
									.ok_or(ArithmeticError::Overflow)?;
								GaugePoolInfos::<T>::insert(gid, gauge_pool_info);
							} else {
								*maybe_gauge_info = Some(gauge_info);
							};
						}
						Ok(())
					})?;
				},
			}

			Self::deposit_event(Event::GaugeWithdrawn { who, gid });
			Ok(())
		}

		#[pallet::weight(0)]
		pub fn force_gauge_claim(origin: OriginFor<T>, gid: PoolId) -> DispatchResult {
			// Check origin
			T::ControlOrigin::ensure_origin(origin)?;

			let gauge_infos = GaugeInfos::<T>::iter_prefix_values(&gid);
			let retire_limit = RetireLimit::<T>::get();
			let mut all_retired = true;
			for (retire_count, gauge_info) in gauge_infos.enumerate() {
				if retire_count.saturated_into::<u32>() >= retire_limit {
					all_retired = false;
					break;
				}
				Self::gauge_claim_inner(&gauge_info.who, gid)?;
			}

			if all_retired {
				Self::deposit_event(Event::AllForceGaugeClaimed { gid });
			} else {
				Self::deposit_event(Event::PartiallyForceGaugeClaimed { gid });
			}
			Ok(())
		}
	}
}

impl<T: Config> FarmingInfo<BalanceOf<T>, CurrencyIdOf<T>> for Pallet<T> {
	fn get_token_shares(pool_id: PoolId, currency_id: CurrencyIdOf<T>) -> BalanceOf<T> {
		if let Some(pool_info) = Self::pool_infos(&pool_id) {
			if let Some(token_proportion_value) = pool_info.tokens_proportion.get(&currency_id) {
				let native_amount =
					pool_info.basic_token.1.saturating_reciprocal_mul(pool_info.total_shares);
				return *token_proportion_value * native_amount;
			}
		}
		Zero::zero()
	}
}<|MERGE_RESOLUTION|>--- conflicted
+++ resolved
@@ -324,11 +324,7 @@
 			let pid = Self::pool_next_id();
 			let keeper = T::Keeper::get().into_sub_account_truncating(pid);
 			let reward_issuer = T::RewardIssuer::get().into_sub_account_truncating(pid);
-<<<<<<< HEAD
-			let basic_token = tokens_proportion[0].clone();
-=======
 			let basic_token = tokens_proportion[0];
->>>>>>> 68960eb0
 			let tokens_proportion_map: BTreeMap<CurrencyIdOf<T>, Perbill> =
 				tokens_proportion.into_iter().map(|(k, v)| (k, v)).collect();
 			let basic_rewards_map: BTreeMap<CurrencyIdOf<T>, BalanceOf<T>> =
