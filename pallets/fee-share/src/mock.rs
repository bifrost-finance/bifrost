--- conflicted
+++ resolved
@@ -534,11 +534,9 @@
 			(ALICE, RelayCurrencyId::get(), 10000),
 			(ALICE, VKSM, 10000),
 			(BOB, KSM, 100),
-<<<<<<< HEAD
-			(BOB, vsBond, 100),
 			(
 				FeeSharePalletId::get().into_account_truncating(),
-				vKSM,
+				VKSM,
 				10000,
 			),
 			(
@@ -546,10 +544,6 @@
 				KSM,
 				10000,
 			),
-=======
-			(FeeSharePalletId::get().into_account_truncating(), VKSM, 10000),
-			(FeeSharePalletId::get().into_account_truncating(), KSM, 10000),
->>>>>>> 88da8919
 		])
 	}
 
