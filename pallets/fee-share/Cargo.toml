--- conflicted
+++ resolved
@@ -27,12 +27,6 @@
 sp-std = { workspace = true }
 xcm = { workspace = true }
 zenlink-protocol = { workspace = true }
-<<<<<<< HEAD
-bifrost-slp = { workspace = true }
-cumulus-primitives-core = { workspace = true }
-pallet-traits = { workspace = true }
-=======
->>>>>>> 5a6927ae
 
 [dev-dependencies]
 bifrost-asset-registry = { workspace = true }
@@ -47,15 +41,8 @@
 sp-core = { workspace = true }
 sp-io = { workspace = true }
 sp-runtime = { workspace = true }
-<<<<<<< HEAD
-bifrost-asset-registry = { workspace = true }
-pallet-prices = { workspace = true }
-orml-oracle = { workspace = true }
-env_logger = { workspace = true }
-=======
 xcm-builder = { workspace = true }
 xcm-executor = { workspace = true }
->>>>>>> 5a6927ae
 
 [features]
 default = ["std"]
