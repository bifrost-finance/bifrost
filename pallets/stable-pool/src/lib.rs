// This file is part of Bifrost.

// Copyright (C) Liebi Technologies PTE. LTD.
// SPDX-License-Identifier: GPL-3.0-or-later WITH Classpath-exception-2.0

// This program is free software: you can redistribute it and/or modify
// it under the terms of the GNU General Public License as published by
// the Free Software Foundation, either version 3 of the License, or
// (at your option) any later version.

// This program is distributed in the hope that it will be useful,
// but WITHOUT ANY WARRANTY; without even the implied warranty of
// MERCHANTABILITY or FITNESS FOR A PARTICULAR PURPOSE. See the
// GNU General Public License for more details.

// You should have received a copy of the GNU General Public License
// along with this program. If not, see <https://www.gnu.org/licenses/>.
#![cfg_attr(not(feature = "std"), no_std)]
pub use pallet::*;

#[cfg(test)]
mod mock;

#[cfg(test)]
mod tests;

#[cfg(feature = "runtime-benchmarks")]
mod benchmarking;
pub mod weights;
pub use weights::*;
pub mod traits;

use bifrost_primitives::{
	CurrencyId, CurrencyIdConversion, CurrencyIdExt, CurrencyIdRegister, TimeUnit,
	VtokenMintingOperator,
};
pub use bifrost_stable_asset::{
	MintResult, PoolCount, PoolTokenIndex, Pools, RedeemMultiResult, RedeemProportionResult,
	RedeemSingleResult, StableAsset, StableAssetPoolId, SwapResult,
};
use frame_support::{self, pallet_prelude::*, sp_runtime::traits::Zero, transactional};
use frame_system::pallet_prelude::*;
use orml_traits::MultiCurrency;
use sp_core::U256;
use sp_runtime::SaturatedConversion;
use sp_std::prelude::*;

#[allow(type_alias_bounds)]
pub type AccountIdOf<T> = <T as frame_system::Config>::AccountId;

#[allow(type_alias_bounds)]
pub type AssetIdOf<T> = <T as Config>::CurrencyId;

#[allow(type_alias_bounds)]
pub type AtLeast64BitUnsignedOf<T> = <T as bifrost_stable_asset::Config>::AtLeast64BitUnsigned;
#[frame_support::pallet]
pub mod pallet {
	use super::*;

	#[pallet::pallet]
	#[pallet::without_storage_info]
	pub struct Pallet<T>(_);

	#[pallet::config]
	pub trait Config:
		frame_system::Config + bifrost_stable_asset::Config<AssetId = AssetIdOf<Self>>
	{
		type WeightInfo: WeightInfo;

		type ControlOrigin: EnsureOrigin<Self::RuntimeOrigin>;

		type MultiCurrency: MultiCurrency<
			AccountIdOf<Self>,
			CurrencyId = AssetIdOf<Self>,
			Balance = Self::Balance,
		>;

		type CurrencyId: Parameter
			+ Ord
			+ Copy
			+ CurrencyIdExt
			+ From<CurrencyId>
			+ Into<CurrencyId>;

		type StableAsset: bifrost_stable_asset::StableAsset<
			AssetId = AssetIdOf<Self>,
			Balance = Self::Balance,
			AccountId = AccountIdOf<Self>,
			AtLeast64BitUnsigned = Self::AtLeast64BitUnsigned,
			Config = Self,
			BlockNumber = BlockNumberFor<Self>,
		>;

		type VtokenMinting: VtokenMintingOperator<
			AssetIdOf<Self>,
			Self::Balance,
			AccountIdOf<Self>,
			TimeUnit,
		>;

		type CurrencyIdConversion: CurrencyIdConversion<AssetIdOf<Self>>;

		type CurrencyIdRegister: CurrencyIdRegister<AssetIdOf<Self>>;
	}

	#[pallet::error]
	pub enum Error<T> {
		SwapUnderMin,
		MintUnderMin,
		CantMint,
		RedeemOverMax,
		TokenRateNotSet,
	}

	#[pallet::call]
	impl<T: Config> Pallet<T> {
		#[pallet::call_index(0)]
		#[pallet::weight(<T as pallet::Config>::WeightInfo::create_pool())]
		pub fn create_pool(
			origin: OriginFor<T>,
			assets: Vec<AssetIdOf<T>>,
			precisions: Vec<AtLeast64BitUnsignedOf<T>>,
			mint_fee: AtLeast64BitUnsignedOf<T>,
			swap_fee: AtLeast64BitUnsignedOf<T>,
			redeem_fee: AtLeast64BitUnsignedOf<T>,
			initial_a: AtLeast64BitUnsignedOf<T>,
			fee_recipient: AccountIdOf<T>,
			yield_recipient: AccountIdOf<T>,
			precision: AtLeast64BitUnsignedOf<T>,
		) -> DispatchResult {
			T::ControlOrigin::ensure_origin(origin)?;

			let pool_id = PoolCount::<T>::get();
			T::CurrencyIdRegister::register_blp_metadata(
				pool_id,
				precision
					.saturated_into::<u128>()
					.checked_ilog10()
					.ok_or(bifrost_stable_asset::Error::<T>::ArgumentsMismatch)?
					.saturated_into::<u8>(),
			)?;
			T::StableAsset::create_pool(
				CurrencyId::BLP(pool_id).into(),
				assets,
				precisions,
				mint_fee,
				swap_fee,
				redeem_fee,
				initial_a,
				fee_recipient,
				yield_recipient,
				precision,
			)
		}

		#[pallet::call_index(1)]
		#[pallet::weight(<T as pallet::Config>::WeightInfo::add_liquidity())]
		pub fn add_liquidity(
			origin: OriginFor<T>,
			pool_id: StableAssetPoolId,
			amounts: Vec<T::Balance>,
			min_mint_amount: T::Balance,
		) -> DispatchResult {
			let who = ensure_signed(origin)?;
			Self::mint_inner(&who, pool_id, amounts, min_mint_amount)
		}

		#[pallet::call_index(2)]
		#[pallet::weight(<T as pallet::Config>::WeightInfo::swap())]
		pub fn swap(
			origin: OriginFor<T>,
			pool_id: StableAssetPoolId,
			i: PoolTokenIndex,
			j: PoolTokenIndex,
			dx: T::Balance,
			min_dy: T::Balance,
		) -> DispatchResult {
			let who = ensure_signed(origin)?;
			Self::on_swap(&who, pool_id, i, j, dx, min_dy)
		}

		#[pallet::call_index(3)]
		#[pallet::weight(<T as pallet::Config>::WeightInfo::redeem_proportion())]
		pub fn redeem_proportion(
			origin: OriginFor<T>,
			pool_id: StableAssetPoolId,
			amount: T::Balance,
			min_redeem_amounts: Vec<T::Balance>,
		) -> DispatchResult {
			let who = ensure_signed(origin)?;
			Self::redeem_proportion_inner(&who, pool_id, amount, min_redeem_amounts)
		}

		#[pallet::call_index(4)]
		#[pallet::weight(<T as pallet::Config>::WeightInfo::redeem_single())]
		pub fn redeem_single(
			origin: OriginFor<T>,
			pool_id: StableAssetPoolId,
			amount: T::Balance,
			i: PoolTokenIndex,
			min_redeem_amount: T::Balance,
			asset_length: u32,
		) -> DispatchResult {
			let who = ensure_signed(origin)?;
			Self::redeem_single_inner(&who, pool_id, amount, i, min_redeem_amount, asset_length)?;
			Ok(())
		}

		#[pallet::call_index(5)]
		#[pallet::weight(<T as pallet::Config>::WeightInfo::redeem_multi())]
		pub fn redeem_multi(
			origin: OriginFor<T>,
			pool_id: StableAssetPoolId,
			amounts: Vec<T::Balance>,
			max_redeem_amount: T::Balance,
		) -> DispatchResult {
			let who = ensure_signed(origin)?;
			Self::redeem_multi_inner(&who, pool_id, amounts, max_redeem_amount)
		}

		#[pallet::call_index(6)]
		#[pallet::weight(<T as pallet::Config>::WeightInfo::modify_a())]
		pub fn modify_a(
			origin: OriginFor<T>,
			pool_id: StableAssetPoolId,
			a: T::AtLeast64BitUnsigned,
			future_a_block: BlockNumberFor<T>,
		) -> DispatchResult {
			T::ControlOrigin::ensure_origin(origin)?;
			T::StableAsset::modify_a(pool_id, a, future_a_block)
		}

		#[pallet::call_index(7)]
		#[pallet::weight(<T as pallet::Config>::WeightInfo::modify_fees())]
		pub fn modify_fees(
			origin: OriginFor<T>,
			pool_id: StableAssetPoolId,
			mint_fee: Option<T::AtLeast64BitUnsigned>,
			swap_fee: Option<T::AtLeast64BitUnsigned>,
			redeem_fee: Option<T::AtLeast64BitUnsigned>,
		) -> DispatchResult {
			T::ControlOrigin::ensure_origin(origin)?;
			let fee_denominator: T::AtLeast64BitUnsigned = T::FeePrecision::get();
			ensure!(
				mint_fee.map(|x| x < fee_denominator).unwrap_or(true) &&
					swap_fee.map(|x| x < fee_denominator).unwrap_or(true) &&
					redeem_fee.map(|x| x < fee_denominator).unwrap_or(true),
				bifrost_stable_asset::Error::<T>::ArgumentsError
			);
			Pools::<T>::try_mutate_exists(pool_id, |maybe_pool_info| -> DispatchResult {
				let pool_info = maybe_pool_info
					.as_mut()
					.ok_or(bifrost_stable_asset::Error::<T>::PoolNotFound)?;
				if let Some(fee) = mint_fee {
					pool_info.mint_fee = fee;
				}
				if let Some(fee) = swap_fee {
					pool_info.swap_fee = fee;
				}
				if let Some(fee) = redeem_fee {
					pool_info.redeem_fee = fee;
				}
				bifrost_stable_asset::Pallet::<T>::deposit_event(
					bifrost_stable_asset::Event::<T>::FeeModified {
						pool_id,
						mint_fee: pool_info.mint_fee,
						swap_fee: pool_info.swap_fee,
						redeem_fee: pool_info.redeem_fee,
					},
				);
				Ok(())
			})
		}

		#[pallet::call_index(8)]
		#[pallet::weight(<T as pallet::Config>::WeightInfo::modify_recipients())]
		pub fn modify_recipients(
			origin: OriginFor<T>,
			pool_id: StableAssetPoolId,
			fee_recipient: Option<T::AccountId>,
			yield_recipient: Option<T::AccountId>,
		) -> DispatchResult {
			T::ControlOrigin::ensure_origin(origin)?;
			Pools::<T>::try_mutate_exists(pool_id, |maybe_pool_info| -> DispatchResult {
				let pool_info = maybe_pool_info
					.as_mut()
					.ok_or(bifrost_stable_asset::Error::<T>::PoolNotFound)?;
				if let Some(recipient) = fee_recipient {
					pool_info.fee_recipient = recipient;
				}
				if let Some(recipient) = yield_recipient {
					pool_info.yield_recipient = recipient;
				}
				bifrost_stable_asset::Pallet::<T>::deposit_event(
					bifrost_stable_asset::Event::<T>::RecipientModified {
						pool_id,
						fee_recipient: pool_info.fee_recipient.clone(),
						yield_recipient: pool_info.yield_recipient.clone(),
					},
				);
				Ok(())
			})
		}

		#[pallet::call_index(9)]
		#[pallet::weight(<T as pallet::Config>::WeightInfo::edit_token_rate())]
		pub fn edit_token_rate(
			origin: OriginFor<T>,
			pool_id: StableAssetPoolId,
			token_rate_info: Vec<(
				AssetIdOf<T>,
				(AtLeast64BitUnsignedOf<T>, AtLeast64BitUnsignedOf<T>),
			)>,
		) -> DispatchResult {
			T::ControlOrigin::ensure_origin(origin)?;
			bifrost_stable_asset::Pallet::<T>::set_token_rate(pool_id, token_rate_info)
		}
	}
}

impl<T: Config> Pallet<T> {
	#[transactional]
	fn mint_inner(
		who: &AccountIdOf<T>,
		pool_id: StableAssetPoolId,
		mut amounts: Vec<T::Balance>,
		min_mint_amount: T::Balance,
	) -> DispatchResult {
		let mut pool_info =
			T::StableAsset::pool(pool_id).ok_or(bifrost_stable_asset::Error::<T>::PoolNotFound)?;
		let amounts_old = amounts.clone();
		for (i, amount) in amounts.iter_mut().enumerate() {
			*amount = Self::upscale(
				*amount,
				pool_id,
				*pool_info
					.assets
					.get(i as usize)
					.ok_or(bifrost_stable_asset::Error::<T>::ArgumentsMismatch)?,
			)?;
		}
		T::StableAsset::collect_yield(pool_id, &mut pool_info)?;
		let MintResult { mint_amount, fee_amount, balances, total_supply } =
			bifrost_stable_asset::Pallet::<T>::get_mint_amount(&pool_info, &amounts)?;
		let a = T::StableAsset::get_a(
			pool_info.a,
			pool_info.a_block,
			pool_info.future_a,
			pool_info.future_a_block,
		)
		.ok_or(bifrost_stable_asset::Error::<T>::Math)?;
		ensure!(mint_amount >= min_mint_amount, Error::<T>::MintUnderMin);
		for (i, amount) in amounts.iter().enumerate() {
			if *amount == Zero::zero() {
				continue;
			}
			ensure!(
				amounts_old[i] >=
					Self::downscale(
						*amount,
						pool_id,
						*pool_info
							.assets
							.get(i as usize)
							.ok_or(bifrost_stable_asset::Error::<T>::ArgumentsMismatch)?,
					)?,
				Error::<T>::CantMint
			);
			T::MultiCurrency::transfer(
				pool_info.assets[i],
				who,
				&pool_info.account_id,
				amounts_old[i],
			)?;
		}
		if fee_amount > Zero::zero() {
			<T as bifrost_stable_asset::Config>::Assets::deposit(
				pool_info.pool_asset,
				&pool_info.fee_recipient,
				fee_amount,
			)?;
		}
		<T as bifrost_stable_asset::Config>::Assets::deposit(
			pool_info.pool_asset,
			who,
			mint_amount.into(),
		)?;
		pool_info.total_supply = total_supply;
		pool_info.balances = balances;
		T::StableAsset::collect_fee(pool_id, &mut pool_info)?;
		T::StableAsset::insert_pool(pool_id, &pool_info);
		bifrost_stable_asset::Pallet::<T>::deposit_event(
			bifrost_stable_asset::Event::<T>::LiquidityAdded {
				minter: who.clone(),
				pool_id,
				a,
				input_amounts: amounts_old,
				min_output_amount: min_mint_amount,
				balances: pool_info.balances.clone(),
				total_supply: pool_info.total_supply,
				fee_amount,
				output_amount: mint_amount,
			},
		);
		Ok(())
	}

	#[transactional]
	fn redeem_proportion_inner(
		who: &AccountIdOf<T>,
		pool_id: StableAssetPoolId,
		amount: T::Balance,
		min_redeem_amounts: Vec<T::Balance>,
	) -> DispatchResult {
		let mut pool_info =
			T::StableAsset::pool(pool_id).ok_or(bifrost_stable_asset::Error::<T>::PoolNotFound)?;
		T::StableAsset::collect_yield(pool_id, &mut pool_info)?;
		ensure!(
			min_redeem_amounts.len() == pool_info.assets.len(),
			bifrost_stable_asset::Error::<T>::ArgumentsMismatch
		);
		let RedeemProportionResult {
			mut amounts,
			balances,
			fee_amount,
			total_supply,
			redeem_amount,
		} = bifrost_stable_asset::Pallet::<T>::get_redeem_proportion_amount(&pool_info, amount)?;

		for (i, amount) in amounts.iter_mut().enumerate() {
			*amount = Self::downscale(
				*amount,
				pool_id,
				*pool_info
					.assets
					.get(i as usize)
					.ok_or(bifrost_stable_asset::Error::<T>::ArgumentsMismatch)?,
			)?;
		}

		let zero = Zero::zero();
		for i in 0..amounts.len() {
			ensure!(
				amounts[i] >=
					*min_redeem_amounts
						.get(i as usize)
						.ok_or(bifrost_stable_asset::Error::<T>::ArgumentsMismatch)?,
				bifrost_stable_asset::Error::<T>::RedeemUnderMin
			);
			<T as bifrost_stable_asset::Config>::Assets::transfer(
				pool_info.assets[i],
				&pool_info.account_id,
				who,
				amounts[i],
			)?;
		}
		if fee_amount > zero {
			<T as bifrost_stable_asset::Config>::Assets::transfer(
				pool_info.pool_asset,
				who,
				&pool_info.fee_recipient,
				fee_amount,
			)?;
		}
		<T as bifrost_stable_asset::Config>::Assets::withdraw(
			pool_info.pool_asset,
			who,
			redeem_amount,
		)?;

		pool_info.total_supply = total_supply;
		pool_info.balances = balances;
		// Since the output amounts are round down, collect fee updates pool balances and total
		// supply.
		T::StableAsset::collect_fee(pool_id, &mut pool_info)?;
		T::StableAsset::insert_pool(pool_id, &pool_info);
		let a = T::StableAsset::get_a(
			pool_info.a,
			pool_info.a_block,
			pool_info.future_a,
			pool_info.future_a_block,
		)
		.ok_or(bifrost_stable_asset::Error::<T>::Math)?;
		bifrost_stable_asset::Pallet::<T>::deposit_event(
			bifrost_stable_asset::Event::<T>::RedeemedProportion {
				redeemer: who.clone(),
				pool_id,
				a,
				input_amount: amount,
				min_output_amounts: min_redeem_amounts,
				balances: pool_info.balances.clone(),
				total_supply: pool_info.total_supply,
				fee_amount,
				output_amounts: amounts,
			},
		);
		Ok(())
	}

	#[transactional]
	fn redeem_multi_inner(
		who: &AccountIdOf<T>,
		pool_id: StableAssetPoolId,
		amounts: Vec<T::Balance>,
		max_redeem_amount: T::Balance,
	) -> DispatchResult {
		let mut pool_info =
			T::StableAsset::pool(pool_id).ok_or(bifrost_stable_asset::Error::<T>::PoolNotFound)?;
		T::StableAsset::collect_yield(pool_id, &mut pool_info)?;
		let mut new_amounts = amounts.clone();
		for (i, amount) in new_amounts.iter_mut().enumerate() {
			*amount = Self::upscale(
				*amount,
				pool_id,
				*pool_info
					.assets
					.get(i as usize)
					.ok_or(bifrost_stable_asset::Error::<T>::ArgumentsMismatch)?,
			)?;
		}
		let RedeemMultiResult { redeem_amount, fee_amount, balances, total_supply, burn_amount } =
			bifrost_stable_asset::Pallet::<T>::get_redeem_multi_amount(
				&mut pool_info,
				&new_amounts,
			)?;
		let zero: T::Balance = Zero::zero();
		ensure!(redeem_amount <= max_redeem_amount, Error::<T>::RedeemOverMax);
		if fee_amount > zero {
			<T as bifrost_stable_asset::Config>::Assets::transfer(
				pool_info.pool_asset,
				who,
				&pool_info.fee_recipient,
				fee_amount,
			)?;
		}
		for (idx, amount) in amounts.iter().enumerate() {
			if *amount > zero {
				<T as bifrost_stable_asset::Config>::Assets::transfer(
					pool_info.assets[idx],
					&pool_info.account_id,
					who,
					*amount,
				)?;
			}
		}
		<T as bifrost_stable_asset::Config>::Assets::withdraw(
			pool_info.pool_asset,
			who,
			burn_amount,
		)?;

		pool_info.total_supply = total_supply;
		pool_info.balances = balances;
		T::StableAsset::collect_fee(pool_id, &mut pool_info)?;
		T::StableAsset::insert_pool(pool_id, &pool_info);
		let a = T::StableAsset::get_a(
			pool_info.a,
			pool_info.a_block,
			pool_info.future_a,
			pool_info.future_a_block,
		)
		.ok_or(bifrost_stable_asset::Error::<T>::Math)?;
		bifrost_stable_asset::Pallet::<T>::deposit_event(
			bifrost_stable_asset::Event::<T>::RedeemedMulti {
				redeemer: who.clone(),
				pool_id,
				a,
				output_amounts: amounts,
				max_input_amount: max_redeem_amount,
				balances: pool_info.balances.clone(),
				total_supply: pool_info.total_supply,
				fee_amount,
				input_amount: redeem_amount,
			},
		);
		Ok(())
	}

	#[transactional]
	fn redeem_single_inner(
		who: &AccountIdOf<T>,
		pool_id: StableAssetPoolId,
		amount: T::Balance, // LP
		i: PoolTokenIndex,
		min_redeem_amount: T::Balance,
		asset_length: u32,
	) -> Result<(T::Balance, T::Balance), DispatchError> {
		let mut pool_info =
			T::StableAsset::pool(pool_id).ok_or(bifrost_stable_asset::Error::<T>::PoolNotFound)?;

		T::StableAsset::collect_yield(pool_id, &mut pool_info)?;
		let RedeemSingleResult { mut dy, fee_amount, total_supply, balances, redeem_amount } =
			bifrost_stable_asset::Pallet::<T>::get_redeem_single_amount(&mut pool_info, amount, i)?;
		dy = Self::downscale(
			dy,
			pool_id,
			*pool_info
				.assets
				.get(i as usize)
				.ok_or(bifrost_stable_asset::Error::<T>::ArgumentsMismatch)?,
		)?;
		let i_usize = i as usize;
		let pool_size = pool_info.assets.len();
		let asset_length_usize = asset_length as usize;
		ensure!(asset_length_usize == pool_size, bifrost_stable_asset::Error::<T>::ArgumentsError);
		ensure!(dy >= min_redeem_amount, bifrost_stable_asset::Error::<T>::RedeemUnderMin);
		if fee_amount > Zero::zero() {
			T::MultiCurrency::transfer(
				pool_info.pool_asset,
				who,
				&pool_info.fee_recipient,
				fee_amount,
			)?;
		}
		T::MultiCurrency::transfer(pool_info.assets[i_usize], &pool_info.account_id, who, dy)?;
		T::MultiCurrency::withdraw(pool_info.pool_asset, who, redeem_amount)?;

		pool_info.total_supply = total_supply;
		pool_info.balances = balances;
		// Since the output amounts are round down, collect fee updates pool balances and total
		// supply.
		T::StableAsset::collect_fee(pool_id, &mut pool_info)?;
		T::StableAsset::insert_pool(pool_id, &pool_info);
		let a: T::AtLeast64BitUnsigned = T::StableAsset::get_a(
			pool_info.a,
			pool_info.a_block,
			pool_info.future_a,
			pool_info.future_a_block,
		)
		.ok_or(bifrost_stable_asset::Error::<T>::Math)?;
		bifrost_stable_asset::Pallet::<T>::deposit_event(
			bifrost_stable_asset::Event::<T>::RedeemedSingle {
				redeemer: who.clone(),
				pool_id,
				a,
				input_amount: amount,
				output_asset: pool_info.assets[i as usize],
				min_output_amount: min_redeem_amount,
				balances: pool_info.balances.clone(),
				total_supply: pool_info.total_supply,
				fee_amount,
				output_amount: dy,
			},
		);
		Ok((amount, dy))
	}

	#[transactional]
	fn on_swap(
		who: &AccountIdOf<T>,
		pool_id: StableAssetPoolId,
		currency_id_in: PoolTokenIndex,
		currency_id_out: PoolTokenIndex,
		amount: T::Balance,
		min_dy: T::Balance,
	) -> DispatchResult {
		let mut pool_info =
			T::StableAsset::pool(pool_id).ok_or(bifrost_stable_asset::Error::<T>::PoolNotFound)?;
		T::StableAsset::collect_yield(pool_id, &mut pool_info)?;
		let dx = Self::upscale(
			amount,
			pool_id,
			*pool_info
				.assets
				.get(currency_id_in as usize)
				.ok_or(bifrost_stable_asset::Error::<T>::ArgumentsMismatch)?,
		)?;
		let SwapResult { dx: _, dy, y, balance_i } =
			bifrost_stable_asset::Pallet::<T>::get_swap_amount(
				&pool_info,
				currency_id_in,
				currency_id_out,
				dx,
			)?;

		let downscale_out = Self::downscale(
			dy,
			pool_id,
			*pool_info
				.assets
				.get(currency_id_out as usize)
				.ok_or(bifrost_stable_asset::Error::<T>::ArgumentsMismatch)?,
		)?;
		ensure!(downscale_out >= min_dy, Error::<T>::SwapUnderMin);

		let mut balances = pool_info.balances.clone();
		let i_usize = currency_id_in as usize;
		let j_usize = currency_id_out as usize;
		balances[i_usize] = balance_i;
		balances[j_usize] = y;
		<T as bifrost_stable_asset::Config>::Assets::transfer(
			pool_info.assets[i_usize],
			who,
			&pool_info.account_id,
			amount,
		)?;
		<T as bifrost_stable_asset::Config>::Assets::transfer(
			pool_info.assets[j_usize],
			&pool_info.account_id,
			who,
			downscale_out,
		)?;
		let asset_i = pool_info.assets[i_usize];
		let asset_j = pool_info.assets[j_usize];
		T::StableAsset::collect_fee(pool_id, &mut pool_info)?;
		T::StableAsset::insert_pool(pool_id, &pool_info);
		let a = T::StableAsset::get_a(
			pool_info.a,
			pool_info.a_block,
			pool_info.future_a,
			pool_info.future_a_block,
		)
		.ok_or(bifrost_stable_asset::Error::<T>::Math)?;
		bifrost_stable_asset::Pallet::<T>::deposit_event(
			bifrost_stable_asset::Event::<T>::TokenSwapped {
				swapper: who.clone(),
				pool_id,
				a,
				input_asset: asset_i,
				output_asset: asset_j,
				input_amount: amount,
				min_output_amount: min_dy,
				balances: pool_info.balances.clone(),
				total_supply: pool_info.total_supply,
				output_amount: downscale_out,
			},
		);
		Ok(())
	}

	pub fn upscale(
		amount: T::Balance,
		pool_id: StableAssetPoolId,
		currency_id: AssetIdOf<T>,
	) -> Result<T::Balance, DispatchError> {
		if let Some((demoninator, numerator)) =
			bifrost_stable_asset::Pallet::<T>::get_token_rate(pool_id, currency_id)
		{
			return Ok(Self::calculate_scaling(
				amount.into(),
				numerator.into(),
				demoninator.into(),
			));
		}
		return Err(Error::<T>::TokenRateNotSet.into());
	}
	pub fn downscale(
		amount: T::Balance,
		pool_id: StableAssetPoolId,
		currency_id: AssetIdOf<T>,
	) -> Result<T::Balance, DispatchError> {
		if let Some((numerator, demoninator)) =
			bifrost_stable_asset::Pallet::<T>::get_token_rate(pool_id, currency_id)
		{
			return Ok(Self::calculate_scaling(
				amount.into(),
				numerator.into(),
				demoninator.into(),
			));
		}
		return Err(Error::<T>::TokenRateNotSet.into());
	}

	fn calculate_scaling(
		amount: AtLeast64BitUnsignedOf<T>,
		numerator: AtLeast64BitUnsignedOf<T>,
		denominator: AtLeast64BitUnsignedOf<T>,
	) -> T::Balance {
		let amount: u128 = amount.saturated_into::<u128>();
		let denominator: u128 = denominator.saturated_into::<u128>();
		let numerator: u128 = numerator.saturated_into::<u128>();
		let can_get_vtoken = U256::from(amount)
			.checked_mul(U256::from(numerator))
			.and_then(|n| n.checked_div(U256::from(denominator)))
			.and_then(|n| TryInto::<u128>::try_into(n).ok())
			.unwrap_or_else(Zero::zero);

		let charge_amount: AtLeast64BitUnsignedOf<T> = can_get_vtoken.into();
		charge_amount.into()
	}

	pub fn get_swap_output(
		pool_id: StableAssetPoolId,
		currency_id_in: PoolTokenIndex,
		currency_id_out: PoolTokenIndex,
		amount: T::Balance,
	) -> Result<T::Balance, DispatchError> {
<<<<<<< HEAD
		let pool_info = T::StableAsset::pool(pool_id)
			.ok_or(nutsfinance_stable_asset::Error::<T>::PoolNotFound)?;
=======
		let mut pool_info =
			T::StableAsset::pool(pool_id).ok_or(bifrost_stable_asset::Error::<T>::PoolNotFound)?;
		T::StableAsset::collect_yield(pool_id, &mut pool_info)?;
>>>>>>> f03c04df
		let dx = Self::upscale(
			amount,
			pool_id,
			*pool_info
				.assets
				.get(currency_id_in as usize)
				.ok_or(bifrost_stable_asset::Error::<T>::ArgumentsMismatch)?,
		)?;
		let SwapResult { dx: _, dy, .. } = bifrost_stable_asset::Pallet::<T>::get_swap_amount(
			&pool_info,
			currency_id_in,
			currency_id_out,
			dx,
		)?;
		let downscale_out = Self::downscale(
			dy,
			pool_id,
			*pool_info
				.assets
				.get(currency_id_out as usize)
				.ok_or(bifrost_stable_asset::Error::<T>::ArgumentsMismatch)?,
		)?;

		Ok(downscale_out)
	}

	pub fn add_liquidity_amount(
		pool_id: StableAssetPoolId,
		mut amounts: Vec<T::Balance>,
	) -> Result<T::Balance, DispatchError> {
<<<<<<< HEAD
		let pool_info = T::StableAsset::pool(pool_id)
			.ok_or(nutsfinance_stable_asset::Error::<T>::PoolNotFound)?;
=======
		let mut pool_info =
			T::StableAsset::pool(pool_id).ok_or(bifrost_stable_asset::Error::<T>::PoolNotFound)?;
>>>>>>> f03c04df
		for (i, amount) in amounts.iter_mut().enumerate() {
			*amount = Self::upscale(
				*amount,
				pool_id,
				*pool_info
					.assets
					.get(i as usize)
					.ok_or(bifrost_stable_asset::Error::<T>::ArgumentsMismatch)?,
			)?;
		}
		let MintResult { mint_amount, .. } =
			bifrost_stable_asset::Pallet::<T>::get_mint_amount(&pool_info, &amounts)?;

		Ok(mint_amount)
	}
}<|MERGE_RESOLUTION|>--- conflicted
+++ resolved
@@ -785,14 +785,8 @@
 		currency_id_out: PoolTokenIndex,
 		amount: T::Balance,
 	) -> Result<T::Balance, DispatchError> {
-<<<<<<< HEAD
 		let pool_info = T::StableAsset::pool(pool_id)
 			.ok_or(nutsfinance_stable_asset::Error::<T>::PoolNotFound)?;
-=======
-		let mut pool_info =
-			T::StableAsset::pool(pool_id).ok_or(bifrost_stable_asset::Error::<T>::PoolNotFound)?;
-		T::StableAsset::collect_yield(pool_id, &mut pool_info)?;
->>>>>>> f03c04df
 		let dx = Self::upscale(
 			amount,
 			pool_id,
@@ -823,13 +817,8 @@
 		pool_id: StableAssetPoolId,
 		mut amounts: Vec<T::Balance>,
 	) -> Result<T::Balance, DispatchError> {
-<<<<<<< HEAD
 		let pool_info = T::StableAsset::pool(pool_id)
 			.ok_or(nutsfinance_stable_asset::Error::<T>::PoolNotFound)?;
-=======
-		let mut pool_info =
-			T::StableAsset::pool(pool_id).ok_or(bifrost_stable_asset::Error::<T>::PoolNotFound)?;
->>>>>>> f03c04df
 		for (i, amount) in amounts.iter_mut().enumerate() {
 			*amount = Self::upscale(
 				*amount,
