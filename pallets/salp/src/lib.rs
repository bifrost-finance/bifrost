// This file is part of Bifrost.

// Copyright (C) 2019-2021 Liebi Technologies (UK) Ltd.
// SPDX-License-Identifier: GPL-3.0-or-later WITH Classpath-exception-2.0

// This program is free software: you can redistribute it and/or modify
// it under the terms of the GNU General Public License as published by
// the Free Software Foundation, either version 3 of the License, or
// (at your option) any later version.

// This program is distributed in the hope that it will be useful,
// but WITHOUT ANY WARRANTY; without even the implied warranty of
// MERCHANTABILITY or FITNESS FOR A PARTICULAR PURPOSE. See the
// GNU General Public License for more details.

// You should have received a copy of the GNU General Public License
// along with this program. If not, see <https://www.gnu.org/licenses/>.

// Ensure we're `no_std` when compiling for Wasm.
#![cfg_attr(not(feature = "std"), no_std)]

pub mod migration {
	pub fn migrate() {
		log::info!("salp migration...");
	}
}

#[cfg(feature = "runtime-benchmarks")]
pub mod benchmarking;
#[cfg(test)]
mod mock;
#[cfg(test)]
mod tests;

// Re-export pallet items so that they can be accessed from the crate namespace.
use frame_support::{pallet_prelude::*, transactional};
use node_primitives::{TokenInfo, TokenSymbol, TrieIndex};
use orml_traits::MultiCurrency;
pub use pallet::*;
use sp_std::convert::TryFrom;

pub trait WeightInfo {
	fn create() -> Weight;
	fn contribute() -> Weight;
	fn unlock() -> Weight;
	fn withdraw() -> Weight;
	fn refund() -> Weight;
	fn redeem() -> Weight;
	fn dissolve(n: u32) -> Weight;
	fn on_initialize(n: u32) -> Weight;
}

#[allow(type_alias_bounds)]
pub type AccountIdOf<T> = <T as frame_system::Config>::AccountId;

#[allow(type_alias_bounds)]
type BalanceOf<T: Config> =
	<<T as Config>::MultiCurrency as MultiCurrency<AccountIdOf<T>>>::Balance;

#[derive(Encode, Decode, Clone, PartialEq, Eq, RuntimeDebug)]
pub enum FundStatus {
	Ongoing,
	Retired,
	Success,
	Failed,
	RefundWithdrew,
	RedeemWithdrew,
	End,
}

impl Default for FundStatus {
	fn default() -> Self {
		FundStatus::Ongoing
	}
}

/// Information on a funding effort for a pre-existing parachain. We assume that the parachain
/// ID is known as it's used for the key of the storage item for which this is the value
/// (`Funds`).
#[derive(Encode, Decode, Clone, PartialEq, Eq, RuntimeDebug)]
#[codec(dumb_trait_bound)]
pub struct FundInfo<Balance, LeasePeriod> {
	/// The amount of deposit placed.
	deposit: Balance,
	/// The total amount raised.
	raised: Balance,
	/// A hard-cap on the amount that may be contributed.
	cap: Balance,
	/// First slot in range to bid on; it's actually a LeasePeriod, but that's the same type as
	/// BlockNumber.
	first_slot: LeasePeriod,
	/// Last slot in range to bid on; it's actually a LeasePeriod, but that's the same type as
	/// BlockNumber.
	last_slot: LeasePeriod,
	/// Index used for the child trie of this fund
	trie_index: TrieIndex,
	/// Fund status
	status: FundStatus,
}

#[derive(Encode, Decode, Clone, PartialEq, Eq, RuntimeDebug)]
#[codec(dumb_trait_bound)]
pub struct ContributionMemoInfo {
	index: TrieIndex,
}

#[derive(Encode, Decode, Clone, PartialEq, Eq, RuntimeDebug, Copy)]
pub enum ContributionStatus<BalanceOf> {
	Idle,
	Refunded,
	Unlocked,
	Refunding,
	Contributing(BalanceOf),
}

impl<BalanceOf> ContributionStatus<BalanceOf>
where
	BalanceOf: frame_support::sp_runtime::traits::Zero + Clone + Copy,
{
	pub fn is_contributing(&self) -> bool {
		match self {
			Self::Contributing(_) => true,
			_ => false,
		}
	}

	pub fn contributing(&self) -> BalanceOf {
		match self {
			Self::Contributing(contributing) => *contributing,
			_ => frame_support::sp_runtime::traits::Zero::zero(),
		}
	}
}

impl<BalanceOf> Default for ContributionStatus<BalanceOf> {
	fn default() -> Self {
		Self::Idle
	}
}

#[derive(Encode, Decode, Clone, PartialEq, Eq, RuntimeDebug, Copy)]
pub enum RedeemStatus<BalanceOf> {
	Idle,
	Redeeming(BalanceOf),
}

impl<BalanceOf> RedeemStatus<BalanceOf>
where
	BalanceOf: frame_support::sp_runtime::traits::Zero + Clone + Copy,
{
	pub fn is_redeeming(&self) -> bool {
		match self {
			Self::Redeeming(..) => true,
			_ => false,
		}
	}

	pub fn redeeming(&self) -> BalanceOf {
		match self {
			Self::Redeeming(redeeming) => *redeeming,
			_ => frame_support::sp_runtime::traits::Zero::zero(),
		}
	}
}

impl<BalanceOf> Default for RedeemStatus<BalanceOf> {
	fn default() -> Self {
		Self::Idle
	}
}

#[frame_support::pallet]
pub mod pallet {
	// Import various types used to declare pallet in scope.

	use frame_support::{
		pallet_prelude::{storage::child, *},
		sp_runtime::traits::{AccountIdConversion, CheckedAdd, Hash, Saturating, Zero},
		storage::ChildTriePrefixIterator,
		weights::WeightToFeePolynomial,
		PalletId,
	};
	use frame_system::pallet_prelude::*;
	use node_primitives::{
<<<<<<< HEAD
		BancorHandler, CurrencyId, LeasePeriod, MessageId, Nonce, ParaId,
		ParachainTransactProxyType, ParachainTransactType, TransferOriginType,
=======
		BancorHandler, CurrencyId, LeasePeriod, MessageId, ParaId, ParachainTransactProxyType,
		ParachainTransactType, TransferOriginType,
>>>>>>> b1a82667
	};
	use orml_traits::{currency::TransferAll, MultiCurrency, MultiReservableCurrency, XcmTransfer};
	use polkadot_parachain::primitives::Id as PolkadotParaId;
	use sp_arithmetic::Percent;
	use sp_std::{convert::TryInto, prelude::*};
	use xcm::v0::{prelude::XcmError, Junction, MultiLocation};
	use xcm_support::*;

	use super::*;

	#[pallet::config]
	pub trait Config: frame_system::Config<BlockNumber = LeasePeriod> {
		type Event: From<Event<Self>> + IsType<<Self as frame_system::Config>::Event>;

		/// ModuleID for the crowdloan module. An appropriate value could be
		/// ```ModuleId(*b"py/cfund")```
		#[pallet::constant]
		type PalletId: Get<PalletId>;

		/// The amount to be held on deposit by the depositor of a crowdloan.
		type SubmissionDeposit: Get<BalanceOf<Self>>;

		/// The minimum amount that may be contributed into a crowdloan. Should almost certainly be
		/// at least ExistentialDeposit.
		#[pallet::constant]
		type MinContribution: Get<BalanceOf<Self>>;

		#[pallet::constant]
		type RelayChainToken: Get<CurrencyId>;

		#[pallet::constant]
		type DepositToken: Get<CurrencyId>;

		/// The number of blocks over which a single period lasts.
		#[pallet::constant]
		type LeasePeriod: Get<BlockNumberFor<Self>>;

		#[pallet::constant]
		type VSBondValidPeriod: Get<BlockNumberFor<Self>>;

		/// The time interval from 1:1 redeem-pool to bancor-pool to release.
		#[pallet::constant]
		type ReleaseCycle: Get<LeasePeriod>;

		/// The release ratio from the 1:1 redeem-pool to the bancor-pool per cycle.
		///
		/// **NOTE: THE RELEASE RATIO MUST BE IN [0, 1].**
		#[pallet::constant]
		type ReleaseRatio: Get<Percent>;

		#[pallet::constant]
		type RemoveKeysLimit: Get<u32>;

		#[pallet::constant]
		type SlotLength: Get<LeasePeriod>;

		type MultiCurrency: TransferAll<AccountIdOf<Self>>
			+ MultiCurrency<AccountIdOf<Self>, CurrencyId = CurrencyId>
			+ MultiReservableCurrency<AccountIdOf<Self>, CurrencyId = CurrencyId>;

		type BancorPool: BancorHandler<BalanceOf<Self>>;

		type ExecuteXcmOrigin: EnsureOrigin<
			<Self as frame_system::Config>::Origin,
			Success = MultiLocation,
		>;

		type EnsureConfirmAsMultiSig: EnsureOrigin<<Self as frame_system::Config>::Origin>;

		type BifrostXcmExecutor: BifrostXcmExecutor;

		#[pallet::constant]
		type XcmTransferOrigin: Get<TransferOriginType>;

		/// Weight information for the extrinsics in this module.
		type WeightInfo: WeightInfo;

		/// Parachain Id
		type SelfParaId: Get<u32>;

		/// Weight to Fee calculator
		type WeightToFee: WeightToFeePolynomial<Balance = BalanceOf<Self>>;

		/// Xcm weight
		#[pallet::constant]
		type BaseXcmWeight: Get<u64>;

		#[pallet::constant]
		type ContributionWeight: Get<u64>;

		#[pallet::constant]
		type WithdrawWeight: Get<u64>;

		#[pallet::constant]
		type AddProxyWeight: Get<u64>;

		#[pallet::constant]
		type RemoveProxyWeight: Get<u64>;

		/// The interface to Cross-chain transfer.
		type XcmTransfer: XcmTransfer<AccountIdOf<Self>, BalanceOf<Self>, CurrencyId>;

		/// The sovereign sub-account for where the staking currencies are sent to.
		#[pallet::constant]
		type SovereignSubAccountLocation: Get<MultiLocation>;

		#[pallet::constant]
		type TransactProxyType: Get<ParachainTransactProxyType>;

		#[pallet::constant]
		type TransactType: Get<ParachainTransactType>;
	}

	#[pallet::pallet]
	#[pallet::generate_store(pub(super) trait Store)]
	pub struct Pallet<T>(_);

	#[pallet::event]
	#[pallet::generate_deposit(pub(super) fn deposit_event)]
	pub enum Event<T: Config> {
		/// Create a new crowdloaning campaign. [fund_index]
		Created(ParaId),
		/// Contributing to a crowd sale. [who, fund_index, amount]
		Contributing(AccountIdOf<T>, ParaId, BalanceOf<T>, MessageId),
		/// Contributed to a crowd sale. [who, fund_index, amount]
		Contributed(AccountIdOf<T>, ParaId, BalanceOf<T>, MessageId),
		/// Fail on contribute to crowd sale. [who, fund_index, amount]
		ContributeFailed(AccountIdOf<T>, ParaId, BalanceOf<T>, MessageId),
		/// Withdrawing full balance of a contributor. [who, fund_index, amount]
		Withdrawing(ParaId, BalanceOf<T>, MessageId),
		/// Withdrew full balance of a contributor. [who, fund_index, amount]
		Withdrew(ParaId, BalanceOf<T>, MessageId),
		/// Fail on withdraw full balance of a contributor. [who, fund_index, amount]
		WithdrawFailed(ParaId, BalanceOf<T>, MessageId),
		/// Refunding to account. [who, fund_index, amount]
		Refunding(AccountIdOf<T>, ParaId, BalanceOf<T>, MessageId),
		/// Refunded to account. [who, fund_index, amount]
		Refunded(AccountIdOf<T>, ParaId, BalanceOf<T>, MessageId),
		/// Fail on refund to account. [who,fund_index, amount]
		RefundFailed(AccountIdOf<T>, ParaId, BalanceOf<T>, MessageId),
		/// Redeeming to account. [who, fund_index, first_slot, last_slot, value]
		Redeeming(AccountIdOf<T>, ParaId, LeasePeriod, LeasePeriod, BalanceOf<T>, MessageId),
		/// Redeemed to account. [who, fund_index, first_slot, last_slot, value]
		Redeemed(AccountIdOf<T>, ParaId, LeasePeriod, LeasePeriod, BalanceOf<T>, MessageId),
		/// Fail on redeem to account. [who, fund_index, first_slot, last_slot, value]
		RedeemFailed(AccountIdOf<T>, ParaId, LeasePeriod, LeasePeriod, BalanceOf<T>, MessageId),
		/// Fund is dissolved. [fund_index]
		Dissolved(ParaId),
		/// The vsToken/vsBond was be unlocked. [who, fund_index, value]
		Unlocked(AccountIdOf<T>, ParaId, BalanceOf<T>),
		AllUnlocked(ParaId),
		/// Proxy
		ProxyAdded(AccountIdOf<T>),
		ProxyRemoved(AccountIdOf<T>),
		/// Mint
		Minted(AccountIdOf<T>, BalanceOf<T>),
	}

	#[pallet::error]
	pub enum Error<T> {
		/// The first slot needs to at least be less than 3 `max_value`.
		FirstSlotTooFarInFuture,
		/// Last slot must be greater than first slot.
		LastSlotBeforeFirstSlot,
		/// The last slot cannot be more then 3 slots after the first slot.
		LastSlotTooFarInFuture,
		/// There was an overflow.
		Overflow,
		/// The contribution was below the minimum, `MinContribution`.
		ContributionTooSmall,
		/// The account doesn't have any contribution to the fund.
		ZeroContribution,
		/// Invalid fund index.
		InvalidParaId,
		/// Invalid fund status.
		InvalidFundStatus,
		/// Invalid contribution status.
		InvalidContributionStatus,
		/// Contributions exceed maximum amount.
		CapExceeded,
		/// The origin of this call is invalid.
		UnauthorizedAccount,
		/// The fund has been registered.
		FundAlreadyCreated,
		/// Crosschain xcm failed
		XcmFailed,
		/// Don't have enough vsToken/vsBond to refund
		NotEnoughReservedAssetsToRefund,
		/// Don't have enough token to refund by users
		NotEnoughBalanceInRefundPool,
		/// Don't have enough vsToken/vsBond to unlock
		NotEnoughBalanceToUnlock,
		/// The vsBond is expired now
		VSBondExpired,
		/// The vsBond cannot be redeemed by now
		UnRedeemableNow,
		/// Dont have enough vsToken/vsBond to redeem
		NotEnoughFreeAssetsToRedeem,
		/// Dont have enough vsToken/vsBond to unlock when redeem failed
		NotEnoughReservedAssetsToUnlockWhenRedeemFailed,
		/// Don't have enough token to redeem by users
		NotEnoughBalanceInRedeemPool,
		/// Invalid redeem status
		InvalidRedeemStatus,
	}

	/// Tracker for the next available fund index
	#[pallet::storage]
	#[pallet::getter(fn current_trie_index)]
	pub(super) type CurrentTrieIndex<T: Config> = StorageValue<_, TrieIndex, ValueQuery>;

<<<<<<< HEAD
	/// Tracker for the next nonce index
	#[pallet::storage]
	#[pallet::getter(fn current_nonce)]

	pub(super) type CurrentNonce<T: Config> =
		StorageMap<_, Blake2_128Concat, ParaId, Nonce, ValueQuery>;
=======
	/// Tracker for the next available contribution index
	#[pallet::storage]
	#[pallet::getter(fn current_contribution_index)]
	pub(super) type CurrentContributionIndex<T: Config> = StorageValue<_, TrieIndex, ValueQuery>;
>>>>>>> b1a82667

	/// Info on all of the funds.
	#[pallet::storage]
	#[pallet::getter(fn funds)]
	pub(super) type Funds<T: Config> = StorageMap<
		_,
		Blake2_128Concat,
		ParaId,
		Option<FundInfo<BalanceOf<T>, LeasePeriod>>,
		ValueQuery,
	>;

	/// The balance can be refunded to users.
	#[pallet::storage]
	#[pallet::getter(fn refund_pool)]
	pub(super) type RefundPool<T: Config> = StorageValue<_, BalanceOf<T>, ValueQuery>;

	/// The balance can be redeemed to users.
	#[pallet::storage]
	#[pallet::getter(fn redeem_pool)]
	pub(super) type RedeemPool<T: Config> = StorageValue<_, BalanceOf<T>, ValueQuery>;

	#[pallet::storage]
	#[pallet::getter(fn redeem_status)]
	pub(super) type RedeemExtras<T: Config> = StorageDoubleMap<
		_,
		Blake2_128Concat,
		AccountIdOf<T>,
		Blake2_128Concat,
		(ParaId, LeasePeriod, LeasePeriod),
		RedeemStatus<BalanceOf<T>>,
		ValueQuery,
	>;

	#[pallet::call]
	impl<T: Config> Pallet<T> {
		#[pallet::weight((
		0,
		DispatchClass::Normal,
		Pays::No
		))]
		pub fn fund_success(
			origin: OriginFor<T>,
			#[pallet::compact] index: ParaId,
		) -> DispatchResult {
			T::EnsureConfirmAsMultiSig::ensure_origin(origin)?;

			let fund = Self::funds(index).ok_or(Error::<T>::InvalidParaId)?;
			ensure!(fund.status == FundStatus::Ongoing, Error::<T>::InvalidFundStatus);

			let fund_new = FundInfo { status: FundStatus::Success, ..fund };
			Funds::<T>::insert(index, Some(fund_new));

			Ok(())
		}

		#[pallet::weight((
		0,
		DispatchClass::Normal,
		Pays::No
		))]
		pub fn fund_fail(origin: OriginFor<T>, #[pallet::compact] index: ParaId) -> DispatchResult {
			T::EnsureConfirmAsMultiSig::ensure_origin(origin)?;

			// crownload is failed, so enable the withdrawal function of vsToken/vsBond
			let fund = Self::funds(index).ok_or(Error::<T>::InvalidParaId)?;
			ensure!(fund.status == FundStatus::Ongoing, Error::<T>::InvalidFundStatus);

			let fund_new = FundInfo { status: FundStatus::Failed, ..fund };
			Funds::<T>::insert(index, Some(fund_new));

			Ok(())
		}

		#[pallet::weight((
		0,
		DispatchClass::Normal,
		Pays::No
		))]
		pub fn fund_retire(
			origin: OriginFor<T>,
			#[pallet::compact] index: ParaId,
		) -> DispatchResult {
			T::EnsureConfirmAsMultiSig::ensure_origin(origin)?;

			let fund = Self::funds(index).ok_or(Error::<T>::InvalidParaId)?;
			ensure!(fund.status == FundStatus::Success, Error::<T>::InvalidFundStatus);

			let fund_new = FundInfo { status: FundStatus::Retired, ..fund };
			Funds::<T>::insert(index, Some(fund_new));

			Ok(())
		}

		#[pallet::weight((
		0,
		DispatchClass::Normal,
		Pays::No
		))]
		pub fn fund_end(origin: OriginFor<T>, #[pallet::compact] index: ParaId) -> DispatchResult {
			T::EnsureConfirmAsMultiSig::ensure_origin(origin)?;

			let fund = Self::funds(index).ok_or(Error::<T>::InvalidParaId)?;
			ensure!(
				fund.status == FundStatus::RefundWithdrew ||
					fund.status == FundStatus::RedeemWithdrew,
				Error::<T>::InvalidFundStatus
			);

			let fund_new = FundInfo { status: FundStatus::End, ..fund };
			Funds::<T>::insert(index, Some(fund_new));

			Ok(())
		}

		/// Unlock the reserved vsToken/vsBond after fund success
		#[pallet::weight(T::WeightInfo::unlock())]
		pub fn unlock(
			_origin: OriginFor<T>,
			who: AccountIdOf<T>,
			#[pallet::compact] index: ParaId,
		) -> DispatchResult {
			let fund = Self::funds(index).ok_or(Error::<T>::InvalidParaId)?;
			ensure!(
				fund.status == FundStatus::Success ||
					fund.status == FundStatus::Retired ||
					fund.status == FundStatus::RedeemWithdrew ||
					fund.status == FundStatus::End,
				Error::<T>::InvalidFundStatus
			);

			let (contributed, status) = Self::contribution(fund.trie_index, &who);
			ensure!(status == ContributionStatus::Idle, Error::<T>::InvalidContributionStatus);

			#[allow(non_snake_case)]
			let (vsToken, vsBond) = Self::vsAssets(index, fund.first_slot, fund.last_slot);

			let balance = T::MultiCurrency::unreserve(vsToken, &who, contributed);
			ensure!(balance == Zero::zero(), Error::<T>::NotEnoughBalanceToUnlock);
			let balance = T::MultiCurrency::unreserve(vsBond, &who, contributed);
			ensure!(balance == Zero::zero(), Error::<T>::NotEnoughBalanceToUnlock);

			Self::put_contribution(
				fund.trie_index,
				&who,
				contributed,
				ContributionStatus::Unlocked,
			);

			Self::deposit_event(Event::<T>::Unlocked(who, index, contributed));

			Ok(())
		}

		/// Unlock the reserved vsToken/vsBond after fund success
		#[pallet::weight((
		0,
		DispatchClass::Normal,
		Pays::No
		))]
		pub fn batch_unlock(
			origin: OriginFor<T>,
			#[pallet::compact] index: ParaId,
		) -> DispatchResult {
			T::EnsureConfirmAsMultiSig::ensure_origin(origin)?;

			let fund = Self::funds(index).ok_or(Error::<T>::InvalidParaId)?;
			ensure!(
				fund.status == FundStatus::Success ||
					fund.status == FundStatus::Retired ||
					fund.status == FundStatus::RedeemWithdrew ||
					fund.status == FundStatus::End,
				Error::<T>::InvalidFundStatus
			);

			let mut unlock_count = 0u32;
			let contributions = Self::contribution_iterator(fund.trie_index);
			// Assume everyone will be refunded.
			let mut all_unlocked = true;

			for (who, (contributed, status)) in contributions {
				if unlock_count >= T::RemoveKeysLimit::get() {
					// Not everyone was able to be refunded this time around.
					all_unlocked = false;
					break;
				}
				if status != ContributionStatus::Unlocked {
					#[allow(non_snake_case)]
					let (vsToken, vsBond) = Self::vsAssets(index, fund.first_slot, fund.last_slot);
					let balance = T::MultiCurrency::unreserve(vsToken, &who, contributed);
					ensure!(balance == Zero::zero(), Error::<T>::NotEnoughBalanceToUnlock);
					let balance = T::MultiCurrency::unreserve(vsBond, &who, contributed);
					ensure!(balance == Zero::zero(), Error::<T>::NotEnoughBalanceToUnlock);

					Self::put_contribution(
						fund.trie_index,
						&who,
						contributed,
						ContributionStatus::Unlocked,
					);
					unlock_count += 1;
				}
			}

			if all_unlocked {
				Self::deposit_event(Event::<T>::AllUnlocked(index));
			}

			Ok(())
		}

		/// Create a new crowdloaning campaign for a parachain slot deposit for the current auction.
		#[pallet::weight((
		0,
		DispatchClass::Normal,
		Pays::No
		))]
		pub fn create(
			origin: OriginFor<T>,
			#[pallet::compact] index: ParaId,
			#[pallet::compact] cap: BalanceOf<T>,
			#[pallet::compact] first_slot: LeasePeriod,
			#[pallet::compact] last_slot: LeasePeriod,
		) -> DispatchResult {
			T::EnsureConfirmAsMultiSig::ensure_origin(origin)?;

			ensure!(!Funds::<T>::contains_key(index), Error::<T>::FundAlreadyCreated);

			ensure!(first_slot <= last_slot, Error::<T>::LastSlotBeforeFirstSlot);

			let last_slot_limit = first_slot
				.checked_add(((T::SlotLength::get() as u32) - 1).into())
				.ok_or(Error::<T>::FirstSlotTooFarInFuture)?;
			ensure!(last_slot <= last_slot_limit, Error::<T>::LastSlotTooFarInFuture);

			let deposit = T::SubmissionDeposit::get();

			Funds::<T>::insert(
				index,
				Some(FundInfo {
					deposit,
					raised: Zero::zero(),
					cap,
					first_slot,
					last_slot,
					trie_index: Self::next_trie_index()?,
					status: FundStatus::Ongoing,
				}),
			);

			Self::deposit_event(Event::<T>::Created(index));

			Ok(())
		}

		/// Contribute to a crowd sale. This will transfer some balance over to fund a parachain
		/// slot. It will be withdrawable in two instances: the parachain becomes retired; or the
		/// slot is unable to be purchased and the timeout expires.
		#[pallet::weight(T::WeightInfo::contribute())]
		#[transactional]
		pub fn contribute(
			origin: OriginFor<T>,
			#[pallet::compact] index: ParaId,
			#[pallet::compact] value: BalanceOf<T>,
		) -> DispatchResult {
			let who = ensure_signed(origin.clone())?;

			let fund = Self::funds(index).ok_or(Error::<T>::InvalidParaId)?;
			ensure!(fund.status == FundStatus::Ongoing, Error::<T>::InvalidFundStatus);

			ensure!(value >= T::MinContribution::get(), Error::<T>::ContributionTooSmall);

			let raised = fund.raised.checked_add(&value).ok_or(Error::<T>::Overflow)?;
			ensure!(raised <= fund.cap, Error::<T>::CapExceeded);

			let (contributed, status) = Self::contribution(fund.trie_index, &who);
			ensure!(status == ContributionStatus::Idle, Error::<T>::InvalidContributionStatus);

			if T::TransactType::get() == ParachainTransactType::Xcm &&
				T::XcmTransferOrigin::get() == TransferOriginType::FromRelayChain
			{
				T::MultiCurrency::reserve(T::RelayChainToken::get(), &who, value)?;
			}

			Self::put_contribution(
				fund.trie_index,
				&who,
				contributed,
				ContributionStatus::Contributing(value),
			);

<<<<<<< HEAD
			let nonce = Self::next_nonce_index(index)?;
			let message_id: MessageId;

			if T::TransactType::get() == ParachainTransactType::Xcm {
				message_id = Self::xcm_ump_contribute(origin, index, value, nonce)
					.map_err(|_e| Error::<T>::XcmFailed)?;
			} else {
				message_id = sp_io::hashing::blake2_256(&nonce.encode());
=======
			let contribution_index = Self::next_contribution_index()?;
			let message_id: MessageId;

			if T::TransactType::get() == ParachainTransactType::Xcm {
				message_id = Self::xcm_ump_contribute(origin, index, value, contribution_index)
					.map_err(|_e| Error::<T>::XcmFailed)?;
			} else {
				message_id = sp_io::hashing::blake2_256(&contribution_index.encode());
>>>>>>> b1a82667
				if T::TransactProxyType::get() == ParachainTransactProxyType::Derived {
					Self::xcm_ump_transfer(who.clone(), value)?;
				}
			}
			Self::deposit_event(Event::Contributing(who.clone(), index, value.clone(), message_id));
			Ok(())
		}

		/// Confirm contribute
		#[pallet::weight((
		0,
		DispatchClass::Normal,
		Pays::No
		))]
		pub fn confirm_contribute(
			origin: OriginFor<T>,
			who: AccountIdOf<T>,
			#[pallet::compact] index: ParaId,
			is_success: bool,
<<<<<<< HEAD
			message_id: MessageId,
=======
			contribution_index: MessageId,
>>>>>>> b1a82667
		) -> DispatchResult {
			T::EnsureConfirmAsMultiSig::ensure_origin(origin)?;
			let fund = Self::funds(index).ok_or(Error::<T>::InvalidParaId)?;
			let can_confirm = fund.status == FundStatus::Ongoing ||
				fund.status == FundStatus::Failed ||
				fund.status == FundStatus::Success;
			ensure!(can_confirm, Error::<T>::InvalidFundStatus);

			let (contributed, status) = Self::contribution(fund.trie_index, &who);
			ensure!(status.is_contributing(), Error::<T>::InvalidContributionStatus);
			let contributing = status.contributing();

			#[allow(non_snake_case)]
			let (vsToken, vsBond) = Self::vsAssets(index, fund.first_slot, fund.last_slot);

			if is_success {
				// Issue reserved vsToken/vsBond to contributor
				T::MultiCurrency::deposit(vsToken, &who, contributing)?;
				T::MultiCurrency::reserve(vsToken, &who, contributing)?;
				T::MultiCurrency::deposit(vsBond, &who, contributing)?;
				T::MultiCurrency::reserve(vsBond, &who, contributing)?;

				// Update the raised of fund
				let fund_new =
					FundInfo { raised: fund.raised.saturating_add(contributing), ..fund };
				Funds::<T>::insert(index, Some(fund_new));

				if T::TransactType::get() == ParachainTransactType::Xcm &&
					T::XcmTransferOrigin::get() == TransferOriginType::FromRelayChain
				{
					T::MultiCurrency::withdraw(T::RelayChainToken::get(), &who, contributing)?;
				}

				// Update the contribution of who
				let contributed_new = contributed.saturating_add(contributing);
				Self::put_contribution(
					fund.trie_index,
					&who,
					contributed_new,
					ContributionStatus::Idle,
				);

<<<<<<< HEAD
				Self::deposit_event(Event::Contributed(who, index, contributing, message_id));
=======
				Self::deposit_event(Event::Contributed(
					who,
					index,
					contributing,
					contribution_index,
				));
>>>>>>> b1a82667
			} else {
				// Update the contribution of who
				Self::put_contribution(
					fund.trie_index,
					&who,
					contributed,
					ContributionStatus::Idle,
				);
				if T::TransactType::get() == ParachainTransactType::Xcm &&
					T::XcmTransferOrigin::get() == TransferOriginType::FromRelayChain
				{
					T::MultiCurrency::unreserve(T::RelayChainToken::get(), &who, contributing);
				}

<<<<<<< HEAD
				Self::deposit_event(Event::ContributeFailed(who, index, contributing, message_id));
=======
				Self::deposit_event(Event::ContributeFailed(
					who,
					index,
					contributing,
					contribution_index,
				));
>>>>>>> b1a82667
			}

			Ok(())
		}

		/// Withdraw full balance of the parachain.
		/// - `index`: The parachain to whose crowdloan the contribution was made.
		#[pallet::weight((
		0,
		DispatchClass::Normal,
		Pays::No
		))]
		#[transactional]
		pub fn withdraw(origin: OriginFor<T>, #[pallet::compact] index: ParaId) -> DispatchResult {
			T::EnsureConfirmAsMultiSig::ensure_origin(origin.clone())?;

			let fund = Self::funds(index).ok_or(Error::<T>::InvalidParaId)?;
			let can = fund.status == FundStatus::Failed || fund.status == FundStatus::Retired;
			ensure!(can, Error::<T>::InvalidFundStatus);

<<<<<<< HEAD
			let mut message_id: MessageId = [0; 32];
			let nonce = Self::next_nonce_index(index)?;
			if T::TransactType::get() == ParachainTransactType::Xcm {
				message_id = Self::xcm_ump_withdraw(origin, index, nonce)
					.map_err(|_| Error::<T>::XcmFailed)?;
=======
			if T::TransactType::get() == ParachainTransactType::Xcm {
				Self::xcm_ump_withdraw(origin, index).map_err(|_| Error::<T>::XcmFailed)?;
>>>>>>> b1a82667
			}

			Self::deposit_event(Event::Withdrawing(index, fund.raised, message_id));

			Ok(())
		}

		/// Confirm withdraw by fund owner temporarily
		#[pallet::weight((
		0,
		DispatchClass::Normal,
		Pays::No
		))]
		pub fn confirm_withdraw(
			origin: OriginFor<T>,
			#[pallet::compact] index: ParaId,
			is_success: bool,
			message_id: MessageId,
		) -> DispatchResult {
			T::EnsureConfirmAsMultiSig::ensure_origin(origin)?;

			let fund = Self::funds(index).ok_or(Error::<T>::InvalidParaId)?;
			let can = fund.status == FundStatus::Failed || fund.status == FundStatus::Retired;
			ensure!(can, Error::<T>::InvalidFundStatus);

			let amount_withdrew = fund.raised;

			if is_success {
				if fund.status == FundStatus::Retired {
					RedeemPool::<T>::set(Self::redeem_pool().saturating_add(amount_withdrew));

					let fund_new = FundInfo { status: FundStatus::RedeemWithdrew, ..fund };
					Funds::<T>::insert(index, Some(fund_new));
				} else if fund.status == FundStatus::Failed {
					RefundPool::<T>::set(Self::refund_pool().saturating_add(amount_withdrew));

					let fund_new = FundInfo { status: FundStatus::RefundWithdrew, ..fund };
					Funds::<T>::insert(index, Some(fund_new));
				}

				Self::deposit_event(Event::Withdrew(index, amount_withdrew, message_id));
			} else {
				Self::deposit_event(Event::WithdrawFailed(index, amount_withdrew, message_id));
			}

			Ok(())
		}

		#[pallet::weight(T::WeightInfo::refund())]
		#[transactional]
		pub fn refund(origin: OriginFor<T>, #[pallet::compact] index: ParaId) -> DispatchResult {
			let who = ensure_signed(origin.clone())?;

			let fund = Self::funds(index).ok_or(Error::<T>::InvalidParaId)?;
			ensure!(fund.status == FundStatus::RefundWithdrew, Error::<T>::InvalidFundStatus);

			let (contributed, status) = Self::contribution(fund.trie_index, &who);
			ensure!(contributed > Zero::zero(), Error::<T>::ZeroContribution);
			ensure!(status == ContributionStatus::Idle, Error::<T>::InvalidContributionStatus);

			ensure!(Self::refund_pool() >= contributed, Error::<T>::NotEnoughBalanceInRefundPool);

			#[allow(non_snake_case)]
			let (vsToken, vsBond) = Self::vsAssets(index, fund.first_slot, fund.last_slot);
			ensure!(
				T::MultiCurrency::reserved_balance(vsToken, &who) >= contributed,
				Error::<T>::NotEnoughReservedAssetsToRefund
			);
			ensure!(
				T::MultiCurrency::reserved_balance(vsBond, &who) >= contributed,
				Error::<T>::NotEnoughReservedAssetsToRefund
			);

<<<<<<< HEAD
			let mut message_id: MessageId = [0; 32];
			if T::TransactType::get() == ParachainTransactType::Xcm {
				let nonce = Self::next_nonce_index(index)?;
				message_id = Self::xcm_ump_redeem(origin, index, contributed, nonce)
=======
			if T::TransactType::get() == ParachainTransactType::Xcm {
				Self::xcm_ump_redeem(origin, index, contributed)
>>>>>>> b1a82667
					.map_err(|_| Error::<T>::XcmFailed)?;
			}

			RefundPool::<T>::set(Self::refund_pool().saturating_sub(contributed));

			Self::put_contribution(
				fund.trie_index,
				&who,
				contributed,
				ContributionStatus::Refunding,
			);

			Self::deposit_event(Event::Refunding(who, index, contributed, message_id));

			Ok(())
		}

		#[pallet::weight((
		0,
		DispatchClass::Normal,
		Pays::No
		))]
		pub fn confirm_refund(
			origin: OriginFor<T>,
			who: AccountIdOf<T>,
			#[pallet::compact] index: ParaId,
			is_success: bool,
			message_id: MessageId,
		) -> DispatchResult {
			T::EnsureConfirmAsMultiSig::ensure_origin(origin)?;

			let fund = Self::funds(index).ok_or(Error::<T>::InvalidParaId)?;
			ensure!(fund.status == FundStatus::RefundWithdrew, Error::<T>::InvalidFundStatus);

			let (contributed, status) = Self::contribution(fund.trie_index, &who);
			ensure!(status == ContributionStatus::Refunding, Error::<T>::InvalidContributionStatus);

			#[allow(non_snake_case)]
			let (vsToken, vsBond) = Self::vsAssets(index, fund.first_slot, fund.last_slot);

			if is_success {
				// Slash the reserved vsToken/vsBond
				let balance = T::MultiCurrency::slash_reserved(vsToken, &who, contributed);
				ensure!(balance == Zero::zero(), Error::<T>::NotEnoughReservedAssetsToRefund);
				let balance = T::MultiCurrency::slash_reserved(vsBond, &who, contributed);
				ensure!(balance == Zero::zero(), Error::<T>::NotEnoughReservedAssetsToRefund);

				Self::put_contribution(
					fund.trie_index,
					&who,
					contributed,
					ContributionStatus::Refunded,
				);

				Self::deposit_event(Event::Refunded(who, index, contributed, message_id));
			} else {
				RefundPool::<T>::set(Self::refund_pool().saturating_add(contributed));

				Self::put_contribution(
					fund.trie_index,
					&who,
					contributed,
					ContributionStatus::Idle,
				);

				Self::deposit_event(Event::RefundFailed(who, index, contributed, message_id));
			}

			Ok(())
		}

		#[pallet::weight(T::WeightInfo::redeem())]
		#[transactional]
		pub fn redeem(
			origin: OriginFor<T>,
			#[pallet::compact] index: ParaId,
			#[pallet::compact] value: BalanceOf<T>,
		) -> DispatchResult {
			let who = ensure_signed(origin.clone())?;

			let fund = Self::funds(index).ok_or(Error::<T>::InvalidParaId)?;
			ensure!(fund.status == FundStatus::RedeemWithdrew, Error::<T>::InvalidFundStatus);
			ensure!(Self::redeem_pool() >= value, Error::<T>::NotEnoughBalanceInRedeemPool);
			let cur_block = <frame_system::Pallet<T>>::block_number();
			ensure!(!Self::is_expired(cur_block, fund.last_slot), Error::<T>::VSBondExpired);
			if T::TransactType::get() == ParachainTransactType::Proxy {
				ensure!(Self::can_redeem(cur_block, fund.last_slot), Error::<T>::UnRedeemableNow);
			}
			#[allow(non_snake_case)]
			let (vsToken, vsBond) = Self::vsAssets(index, fund.first_slot, fund.last_slot);

			T::MultiCurrency::reserve(vsToken, &who, value)
				.map_err(|_| Error::<T>::NotEnoughFreeAssetsToRedeem)?;
			T::MultiCurrency::reserve(vsBond, &who, value)
				.map_err(|_| Error::<T>::NotEnoughFreeAssetsToRedeem)?;

			let status = Self::redeem_status(who.clone(), (index, fund.first_slot, fund.last_slot));
			ensure!(status == RedeemStatus::Idle, Error::<T>::InvalidRedeemStatus);

<<<<<<< HEAD
			let mut message_id: MessageId = [0; 32];
			if T::TransactType::get() == ParachainTransactType::Xcm {
				let nonce = Self::next_nonce_index(index)?;
				message_id = Self::xcm_ump_redeem(origin.clone(), index, value, nonce)
=======
			if T::TransactType::get() == ParachainTransactType::Xcm {
				Self::xcm_ump_redeem(origin.clone(), index, value)
>>>>>>> b1a82667
					.map_err(|_| Error::<T>::XcmFailed)?;
			}

			RedeemPool::<T>::set(Self::redeem_pool().saturating_sub(value));

			RedeemExtras::<T>::insert(
				who.clone(),
				(index, fund.first_slot, fund.last_slot),
				RedeemStatus::Redeeming(value),
			);

			Self::deposit_event(Event::Redeeming(
				who,
				index,
				fund.first_slot,
				fund.last_slot,
				value,
				message_id,
			));

			Ok(())
		}

		#[pallet::weight((
		0,
		DispatchClass::Normal,
		Pays::No
		))]
		pub fn confirm_redeem(
			origin: OriginFor<T>,
			who: AccountIdOf<T>,
			#[pallet::compact] index: ParaId,
			is_success: bool,
			message_id: MessageId,
		) -> DispatchResult {
			use RedeemStatus as RS;

			T::EnsureConfirmAsMultiSig::ensure_origin(origin)?;
			let fund = Self::funds(index).ok_or(Error::<T>::InvalidParaId)?;
			ensure!(fund.status == FundStatus::RedeemWithdrew, Error::<T>::InvalidFundStatus);

			let status = Self::redeem_status(who.clone(), (index, fund.first_slot, fund.last_slot));
			ensure!(status.is_redeeming(), Error::<T>::InvalidRedeemStatus);
			let value = status.redeeming();

			#[allow(non_snake_case)]
			let (vsToken, vsBond) = Self::vsAssets(index, fund.first_slot, fund.last_slot);

			if is_success {
				let balance = T::MultiCurrency::slash_reserved(vsToken, &who, value);
				ensure!(balance == Zero::zero(), Error::<T>::NotEnoughFreeAssetsToRedeem);
				let balance = T::MultiCurrency::slash_reserved(vsBond, &who, value);
				ensure!(balance == Zero::zero(), Error::<T>::NotEnoughFreeAssetsToRedeem);

				RedeemExtras::<T>::insert(
					who.clone(),
					(index, fund.first_slot, fund.last_slot),
					RS::Idle,
				);

				Self::deposit_event(Event::Redeemed(
					who,
					index,
					fund.first_slot,
					fund.last_slot,
					value,
					message_id,
				));
			} else {
				let balance = T::MultiCurrency::unreserve(vsToken, &who, value);
				ensure!(
					balance == Zero::zero(),
					Error::<T>::NotEnoughReservedAssetsToUnlockWhenRedeemFailed
				);
				let balance = T::MultiCurrency::unreserve(vsBond, &who, value);
				ensure!(
					balance == Zero::zero(),
					Error::<T>::NotEnoughReservedAssetsToUnlockWhenRedeemFailed
				);

				RedeemPool::<T>::set(Self::redeem_pool().saturating_add(value));

				RedeemExtras::<T>::insert(
					who.clone(),
					(index, fund.first_slot, fund.last_slot),
					RS::Idle,
				);

				Self::deposit_event(Event::RedeemFailed(
					who,
					index,
					fund.first_slot,
					fund.last_slot,
					value,
					message_id,
				));
			}

			Ok(())
		}

		/// Remove a fund after the retirement period has ended and all funds have been returned.
		#[pallet::weight((
		0,
		DispatchClass::Normal,
		Pays::No
		))]
		pub fn dissolve(origin: OriginFor<T>, #[pallet::compact] index: ParaId) -> DispatchResult {
			T::EnsureConfirmAsMultiSig::ensure_origin(origin)?;

			let mut fund = Self::funds(index).ok_or(Error::<T>::InvalidParaId)?;
			ensure!(fund.status == FundStatus::End, Error::<T>::InvalidFundStatus);

			let mut refund_count = 0u32;
			// Try killing the crowdloan child trie and Assume everyone will be refunded.
			let contributions = Self::contribution_iterator(fund.trie_index);
			let mut all_refunded = true;
			for (who, (balance, _)) in contributions {
				if refund_count >= T::RemoveKeysLimit::get() {
					// Not everyone was able to be refunded this time around.
					all_refunded = false;
					break;
				}
				Self::kill_contribution(fund.trie_index, &who);
				fund.raised = fund.raised.saturating_sub(balance);
				refund_count += 1;
			}

			if all_refunded == true {
				Funds::<T>::remove(index);
				Self::deposit_event(Event::<T>::Dissolved(index));
			}

			Ok(())
		}

		/// Add proxy for parachain account
		/// - `delegate`: The delegate proxy account
		#[pallet::weight((
		0,
		DispatchClass::Normal,
		Pays::No
		))]
		#[transactional]
		pub fn add_proxy(origin: OriginFor<T>, delegate: AccountIdOf<T>) -> DispatchResult {
			T::EnsureConfirmAsMultiSig::ensure_origin(origin)?;

			Self::xcm_ump_add_proxy(delegate.clone()).map_err(|_| Error::<T>::XcmFailed)?;

			Self::deposit_event(Event::ProxyAdded(delegate));

			Ok(())
		}

		/// Add proxy for parachain account
		/// - `delegate`: The delegate proxy account
		#[pallet::weight((
		0,
		DispatchClass::Normal,
		Pays::No
		))]
		#[transactional]
		pub fn remove_proxy(origin: OriginFor<T>, delegate: AccountIdOf<T>) -> DispatchResult {
			T::EnsureConfirmAsMultiSig::ensure_origin(origin)?;

			Self::xcm_ump_remove_proxy(delegate.clone()).map_err(|_| Error::<T>::XcmFailed)?;

			Self::deposit_event(Event::ProxyRemoved(delegate));

			Ok(())
		}

		/// transfer to parachain salp account
		#[pallet::weight((
		0,
		DispatchClass::Normal,
		Pays::No
		))]
		#[transactional]
		pub fn mint(origin: OriginFor<T>, amount: BalanceOf<T>) -> DispatchResult {
			let who = ensure_signed(origin)?;

			Self::xcm_ump_transfer(who.clone(), amount.clone())?;

			Self::deposit_event(Event::<T>::Minted(who, amount));

			Ok(())
		}
	}

	#[pallet::hooks]
	impl<T: Config> Hooks<BlockNumberFor<T>> for Pallet<T> {
		fn on_initialize(n: BlockNumberFor<T>) -> Weight {
			// Release x% KSM/DOT from redeem-pool to bancor-pool per cycle
			if n != 0 && (n % T::ReleaseCycle::get()) == 0 {
				if let Ok(rp_balance) = TryInto::<u128>::try_into(Self::redeem_pool()) {
					// Calculate the release amount
					let release_amount = T::ReleaseRatio::get() * rp_balance;

					// Must be ok
					if let Ok(release_amount) = TryInto::<BalanceOf<T>>::try_into(release_amount) {
						RedeemPool::<T>::set(Self::redeem_pool().saturating_sub(release_amount));

						// Increase the balance of bancor-pool by release-amount
						if let Err(err) =
							T::BancorPool::add_token(T::RelayChainToken::get(), release_amount)
						{
							log::warn!("Bancor: {:?} on bifrost-bancor.", err);
						}
					} else {
						log::warn!("Overflow: The balance of redeem-pool exceeds u128.");
					}
				}
			}
			<T as Config>::WeightInfo::on_initialize(n)

			// TODO: Auto unlock vsToken/vsBond?
		}
	}

	impl<T: Config> Pallet<T> {
		pub(crate) fn id_from_index(index: TrieIndex) -> child::ChildInfo {
			let mut buf = Vec::new();
			buf.extend_from_slice(&(T::PalletId::get().0));
			buf.extend_from_slice(&index.encode()[..]);
			child::ChildInfo::new_default(T::Hashing::hash(&buf[..]).as_ref())
		}

		pub(crate) fn contribution(
			index: TrieIndex,
			who: &AccountIdOf<T>,
		) -> (BalanceOf<T>, ContributionStatus<BalanceOf<T>>) {
			who.using_encoded(|b| {
				child::get_or_default::<(BalanceOf<T>, ContributionStatus<BalanceOf<T>>)>(
					&Self::id_from_index(index),
					b,
				)
			})
		}

		pub fn contribution_by_fund(
			index: ParaId,
			who: &AccountIdOf<T>,
		) -> Result<BalanceOf<T>, Error<T>> {
			let fund = Self::funds(index).ok_or(Error::<T>::InvalidParaId)?;
			let (contributed, _) = Self::contribution(fund.trie_index, who);
			Ok(contributed)
		}

		pub(crate) fn contribution_iterator(
			index: TrieIndex,
		) -> ChildTriePrefixIterator<(
			AccountIdOf<T>,
			(BalanceOf<T>, ContributionStatus<BalanceOf<T>>),
		)> {
			ChildTriePrefixIterator::<_>::with_prefix_over_key::<Identity>(
				&Self::id_from_index(index),
				&[],
			)
		}

		pub(crate) fn next_trie_index() -> Result<TrieIndex, Error<T>> {
			CurrentTrieIndex::<T>::try_mutate(|ti| {
				*ti = ti.checked_add(1).ok_or(Error::<T>::Overflow)?;
				Ok(*ti - 1)
			})
		}

<<<<<<< HEAD
		pub(crate) fn next_nonce_index(index: ParaId) -> Result<Nonce, Error<T>> {
			CurrentNonce::<T>::try_mutate(index, |ni| {
				*ni = ni.saturating_add(1);
				if *ni == u32::MAX {
					Ok(0)
				} else {
					Ok(*ni - 1)
=======
		pub(crate) fn next_contribution_index() -> Result<TrieIndex, Error<T>> {
			CurrentContributionIndex::<T>::try_mutate(|ti| {
				*ti = ti.saturating_add(1);
				if *ti == u32::MAX {
					Ok(0)
				} else {
					Ok(*ti - 1)
>>>>>>> b1a82667
				}
			})
		}

		#[allow(non_snake_case)]
		pub(crate) fn vsAssets(
			index: ParaId,
			first_slot: LeasePeriod,
			last_slot: LeasePeriod,
		) -> (CurrencyId, CurrencyId) {
			let currency_id_u64: u64 = T::RelayChainToken::get().currency_id();
			let tokensymbo_bit = (currency_id_u64 & 0x0000_0000_0000_00ff) as u8;
			let token_symbol = TokenSymbol::try_from(tokensymbo_bit).unwrap_or(TokenSymbol::KSM);

			let vsToken = CurrencyId::VSToken(token_symbol);
			let vsBond = CurrencyId::VSBond(token_symbol, index, first_slot, last_slot);

			(vsToken, vsBond)
		}

		/// Check if the vsBond is `past` the redeemable date
		pub(crate) fn is_expired(block: BlockNumberFor<T>, last_slot: LeasePeriod) -> bool {
			let block_begin_redeem = Self::block_end_of_lease_period_index(last_slot);
			let block_end_redeem = block_begin_redeem + T::VSBondValidPeriod::get();

			block >= block_end_redeem
		}

		/// Check if the vsBond is `in` the redeemable date
		pub(crate) fn can_redeem(block: BlockNumberFor<T>, last_slot: LeasePeriod) -> bool {
			let block_begin_redeem = Self::block_end_of_lease_period_index(last_slot);
			let block_end_redeem = block_begin_redeem + T::VSBondValidPeriod::get();

			block >= block_begin_redeem && block < block_end_redeem
		}

		#[allow(unused)]
		pub(crate) fn block_start_of_lease_period_index(slot: LeasePeriod) -> BlockNumberFor<T> {
			slot * T::LeasePeriod::get()
		}

		pub(crate) fn block_end_of_lease_period_index(slot: LeasePeriod) -> BlockNumberFor<T> {
			(slot + 1) * T::LeasePeriod::get()
		}

		fn put_contribution(
			index: TrieIndex,
			who: &AccountIdOf<T>,
			contributed: BalanceOf<T>,
			status: ContributionStatus<BalanceOf<T>>,
		) {
			who.using_encoded(|b| {
				child::put(&Self::id_from_index(index), b, &(contributed, status))
			});
		}

		fn kill_contribution(index: TrieIndex, who: &AccountIdOf<T>) {
			who.using_encoded(|b| child::kill(&Self::id_from_index(index), b));
		}

		fn xcm_ump_contribute(
			origin: OriginFor<T>,
			index: ParaId,
<<<<<<< HEAD
			value: BalanceOf<T>,
			nonce: Nonce,
		) -> Result<MessageId, XcmError> {
=======
			mut value: BalanceOf<T>,
			nonce: TrieIndex,
		) -> Result<MessageId, XcmError> {
			let _who = ensure_signed(origin).map_err(|_e| XcmError::BadOrigin)?;

			let fee: BalanceOf<T> = T::WeightToFee::calc(&T::BifrostXcmExecutor::transact_weight(
				T::ContributionWeight::get() + nonce as u64,
			));
			value = value.saturating_sub(fee);

>>>>>>> b1a82667
			let contribute_call = CrowdloanContributeCall::CrowdloanContribute(
				ContributeCall::Contribute(Contribution { index, value, signature: None }),
			)
			.encode()
			.into();

			T::BifrostXcmExecutor::ump_transact(
				MultiLocation::Null,
				contribute_call,
				T::ContributionWeight::get(),
				false,
				nonce,
			)
		}

<<<<<<< HEAD
		fn xcm_ump_withdraw(
			_origin: OriginFor<T>,
			index: ParaId,
			nonce: Nonce,
		) -> Result<MessageId, XcmError> {
=======
		fn xcm_ump_withdraw(_origin: OriginFor<T>, index: ParaId) -> Result<[u8; 32], XcmError> {
>>>>>>> b1a82667
			let who: AccountIdOf<T> = PolkadotParaId::from(T::SelfParaId::get()).into_account();

			let withdraw_call =
				CrowdloanWithdrawCall::CrowdloanWithdraw(WithdrawCall::Withdraw(Withdraw {
					who,
					index,
				}))
				.encode()
				.into();

			T::BifrostXcmExecutor::ump_transact(
				MultiLocation::X1(Junction::Parachain(index)),
				withdraw_call,
				T::WithdrawWeight::get(),
				false,
				nonce,
			)
		}

		fn xcm_ump_redeem(
			origin: OriginFor<T>,
			index: ParaId,
			value: BalanceOf<T>,
			nonce: Nonce,
		) -> Result<MessageId, XcmError> {
			let origin_location: MultiLocation =
				T::ExecuteXcmOrigin::ensure_origin(origin).map_err(|_e| XcmError::BadOrigin)?;

			let amount = TryInto::<u128>::try_into(value).map_err(|_| XcmError::Unimplemented)?;

			T::BifrostXcmExecutor::ump_transfer_asset(
				MultiLocation::X1(Junction::Parachain(index)),
				origin_location,
				amount,
				false,
				nonce,
			)
		}

<<<<<<< HEAD
		fn xcm_ump_add_proxy(delegate: AccountIdOf<T>) -> Result<MessageId, XcmError> {
=======
		fn xcm_ump_add_proxy(delegate: AccountIdOf<T>) -> Result<[u8; 32], XcmError> {
>>>>>>> b1a82667
			let call = ProxyAddCall::ProxyAdd(AddProxyCall::Add(AddProxy {
				delegate,
				proxy_type: ProxyType::Any,
				delay: T::BlockNumber::zero(),
			}))
			.encode()
			.into();

			T::BifrostXcmExecutor::ump_transact(
				MultiLocation::Null,
				call,
				T::AddProxyWeight::get(),
				false,
				0,
			)
		}

<<<<<<< HEAD
		fn xcm_ump_remove_proxy(delegate: AccountIdOf<T>) -> Result<MessageId, XcmError> {
=======
		fn xcm_ump_remove_proxy(delegate: AccountIdOf<T>) -> Result<[u8; 32], XcmError> {
>>>>>>> b1a82667
			let call = ProxyRemoveCall::ProxyRemove(RemoveProxyCall::Remove(RemoveProxy {
				delegate,
				proxy_type: ProxyType::Any,
				delay: T::BlockNumber::zero(),
			}))
			.encode()
			.into();

			T::BifrostXcmExecutor::ump_transact(
				MultiLocation::Null,
				call,
				T::AddProxyWeight::get(),
				false,
				0,
			)
		}

		fn xcm_ump_transfer(who: AccountIdOf<T>, amount: BalanceOf<T>) -> DispatchResult {
			T::XcmTransfer::transfer(
				who.clone(),
				T::RelayChainToken::get(),
				amount,
				T::SovereignSubAccountLocation::get(),
				3 * T::BaseXcmWeight::get(),
			)
		}
	}
}<|MERGE_RESOLUTION|>--- conflicted
+++ resolved
@@ -182,13 +182,8 @@
 	};
 	use frame_system::pallet_prelude::*;
 	use node_primitives::{
-<<<<<<< HEAD
 		BancorHandler, CurrencyId, LeasePeriod, MessageId, Nonce, ParaId,
 		ParachainTransactProxyType, ParachainTransactType, TransferOriginType,
-=======
-		BancorHandler, CurrencyId, LeasePeriod, MessageId, ParaId, ParachainTransactProxyType,
-		ParachainTransactType, TransferOriginType,
->>>>>>> b1a82667
 	};
 	use orml_traits::{currency::TransferAll, MultiCurrency, MultiReservableCurrency, XcmTransfer};
 	use polkadot_parachain::primitives::Id as PolkadotParaId;
@@ -400,19 +395,12 @@
 	#[pallet::getter(fn current_trie_index)]
 	pub(super) type CurrentTrieIndex<T: Config> = StorageValue<_, TrieIndex, ValueQuery>;
 
-<<<<<<< HEAD
 	/// Tracker for the next nonce index
 	#[pallet::storage]
 	#[pallet::getter(fn current_nonce)]
 
 	pub(super) type CurrentNonce<T: Config> =
 		StorageMap<_, Blake2_128Concat, ParaId, Nonce, ValueQuery>;
-=======
-	/// Tracker for the next available contribution index
-	#[pallet::storage]
-	#[pallet::getter(fn current_contribution_index)]
-	pub(super) type CurrentContributionIndex<T: Config> = StorageValue<_, TrieIndex, ValueQuery>;
->>>>>>> b1a82667
 
 	/// Info on all of the funds.
 	#[pallet::storage]
@@ -704,7 +692,6 @@
 				ContributionStatus::Contributing(value),
 			);
 
-<<<<<<< HEAD
 			let nonce = Self::next_nonce_index(index)?;
 			let message_id: MessageId;
 
@@ -713,16 +700,6 @@
 					.map_err(|_e| Error::<T>::XcmFailed)?;
 			} else {
 				message_id = sp_io::hashing::blake2_256(&nonce.encode());
-=======
-			let contribution_index = Self::next_contribution_index()?;
-			let message_id: MessageId;
-
-			if T::TransactType::get() == ParachainTransactType::Xcm {
-				message_id = Self::xcm_ump_contribute(origin, index, value, contribution_index)
-					.map_err(|_e| Error::<T>::XcmFailed)?;
-			} else {
-				message_id = sp_io::hashing::blake2_256(&contribution_index.encode());
->>>>>>> b1a82667
 				if T::TransactProxyType::get() == ParachainTransactProxyType::Derived {
 					Self::xcm_ump_transfer(who.clone(), value)?;
 				}
@@ -742,11 +719,7 @@
 			who: AccountIdOf<T>,
 			#[pallet::compact] index: ParaId,
 			is_success: bool,
-<<<<<<< HEAD
 			message_id: MessageId,
-=======
-			contribution_index: MessageId,
->>>>>>> b1a82667
 		) -> DispatchResult {
 			T::EnsureConfirmAsMultiSig::ensure_origin(origin)?;
 			let fund = Self::funds(index).ok_or(Error::<T>::InvalidParaId)?;
@@ -788,17 +761,7 @@
 					contributed_new,
 					ContributionStatus::Idle,
 				);
-
-<<<<<<< HEAD
 				Self::deposit_event(Event::Contributed(who, index, contributing, message_id));
-=======
-				Self::deposit_event(Event::Contributed(
-					who,
-					index,
-					contributing,
-					contribution_index,
-				));
->>>>>>> b1a82667
 			} else {
 				// Update the contribution of who
 				Self::put_contribution(
@@ -812,17 +775,7 @@
 				{
 					T::MultiCurrency::unreserve(T::RelayChainToken::get(), &who, contributing);
 				}
-
-<<<<<<< HEAD
 				Self::deposit_event(Event::ContributeFailed(who, index, contributing, message_id));
-=======
-				Self::deposit_event(Event::ContributeFailed(
-					who,
-					index,
-					contributing,
-					contribution_index,
-				));
->>>>>>> b1a82667
 			}
 
 			Ok(())
@@ -843,16 +796,11 @@
 			let can = fund.status == FundStatus::Failed || fund.status == FundStatus::Retired;
 			ensure!(can, Error::<T>::InvalidFundStatus);
 
-<<<<<<< HEAD
 			let mut message_id: MessageId = [0; 32];
 			let nonce = Self::next_nonce_index(index)?;
 			if T::TransactType::get() == ParachainTransactType::Xcm {
 				message_id = Self::xcm_ump_withdraw(origin, index, nonce)
 					.map_err(|_| Error::<T>::XcmFailed)?;
-=======
-			if T::TransactType::get() == ParachainTransactType::Xcm {
-				Self::xcm_ump_withdraw(origin, index).map_err(|_| Error::<T>::XcmFailed)?;
->>>>>>> b1a82667
 			}
 
 			Self::deposit_event(Event::Withdrawing(index, fund.raised, message_id));
@@ -926,15 +874,10 @@
 				Error::<T>::NotEnoughReservedAssetsToRefund
 			);
 
-<<<<<<< HEAD
 			let mut message_id: MessageId = [0; 32];
 			if T::TransactType::get() == ParachainTransactType::Xcm {
 				let nonce = Self::next_nonce_index(index)?;
 				message_id = Self::xcm_ump_redeem(origin, index, contributed, nonce)
-=======
-			if T::TransactType::get() == ParachainTransactType::Xcm {
-				Self::xcm_ump_redeem(origin, index, contributed)
->>>>>>> b1a82667
 					.map_err(|_| Error::<T>::XcmFailed)?;
 			}
 
@@ -1034,15 +977,10 @@
 			let status = Self::redeem_status(who.clone(), (index, fund.first_slot, fund.last_slot));
 			ensure!(status == RedeemStatus::Idle, Error::<T>::InvalidRedeemStatus);
 
-<<<<<<< HEAD
 			let mut message_id: MessageId = [0; 32];
 			if T::TransactType::get() == ParachainTransactType::Xcm {
 				let nonce = Self::next_nonce_index(index)?;
 				message_id = Self::xcm_ump_redeem(origin.clone(), index, value, nonce)
-=======
-			if T::TransactType::get() == ParachainTransactType::Xcm {
-				Self::xcm_ump_redeem(origin.clone(), index, value)
->>>>>>> b1a82667
 					.map_err(|_| Error::<T>::XcmFailed)?;
 			}
 
@@ -1311,7 +1249,6 @@
 			})
 		}
 
-<<<<<<< HEAD
 		pub(crate) fn next_nonce_index(index: ParaId) -> Result<Nonce, Error<T>> {
 			CurrentNonce::<T>::try_mutate(index, |ni| {
 				*ni = ni.saturating_add(1);
@@ -1319,15 +1256,6 @@
 					Ok(0)
 				} else {
 					Ok(*ni - 1)
-=======
-		pub(crate) fn next_contribution_index() -> Result<TrieIndex, Error<T>> {
-			CurrentContributionIndex::<T>::try_mutate(|ti| {
-				*ti = ti.saturating_add(1);
-				if *ti == u32::MAX {
-					Ok(0)
-				} else {
-					Ok(*ti - 1)
->>>>>>> b1a82667
 				}
 			})
 		}
@@ -1389,24 +1317,11 @@
 		}
 
 		fn xcm_ump_contribute(
-			origin: OriginFor<T>,
+			_origin: OriginFor<T>,
 			index: ParaId,
-<<<<<<< HEAD
 			value: BalanceOf<T>,
 			nonce: Nonce,
 		) -> Result<MessageId, XcmError> {
-=======
-			mut value: BalanceOf<T>,
-			nonce: TrieIndex,
-		) -> Result<MessageId, XcmError> {
-			let _who = ensure_signed(origin).map_err(|_e| XcmError::BadOrigin)?;
-
-			let fee: BalanceOf<T> = T::WeightToFee::calc(&T::BifrostXcmExecutor::transact_weight(
-				T::ContributionWeight::get() + nonce as u64,
-			));
-			value = value.saturating_sub(fee);
-
->>>>>>> b1a82667
 			let contribute_call = CrowdloanContributeCall::CrowdloanContribute(
 				ContributeCall::Contribute(Contribution { index, value, signature: None }),
 			)
@@ -1422,15 +1337,11 @@
 			)
 		}
 
-<<<<<<< HEAD
 		fn xcm_ump_withdraw(
 			_origin: OriginFor<T>,
 			index: ParaId,
 			nonce: Nonce,
 		) -> Result<MessageId, XcmError> {
-=======
-		fn xcm_ump_withdraw(_origin: OriginFor<T>, index: ParaId) -> Result<[u8; 32], XcmError> {
->>>>>>> b1a82667
 			let who: AccountIdOf<T> = PolkadotParaId::from(T::SelfParaId::get()).into_account();
 
 			let withdraw_call =
@@ -1470,11 +1381,7 @@
 			)
 		}
 
-<<<<<<< HEAD
 		fn xcm_ump_add_proxy(delegate: AccountIdOf<T>) -> Result<MessageId, XcmError> {
-=======
-		fn xcm_ump_add_proxy(delegate: AccountIdOf<T>) -> Result<[u8; 32], XcmError> {
->>>>>>> b1a82667
 			let call = ProxyAddCall::ProxyAdd(AddProxyCall::Add(AddProxy {
 				delegate,
 				proxy_type: ProxyType::Any,
@@ -1492,11 +1399,7 @@
 			)
 		}
 
-<<<<<<< HEAD
 		fn xcm_ump_remove_proxy(delegate: AccountIdOf<T>) -> Result<MessageId, XcmError> {
-=======
-		fn xcm_ump_remove_proxy(delegate: AccountIdOf<T>) -> Result<[u8; 32], XcmError> {
->>>>>>> b1a82667
 			let call = ProxyRemoveCall::ProxyRemove(RemoveProxyCall::Remove(RemoveProxy {
 				delegate,
 				proxy_type: ProxyType::Any,
