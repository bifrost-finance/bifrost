--- conflicted
+++ resolved
@@ -793,8 +793,6 @@
 			Ok(())
 		}
 
-<<<<<<< HEAD
-=======
 		#[pallet::weight(T::WeightInfo::unlock())]
 		pub fn unlock_vstoken(origin: OriginFor<T>, who: AccountIdOf<T>) -> DispatchResult {
 			ensure_signed(origin)?;
@@ -835,7 +833,6 @@
 			Ok(())
 		}
 
->>>>>>> 287748fc
 		/// Unlock the reserved vsToken/vsBond after fund success
 		#[pallet::weight(T::WeightInfo::batch_unlock(T::RemoveKeysLimit::get()))]
 		pub fn batch_unlock(
