--- conflicted
+++ resolved
@@ -316,8 +316,6 @@
 }
 
 #[test]
-<<<<<<< HEAD
-=======
 fn unlock_vstoken_should_work() {
 	new_test_ext().execute_with(|| {
 		let vs_token =
@@ -362,7 +360,6 @@
 }
 
 #[test]
->>>>>>> 287748fc
 fn contribute_should_work() {
 	new_test_ext().execute_with(|| {
 		assert_ok!(Salp::create(Some(ALICE).into(), 3_000, 1_000, 1, SlotLength::get()));
