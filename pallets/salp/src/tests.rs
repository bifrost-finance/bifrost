--- conflicted
+++ resolved
@@ -1123,76 +1123,9 @@
 		assert_eq!(Tokens::accounts(CATHI, vsBond).free, 0);
 		assert_eq!(Tokens::accounts(CATHI, vsBond).frozen, 0);
 		assert_eq!(Tokens::accounts(CATHI, vsBond).reserved, 0);
-<<<<<<< HEAD
-	});
-}
-
-#[test]
-fn redeem_when_xcm_error_should_work() {
-	new_test_ext().execute_with(|| {
-		assert_ok!(Salp::create(Some(ALICE).into(), 3_000, 1_000, 1, SlotLength::get()));
-		assert_ok!(Salp::contribute(Some(BRUCE).into(), 3_000, 100));
-		assert_ok!(Salp::confirm_contribute(
-			Some(ALICE).into(),
-			BRUCE,
-			3_000,
-			true,
-			CONTRIBUTON_INDEX
-		));
-		assert_ok!(Salp::fund_success(Some(ALICE).into(), 3_000));
-		assert_ok!(Salp::unlock(Some(BRUCE).into(), BRUCE, 3_000));
-
-		// Mock the BlockNumber
-		let block_begin_redeem = (SlotLength::get() + 1) * LeasePeriod::get();
-		System::set_block_number(block_begin_redeem);
-
-		assert_ok!(Salp::fund_retire(Some(ALICE).into(), 3_000));
-		assert_ok!(Salp::withdraw(Some(ALICE).into(), 3_000));
-
-		#[allow(non_snake_case)]
-		let (vsToken, vsBond) = Salp::vsAssets(3_000, 1, SlotLength::get());
-
-		assert_ok!(Salp::redeem(Some(BRUCE).into(), 3_000, 50));
-
-		assert_eq!(Salp::redeem_pool(), 50);
-
-		assert_eq!(Tokens::accounts(BRUCE, vsToken).free, 50);
-		assert_eq!(Tokens::accounts(BRUCE, vsToken).frozen, 0);
-		assert_eq!(Tokens::accounts(BRUCE, vsToken).reserved, 0);
-		assert_eq!(Tokens::accounts(BRUCE, vsBond).free, 50);
-		assert_eq!(Tokens::accounts(BRUCE, vsBond).frozen, 0);
-		assert_eq!(Tokens::accounts(BRUCE, vsBond).reserved, 0);
-	});
-}
-
-#[test]
-fn redeem_when_redeeming_should_fail() {
-	new_test_ext().execute_with(|| {
-		assert_ok!(Salp::create(Some(ALICE).into(), 3_000, 1_000, 1, SlotLength::get()));
-		assert_ok!(Salp::contribute(Some(BRUCE).into(), 3_000, 100));
-		assert_ok!(Salp::confirm_contribute(
-			Some(ALICE).into(),
-			BRUCE,
-			3_000,
-			true,
-			CONTRIBUTON_INDEX
-		));
-		assert_ok!(Salp::fund_success(Some(ALICE).into(), 3_000));
-		assert_ok!(Salp::unlock(Some(BRUCE).into(), BRUCE, 3_000));
-
-		// Mock the BlockNumber
-		let block_begin_redeem = (SlotLength::get() + 1) * LeasePeriod::get();
-		System::set_block_number(block_begin_redeem);
-
-		assert_ok!(Salp::fund_retire(Some(ALICE).into(), 3_000));
-		assert_ok!(Salp::withdraw(Some(ALICE).into(), 3_000));
-		assert_ok!(Salp::redeem(Some(BRUCE).into(), 3_000, 50));
-		assert_ok!(Salp::redeem(Some(BRUCE).into(), 3_000, 50));
-=======
 		assert_eq!(Tokens::accounts(CATHI, RelayCurrencyId::get()).free, INIT_BALANCE + 50);
 		assert_eq!(Tokens::accounts(CATHI, RelayCurrencyId::get()).frozen, 0);
 		assert_eq!(Tokens::accounts(CATHI, RelayCurrencyId::get()).reserved, 0);
->>>>>>> c94c15b2
 	});
 }
 
