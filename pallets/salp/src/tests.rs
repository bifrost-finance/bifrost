// This file is part of Bifrost.

// Copyright (C) 2019-2021 Liebi Technologies (UK) Ltd.
// SPDX-License-Identifier: GPL-3.0-or-later WITH Classpath-exception-2.0

// This program is free software: you can redistribute it and/or modify
// it under the terms of the GNU General Public License as published by
// the Free Software Foundation, either version 3 of the License, or
// (at your option) any later version.

// This program is distributed in the hope that it will be useful,
// but WITHOUT ANY WARRANTY; without even the implied warranty of
// MERCHANTABILITY or FITNESS FOR A PARTICULAR PURPOSE. See the
// GNU General Public License for more details.

// You should have received a copy of the GNU General Public License
// along with this program. If not, see <https://www.gnu.org/licenses/>.

// Ensure we're `no_std` when compiling for Wasm.

use frame_support::{assert_noop, assert_ok, dispatch::DispatchError, traits::BalanceStatus as BS};
use orml_traits::{MultiCurrency, MultiReservableCurrency};

use crate::{mock::*, ContributionStatus, Error, FundStatus};

#[test]
fn create_fund_should_work() {
	new_test_ext().execute_with(|| {
		assert_ok!(Salp::create(Some(ALICE).into(), 3_000, 1_000, 1, SlotLength::get()));
		assert_ok!(Salp::funds(3_000).ok_or(()));
		assert_eq!(Salp::current_trie_index(), 1);
	});
}

#[test]
fn create_fund_with_wrong_origin_should_fail() {
	new_test_ext().execute_with(|| {
		assert_noop!(
			Salp::create(Origin::root(), 3_000, 1_000, 1, SlotLength::get()),
			DispatchError::BadOrigin,
		);

		assert_noop!(
			Salp::create(Origin::none(), 3_000, 1_000, 1, SlotLength::get()),
			DispatchError::BadOrigin,
		);
	});
}

#[test]
fn create_fund_existed_should_fail() {
	new_test_ext().execute_with(|| {
		assert_ok!(Salp::create(Some(ALICE).into(), 3_000, 1_000, 1, SlotLength::get()));

		assert_noop!(
			Salp::create(Some(ALICE).into(), 3_000, 1_000, 1, SlotLength::get()),
			Error::<Test>::FundAlreadyCreated,
		);
	});
}

#[test]
fn create_fund_exceed_slot_limit_should_fail() {
	new_test_ext().execute_with(|| {
		assert_noop!(
			Salp::create(Some(ALICE).into(), 3_000, 1_000, 0, SlotLength::get()),
			Error::<Test>::LastSlotTooFarInFuture,
		);
	});
}

#[test]
fn create_fund_first_slot_bigger_than_last_slot_should_fail() {
	new_test_ext().execute_with(|| {
		assert_noop!(
			Salp::create(Some(ALICE).into(), 3_000, 1_000, SlotLength::get(), 0),
			Error::<Test>::LastSlotBeforeFirstSlot,
		);
	});
}

#[test]
fn set_fund_success_should_work() {
	new_test_ext().execute_with(|| {
		assert_ok!(Salp::create(Some(ALICE).into(), 3_000, 1_000, 1, SlotLength::get()));
		assert_ok!(Salp::fund_success(Some(ALICE).into(), 3_000));

		// Check status
		let fund = Salp::funds(3_000).unwrap();
		assert_eq!(fund.status, FundStatus::Success);
	});
}

#[test]
fn set_fund_success_with_wrong_origin_should_fail() {
	new_test_ext().execute_with(|| {
		assert_ok!(Salp::create(Some(ALICE).into(), 3_000, 1_000, 1, SlotLength::get()));
		assert_noop!(Salp::fund_success(Origin::root(), 3_000), DispatchError::BadOrigin);
		assert_noop!(Salp::fund_success(Origin::none(), 3_000), DispatchError::BadOrigin);
		assert_noop!(Salp::fund_success(Some(BRUCE).into(), 3_000), DispatchError::BadOrigin);
	})
}

#[test]
fn set_fund_success_with_wrong_para_id_should_fail() {
	new_test_ext().execute_with(|| {
		assert_ok!(Salp::create(Some(ALICE).into(), 3_000, 1_000, 1, SlotLength::get()));
		assert_noop!(Salp::fund_success(Some(ALICE).into(), 4_000), Error::<Test>::InvalidParaId);
	});
}

#[test]
fn set_fund_success_with_wrong_fund_status_should_fail() {
	new_test_ext().execute_with(|| {
		assert_ok!(Salp::create(Some(ALICE).into(), 3_000, 1_000, 1, SlotLength::get()));
		assert_ok!(Salp::fund_fail(Some(ALICE).into(), 3_000));
		assert_noop!(
			Salp::fund_success(Some(ALICE).into(), 3_000),
			Error::<Test>::InvalidFundStatus
		);
	});
}

#[test]
fn set_fund_fail_should_work() {
	new_test_ext().execute_with(|| {
		assert_ok!(Salp::create(Some(ALICE).into(), 3_000, 1_000, 1, SlotLength::get()));
		assert_ok!(Salp::fund_fail(Some(ALICE).into(), 3_000));

		// Check status
		let fund = Salp::funds(3_000).unwrap();
		assert_eq!(fund.status, FundStatus::Failed);
	});
}

#[test]
fn set_fund_fail_with_wrong_origin_should_fail() {
	new_test_ext().execute_with(|| {
		assert_ok!(Salp::create(Some(ALICE).into(), 3_000, 1_000, 1, SlotLength::get()));
		assert_noop!(Salp::fund_fail(Origin::root(), 3_000), DispatchError::BadOrigin);
		assert_noop!(Salp::fund_fail(Origin::none(), 3_000), DispatchError::BadOrigin);
		assert_noop!(Salp::fund_fail(Some(BRUCE).into(), 3_000), DispatchError::BadOrigin);
	});
}

#[test]
fn set_fund_fail_with_wrong_para_id_should_fail() {
	new_test_ext().execute_with(|| {
		assert_ok!(Salp::create(Some(ALICE).into(), 3_000, 1_000, 1, SlotLength::get()));
		assert_noop!(Salp::fund_fail(Some(ALICE).into(), 4_000), Error::<Test>::InvalidParaId);
	});
}

#[test]
fn set_fund_fail_with_wrong_fund_status_should_fail() {
	new_test_ext().execute_with(|| {
		assert_ok!(Salp::create(Some(ALICE).into(), 3_000, 1_000, 1, SlotLength::get()));
		assert_ok!(Salp::fund_success(Some(ALICE).into(), 3_000));
		assert_noop!(Salp::fund_fail(Some(ALICE).into(), 3_000), Error::<Test>::InvalidFundStatus);
	});
}

#[test]
fn set_fund_retire_should_work() {
	new_test_ext().execute_with(|| {
		assert_ok!(Salp::create(Some(ALICE).into(), 3_000, 1_000, 1, SlotLength::get()));
		assert_ok!(Salp::fund_success(Some(ALICE).into(), 3_000));
		assert_ok!(Salp::fund_retire(Some(ALICE).into(), 3_000));

		// Check status
		let fund = Salp::funds(3_000).unwrap();
		assert_eq!(fund.status, FundStatus::Retired);
	});
}

#[test]
fn set_fund_retire_with_wrong_origin_should_fail() {
	new_test_ext().execute_with(|| {
		assert_ok!(Salp::create(Some(ALICE).into(), 3_000, 1_000, 1, SlotLength::get()));
		assert_ok!(Salp::fund_success(Some(ALICE).into(), 3_000));
		assert_noop!(Salp::fund_retire(Origin::root(), 3_000), DispatchError::BadOrigin);
		assert_noop!(Salp::fund_retire(Origin::none(), 3_000), DispatchError::BadOrigin);
		assert_noop!(Salp::fund_retire(Some(BRUCE).into(), 3_000), DispatchError::BadOrigin);
	});
}

#[test]
fn set_fund_retire_with_wrong_para_id_should_fail() {
	new_test_ext().execute_with(|| {
		assert_ok!(Salp::create(Some(ALICE).into(), 3_000, 1_000, 1, SlotLength::get()));
		assert_ok!(Salp::fund_success(Some(ALICE).into(), 3_000));
		assert_noop!(Salp::fund_retire(Some(ALICE).into(), 4_000), Error::<Test>::InvalidParaId);
	});
}

#[test]
fn set_fund_retire_with_with_wrong_fund_status_should_fail() {
	new_test_ext().execute_with(|| {
		assert_ok!(Salp::create(Some(ALICE).into(), 3_000, 1_000, 1, SlotLength::get()));
		assert_noop!(
			Salp::fund_retire(Some(ALICE).into(), 3_000),
			Error::<Test>::InvalidFundStatus
		);
	});
}

#[test]
fn set_fund_end_should_work() {
	new_test_ext().execute_with(|| {
		assert_ok!(Salp::create(Some(ALICE).into(), 3_000, 1_000, 1, SlotLength::get()));
		assert_ok!(Salp::fund_success(Some(ALICE).into(), 3_000));
		assert_ok!(Salp::fund_retire(Some(ALICE).into(), 3_000));
		assert_ok!(Salp::withdraw(Some(ALICE).into(), 3_000, false));
		assert_ok!(Salp::confirm_withdraw(Some(ALICE).into(), 3_000, true));
		assert_ok!(Salp::fund_end(Some(ALICE).into(), 3_000));

		// Check storage
		let fund = Salp::funds(3_000).unwrap();
		assert_eq!(fund.status, FundStatus::End);
	});
}

#[test]
fn set_fund_end_with_wrong_origin_should_fail() {
	new_test_ext().execute_with(|| {
		assert_ok!(Salp::create(Some(ALICE).into(), 3_000, 1_000, 1, SlotLength::get()));
		assert_ok!(Salp::fund_success(Some(ALICE).into(), 3_000));
		assert_ok!(Salp::fund_retire(Some(ALICE).into(), 3_000));
		assert_ok!(Salp::withdraw(Some(ALICE).into(), 3_000, false));
		assert_ok!(Salp::confirm_withdraw(Some(ALICE).into(), 3_000, true));

		assert_noop!(Salp::fund_end(Origin::root(), 3_000), DispatchError::BadOrigin);
		assert_noop!(Salp::fund_end(Origin::none(), 3_000), DispatchError::BadOrigin);
		assert_noop!(Salp::fund_end(Some(BRUCE).into(), 3_000), DispatchError::BadOrigin);
	});
}

#[test]
fn set_fund_end_with_wrong_wrong_para_id_should_fail() {
	new_test_ext().execute_with(|| {
		assert_ok!(Salp::create(Some(ALICE).into(), 3_000, 1_000, 1, SlotLength::get()));
		assert_ok!(Salp::fund_success(Some(ALICE).into(), 3_000));
		assert_ok!(Salp::fund_retire(Some(ALICE).into(), 3_000));
		assert_ok!(Salp::withdraw(Some(ALICE).into(), 3_000, false));
		assert_ok!(Salp::confirm_withdraw(Some(ALICE).into(), 3_000, true));

		assert_noop!(Salp::fund_end(Some(ALICE).into(), 4_000), Error::<Test>::InvalidParaId);
	});
}

#[test]
fn set_fund_end_with_wrong_fund_status_should_fail() {
	new_test_ext().execute_with(|| {
		assert_ok!(Salp::create(Some(ALICE).into(), 3_000, 1_000, 1, SlotLength::get()));
		assert_ok!(Salp::fund_success(Some(ALICE).into(), 3_000));

		assert_noop!(Salp::fund_end(Some(ALICE).into(), 3_000), Error::<Test>::InvalidFundStatus);
	});
}

#[test]
fn unlock_should_work() {
	new_test_ext().execute_with(|| {
		assert_ok!(Salp::create(Some(ALICE).into(), 3_000, 1_000, 1, SlotLength::get()));
		assert_ok!(Salp::contribute(Some(BRUCE).into(), 3_000, 100, false));
		assert_ok!(Salp::confirm_contribute(Some(ALICE).into(), BRUCE, 3_000, true));
		assert_ok!(Salp::fund_success(Some(ALICE).into(), 3_000));
		assert_ok!(Salp::unlock(Some(BRUCE).into(), BRUCE, 3_000));

		#[allow(non_snake_case)]
		let (vsToken, vsBond) = Salp::vsAssets(3_000, 1, SlotLength::get());

		assert_eq!(Tokens::accounts(BRUCE, vsToken).free, 100);
		assert_eq!(Tokens::accounts(BRUCE, vsToken).frozen, 0);
		assert_eq!(Tokens::accounts(BRUCE, vsToken).reserved, 0);
		assert_eq!(Tokens::accounts(BRUCE, vsBond).free, 100);
		assert_eq!(Tokens::accounts(BRUCE, vsBond).frozen, 0);
		assert_eq!(Tokens::accounts(BRUCE, vsBond).reserved, 0);
	});
}

#[test]
fn unlock_with_wrong_fund_status_should_fail() {
	new_test_ext().execute_with(|| {
		assert_ok!(Salp::create(Some(ALICE).into(), 3_000, 1_000, 1, SlotLength::get()));
		assert_ok!(Salp::contribute(Some(BRUCE).into(), 3_000, 100, false));
		assert_ok!(Salp::confirm_contribute(Some(ALICE).into(), BRUCE, 3_000, true));
		assert_ok!(Salp::fund_fail(Some(ALICE).into(), 3_000));

		assert_noop!(
			Salp::unlock(Some(BRUCE).into(), BRUCE, 3_000),
			Error::<Test>::InvalidFundStatus
		);
	});
}

#[test]
fn unlock_when_already_unlocked_should_fail() {
	new_test_ext().execute_with(|| {
		assert_ok!(Salp::create(Some(ALICE).into(), 3_000, 1_000, 1, SlotLength::get()));
		assert_ok!(Salp::contribute(Some(BRUCE).into(), 3_000, 100, false));
		assert_ok!(Salp::confirm_contribute(Some(ALICE).into(), BRUCE, 3_000, true));
		assert_ok!(Salp::fund_success(Some(ALICE).into(), 3_000));
		assert_ok!(Salp::unlock(Some(BRUCE).into(), BRUCE, 3_000));

		assert_noop!(
			Salp::unlock(Some(BRUCE).into(), BRUCE, 3_000),
			Error::<Test>::InvalidContributionStatus
		);
	});
}

#[test]
fn unlock_without_enough_reserved_vsassets_should_fail() {
	new_test_ext().execute_with(|| {
		assert_ok!(Salp::create(Some(ALICE).into(), 3_000, 1_000, 1, SlotLength::get()));
		assert_ok!(Salp::contribute(Some(BRUCE).into(), 3_000, 100, false));
		assert_ok!(Salp::confirm_contribute(Some(ALICE).into(), BRUCE, 3_000, true));
		assert_ok!(Salp::fund_success(Some(ALICE).into(), 3_000));

		// ABSOLUTELY NOT HAPPEN AT NORMAL PROCESS!
		#[allow(non_snake_case)]
		let (vsToken, vsBond) = Salp::vsAssets(3_000, 1, SlotLength::get());
		Tokens::slash_reserved(vsToken, &BRUCE, 50);
		Tokens::slash_reserved(vsBond, &BRUCE, 50);

		// ```
		// // The following code will produce a supernatural bug.
		// // DONT ASK WHY, I DONT KNOW!
		// assert_noop!(
		// Salp::unlock(Some(BRUCE).into(), BRUCE, 3_000),
		// Error::<Test>::NotEnoughBalanceToUnlock
		// );
		// ```
		let result = Salp::unlock(Some(BRUCE).into(), BRUCE, 3_000);
		assert_noop!(result, Error::<Test>::NotEnoughBalanceToUnlock);
	});
}

#[test]
fn contribute_should_work() {
	new_test_ext().execute_with(|| {
		assert_ok!(Salp::create(Some(ALICE).into(), 3_000, 1_000, 1, SlotLength::get()));
		assert_ok!(Salp::contribute(Some(BRUCE).into(), 3_000, 100, false));
		assert_ok!(Salp::confirm_contribute(Some(ALICE).into(), BRUCE, 3_000, true));

		let fund = Salp::funds(3_000).unwrap();
		let (contributed, status) = Salp::contribution(fund.trie_index, &BRUCE);
		assert_eq!(fund.raised, 100);
		assert_eq!(contributed, 100);
		assert_eq!(status, ContributionStatus::Idle);

		#[allow(non_snake_case)]
		let (vsToken, vsBond) = Salp::vsAssets(3_000, 1, SlotLength::get());
		assert_eq!(Tokens::accounts(BRUCE, vsToken).free, 0);
		assert_eq!(Tokens::accounts(BRUCE, vsToken).frozen, 0);
		assert_eq!(Tokens::accounts(BRUCE, vsToken).reserved, 100);
		assert_eq!(Tokens::accounts(BRUCE, vsBond).free, 0);
		assert_eq!(Tokens::accounts(BRUCE, vsBond).frozen, 0);
		assert_eq!(Tokens::accounts(BRUCE, vsBond).reserved, 100);
	});
}

#[test]
fn double_contribute_should_work() {
	new_test_ext().execute_with(|| {
		assert_ok!(Salp::create(Some(ALICE).into(), 3_000, 1_000, 1, SlotLength::get()));
		assert_ok!(Salp::contribute(Some(BRUCE).into(), 3_000, 100, false));
		assert_ok!(Salp::confirm_contribute(Some(ALICE).into(), BRUCE, 3_000, true));
		assert_ok!(Salp::contribute(Some(BRUCE).into(), 3_000, 100, false));
		assert_ok!(Salp::confirm_contribute(Some(ALICE).into(), BRUCE, 3_000, true));

		// Check the contribution
		let fund = Salp::funds(3_000).unwrap();
		let (contributed, status) = Salp::contribution(fund.trie_index, &BRUCE);
		assert_eq!(fund.raised, 200);
		assert_eq!(contributed, 200);
		assert_eq!(status, ContributionStatus::Idle);

		#[allow(non_snake_case)]
		let (vsToken, vsBond) = Salp::vsAssets(3_000, 1, SlotLength::get());
		assert_eq!(Tokens::accounts(BRUCE, vsToken).free, 0);
		assert_eq!(Tokens::accounts(BRUCE, vsToken).frozen, 0);
		assert_eq!(Tokens::accounts(BRUCE, vsToken).reserved, 200);
		assert_eq!(Tokens::accounts(BRUCE, vsBond).free, 0);
		assert_eq!(Tokens::accounts(BRUCE, vsBond).frozen, 0);
		assert_eq!(Tokens::accounts(BRUCE, vsBond).reserved, 200);
	});
}

#[test]
fn contribute_when_xcm_error_should_work() {
	new_test_ext().execute_with(|| {
		assert_ok!(Salp::create(Some(ALICE).into(), 3_000, 1_000, 1, SlotLength::get()));
		assert_ok!(Salp::contribute(Some(BRUCE).into(), 3_000, 100, false));
		assert_ok!(Salp::confirm_contribute(Some(ALICE).into(), BRUCE, 3_000, false));

		let fund = Salp::funds(3_000).unwrap();
		let (contributed, status) = Salp::contribution(fund.trie_index, &BRUCE);
		assert_eq!(fund.raised, 0);
		assert_eq!(contributed, 0);
		assert_eq!(status, ContributionStatus::Idle);

		#[allow(non_snake_case)]
		let (vsToken, vsBond) = Salp::vsAssets(3_000, 1, SlotLength::get());
		assert_eq!(Tokens::accounts(BRUCE, vsToken).free, 0);
		assert_eq!(Tokens::accounts(BRUCE, vsToken).frozen, 0);
		assert_eq!(Tokens::accounts(BRUCE, vsToken).reserved, 0);
		assert_eq!(Tokens::accounts(BRUCE, vsBond).free, 0);
		assert_eq!(Tokens::accounts(BRUCE, vsBond).frozen, 0);
		assert_eq!(Tokens::accounts(BRUCE, vsBond).reserved, 0);
	});
}

#[test]
fn confirm_contribute_later_should_work() {
	new_test_ext().execute_with(|| {
		assert_ok!(Salp::create(Some(ALICE).into(), 3_000, 1_000, 1, SlotLength::get()));
		assert_ok!(Salp::contribute(Some(BRUCE).into(), 3_000, 100, false));
		assert_ok!(Salp::fund_success(Some(ALICE).into(), 3_000));
		assert_ok!(Salp::confirm_contribute(Some(ALICE).into(), BRUCE, 3_000, true));

		let fund = Salp::funds(3_000).unwrap();
		let (contributed, status) = Salp::contribution(fund.trie_index, &BRUCE);
		assert_eq!(fund.raised, 100);
		assert_eq!(contributed, 100);
		assert_eq!(status, ContributionStatus::Idle);

		#[allow(non_snake_case)]
		let (vsToken, vsBond) = Salp::vsAssets(3_000, 1, SlotLength::get());
		assert_eq!(Tokens::accounts(BRUCE, vsToken).free, 0);
		assert_eq!(Tokens::accounts(BRUCE, vsToken).frozen, 0);
		assert_eq!(Tokens::accounts(BRUCE, vsToken).reserved, 100);
		assert_eq!(Tokens::accounts(BRUCE, vsBond).free, 0);
		assert_eq!(Tokens::accounts(BRUCE, vsBond).frozen, 0);
		assert_eq!(Tokens::accounts(BRUCE, vsBond).reserved, 100);
	});
}

#[test]
fn contribute_with_wrong_origin_should_fail() {
	new_test_ext().execute_with(|| {
		assert_ok!(Salp::create(Some(ALICE).into(), 3_000, 1_000, 1, SlotLength::get()));
		assert_noop!(Salp::contribute(Origin::root(), 3_000, 100, false), DispatchError::BadOrigin);
		assert_noop!(Salp::contribute(Origin::none(), 3_000, 100, false), DispatchError::BadOrigin);

		assert_noop!(
			Salp::confirm_contribute(Origin::root(), BRUCE, 3000, true),
			DispatchError::BadOrigin,
		);
		assert_noop!(
			Salp::confirm_contribute(Origin::none(), BRUCE, 3000, true),
			DispatchError::BadOrigin,
		);
		assert_noop!(
			Salp::confirm_contribute(Some(BRUCE).into(), BRUCE, 3000, true),
			DispatchError::BadOrigin,
		);
	});
}

#[test]
fn contribute_with_low_contribution_should_fail() {
	new_test_ext().execute_with(|| {
		assert_ok!(Salp::create(Some(ALICE).into(), 3_000, 1_000, 1, SlotLength::get()));
		assert_noop!(
			Salp::contribute(Some(BRUCE).into(), 3_000, MinContribution::get() - 1, false),
			Error::<Test>::ContributionTooSmall
		);
	});
}

#[test]
fn contribute_with_wrong_para_id_should_fail() {
	new_test_ext().execute_with(|| {
		assert_ok!(Salp::create(Some(ALICE).into(), 3_000, 1_000, 1, SlotLength::get()));
		assert_noop!(
			Salp::contribute(Some(BRUCE).into(), 4_000, 100, false),
			Error::<Test>::InvalidParaId
		);
	});
}

#[test]
fn contribute_with_wrong_fund_status_should_fail() {
	new_test_ext().execute_with(|| {
		assert_ok!(Salp::create(Some(ALICE).into(), 3_000, 1_000, 1, SlotLength::get()));
		assert_ok!(Salp::fund_success(Some(ALICE).into(), 3_000,));
		assert_noop!(
			Salp::contribute(Some(BRUCE).into(), 3_000, 100, false),
			Error::<Test>::InvalidFundStatus
		);
	});
}

#[test]
fn contribute_exceed_cap_should_fail() {
	new_test_ext().execute_with(|| {
		assert_ok!(Salp::create(Some(ALICE).into(), 3_000, 1_000, 1, SlotLength::get()));
		assert_noop!(
			Salp::contribute(Some(BRUCE).into(), 3_000, 1_001, false),
			Error::<Test>::CapExceeded
		);
	});
}

#[test]
fn contribute_when_contributing_should_fail() {
	new_test_ext().execute_with(|| {
		assert_ok!(Salp::create(Some(ALICE).into(), 3_000, 1_000, 1, SlotLength::get()));
		assert_noop!(
			Salp::confirm_contribute(Some(ALICE).into(), BRUCE, 3_000, true),
			Error::<Test>::InvalidContributionStatus
		);
	});
}

#[test]
fn confirm_contribute_when_not_in_contributing_should_fail() {
	new_test_ext().execute_with(|| {
		assert_ok!(Salp::create(Some(ALICE).into(), 3_000, 1_000, 1, SlotLength::get()));
		assert_ok!(Salp::contribute(Some(BRUCE).into(), 3_000, 100, false));

		assert_noop!(
			Salp::contribute(Some(BRUCE).into(), 3_000, 100, false),
			Error::<Test>::InvalidContributionStatus
		);
	});
}

#[test]
fn contribute_with_when_ump_wrong_should_fail() {
	// TODO: Require an solution to settle with parallel test workflow
}

#[test]
fn withdraw_should_work() {
	new_test_ext().execute_with(|| {
		assert_ok!(Salp::create(Some(ALICE).into(), 3_000, 1_000, 1, SlotLength::get()));
		assert_ok!(Salp::contribute(Some(BRUCE).into(), 3_000, 100, false));
		assert_ok!(Salp::confirm_contribute(Some(ALICE).into(), BRUCE, 3_000, true));
		assert_ok!(Salp::fund_success(Some(ALICE).into(), 3_000));
		assert_ok!(Salp::fund_retire(Some(ALICE).into(), 3_000));
		assert_ok!(Salp::withdraw(Some(ALICE).into(), 3_000, false));
		assert_ok!(Salp::confirm_withdraw(Some(ALICE).into(), 3_000, true));

		let fund = Salp::funds(3_000).unwrap();
		assert_eq!(fund.status, FundStatus::RedeemWithdrew);

		assert_eq!(Salp::redeem_pool(), 100);

		assert_ok!(Salp::create(Some(ALICE).into(), 4_000, 1_000, 1, SlotLength::get()));
		assert_ok!(Salp::contribute(Some(BRUCE).into(), 4_000, 100, false));
		assert_ok!(Salp::confirm_contribute(Some(ALICE).into(), BRUCE, 4_000, true));
		assert_ok!(Salp::fund_fail(Some(ALICE).into(), 4_000));
		assert_ok!(Salp::withdraw(Some(ALICE).into(), 4_000, false));
		assert_ok!(Salp::confirm_withdraw(Some(ALICE).into(), 4_000, true));

		let fund = Salp::funds(4_000).unwrap();
		assert_eq!(fund.status, FundStatus::RefundWithdrew);

		assert_eq!(Salp::refund_pool(), 100);
	});
}

#[test]
fn withdraw_when_xcm_error_should_work() {
	new_test_ext().execute_with(|| {
		assert_ok!(Salp::create(Some(ALICE).into(), 3_000, 1_000, 1, SlotLength::get()));
		assert_ok!(Salp::contribute(Some(BRUCE).into(), 3_000, 100, false));
		assert_ok!(Salp::confirm_contribute(Some(ALICE).into(), BRUCE, 3_000, true));
		assert_ok!(Salp::fund_success(Some(ALICE).into(), 3_000));
		assert_ok!(Salp::fund_retire(Some(ALICE).into(), 3_000));
		assert_ok!(Salp::withdraw(Some(ALICE).into(), 3_000, false));
		assert_ok!(Salp::confirm_withdraw(Some(ALICE).into(), 3_000, false));

		let fund = Salp::funds(3_000).unwrap();
		assert_eq!(fund.status, FundStatus::Retired);

		assert_eq!(Salp::redeem_pool(), 0);

		assert_ok!(Salp::create(Some(ALICE).into(), 4_000, 1_000, 1, SlotLength::get()));
		assert_ok!(Salp::contribute(Some(BRUCE).into(), 4_000, 100, false));
		assert_ok!(Salp::confirm_contribute(Some(ALICE).into(), BRUCE, 4_000, true));
		assert_ok!(Salp::fund_fail(Some(ALICE).into(), 4_000));
		assert_ok!(Salp::withdraw(Some(ALICE).into(), 4_000, false));
		assert_ok!(Salp::confirm_withdraw(Some(ALICE).into(), 4_000, false));

		let fund = Salp::funds(4_000).unwrap();
		assert_eq!(fund.status, FundStatus::Failed);

		assert_eq!(Salp::refund_pool(), 0);
	});
}

#[test]
fn double_withdraw_same_fund_should_fail() {
	new_test_ext().execute_with(|| {
		assert_ok!(Salp::create(Some(ALICE).into(), 3_000, 1_000, 1, SlotLength::get()));
		assert_ok!(Salp::contribute(Some(BRUCE).into(), 3_000, 100, false));
		assert_ok!(Salp::confirm_contribute(Some(ALICE).into(), BRUCE, 3_000, true));
		assert_ok!(Salp::fund_success(Some(ALICE).into(), 3_000));
		assert_ok!(Salp::fund_retire(Some(ALICE).into(), 3_000));
		assert_ok!(Salp::withdraw(Some(ALICE).into(), 3_000, false));
		assert_ok!(Salp::confirm_withdraw(Some(ALICE).into(), 3_000, true));
		assert_noop!(
			Salp::withdraw(Some(ALICE).into(), 3_000, false),
			Error::<Test>::InvalidFundStatus
		);

		let fund = Salp::funds(3_000).unwrap();
		assert_eq!(fund.status, FundStatus::RedeemWithdrew);

		assert_eq!(Salp::redeem_pool(), 100);

		assert_ok!(Salp::create(Some(ALICE).into(), 4_000, 1_000, 1, SlotLength::get()));
		assert_ok!(Salp::contribute(Some(BRUCE).into(), 4_000, 100, false));
		assert_ok!(Salp::confirm_contribute(Some(ALICE).into(), BRUCE, 4_000, true));
		assert_ok!(Salp::fund_fail(Some(ALICE).into(), 4_000));
		assert_ok!(Salp::withdraw(Some(ALICE).into(), 4_000, false));
		assert_ok!(Salp::confirm_withdraw(Some(ALICE).into(), 4_000, true));
		assert_noop!(
			Salp::withdraw(Some(ALICE).into(), 4_000, false),
			Error::<Test>::InvalidFundStatus
		);

		let fund = Salp::funds(4_000).unwrap();
		assert_eq!(fund.status, FundStatus::RefundWithdrew);

		assert_eq!(Salp::refund_pool(), 100);
	});
}

#[test]
fn double_withdraw_same_fund_when_one_of_xcm_error_should_work() {
	new_test_ext().execute_with(|| {
		assert_ok!(Salp::create(Some(ALICE).into(), 3_000, 1_000, 1, SlotLength::get()));
		assert_ok!(Salp::contribute(Some(BRUCE).into(), 3_000, 100, false));
		assert_ok!(Salp::confirm_contribute(Some(ALICE).into(), BRUCE, 3_000, true));
		assert_ok!(Salp::fund_success(Some(ALICE).into(), 3_000));
		assert_ok!(Salp::fund_retire(Some(ALICE).into(), 3_000));
		assert_ok!(Salp::withdraw(Some(ALICE).into(), 3_000, false));
		assert_ok!(Salp::confirm_withdraw(Some(ALICE).into(), 3_000, false));
		assert_ok!(Salp::withdraw(Some(ALICE).into(), 3_000, false));
		assert_ok!(Salp::confirm_withdraw(Some(ALICE).into(), 3_000, true));

		let fund = Salp::funds(3_000).unwrap();
		assert_eq!(fund.status, FundStatus::RedeemWithdrew);

		assert_eq!(Salp::redeem_pool(), 100);

		assert_ok!(Salp::create(Some(ALICE).into(), 4_000, 1_000, 1, SlotLength::get()));
		assert_ok!(Salp::contribute(Some(BRUCE).into(), 4_000, 100, false));
		assert_ok!(Salp::confirm_contribute(Some(ALICE).into(), BRUCE, 4_000, true));
		assert_ok!(Salp::fund_fail(Some(ALICE).into(), 4_000));
		assert_ok!(Salp::withdraw(Some(ALICE).into(), 4_000, false));
		assert_ok!(Salp::confirm_withdraw(Some(ALICE).into(), 4_000, false));
		assert_ok!(Salp::withdraw(Some(ALICE).into(), 4_000, false));
		assert_ok!(Salp::confirm_withdraw(Some(ALICE).into(), 4_000, true));

		let fund = Salp::funds(4_000).unwrap();
		assert_eq!(fund.status, FundStatus::RefundWithdrew);

		assert_eq!(Salp::refund_pool(), 100);
	});
}

#[test]
fn withdraw_with_wrong_origin_should_fail() {
	new_test_ext().execute_with(|| {
		assert_ok!(Salp::create(Some(ALICE).into(), 3_000, 1_000, 1, SlotLength::get()));
		assert_ok!(Salp::fund_success(Some(ALICE).into(), 3_000));
		assert_ok!(Salp::fund_retire(Some(ALICE).into(), 3_000));

<<<<<<< HEAD
		assert_noop!(Salp::withdraw(Origin::root(), 3_000), DispatchError::BadOrigin);
		assert_noop!(Salp::withdraw(Origin::none(), 3_000), DispatchError::BadOrigin);
=======
		assert_noop!(Salp::withdraw(Origin::root(), 3_000, false), DispatchError::BadOrigin);
		assert_noop!(Salp::withdraw(Origin::none(), 3_000, false), DispatchError::BadOrigin);
		assert_noop!(
			Salp::withdraw(Some(BRUCE).into(), 3_000, false),
			Error::<Test>::UnauthorizedAccount
		);
>>>>>>> 9d6b3adb
	});
}

#[test]
fn withdraw_with_wrong_para_id_should_fail() {
	new_test_ext().execute_with(|| {
		assert_ok!(Salp::create(Some(ALICE).into(), 3_000, 1_000, 1, SlotLength::get()));
		assert_ok!(Salp::fund_success(Some(ALICE).into(), 3_000));
		assert_ok!(Salp::fund_retire(Some(ALICE).into(), 3_000));

		assert_noop!(
			Salp::withdraw(Some(ALICE).into(), 4_000, false),
			Error::<Test>::InvalidParaId
		);
	});
}

#[test]
fn withdraw_with_wrong_fund_status_should_fail() {
	new_test_ext().execute_with(|| {
		assert_ok!(Salp::create(Some(ALICE).into(), 3_000, 1_000, 1, SlotLength::get()));
		assert_ok!(Salp::fund_success(Some(ALICE).into(), 3_000));

		assert_noop!(
			Salp::withdraw(Some(ALICE).into(), 3_000, false),
			Error::<Test>::InvalidFundStatus
		);
	});
}

#[test]
fn withdraw_with_when_ump_wrong_should_fail() {
	// TODO: Require an solution to settle with parallel test workflow
}

#[test]
fn refund_should_work() {
	new_test_ext().execute_with(|| {
		assert_ok!(Salp::create(Some(ALICE).into(), 3_000, 1_000, 1, SlotLength::get()));
		assert_ok!(Salp::contribute(Some(BRUCE).into(), 3_000, 100, false));
		assert_ok!(Salp::confirm_contribute(Some(ALICE).into(), BRUCE, 3_000, true));
		assert_ok!(Salp::fund_fail(Some(ALICE).into(), 3_000));
		assert_ok!(Salp::withdraw(Some(ALICE).into(), 3_000, false));
		assert_ok!(Salp::confirm_withdraw(Some(ALICE).into(), 3_000, true));
		assert_ok!(Salp::refund(Some(BRUCE).into(), 3_000, false));
		assert_ok!(Salp::confirm_refund(Some(ALICE).into(), BRUCE, 3_000, true));

		assert_eq!(Salp::refund_pool(), 0);

		let fund = Salp::funds(3_000).unwrap();
		let (contributed, status) = Salp::contribution(fund.trie_index, &BRUCE);
		assert_eq!(contributed, 100);
		assert_eq!(status, ContributionStatus::Refunded);

		#[allow(non_snake_case)]
		let (vsToken, vsBond) = Salp::vsAssets(3_000, 1, SlotLength::get());
		assert_eq!(Tokens::accounts(BRUCE, vsToken).free, 0);
		assert_eq!(Tokens::accounts(BRUCE, vsToken).frozen, 0);
		assert_eq!(Tokens::accounts(BRUCE, vsToken).reserved, 0);
		assert_eq!(Tokens::accounts(BRUCE, vsBond).free, 0);
		assert_eq!(Tokens::accounts(BRUCE, vsBond).frozen, 0);
		assert_eq!(Tokens::accounts(BRUCE, vsBond).reserved, 0);
	});
}

#[test]
fn refund_when_xcm_error_should_work() {
	new_test_ext().execute_with(|| {
		assert_ok!(Salp::create(Some(ALICE).into(), 3_000, 1_000, 1, SlotLength::get()));
		assert_ok!(Salp::contribute(Some(BRUCE).into(), 3_000, 100, false));
		assert_ok!(Salp::confirm_contribute(Some(ALICE).into(), BRUCE, 3_000, true));
		assert_ok!(Salp::fund_fail(Some(ALICE).into(), 3_000));
		assert_ok!(Salp::withdraw(Some(ALICE).into(), 3_000, false));
		assert_ok!(Salp::confirm_withdraw(Some(ALICE).into(), 3_000, true));
		assert_ok!(Salp::refund(Some(BRUCE).into(), 3_000, false));
		assert_ok!(Salp::confirm_refund(Some(ALICE).into(), BRUCE, 3_000, false));

		assert_eq!(Salp::refund_pool(), 100);

		let fund = Salp::funds(3_000).unwrap();
		let (contributed, status) = Salp::contribution(fund.trie_index, &BRUCE);
		assert_eq!(contributed, 100);
		assert_eq!(status, ContributionStatus::Idle);

		#[allow(non_snake_case)]
		let (vsToken, vsBond) = Salp::vsAssets(3_000, 1, SlotLength::get());
		assert_eq!(Tokens::accounts(BRUCE, vsToken).free, 0);
		assert_eq!(Tokens::accounts(BRUCE, vsToken).frozen, 0);
		assert_eq!(Tokens::accounts(BRUCE, vsToken).reserved, 100);
		assert_eq!(Tokens::accounts(BRUCE, vsBond).free, 0);
		assert_eq!(Tokens::accounts(BRUCE, vsBond).frozen, 0);
		assert_eq!(Tokens::accounts(BRUCE, vsBond).reserved, 100);
	});
}

#[test]
fn double_refund_when_one_of_xcm_error_should_work() {
	new_test_ext().execute_with(|| {
		assert_ok!(Salp::create(Some(ALICE).into(), 3_000, 1_000, 1, SlotLength::get()));
		assert_ok!(Salp::contribute(Some(BRUCE).into(), 3_000, 100, false));
		assert_ok!(Salp::confirm_contribute(Some(ALICE).into(), BRUCE, 3_000, true));
		assert_ok!(Salp::fund_fail(Some(ALICE).into(), 3_000));
		assert_ok!(Salp::withdraw(Some(ALICE).into(), 3_000, false));
		assert_ok!(Salp::confirm_withdraw(Some(ALICE).into(), 3_000, true));
		assert_ok!(Salp::refund(Some(BRUCE).into(), 3_000, false));
		assert_ok!(Salp::confirm_refund(Some(ALICE).into(), BRUCE, 3_000, false));
		assert_ok!(Salp::refund(Some(BRUCE).into(), 3_000, false));
		assert_ok!(Salp::confirm_refund(Some(ALICE).into(), BRUCE, 3_000, true));

		assert_eq!(Salp::refund_pool(), 0);

		let fund = Salp::funds(3_000).unwrap();
		let (contributed, status) = Salp::contribution(fund.trie_index, &BRUCE);
		assert_eq!(contributed, 100);
		assert_eq!(status, ContributionStatus::Refunded);

		#[allow(non_snake_case)]
		let (vsToken, vsBond) = Salp::vsAssets(3_000, 1, SlotLength::get());
		assert_eq!(Tokens::accounts(BRUCE, vsToken).free, 0);
		assert_eq!(Tokens::accounts(BRUCE, vsToken).frozen, 0);
		assert_eq!(Tokens::accounts(BRUCE, vsToken).reserved, 0);
		assert_eq!(Tokens::accounts(BRUCE, vsBond).free, 0);
		assert_eq!(Tokens::accounts(BRUCE, vsBond).frozen, 0);
		assert_eq!(Tokens::accounts(BRUCE, vsBond).reserved, 0);
	});
}

#[test]
fn refund_without_enough_vsassets_should_fail() {
	new_test_ext().execute_with(|| {
		assert_ok!(Salp::create(Some(ALICE).into(), 3_000, 1_000, 1, SlotLength::get()));
		assert_ok!(Salp::contribute(Some(BRUCE).into(), 3_000, 100, false));
		assert_ok!(Salp::confirm_contribute(Some(ALICE).into(), BRUCE, 3_000, true));
		assert_ok!(Salp::fund_fail(Some(ALICE).into(), 3_000));
		assert_ok!(Salp::withdraw(Some(ALICE).into(), 3_000, false));
		assert_ok!(Salp::confirm_withdraw(Some(ALICE).into(), 3_000, true));

		#[allow(non_snake_case)]
		let (vsToken, vsBond) = Salp::vsAssets(3_000, 1, SlotLength::get());
		assert_ok!(Tokens::repatriate_reserved(vsToken, &BRUCE, &ALICE, 50, BS::Reserved));
		assert_ok!(Tokens::repatriate_reserved(vsBond, &BRUCE, &ALICE, 50, BS::Reserved));

		assert_noop!(
			Salp::refund(Some(BRUCE).into(), 3_000, false),
			Error::<Test>::NotEnoughReservedAssetsToRefund
		);
	});
}

/// ABSOLUTELY NOT HAPPEN AT NORMAL PROCESS!
#[test]
fn refund_without_enough_balance_in_pool_should_fail() {
	new_test_ext().execute_with(|| {
		assert_ok!(Salp::create(Some(ALICE).into(), 3_000, 1_000, 1, SlotLength::get()));
		assert_ok!(Salp::contribute(Some(BRUCE).into(), 3_000, 100, false));
		assert_ok!(Salp::confirm_contribute(Some(ALICE).into(), BRUCE, 3_000, true));
		assert_ok!(Salp::fund_fail(Some(ALICE).into(), 3_000));
		assert_ok!(Salp::withdraw(Some(ALICE).into(), 3_000, false));
		assert_ok!(Salp::confirm_withdraw(Some(ALICE).into(), 3_000, true));

		// ABSOLUTELY NOT HAPPEN AT NORMAL PROCESS!
		crate::pallet::RefundPool::<Test>::set(50);

		assert_noop!(
			Salp::refund(Some(BRUCE).into(), 3_000, false),
			Error::<Test>::NotEnoughBalanceInRefundPool
		);
	});
}

#[test]
fn confirm_refund_without_enough_reserved_should_fail() {
	new_test_ext().execute_with(|| {
		assert_ok!(Salp::create(Some(ALICE).into(), 3_000, 1_000, 1, SlotLength::get()));
		assert_ok!(Salp::contribute(Some(BRUCE).into(), 3_000, 100, false));
		assert_ok!(Salp::confirm_contribute(Some(ALICE).into(), BRUCE, 3_000, true));
		assert_ok!(Salp::fund_fail(Some(ALICE).into(), 3_000));
		assert_ok!(Salp::withdraw(Some(ALICE).into(), 3_000, false));
		assert_ok!(Salp::confirm_withdraw(Some(ALICE).into(), 3_000, true));
		assert_ok!(Salp::refund(Some(BRUCE).into(), 3_000, false));

		#[allow(non_snake_case)]
		let (vsToken, vsBond) = Salp::vsAssets(3_000, 1, SlotLength::get());
		assert_ok!(Tokens::repatriate_reserved(vsToken, &BRUCE, &ALICE, 50, BS::Reserved));
		assert_ok!(Tokens::repatriate_reserved(vsBond, &BRUCE, &ALICE, 50, BS::Reserved));

		// ```
		// // The following code will produce a supernatural bug.
		// // DONT ASK WHY, I DONT KNOW!
		// assert_noop!(
		// Salp::confirm_refund(Some(ALICE).into(), BRUCE, 3_000, true),
		// Error::<Test>::NotEnoughReservedAssetsToRefund
		// );
		// ```
		let result = Salp::confirm_refund(Some(ALICE).into(), BRUCE, 3_000, true);
		assert_noop!(result, Error::<Test>::NotEnoughReservedAssetsToRefund);
	});
}

#[test]
fn refund_when_refunding_should_fail() {
	new_test_ext().execute_with(|| {
		assert_ok!(Salp::create(Some(ALICE).into(), 3_000, 1_000, 1, SlotLength::get()));
		assert_ok!(Salp::contribute(Some(BRUCE).into(), 3_000, 100, false));
		assert_ok!(Salp::confirm_contribute(Some(ALICE).into(), BRUCE, 3_000, true));
		assert_ok!(Salp::fund_fail(Some(ALICE).into(), 3_000));
		assert_ok!(Salp::withdraw(Some(ALICE).into(), 3_000, false));
		assert_ok!(Salp::confirm_withdraw(Some(ALICE).into(), 3_000, true));
		assert_ok!(Salp::refund(Some(BRUCE).into(), 3_000, false));

		assert_noop!(
			Salp::refund(Some(BRUCE).into(), 3_000, false),
			Error::<Test>::InvalidContributionStatus
		);
	});
}

#[test]
fn confirm_refund_when_not_in_refunding_should_fail() {
	new_test_ext().execute_with(|| {
		assert_ok!(Salp::create(Some(ALICE).into(), 3_000, 1_000, 1, SlotLength::get()));
		assert_ok!(Salp::contribute(Some(BRUCE).into(), 3_000, 100, false));
		assert_ok!(Salp::confirm_contribute(Some(ALICE).into(), BRUCE, 3_000, true));
		assert_ok!(Salp::fund_fail(Some(ALICE).into(), 3_000));
		assert_ok!(Salp::withdraw(Some(ALICE).into(), 3_000, false));
		assert_ok!(Salp::confirm_withdraw(Some(ALICE).into(), 3_000, true));

		assert_noop!(
			Salp::confirm_refund(Some(ALICE).into(), BRUCE, 3_000, true),
			Error::<Test>::InvalidContributionStatus,
		);
	});
}

#[test]
fn refund_with_zero_contribution_should_fail() {
	new_test_ext().execute_with(|| {
		assert_ok!(Salp::create(Some(ALICE).into(), 3_000, 1_000, 1, SlotLength::get()));
		assert_ok!(Salp::fund_fail(Some(ALICE).into(), 3_000));
		assert_ok!(Salp::withdraw(Some(ALICE).into(), 3_000, false));
		assert_ok!(Salp::confirm_withdraw(Some(ALICE).into(), 3_000, true));

		assert_noop!(
			Salp::refund(Some(BRUCE).into(), 3_000, false),
			Error::<Test>::ZeroContribution
		);
	});
}

#[test]
fn refund_with_wrong_origin_should_fail() {
	new_test_ext().execute_with(|| {
		assert_ok!(Salp::create(Some(ALICE).into(), 3_000, 1_000, 1, SlotLength::get()));
		assert_ok!(Salp::contribute(Some(BRUCE).into(), 3_000, 100, false));
		assert_ok!(Salp::confirm_contribute(Some(ALICE).into(), BRUCE, 3_000, true));
		assert_ok!(Salp::fund_fail(Some(ALICE).into(), 3_000));
		assert_ok!(Salp::withdraw(Some(ALICE).into(), 3_000, false));
		assert_ok!(Salp::confirm_withdraw(Some(ALICE).into(), 3_000, true));

		assert_noop!(Salp::refund(Origin::root(), 3_000, false), DispatchError::BadOrigin);
		assert_noop!(Salp::refund(Origin::none(), 3_000, false), DispatchError::BadOrigin);

		assert_ok!(Salp::refund(Some(BRUCE).into(), 3_000, false));
		assert_noop!(
			Salp::confirm_refund(Origin::root(), BRUCE, 3_000, true),
			DispatchError::BadOrigin
		);
		assert_noop!(
			Salp::confirm_refund(Origin::none(), BRUCE, 3_000, true),
			DispatchError::BadOrigin
		);
		assert_noop!(
			Salp::confirm_refund(Some(BRUCE).into(), BRUCE, 3_000, true),
			DispatchError::BadOrigin
		);
	});
}

#[test]
fn refund_with_wrong_para_id_should_fail() {
	new_test_ext().execute_with(|| {
		assert_ok!(Salp::create(Some(ALICE).into(), 3_000, 1_000, 1, SlotLength::get()));
		assert_ok!(Salp::fund_fail(Some(ALICE).into(), 3_000));
		assert_ok!(Salp::withdraw(Some(ALICE).into(), 3_000, false));
		assert_ok!(Salp::confirm_withdraw(Some(ALICE).into(), 3_000, true));

		assert_noop!(Salp::refund(Some(BRUCE).into(), 4_000, false), Error::<Test>::InvalidParaId);
	});
}

#[test]
fn refund_with_wrong_fund_status_should_fail() {
	new_test_ext().execute_with(|| {
		assert_ok!(Salp::create(Some(ALICE).into(), 3_000, 1_000, 1, SlotLength::get()));
		assert_ok!(Salp::fund_fail(Some(ALICE).into(), 3_000));
		assert_ok!(Salp::withdraw(Some(ALICE).into(), 3_000, false));
		assert_ok!(Salp::confirm_withdraw(Some(ALICE).into(), 3_000, true));
		assert_ok!(Salp::fund_end(Some(ALICE).into(), 3_000));

		assert_noop!(
			Salp::refund(Some(BRUCE).into(), 3_000, false),
			Error::<Test>::InvalidFundStatus
		);

		assert_ok!(Salp::create(Some(ALICE).into(), 4_000, 1_000, 1, SlotLength::get()));
		assert_ok!(Salp::fund_success(Some(ALICE).into(), 4_000));
		assert_ok!(Salp::fund_retire(Some(ALICE).into(), 4_000));
		assert_ok!(Salp::withdraw(Some(ALICE).into(), 4_000, false));
		assert_ok!(Salp::confirm_withdraw(Some(ALICE).into(), 4_000, true));

		assert_noop!(
			Salp::refund(Some(BRUCE).into(), 4_000, false),
			Error::<Test>::InvalidFundStatus
		);
	});
}

#[test]
fn refund_with_when_ump_wrong_should_fail() {
	// TODO: Require an solution to settle with parallel test workflow
}

#[test]
fn dissolve_should_work() {
	new_test_ext().execute_with(|| {
		let remove_times = 4;
		let contribute_account_num = remove_times * RemoveKeysLimit::get();

		assert_ok!(Salp::create(Some(ALICE).into(), 3_000, 10_000, 1, SlotLength::get()));
		for i in 0..contribute_account_num {
			let ract = AccountId::new([(i as u8); 32]);
			assert_ok!(Salp::contribute(Some(ract.clone()).into(), 3_000, 10, false));
			assert_ok!(Salp::confirm_contribute(Some(ALICE).into(), ract, 3_000, true));
		}
		assert_ok!(Salp::fund_success(Some(ALICE).into(), 3_000));
		assert_ok!(Salp::fund_retire(Some(ALICE).into(), 3_000));
		assert_ok!(Salp::withdraw(Some(ALICE).into(), 3_000, false));
		assert_ok!(Salp::confirm_withdraw(Some(ALICE).into(), 3_000, true));
		assert_ok!(Salp::fund_end(Some(ALICE).into(), 3_000));

		assert_eq!(Salp::redeem_pool(), (10 * contribute_account_num) as u128);

		for _ in 0..remove_times {
			assert_ok!(Salp::dissolve(Some(ALICE).into(), 3_000));
		}

		assert!(Salp::funds(3_000).is_none());
		assert!(Salp::contribution_iterator(0).next().is_none());
	});
}

#[test]
fn dissolve_with_wrong_origin_should_fail() {
	new_test_ext().execute_with(|| {
		assert_ok!(Salp::create(Some(ALICE).into(), 3_000, 1_000, 1, SlotLength::get()));
		assert_ok!(Salp::fund_success(Some(ALICE).into(), 3_000));
		assert_ok!(Salp::fund_retire(Some(ALICE).into(), 3_000));
		assert_ok!(Salp::withdraw(Some(ALICE).into(), 3_000, false));
		assert_ok!(Salp::confirm_withdraw(Some(ALICE).into(), 3_000, true));
		assert_ok!(Salp::fund_end(Some(ALICE).into(), 3_000));

		assert_noop!(Salp::dissolve(Origin::root(), 3_000), DispatchError::BadOrigin);
		assert_noop!(Salp::dissolve(Origin::none(), 3_000), DispatchError::BadOrigin);
	});
}

#[test]
fn dissolve_with_wrong_para_id_should_fail() {
	new_test_ext().execute_with(|| {
		assert_ok!(Salp::create(Some(ALICE).into(), 3_000, 1_000, 1, SlotLength::get()));
		assert_ok!(Salp::fund_success(Some(ALICE).into(), 3_000));
		assert_ok!(Salp::fund_retire(Some(ALICE).into(), 3_000));
		assert_ok!(Salp::withdraw(Some(ALICE).into(), 3_000, false));
		assert_ok!(Salp::confirm_withdraw(Some(ALICE).into(), 3_000, true));
		assert_ok!(Salp::fund_end(Some(ALICE).into(), 3_000));

		assert_noop!(Salp::dissolve(Some(ALICE).into(), 4_000), Error::<Test>::InvalidParaId);
	});
}

#[test]
fn dissolve_with_wrong_fund_status_should_fail() {
	new_test_ext().execute_with(|| {
		assert_ok!(Salp::create(Some(ALICE).into(), 3_000, 1_000, 1, SlotLength::get()));
		assert_ok!(Salp::fund_success(Some(ALICE).into(), 3_000));
		assert_ok!(Salp::fund_retire(Some(ALICE).into(), 3_000));
		assert_ok!(Salp::withdraw(Some(ALICE).into(), 3_000, false));
		assert_ok!(Salp::confirm_withdraw(Some(ALICE).into(), 3_000, true));

		assert_noop!(Salp::dissolve(Some(ALICE).into(), 3_000), Error::<Test>::InvalidFundStatus);
	});
}

#[test]
fn redeem_should_work() {
	new_test_ext().execute_with(|| {
		assert_ok!(Salp::create(Some(ALICE).into(), 3_000, 1_000, 1, SlotLength::get()));
		assert_ok!(Salp::contribute(Some(BRUCE).into(), 3_000, 100, false));
		assert_ok!(Salp::confirm_contribute(Some(ALICE).into(), BRUCE, 3_000, true));
		assert_ok!(Salp::fund_success(Some(ALICE).into(), 3_000));
		assert_ok!(Salp::unlock(Some(BRUCE).into(), BRUCE, 3_000));

		// Mock the BlockNumber
		let block_begin_redeem = (SlotLength::get() + 1) * LeasePeriod::get();
		System::set_block_number(block_begin_redeem);

		assert_ok!(Salp::fund_retire(Some(ALICE).into(), 3_000));
		assert_ok!(Salp::withdraw(Some(ALICE).into(), 3_000, false));
		assert_ok!(Salp::confirm_withdraw(Some(ALICE).into(), 3_000, true));

		#[allow(non_snake_case)]
		let (vsToken, vsBond) = Salp::vsAssets(3_000, 1, SlotLength::get());

		assert_ok!(<Tokens as MultiCurrency<AccountId>>::transfer(vsToken, &BRUCE, &CATHI, 50));
		assert_ok!(<Tokens as MultiCurrency<AccountId>>::transfer(vsBond, &BRUCE, &CATHI, 50));

		assert_ok!(Salp::redeem(Some(BRUCE).into(), 3_000, 1, SlotLength::get(), 50, false));
		assert_ok!(Salp::confirm_redeem(
			Some(ALICE).into(),
			BRUCE,
			3_000,
			1,
			SlotLength::get(),
			true
		));

		assert_eq!(Salp::redeem_pool(), 50);

		assert_eq!(Tokens::accounts(BRUCE, vsToken).free, 0);
		assert_eq!(Tokens::accounts(BRUCE, vsToken).frozen, 0);
		assert_eq!(Tokens::accounts(BRUCE, vsToken).reserved, 0);
		assert_eq!(Tokens::accounts(BRUCE, vsBond).free, 0);
		assert_eq!(Tokens::accounts(BRUCE, vsBond).frozen, 0);
		assert_eq!(Tokens::accounts(BRUCE, vsBond).reserved, 0);

		assert_ok!(Salp::redeem(Some(CATHI).into(), 3_000, 1, SlotLength::get(), 50, false));
		assert_ok!(Salp::confirm_redeem(
			Some(ALICE).into(),
			CATHI,
			3_000,
			1,
			SlotLength::get(),
			true
		));

		assert_eq!(Salp::redeem_pool(), 0);

		assert_eq!(Tokens::accounts(CATHI, vsToken).free, 0);
		assert_eq!(Tokens::accounts(CATHI, vsToken).frozen, 0);
		assert_eq!(Tokens::accounts(CATHI, vsToken).reserved, 0);
		assert_eq!(Tokens::accounts(CATHI, vsBond).free, 0);
		assert_eq!(Tokens::accounts(CATHI, vsBond).frozen, 0);
		assert_eq!(Tokens::accounts(CATHI, vsBond).reserved, 0);
	});
}

#[test]
fn redeem_when_xcm_error_should_work() {
	new_test_ext().execute_with(|| {
		assert_ok!(Salp::create(Some(ALICE).into(), 3_000, 1_000, 1, SlotLength::get()));
		assert_ok!(Salp::contribute(Some(BRUCE).into(), 3_000, 100, false));
		assert_ok!(Salp::confirm_contribute(Some(ALICE).into(), BRUCE, 3_000, true));
		assert_ok!(Salp::fund_success(Some(ALICE).into(), 3_000));
		assert_ok!(Salp::unlock(Some(BRUCE).into(), BRUCE, 3_000));

		// Mock the BlockNumber
		let block_begin_redeem = (SlotLength::get() + 1) * LeasePeriod::get();
		System::set_block_number(block_begin_redeem);

		assert_ok!(Salp::fund_retire(Some(ALICE).into(), 3_000));
		assert_ok!(Salp::withdraw(Some(ALICE).into(), 3_000, false));
		assert_ok!(Salp::confirm_withdraw(Some(ALICE).into(), 3_000, true));

		#[allow(non_snake_case)]
		let (vsToken, vsBond) = Salp::vsAssets(3_000, 1, SlotLength::get());

		assert_ok!(Salp::redeem(Some(BRUCE).into(), 3_000, 1, SlotLength::get(), 50, false));
		assert_ok!(Salp::confirm_redeem(
			Some(ALICE).into(),
			BRUCE,
			3_000,
			1,
			SlotLength::get(),
			false
		));

		assert_eq!(Salp::redeem_pool(), 100);

		assert_eq!(Tokens::accounts(BRUCE, vsToken).free, 100);
		assert_eq!(Tokens::accounts(BRUCE, vsToken).frozen, 0);
		assert_eq!(Tokens::accounts(BRUCE, vsToken).reserved, 0);
		assert_eq!(Tokens::accounts(BRUCE, vsBond).free, 100);
		assert_eq!(Tokens::accounts(BRUCE, vsBond).frozen, 0);
		assert_eq!(Tokens::accounts(BRUCE, vsBond).reserved, 0);
	});
}

#[test]
fn redeem_when_redeeming_should_fail() {
	new_test_ext().execute_with(|| {
		assert_ok!(Salp::create(Some(ALICE).into(), 3_000, 1_000, 1, SlotLength::get()));
		assert_ok!(Salp::contribute(Some(BRUCE).into(), 3_000, 100, false));
		assert_ok!(Salp::confirm_contribute(Some(ALICE).into(), BRUCE, 3_000, true));
		assert_ok!(Salp::fund_success(Some(ALICE).into(), 3_000));
		assert_ok!(Salp::unlock(Some(BRUCE).into(), BRUCE, 3_000));

		// Mock the BlockNumber
		let block_begin_redeem = (SlotLength::get() + 1) * LeasePeriod::get();
		System::set_block_number(block_begin_redeem);

		assert_ok!(Salp::fund_retire(Some(ALICE).into(), 3_000));
		assert_ok!(Salp::withdraw(Some(ALICE).into(), 3_000, false));
		assert_ok!(Salp::confirm_withdraw(Some(ALICE).into(), 3_000, true));
		assert_ok!(Salp::redeem(Some(BRUCE).into(), 3_000, 1, SlotLength::get(), 50, false));

		let result = Salp::redeem(Some(BRUCE).into(), 3_000, 1, SlotLength::get(), 50, false);
		assert_noop!(result, Error::<Test>::InvalidRedeemStatus);
	});
}

#[test]
fn confirm_redeem_when_not_in_redeeming_should_fail() {
	new_test_ext().execute_with(|| {
		assert_ok!(Salp::create(Some(ALICE).into(), 3_000, 1_000, 1, SlotLength::get()));
		assert_ok!(Salp::contribute(Some(BRUCE).into(), 3_000, 100, false));
		assert_ok!(Salp::confirm_contribute(Some(ALICE).into(), BRUCE, 3_000, true));
		assert_ok!(Salp::fund_success(Some(ALICE).into(), 3_000));
		assert_ok!(Salp::unlock(Some(BRUCE).into(), BRUCE, 3_000));

		// Mock the BlockNumber
		let block_begin_redeem = (SlotLength::get() + 1) * LeasePeriod::get();
		System::set_block_number(block_begin_redeem);

		assert_ok!(Salp::fund_retire(Some(ALICE).into(), 3_000));
		assert_ok!(Salp::withdraw(Some(ALICE).into(), 3_000, false));
		assert_ok!(Salp::confirm_withdraw(Some(ALICE).into(), 3_000, true));

		assert_noop!(
			Salp::confirm_redeem(Some(ALICE).into(), BRUCE, 3_000, 1, SlotLength::get(), true),
			Error::<Test>::InvalidRedeemStatus
		);
	});
}

#[test]
fn redeem_with_wrong_origin_should_fail() {
	new_test_ext().execute_with(|| {
		assert_ok!(Salp::create(Some(ALICE).into(), 3_000, 1_000, 1, SlotLength::get()));
		assert_ok!(Salp::contribute(Some(BRUCE).into(), 3_000, 100, false));
		assert_ok!(Salp::confirm_contribute(Some(ALICE).into(), BRUCE, 3_000, true));
		assert_ok!(Salp::fund_success(Some(ALICE).into(), 3_000));
		assert_ok!(Salp::unlock(Some(BRUCE).into(), BRUCE, 3_000));

		// Mock the BlockNumber
		let block_begin_redeem = (SlotLength::get() + 1) * LeasePeriod::get();
		System::set_block_number(block_begin_redeem);

		assert_ok!(Salp::fund_retire(Some(ALICE).into(), 3_000));
		assert_ok!(Salp::withdraw(Some(ALICE).into(), 3_000, false));
		assert_ok!(Salp::confirm_withdraw(Some(ALICE).into(), 3_000, true));

		assert_noop!(
			Salp::redeem(Origin::root(), 3_000, 1, SlotLength::get(), 50, false),
			DispatchError::BadOrigin
		);
		assert_noop!(
			Salp::redeem(Origin::none(), 3_000, 1, SlotLength::get(), 50, false),
			DispatchError::BadOrigin
		);

		assert_noop!(
			Salp::confirm_redeem(Origin::none(), BRUCE, 3_000, 1, SlotLength::get(), true),
			DispatchError::BadOrigin
		);
	});
}

#[test]
fn redeem_with_expired_vsbond_should_fail() {
	new_test_ext().execute_with(|| {
		assert_ok!(Salp::create(Some(ALICE).into(), 3_000, 1_000, 1, SlotLength::get()));
		assert_ok!(Salp::contribute(Some(BRUCE).into(), 3_000, 100, false));
		assert_ok!(Salp::confirm_contribute(Some(ALICE).into(), BRUCE, 3_000, true));
		assert_ok!(Salp::fund_success(Some(ALICE).into(), 3_000));
		assert_ok!(Salp::unlock(Some(BRUCE).into(), BRUCE, 3_000));

		// Mock the BlockNumber
		let block_begin_redeem = (SlotLength::get() + 1) * LeasePeriod::get();
		let block_end_redeem = block_begin_redeem + VSBondValidPeriod::get();
		System::set_block_number(block_end_redeem);

		assert_ok!(Salp::fund_retire(Some(ALICE).into(), 3_000));
		assert_ok!(Salp::withdraw(Some(ALICE).into(), 3_000, false));
		assert_ok!(Salp::confirm_withdraw(Some(ALICE).into(), 3_000, true));

		#[allow(non_snake_case)]
		let (vsToken, vsBond) = Salp::vsAssets(3_000, 1, SlotLength::get());

		assert_ok!(<Tokens as MultiCurrency<AccountId>>::transfer(vsToken, &BRUCE, &CATHI, 50));
		assert_ok!(<Tokens as MultiCurrency<AccountId>>::transfer(vsBond, &BRUCE, &CATHI, 50));

		assert_noop!(
			Salp::redeem(Some(BRUCE).into(), 3_000, 1, SlotLength::get(), 50, false),
			Error::<Test>::VSBondExpired
		);

		assert_noop!(
			Salp::redeem(Some(CATHI).into(), 3_000, 1, SlotLength::get(), 50, false),
			Error::<Test>::VSBondExpired
		);
	});
}

#[test]
fn redeem_with_not_redeemable_vsbond_should_fail() {
	new_test_ext().execute_with(|| {
		// Mock redeem-pool already had some balance
		crate::pallet::RedeemPool::<Test>::set(100);

		assert_ok!(Salp::create(Some(ALICE).into(), 3_000, 1_000, 1, SlotLength::get()));
		assert_ok!(Salp::contribute(Some(BRUCE).into(), 3_000, 100, false));
		assert_ok!(Salp::confirm_contribute(Some(ALICE).into(), BRUCE, 3_000, true));
		assert_ok!(Salp::fund_success(Some(ALICE).into(), 3_000));
		assert_ok!(Salp::unlock(Some(BRUCE).into(), BRUCE, 3_000));

		// Mock the BlockNumber
		let block_not_redeemable = LeasePeriod::get();
		System::set_block_number(block_not_redeemable);

		#[allow(non_snake_case)]
		let (vsToken, vsBond) = Salp::vsAssets(3_000, 1, SlotLength::get());

		assert_ok!(<Tokens as MultiCurrency<AccountId>>::transfer(vsToken, &BRUCE, &CATHI, 50));
		assert_ok!(<Tokens as MultiCurrency<AccountId>>::transfer(vsBond, &BRUCE, &CATHI, 50));

		assert_noop!(
			Salp::redeem(Some(BRUCE).into(), 3_000, 1, SlotLength::get(), 50, false),
			Error::<Test>::UnRedeemableNow
		);

		assert_noop!(
			Salp::redeem(Some(CATHI).into(), 3_000, 1, SlotLength::get(), 50, false),
			Error::<Test>::UnRedeemableNow
		);
	});
}

#[test]
fn redeem_without_enough_vsassets_should_fail() {
	new_test_ext().execute_with(|| {
		assert_ok!(Salp::create(Some(ALICE).into(), 3_000, 1_000, 1, SlotLength::get()));
		assert_ok!(Salp::contribute(Some(BRUCE).into(), 3_000, 100, false));
		assert_ok!(Salp::confirm_contribute(Some(ALICE).into(), BRUCE, 3_000, true));
		assert_ok!(Salp::fund_success(Some(ALICE).into(), 3_000));
		assert_ok!(Salp::unlock(Some(BRUCE).into(), BRUCE, 3_000));

		// Mock the BlockNumber
		let block_begin_redeem = (SlotLength::get() + 1) * LeasePeriod::get();
		System::set_block_number(block_begin_redeem);

		assert_ok!(Salp::fund_retire(Some(ALICE).into(), 3_000));
		assert_ok!(Salp::withdraw(Some(ALICE).into(), 3_000, false));
		assert_ok!(Salp::confirm_withdraw(Some(ALICE).into(), 3_000, true));

		#[allow(non_snake_case)]
		let (vsToken, vsBond) = Salp::vsAssets(3_000, 1, SlotLength::get());

		assert_ok!(<Tokens as MultiCurrency<AccountId>>::transfer(vsToken, &BRUCE, &CATHI, 50));
		assert_ok!(<Tokens as MultiCurrency<AccountId>>::transfer(vsBond, &BRUCE, &CATHI, 50));

		assert_noop!(
			Salp::redeem(Some(BRUCE).into(), 3_000, 1, SlotLength::get(), 60, false),
			Error::<Test>::NotEnoughFreeAssetsToRedeem
		);

		assert_noop!(
			Salp::redeem(Some(CATHI).into(), 3_000, 1, SlotLength::get(), 60, false),
			Error::<Test>::NotEnoughFreeAssetsToRedeem
		);
	});
}

#[test]
fn redeem_without_enough_balance_in_pool_should_fail() {
	new_test_ext().execute_with(|| {
		assert_ok!(Salp::create(Some(ALICE).into(), 3_000, 1_000, 1, SlotLength::get()));
		assert_ok!(Salp::contribute(Some(BRUCE).into(), 3_000, 100, false));
		assert_ok!(Salp::confirm_contribute(Some(ALICE).into(), BRUCE, 3_000, true));
		assert_ok!(Salp::fund_success(Some(ALICE).into(), 3_000));
		assert_ok!(Salp::unlock(Some(BRUCE).into(), BRUCE, 3_000));

		// Mock the BlockNumber
		let block_begin_redeem = (SlotLength::get() + 1) * LeasePeriod::get();
		System::set_block_number(block_begin_redeem);

		assert_ok!(Salp::fund_retire(Some(ALICE).into(), 3_000));

		// Before withdraw
		assert_noop!(
			Salp::redeem(Some(BRUCE).into(), 3_000, 1, SlotLength::get(), 50, false),
			Error::<Test>::NotEnoughBalanceInRedeemPool
		);

		assert_ok!(Salp::withdraw(Some(ALICE).into(), 3_000, false));
		assert_ok!(Salp::confirm_withdraw(Some(ALICE).into(), 3_000, true));
	});
}

#[test]
fn redeem_with_when_ump_wrong_should_fail() {
	// TODO: Require an solution to settle with parallel test workflow
}

#[test]
fn release_from_redeem_to_bancor_should_work() {
	fn run_to_block(n: BlockNumber) {
		use frame_support::traits::Hooks;
		while System::block_number() <= n {
			Salp::on_finalize(System::block_number());
			System::on_finalize(System::block_number());
			System::set_block_number(System::block_number() + 1);
			System::on_initialize(System::block_number());
			Salp::on_initialize(System::block_number());
		}
	}

	new_test_ext().execute_with(|| {
		assert_ok!(Salp::create(Some(ALICE).into(), 3_000, 1_000, 1, SlotLength::get()));
		assert_ok!(Salp::contribute(Some(BRUCE).into(), 3_000, 100, false));
		assert_ok!(Salp::confirm_contribute(Some(ALICE).into(), BRUCE, 3_000, true));
		assert_ok!(Salp::fund_success(Some(ALICE).into(), 3_000));
		assert_ok!(Salp::unlock(Some(BRUCE).into(), BRUCE, 3_000));
		assert_ok!(Salp::fund_retire(Some(ALICE).into(), 3_000));
		assert_ok!(Salp::withdraw(Some(ALICE).into(), 3_000, false));
		assert_ok!(Salp::confirm_withdraw(Some(ALICE).into(), 3_000, true));

		run_to_block(ReleaseCycle::get());

		let release_amount = ReleaseRatio::get() * 100u128;
		let redeem_pool_left = 100 - release_amount;
		assert_eq!(Salp::redeem_pool(), redeem_pool_left);

		// TODO: Check the balance of bancor(Waiting Bancor to Support..)
	});
}

// Utilities Test
#[test]
fn check_next_trie_index() {
	new_test_ext().execute_with(|| {
		for i in 0..100 {
			assert_eq!(Salp::current_trie_index(), i);
			assert_ok!(Salp::next_trie_index());
		}
	});
}

#[test]
fn check_is_expired() {
	new_test_ext().execute_with(|| {
		let slot = 10;
		let block_end_of_slot = Salp::block_end_of_lease_period_index(slot);
		let block_expired = block_end_of_slot + VSBondValidPeriod::get();

		assert!(Salp::is_expired(block_expired, slot));
	});
}

#[test]
fn check_can_redeem() {
	new_test_ext().execute_with(|| {
		let slot = 10;
		let block_end_of_slot = Salp::block_end_of_lease_period_index(slot);
		let block_redeemable = block_end_of_slot + VSBondValidPeriod::get() / 2;

		assert!(Salp::can_redeem(block_redeemable, slot));
	});
}<|MERGE_RESOLUTION|>--- conflicted
+++ resolved
@@ -672,17 +672,9 @@
 		assert_ok!(Salp::fund_success(Some(ALICE).into(), 3_000));
 		assert_ok!(Salp::fund_retire(Some(ALICE).into(), 3_000));
 
-<<<<<<< HEAD
-		assert_noop!(Salp::withdraw(Origin::root(), 3_000), DispatchError::BadOrigin);
-		assert_noop!(Salp::withdraw(Origin::none(), 3_000), DispatchError::BadOrigin);
-=======
 		assert_noop!(Salp::withdraw(Origin::root(), 3_000, false), DispatchError::BadOrigin);
 		assert_noop!(Salp::withdraw(Origin::none(), 3_000, false), DispatchError::BadOrigin);
-		assert_noop!(
-			Salp::withdraw(Some(BRUCE).into(), 3_000, false),
-			Error::<Test>::UnauthorizedAccount
-		);
->>>>>>> 9d6b3adb
+		assert_noop!(Salp::withdraw(Some(BRUCE).into(), 3_000, false), DispatchError::BadOrigin);
 	});
 }
 
@@ -1099,15 +1091,8 @@
 		assert_ok!(<Tokens as MultiCurrency<AccountId>>::transfer(vsToken, &BRUCE, &CATHI, 50));
 		assert_ok!(<Tokens as MultiCurrency<AccountId>>::transfer(vsBond, &BRUCE, &CATHI, 50));
 
-		assert_ok!(Salp::redeem(Some(BRUCE).into(), 3_000, 1, SlotLength::get(), 50, false));
-		assert_ok!(Salp::confirm_redeem(
-			Some(ALICE).into(),
-			BRUCE,
-			3_000,
-			1,
-			SlotLength::get(),
-			true
-		));
+		assert_ok!(Salp::redeem(Some(BRUCE).into(), 3_000, 50, false));
+		assert_ok!(Salp::confirm_redeem(Some(ALICE).into(), BRUCE, 3_000, true));
 
 		assert_eq!(Salp::redeem_pool(), 50);
 
@@ -1118,15 +1103,8 @@
 		assert_eq!(Tokens::accounts(BRUCE, vsBond).frozen, 0);
 		assert_eq!(Tokens::accounts(BRUCE, vsBond).reserved, 0);
 
-		assert_ok!(Salp::redeem(Some(CATHI).into(), 3_000, 1, SlotLength::get(), 50, false));
-		assert_ok!(Salp::confirm_redeem(
-			Some(ALICE).into(),
-			CATHI,
-			3_000,
-			1,
-			SlotLength::get(),
-			true
-		));
+		assert_ok!(Salp::redeem(Some(CATHI).into(), 3_000, 50, false));
+		assert_ok!(Salp::confirm_redeem(Some(ALICE).into(), CATHI, 3_000, true));
 
 		assert_eq!(Salp::redeem_pool(), 0);
 
@@ -1159,15 +1137,8 @@
 		#[allow(non_snake_case)]
 		let (vsToken, vsBond) = Salp::vsAssets(3_000, 1, SlotLength::get());
 
-		assert_ok!(Salp::redeem(Some(BRUCE).into(), 3_000, 1, SlotLength::get(), 50, false));
-		assert_ok!(Salp::confirm_redeem(
-			Some(ALICE).into(),
-			BRUCE,
-			3_000,
-			1,
-			SlotLength::get(),
-			false
-		));
+		assert_ok!(Salp::redeem(Some(BRUCE).into(), 3_000, 50, false));
+		assert_ok!(Salp::confirm_redeem(Some(ALICE).into(), BRUCE, 3_000, false));
 
 		assert_eq!(Salp::redeem_pool(), 100);
 
@@ -1196,9 +1167,9 @@
 		assert_ok!(Salp::fund_retire(Some(ALICE).into(), 3_000));
 		assert_ok!(Salp::withdraw(Some(ALICE).into(), 3_000, false));
 		assert_ok!(Salp::confirm_withdraw(Some(ALICE).into(), 3_000, true));
-		assert_ok!(Salp::redeem(Some(BRUCE).into(), 3_000, 1, SlotLength::get(), 50, false));
-
-		let result = Salp::redeem(Some(BRUCE).into(), 3_000, 1, SlotLength::get(), 50, false);
+		assert_ok!(Salp::redeem(Some(BRUCE).into(), 3_000, 50, false));
+
+		let result = Salp::redeem(Some(BRUCE).into(), 3_000, 50, false);
 		assert_noop!(result, Error::<Test>::InvalidRedeemStatus);
 	});
 }
@@ -1221,7 +1192,7 @@
 		assert_ok!(Salp::confirm_withdraw(Some(ALICE).into(), 3_000, true));
 
 		assert_noop!(
-			Salp::confirm_redeem(Some(ALICE).into(), BRUCE, 3_000, 1, SlotLength::get(), true),
+			Salp::confirm_redeem(Some(ALICE).into(), BRUCE, 3_000, true),
 			Error::<Test>::InvalidRedeemStatus
 		);
 	});
@@ -1244,17 +1215,11 @@
 		assert_ok!(Salp::withdraw(Some(ALICE).into(), 3_000, false));
 		assert_ok!(Salp::confirm_withdraw(Some(ALICE).into(), 3_000, true));
 
-		assert_noop!(
-			Salp::redeem(Origin::root(), 3_000, 1, SlotLength::get(), 50, false),
-			DispatchError::BadOrigin
-		);
-		assert_noop!(
-			Salp::redeem(Origin::none(), 3_000, 1, SlotLength::get(), 50, false),
-			DispatchError::BadOrigin
-		);
-
-		assert_noop!(
-			Salp::confirm_redeem(Origin::none(), BRUCE, 3_000, 1, SlotLength::get(), true),
+		assert_noop!(Salp::redeem(Origin::root(), 3_000, 50, false), DispatchError::BadOrigin);
+		assert_noop!(Salp::redeem(Origin::none(), 3_000, 50, false), DispatchError::BadOrigin);
+
+		assert_noop!(
+			Salp::confirm_redeem(Origin::none(), BRUCE, 3_000, true),
 			DispatchError::BadOrigin
 		);
 	});
@@ -1285,12 +1250,12 @@
 		assert_ok!(<Tokens as MultiCurrency<AccountId>>::transfer(vsBond, &BRUCE, &CATHI, 50));
 
 		assert_noop!(
-			Salp::redeem(Some(BRUCE).into(), 3_000, 1, SlotLength::get(), 50, false),
+			Salp::redeem(Some(BRUCE).into(), 3_000, 50, false),
 			Error::<Test>::VSBondExpired
 		);
 
 		assert_noop!(
-			Salp::redeem(Some(CATHI).into(), 3_000, 1, SlotLength::get(), 50, false),
+			Salp::redeem(Some(CATHI).into(), 3_000, 50, false),
 			Error::<Test>::VSBondExpired
 		);
 	});
@@ -1319,13 +1284,13 @@
 		assert_ok!(<Tokens as MultiCurrency<AccountId>>::transfer(vsBond, &BRUCE, &CATHI, 50));
 
 		assert_noop!(
-			Salp::redeem(Some(BRUCE).into(), 3_000, 1, SlotLength::get(), 50, false),
-			Error::<Test>::UnRedeemableNow
-		);
-
-		assert_noop!(
-			Salp::redeem(Some(CATHI).into(), 3_000, 1, SlotLength::get(), 50, false),
-			Error::<Test>::UnRedeemableNow
+			Salp::redeem(Some(BRUCE).into(), 3_000, 50, false),
+			Error::<Test>::InvalidFundStatus
+		);
+
+		assert_noop!(
+			Salp::redeem(Some(CATHI).into(), 3_000, 50, false),
+			Error::<Test>::InvalidFundStatus
 		);
 	});
 }
@@ -1354,12 +1319,12 @@
 		assert_ok!(<Tokens as MultiCurrency<AccountId>>::transfer(vsBond, &BRUCE, &CATHI, 50));
 
 		assert_noop!(
-			Salp::redeem(Some(BRUCE).into(), 3_000, 1, SlotLength::get(), 60, false),
+			Salp::redeem(Some(BRUCE).into(), 3_000, 60, false),
 			Error::<Test>::NotEnoughFreeAssetsToRedeem
 		);
 
 		assert_noop!(
-			Salp::redeem(Some(CATHI).into(), 3_000, 1, SlotLength::get(), 60, false),
+			Salp::redeem(Some(CATHI).into(), 3_000, 60, false),
 			Error::<Test>::NotEnoughFreeAssetsToRedeem
 		);
 	});
@@ -1382,8 +1347,8 @@
 
 		// Before withdraw
 		assert_noop!(
-			Salp::redeem(Some(BRUCE).into(), 3_000, 1, SlotLength::get(), 50, false),
-			Error::<Test>::NotEnoughBalanceInRedeemPool
+			Salp::redeem(Some(BRUCE).into(), 3_000, 50, false),
+			Error::<Test>::InvalidFundStatus
 		);
 
 		assert_ok!(Salp::withdraw(Some(ALICE).into(), 3_000, false));
