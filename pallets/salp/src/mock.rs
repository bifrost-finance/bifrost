// This file is part of Bifrost.

// Copyright (C) 2019-2022 Liebi Technologies (UK) Ltd.
// SPDX-License-Identifier: GPL-3.0-or-later WITH Classpath-exception-2.0

// This program is free software: you can redistribute it and/or modify
// it under the terms of the GNU General Public License as published by
// the Free Software Foundation, either version 3 of the License, or
// (at your option) any later version.

// This program is distributed in the hope that it will be useful,
// but WITHOUT ANY WARRANTY; without even the implied warranty of
// MERCHANTABILITY or FITNESS FOR A PARTICULAR PURPOSE. See the
// GNU General Public License for more details.

// You should have received a copy of the GNU General Public License
// along with this program. If not, see <https://www.gnu.org/licenses/>.

// Ensure we're `no_std` when compiling for Wasm.

#![cfg(test)]

use bifrost_asset_registry::AssetIdMaps;
use frame_support::{
	construct_runtime, ord_parameter_types, parameter_types,
	sp_runtime::{DispatchError, DispatchResult, SaturatedConversion},
	sp_std::marker::PhantomData,
	traits::{EnsureOrigin, GenesisBuild, Nothing},
	weights::Weight,
	PalletId,
};
use frame_system::{EnsureSignedBy, RawOrigin};
use node_primitives::{Amount, Balance, CurrencyId, MessageId, ParaId, TokenSymbol};
use orml_traits::MultiCurrency;
use sp_arithmetic::Percent;
use sp_core::H256;
pub use sp_runtime::Perbill;
use sp_runtime::{
	generic,
	traits::{BlakeTwo256, IdentityLookup, UniqueSaturatedInto},
};
use xcm_interface::traits::XcmHelper;
use zenlink_protocol::{
	AssetBalance, AssetId as ZenlinkAssetId, LocalAssetHandler, ZenlinkMultiAssets,
};

use crate as salp;
use crate::WeightInfo;

pub(crate) type AccountId = <<Signature as sp_runtime::traits::Verify>::Signer as sp_runtime::traits::IdentifyAccount>::AccountId;
pub(crate) type Block = frame_system::mocking::MockBlock<Test>;
pub(crate) type BlockNumber = u32;
pub(crate) type Index = u32;
pub(crate) type Signature = sp_runtime::MultiSignature;
pub(crate) type UncheckedExtrinsic = frame_system::mocking::MockUncheckedExtrinsic<Test>;

construct_runtime!(
	pub enum Test where
		Block = Block,
		NodeBlock = Block,
		UncheckedExtrinsic = UncheckedExtrinsic,
	{
		System: frame_system::{Pallet, Call, Config, Storage, Event<T>},
		Sudo: pallet_sudo::{Pallet, Call, Config<T>, Storage, Event<T>},
		Balances: pallet_balances::{Pallet, Call, Storage, Config<T>, Event<T>},
		Currencies: orml_currencies::{Pallet, Call},
		Tokens: orml_tokens::{Pallet, Call, Storage, Event<T>},
		Multisig: pallet_multisig::{Pallet, Call, Storage, Event<T>},
		Salp: salp::{Pallet, Call, Storage, Event<T>},
		ZenlinkProtocol: zenlink_protocol::{Pallet, Call, Storage, Event<T>},
<<<<<<< HEAD
		AssetRegistry: bifrost_asset_registry::{Pallet, Call, Event<T>, Storage},
=======
		AssetRegistry: bifrost_asset_registry::{Pallet, Call,Storage, Event<T>},
>>>>>>> 1edf9ff2
	}
);

ord_parameter_types! {
	pub const CouncilAccount: AccountId = AccountId::from([1u8; 32]);
}
impl bifrost_asset_registry::Config for Test {
	type Event = Event;
	type Currency = Balances;
	type RegisterOrigin = EnsureSignedBy<CouncilAccount, AccountId>;
}

parameter_types! {
	pub const NativeCurrencyId: CurrencyId = CurrencyId::Native(TokenSymbol::ASG);
	pub const RelayCurrencyId: CurrencyId = CurrencyId::Token(TokenSymbol::KSM);
	pub const StableCurrencyId: CurrencyId = CurrencyId::Stable(TokenSymbol::KUSD);
}

parameter_types! {
	pub const BlockHashCount: BlockNumber = 250;
	pub BlockWeights: frame_system::limits::BlockWeights =
		frame_system::limits::BlockWeights::simple_max(1024);
}

impl frame_system::Config for Test {
	type AccountData = pallet_balances::AccountData<Balance>;
	type AccountId = AccountId;
	type BaseCallFilter = frame_support::traits::Everything;
	type BlockHashCount = BlockHashCount;
	type BlockLength = ();
	type BlockNumber = BlockNumber;
	type BlockWeights = ();
	type Call = Call;
	type DbWeight = ();
	type Event = Event;
	type Hash = H256;
	type Hashing = BlakeTwo256;
	type Header = generic::Header<BlockNumber, BlakeTwo256>;
	type Index = Index;
	type Lookup = IdentityLookup<Self::AccountId>;
	type OnKilledAccount = ();
	type OnNewAccount = ();
	type OnSetCode = ();
	type Origin = Origin;
	type PalletInfo = PalletInfo;
	type SS58Prefix = ();
	type SystemWeightInfo = ();
	type Version = ();
	type MaxConsumers = frame_support::traits::ConstU32<16>;
}

parameter_types! {
	pub const ExistentialDeposit: u128 = 0;
	pub const TransferFee: u128 = 0;
	pub const CreationFee: u128 = 0;
	pub const TransactionByteFee: u128 = 0;
	pub const MaxLocks: u32 = 999_999;
	pub const MaxReserves: u32 = 999_999;
}

impl pallet_balances::Config for Test {
	type AccountStore = System;
	/// The type for recording an account's balance.
	type Balance = Balance;
	type DustRemoval = ();
	/// The ubiquitous event type.
	type Event = Event;
	type ExistentialDeposit = ExistentialDeposit;
	type MaxLocks = MaxLocks;
	type MaxReserves = MaxReserves;
	type ReserveIdentifier = [u8; 8];
	type WeightInfo = pallet_balances::weights::SubstrateWeight<Test>;
}

parameter_types! {
	pub const DepositBase: Balance = 0;
	pub const DepositFactor: Balance = 0;
	pub const MaxSignatories: u16 = 100;
}

impl pallet_multisig::Config for Test {
	type Call = Call;
	type Currency = Balances;
	type DepositBase = DepositBase;
	type DepositFactor = DepositFactor;
	type Event = Event;
	type MaxSignatories = MaxSignatories;
	type WeightInfo = pallet_multisig::weights::SubstrateWeight<Test>;
}

impl pallet_sudo::Config for Test {
	type Call = Call;
	type Event = Event;
}

orml_traits::parameter_type_with_key! {
	pub ExistentialDeposits: |_currency_id: CurrencyId| -> Balance {
		0
	};
}

impl orml_tokens::Config for Test {
	type Amount = Amount;
	type Balance = Balance;
	type CurrencyId = CurrencyId;
	type DustRemovalWhitelist = Nothing;
	type Event = Event;
	type ExistentialDeposits = ExistentialDeposits;
	type MaxLocks = MaxLocks;
	type MaxReserves = ();
	type OnDust = ();
	type ReserveIdentifier = [u8; 8];
	type WeightInfo = ();
	type OnNewTokenAccount = ();
	type OnKilledTokenAccount = ();
}

pub type BifrostToken = orml_currencies::BasicCurrencyAdapter<Test, Balances, Amount, BlockNumber>;

impl orml_currencies::Config for Test {
	type GetNativeCurrencyId = NativeCurrencyId;
	type MultiCurrency = Tokens;
	type NativeCurrency = BifrostToken;
	type WeightInfo = ();
}

parameter_types! {
	pub const ZenlinkPalletId: PalletId = PalletId(*b"/zenlink");
	pub const GetExchangeFee: (u32, u32) = (3, 1000);   // 0.3%
	pub const SelfParaId: u32 = 2001;
}

impl zenlink_protocol::Config for Test {
	type Event = Event;
	type MultiAssetsHandler = MultiAssets;
	type PalletId = ZenlinkPalletId;
	type SelfParaId = SelfParaId;

	type TargetChains = ();
	type XcmExecutor = ();
	type Conversion = ();
	type WeightInfo = ();
}

ord_parameter_types! {
	pub const CouncilAccount: AccountId = AccountId::from([1u8; 32]);
}
impl bifrost_asset_registry::Config for Test {
	type Event = Event;
	type Currency = Balances;
	type RegisterOrigin = EnsureSignedBy<CouncilAccount, AccountId>;
}

type MultiAssets = ZenlinkMultiAssets<ZenlinkProtocol, Balances, LocalAssetAdaptor<Currencies>>;

// Below is the implementation of tokens manipulation functions other than native token.
pub struct LocalAssetAdaptor<Local>(PhantomData<Local>);

impl<Local, AccountId> LocalAssetHandler<AccountId> for LocalAssetAdaptor<Local>
where
	Local: MultiCurrency<AccountId, CurrencyId = CurrencyId>,
{
	fn local_balance_of(asset_id: ZenlinkAssetId, who: &AccountId) -> AssetBalance {
		let currency_id: CurrencyId = asset_id.try_into().unwrap();
		Local::free_balance(currency_id, &who).saturated_into()
	}

	fn local_total_supply(asset_id: ZenlinkAssetId) -> AssetBalance {
		let currency_id: CurrencyId = asset_id.try_into().unwrap();
		Local::total_issuance(currency_id).saturated_into()
	}

	fn local_is_exists(asset_id: ZenlinkAssetId) -> bool {
		let rs: Result<CurrencyId, _> = asset_id.try_into();
		match rs {
			Ok(_) => true,
			Err(_) => false,
		}
	}

	fn local_transfer(
		asset_id: ZenlinkAssetId,
		origin: &AccountId,
		target: &AccountId,
		amount: AssetBalance,
	) -> DispatchResult {
		let currency_id: CurrencyId = asset_id.try_into().unwrap();
		Local::transfer(currency_id, &origin, &target, amount.unique_saturated_into())?;

		Ok(())
	}

	fn local_deposit(
		asset_id: ZenlinkAssetId,
		origin: &AccountId,
		amount: AssetBalance,
	) -> Result<AssetBalance, DispatchError> {
		let currency_id: CurrencyId = asset_id.try_into().unwrap();
		Local::deposit(currency_id, &origin, amount.unique_saturated_into())?;
		return Ok(amount);
	}

	fn local_withdraw(
		asset_id: ZenlinkAssetId,
		origin: &AccountId,
		amount: AssetBalance,
	) -> Result<AssetBalance, DispatchError> {
		let currency_id: CurrencyId = asset_id.try_into().unwrap();
		Local::withdraw(currency_id, &origin, amount.unique_saturated_into())?;

		Ok(amount)
	}
}

pub const TREASURY_ACCOUNT: AccountId = AccountId::new([9u8; 32]);

parameter_types! {
	pub const MinContribution: Balance = 10;
	pub const BifrostCrowdloanId: PalletId = PalletId(*b"bf/salp#");
	pub const RemoveKeysLimit: u32 = 50;
	pub const SlotLength: BlockNumber = 8u32 as BlockNumber;
	pub const LeasePeriod: BlockNumber = 6 * WEEKS;
	pub const VSBondValidPeriod: BlockNumber = 30 * DAYS;
	pub const ReleaseCycle: BlockNumber = 1 * DAYS;
	pub const ReleaseRatio: Percent = Percent::from_percent(50);
	pub ConfirmMuitiSigAccount: AccountId = Multisig::multi_account_id(&vec![
		ALICE,
		BRUCE,
		CATHI
	],2);
	pub const TreasuryAccount: AccountId = TREASURY_ACCOUNT;
	pub const BuybackPalletId: PalletId = PalletId(*b"bf/salpc");
}

pub struct EnsureConfirmAsGovernance;
impl EnsureOrigin<Origin> for EnsureConfirmAsGovernance {
	type Success = AccountId;

	fn try_origin(o: Origin) -> Result<Self::Success, Origin> {
		Into::<Result<RawOrigin<AccountId>, Origin>>::into(o).and_then(|o| match o {
			RawOrigin::Signed(who) => Ok(who),
			RawOrigin::Root => Ok(ConfirmMuitiSigAccount::get()),
			r => Err(Origin::from(r)),
		})
	}

	#[cfg(feature = "runtime-benchmarks")]
	fn successful_origin() -> Origin {
		Origin::from(RawOrigin::Signed(ConfirmMuitiSigAccount::get()))
	}
}

// To control the result returned by `MockXcmExecutor`
pub(crate) static mut MOCK_XCM_RESULT: (bool, bool) = (true, true);

// Mock XcmExecutor
pub struct MockXcmExecutor;

impl XcmHelper<crate::AccountIdOf<Test>, crate::BalanceOf<Test>> for MockXcmExecutor {
	fn contribute(_index: ParaId, _value: Balance) -> Result<MessageId, DispatchError> {
		let result = unsafe { MOCK_XCM_RESULT.0 };

		match result {
			true => Ok([0; 32]),
			false => Err(DispatchError::BadOrigin),
		}
	}
}

use bifrost_asset_registry::AssetIdMaps;

impl salp::Config for Test {
	type BancorPool = ();
	type Event = Event;
	type LeasePeriod = LeasePeriod;
	type MinContribution = MinContribution;
	type MultiCurrency = Tokens;
	type PalletId = BifrostCrowdloanId;
	type RelayChainToken = RelayCurrencyId;
	type ReleaseCycle = ReleaseCycle;
	type ReleaseRatio = ReleaseRatio;
	type RemoveKeysLimit = RemoveKeysLimit;
	type SlotLength = SlotLength;
	type VSBondValidPeriod = VSBondValidPeriod;
	type EnsureConfirmAsGovernance = EnsureConfirmAsGovernance;
	type WeightInfo = SalpWeightInfo;
	type XcmInterface = MockXcmExecutor;
	type TreasuryAccount = TreasuryAccount;
	type BuybackPalletId = BuybackPalletId;
	type DexOperator = ZenlinkProtocol;
	type CurrencyIdConversion = AssetIdMaps<Test>;
}

pub struct SalpWeightInfo;
impl WeightInfo for SalpWeightInfo {
	fn contribute() -> Weight {
		0
	}

	fn unlock() -> Weight {
		0
	}

	fn redeem() -> Weight {
		0
	}

	fn refund() -> Weight {
		0
	}

	fn batch_unlock(_k: u32) -> Weight {
		0
	}
}

pub(crate) fn new_test_ext() -> sp_io::TestExternalities {
	let mut t = frame_system::GenesisConfig::default().build_storage::<Test>().unwrap();

	pallet_sudo::GenesisConfig::<Test> { key: Some(ALICE) }
		.assimilate_storage(&mut t)
		.unwrap();

	orml_tokens::GenesisConfig::<Test> {
		balances: vec![
			(ALICE, NativeCurrencyId::get(), INIT_BALANCE),
			(ALICE, RelayCurrencyId::get(), INIT_BALANCE),
			(ALICE, CurrencyId::VSToken(TokenSymbol::KSM), INIT_BALANCE),
			(BRUCE, NativeCurrencyId::get(), INIT_BALANCE),
			(BRUCE, RelayCurrencyId::get(), INIT_BALANCE),
			(CATHI, NativeCurrencyId::get(), INIT_BALANCE),
			(CATHI, RelayCurrencyId::get(), INIT_BALANCE),
		],
	}
	.assimilate_storage(&mut t)
	.unwrap();

	crate::GenesisConfig::<Test> { initial_multisig_account: Some(ALICE) }
		.assimilate_storage(&mut t)
		.unwrap();

	t.into()
}

// These time units are defined in number of blocks.
pub const MINUTES: BlockNumber = 60 / (12 as BlockNumber);
pub const HOURS: BlockNumber = MINUTES * 60;
pub const DAYS: BlockNumber = HOURS * 24;
pub const WEEKS: BlockNumber = DAYS * 7;

pub(crate) const ALICE: AccountId = AccountId::new([0u8; 32]);
pub(crate) const BRUCE: AccountId = AccountId::new([1u8; 32]);
pub(crate) const CATHI: AccountId = AccountId::new([2u8; 32]);
pub(crate) const CONTRIBUTON_INDEX: MessageId = [0; 32];

pub(crate) const INIT_BALANCE: Balance = 100_000;<|MERGE_RESOLUTION|>--- conflicted
+++ resolved
@@ -68,22 +68,9 @@
 		Multisig: pallet_multisig::{Pallet, Call, Storage, Event<T>},
 		Salp: salp::{Pallet, Call, Storage, Event<T>},
 		ZenlinkProtocol: zenlink_protocol::{Pallet, Call, Storage, Event<T>},
-<<<<<<< HEAD
 		AssetRegistry: bifrost_asset_registry::{Pallet, Call, Event<T>, Storage},
-=======
-		AssetRegistry: bifrost_asset_registry::{Pallet, Call,Storage, Event<T>},
->>>>>>> 1edf9ff2
 	}
 );
-
-ord_parameter_types! {
-	pub const CouncilAccount: AccountId = AccountId::from([1u8; 32]);
-}
-impl bifrost_asset_registry::Config for Test {
-	type Event = Event;
-	type Currency = Balances;
-	type RegisterOrigin = EnsureSignedBy<CouncilAccount, AccountId>;
-}
 
 parameter_types! {
 	pub const NativeCurrencyId: CurrencyId = CurrencyId::Native(TokenSymbol::ASG);
@@ -341,8 +328,6 @@
 		}
 	}
 }
-
-use bifrost_asset_registry::AssetIdMaps;
 
 impl salp::Config for Test {
 	type BancorPool = ();
