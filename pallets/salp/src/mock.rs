--- conflicted
+++ resolved
@@ -228,11 +228,7 @@
 }
 
 impl salp::Config for Test {
-<<<<<<< HEAD
-	type BancorPool = Bancor;
-=======
 	type BancorPool = ();
->>>>>>> d2326f24
 	type Event = Event;
 	type LeasePeriod = LeasePeriod;
 	type MinContribution = MinContribution;
