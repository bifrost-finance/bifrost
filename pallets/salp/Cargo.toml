--- conflicted
+++ resolved
@@ -9,15 +9,6 @@
 scale-info = { version = "1.0.0", default-features = false, features = ["derive"] }
 log = { version = "0.4.14", default-features = false }
 node-primitives = { path = "../../node/primitives", default-features = false }
-<<<<<<< HEAD
-frame-support = { git = "https://github.com/paritytech/substrate", branch = "polkadot-v0.9.16", default-features = false }
-frame-system = { git = "https://github.com/paritytech/substrate", branch = "polkadot-v0.9.16", default-features = false }
-frame-benchmarking = {  git = "https://github.com/paritytech/substrate", branch = "polkadot-v0.9.16", default-features = false, optional = true }
-sp-std = { git = "https://github.com/paritytech/substrate", branch = "polkadot-v0.9.16", default-features = false }
-sp-io = { git = "https://github.com/paritytech/substrate", branch = "polkadot-v0.9.16", default-features = false  }
-sp-runtime = { git = "https://github.com/paritytech/substrate", branch = "polkadot-v0.9.16", default-features = false }
-sp-arithmetic = { git = "https://github.com/paritytech/substrate", branch = "polkadot-v0.9.16", default-features = false }
-=======
 frame-support = { git = "https://github.com/paritytech/substrate", branch = "polkadot-v0.9.17", default-features = false }
 frame-system = { git = "https://github.com/paritytech/substrate", branch = "polkadot-v0.9.17", default-features = false }
 frame-benchmarking = {  git = "https://github.com/paritytech/substrate", branch = "polkadot-v0.9.17", default-features = false, optional = true }
@@ -25,7 +16,6 @@
 sp-io = { git = "https://github.com/paritytech/substrate", branch = "polkadot-v0.9.17", default-features = false  }
 sp-runtime = { git = "https://github.com/paritytech/substrate", branch = "polkadot-v0.9.17", default-features = false }
 sp-arithmetic = { git = "https://github.com/paritytech/substrate", branch = "polkadot-v0.9.17", default-features = false }
->>>>>>> d2326f24
 orml-traits = { version = "0.4.1-dev", default-features = false }
 xcm-interface = { version = "*", default-features = false }
 
