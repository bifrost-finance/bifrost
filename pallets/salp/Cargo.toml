--- conflicted
+++ resolved
@@ -32,12 +32,8 @@
 orml-currencies = "0.4.1-dev"
 pallet-balances = { git = "https://github.com/paritytech/substrate", branch = "polkadot-v0.9.13" }
 bifrost-bancor = { path = "../../pallets/bancor" }
-<<<<<<< HEAD
-bifrost-kusama-runtime = { path = "../../runtime/bifrost" }
 bifrost-runtime-common = { path = "../../runtime/common" }
-=======
 bifrost-kusama-runtime = { path = "../../runtime/bifrost-kusama" }
->>>>>>> b4d0f30c
 
 [features]
 default = ["std"]
