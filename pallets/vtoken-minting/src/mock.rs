--- conflicted
+++ resolved
@@ -80,22 +80,9 @@
 		Currencies: orml_currencies::{Pallet, Call, Storage},
 		VtokenMinting: vtoken_minting::{Pallet, Call, Storage, Event<T>},
 		Slp: bifrost_slp::{Pallet, Call, Storage, Event<T>},
-<<<<<<< HEAD
 		AssetRegistry: bifrost_asset_registry::{Pallet, Call, Event<T>, Storage},
-=======
-		AssetRegistry: bifrost_asset_registry::{Pallet, Call,Storage, Event<T>},
->>>>>>> 1edf9ff2
 	}
 );
-
-ord_parameter_types! {
-	pub const CouncilAccount: AccountId = AccountId::from([1u8; 32]);
-}
-impl bifrost_asset_registry::Config for Runtime {
-	type Event = Event;
-	type Currency = Balances;
-	type RegisterOrigin = EnsureSignedBy<CouncilAccount, AccountId>;
-}
 
 type UncheckedExtrinsic = frame_system::mocking::MockUncheckedExtrinsic<Runtime>;
 type Block = frame_system::mocking::MockBlock<Runtime>;
@@ -195,8 +182,6 @@
 	pub const One: AccountId = ALICE;
 }
 
-use bifrost_asset_registry::AssetIdMaps;
-
 impl vtoken_minting::Config for Runtime {
 	type Event = Event;
 	type MultiCurrency = Currencies;
@@ -210,7 +195,6 @@
 	type CurrencyIdConversion = AssetIdMaps<Runtime>;
 	type WeightInfo = ();
 	type OnRedeemSuccess = ();
-	type CurrencyIdConversion = AssetIdMaps<Runtime>;
 }
 
 ord_parameter_types! {
