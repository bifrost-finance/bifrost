// This file is part of Bifrost.

// Copyright (C) Liebi Technologies PTE. LTD.
// SPDX-License-Identifier: GPL-3.0-or-later WITH Classpath-exception-2.0

// This program is free software: you can redistribute it and/or modify
// it under the terms of the GNU General Public License as published by
// the Free Software Foundation, either version 3 of the License, or
// (at your option) any later version.

// This program is distributed in the hope that it will be useful,
// but WITHOUT ANY WARRANTY; without even the implied warranty of
// MERCHANTABILITY or FITNESS FOR A PARTICULAR PURPOSE. See the
// GNU General Public License for more details.

// You should have received a copy of the GNU General Public License
// along with this program. If not, see <https://www.gnu.org/licenses/>.

// Ensure we're `no_std` when compiling for Wasm.

#![cfg(test)]

use crate::{mock::*, *};
use bifrost_primitives::currency::{BNC, FIL, KSM, MOVR, VBNC, VFIL, VKSM, VMOVR};
use frame_support::{assert_noop, assert_ok, sp_runtime::Permill, BoundedVec};

#[test]
fn mint_bnc() {
<<<<<<< HEAD
	ExtBuilder::default()
		.one_hundred_for_alice_n_bob()
		.build()
		.execute_with(|| {
			assert_ok!(VtokenMinting::mint(
				Some(BOB).into(),
				BNC,
				95000000000,
				BoundedVec::default()
			));
			assert_ok!(VtokenMinting::set_unlock_duration(
				RuntimeOrigin::signed(ALICE),
				BNC,
				TimeUnit::Era(1)
			));
			assert_ok!(VtokenMinting::increase_token_pool(BNC, 70000000000));
			// assert_eq!(VtokenMinting::token_pool(BNC), 70000000000);
			assert_ok!(VtokenMinting::update_ongoing_time_unit(
				BNC,
				TimeUnit::Era(1)
			));
			assert_eq!(Tokens::free_balance(VBNC, &BOB), 95000000000);
			assert_ok!(VtokenMinting::redeem(Some(BOB).into(), VBNC, 20000000000));
		});
=======
	ExtBuilder::default().one_hundred_for_alice_n_bob().build().execute_with(|| {
		assert_ok!(VtokenMinting::mint(
			Some(BOB).into(),
			BNC,
			95000000000,
			BoundedVec::default(),
			None
		));
		assert_ok!(VtokenMinting::set_unlock_duration(
			RuntimeOrigin::signed(ALICE),
			BNC,
			TimeUnit::Era(1)
		));
		assert_ok!(VtokenMinting::increase_token_pool(BNC, 70000000000));
		// assert_eq!(VtokenMinting::token_pool(BNC), 70000000000);
		assert_ok!(VtokenMinting::update_ongoing_time_unit(BNC, TimeUnit::Era(1)));
		assert_eq!(Tokens::free_balance(VBNC, &BOB), 95000000000);
		assert_ok!(VtokenMinting::redeem(Some(BOB).into(), VBNC, 20000000000));
	});
>>>>>>> 88da8919
}

#[test]
fn redeem_bnc() {
<<<<<<< HEAD
	ExtBuilder::default()
		.one_hundred_for_alice_n_bob()
		.build()
		.execute_with(|| {
			// AssetIdMaps::<Runtime>::register_vtoken_metadata(TokenSymbol::BNC)
			// 	.expect("VToken register");
			assert_ok!(VtokenMinting::set_minimum_mint(
				RuntimeOrigin::signed(ALICE),
				BNC,
				0
			));
			assert_ok!(VtokenMinting::mint(
				Some(BOB).into(),
				BNC,
				100000000000,
				BoundedVec::default()
			));
			assert_ok!(VtokenMinting::set_unlock_duration(
				RuntimeOrigin::signed(ALICE),
				BNC,
				TimeUnit::Era(1)
			));
			assert_ok!(VtokenMinting::increase_token_pool(BNC, 70000000000));
			assert_ok!(VtokenMinting::update_ongoing_time_unit(
				BNC,
				TimeUnit::Era(1)
			));
			assert_eq!(Tokens::free_balance(VBNC, &BOB), 100000000000);
			assert_ok!(VtokenMinting::redeem(Some(BOB).into(), VBNC, 20000000000));
		});
=======
	ExtBuilder::default().one_hundred_for_alice_n_bob().build().execute_with(|| {
		// AssetIdMaps::<Runtime>::register_vtoken_metadata(TokenSymbol::BNC)
		// 	.expect("VToken register");
		assert_ok!(VtokenMinting::set_minimum_mint(RuntimeOrigin::signed(ALICE), BNC, 0));
		assert_ok!(VtokenMinting::mint(
			Some(BOB).into(),
			BNC,
			100000000000,
			BoundedVec::default(),
			None
		));
		assert_ok!(VtokenMinting::set_unlock_duration(
			RuntimeOrigin::signed(ALICE),
			BNC,
			TimeUnit::Era(1)
		));
		assert_ok!(VtokenMinting::increase_token_pool(BNC, 70000000000));
		assert_ok!(VtokenMinting::update_ongoing_time_unit(BNC, TimeUnit::Era(1)));
		assert_eq!(Tokens::free_balance(VBNC, &BOB), 100000000000);
		assert_ok!(VtokenMinting::redeem(Some(BOB).into(), VBNC, 20000000000));
	});
>>>>>>> 88da8919
}

#[test]
fn mint() {
<<<<<<< HEAD
	ExtBuilder::default()
		.one_hundred_for_alice_n_bob()
		.build()
		.execute_with(|| {
			assert_ok!(VtokenMinting::set_minimum_mint(
				RuntimeOrigin::signed(ALICE),
				KSM,
				200
			));
			pub const FEE: Permill = Permill::from_percent(5);
			assert_ok!(VtokenMinting::set_fees(RuntimeOrigin::root(), FEE, FEE));
			assert_noop!(
				VtokenMinting::mint(Some(BOB).into(), KSM, 100, BoundedVec::default()),
				Error::<Runtime>::BelowMinimumMint
			);
			assert_ok!(VtokenMinting::mint(
				Some(BOB).into(),
				KSM,
				100000000000,
				BoundedVec::default()
			));
			assert_ok!(VtokenMinting::mint(
				Some(BOB).into(),
				MOVR,
				100000000000000000000,
				BoundedVec::default()
			));
			assert_ok!(VtokenMinting::mint(
				Some(BOB).into(),
				MOVR,
				100000000000000000000,
				BoundedVec::default()
			));
			assert_eq!(VtokenMinting::token_pool(MOVR), 190000000000000000000);
			assert_eq!(VtokenMinting::token_pool(KSM), 95000000000);
			assert_eq!(VtokenMinting::minimum_mint(KSM), 200);
			assert_eq!(Tokens::total_issuance(VKSM), 95000001000);
=======
	ExtBuilder::default().one_hundred_for_alice_n_bob().build().execute_with(|| {
		assert_ok!(VtokenMinting::set_minimum_mint(RuntimeOrigin::signed(ALICE), KSM, 200));
		pub const FEE: Permill = Permill::from_percent(5);
		assert_ok!(VtokenMinting::set_fees(RuntimeOrigin::root(), FEE, FEE));
		assert_noop!(
			VtokenMinting::mint(Some(BOB).into(), KSM, 100, BoundedVec::default(), None),
			Error::<Runtime>::BelowMinimumMint
		);
		assert_ok!(VtokenMinting::mint(
			Some(BOB).into(),
			KSM,
			100000000000,
			BoundedVec::default(),
			None
		));
		assert_ok!(VtokenMinting::mint(
			Some(BOB).into(),
			MOVR,
			100000000000000000000,
			BoundedVec::default(),
			None
		));
		assert_ok!(VtokenMinting::mint(
			Some(BOB).into(),
			MOVR,
			100000000000000000000,
			BoundedVec::default(),
			None
		));
		assert_eq!(VtokenMinting::token_pool(MOVR), 190000000000000000000);
		assert_eq!(VtokenMinting::token_pool(KSM), 95000000000);
		assert_eq!(VtokenMinting::minimum_mint(KSM), 200);
		assert_eq!(Tokens::total_issuance(VKSM), 95000001000);
>>>>>>> 88da8919

			let (entrance_account, _exit_account) = VtokenMinting::get_entrance_and_exit_accounts();
			assert_eq!(Tokens::free_balance(KSM, &entrance_account), 95000000000);
			let fee_account: AccountId = <Runtime as Config>::FeeAccount::get();
			assert_eq!(Tokens::free_balance(KSM, &fee_account), 5000000000);
		});
}

#[test]
fn redeem() {
<<<<<<< HEAD
	ExtBuilder::default()
		.one_hundred_for_alice_n_bob()
		.build()
		.execute_with(|| {
			pub const FEE: Permill = Permill::from_percent(2);
			assert_ok!(VtokenMinting::set_fees(RuntimeOrigin::root(), FEE, FEE));
			assert_ok!(VtokenMinting::set_unlock_duration(
				RuntimeOrigin::signed(ALICE),
				KSM,
				TimeUnit::Era(1)
			));
			assert_ok!(VtokenMinting::increase_token_pool(KSM, 1000));
			assert_ok!(VtokenMinting::update_ongoing_time_unit(
				KSM,
				TimeUnit::Era(1)
			));
			assert_ok!(VtokenMinting::set_minimum_redeem(
				RuntimeOrigin::signed(ALICE),
				VKSM,
				90
			));
			assert_ok!(VtokenMinting::mint(
				Some(BOB).into(),
				KSM,
				1000,
				BoundedVec::default()
			));
			assert_noop!(
				VtokenMinting::redeem(Some(BOB).into(), VKSM, 80),
				Error::<Runtime>::BelowMinimumRedeem
			);
			assert_noop!(
				VtokenMinting::redeem(Some(BOB).into(), KSM, 80),
				Error::<Runtime>::NotSupportTokenType
			);
			assert_ok!(VtokenMinting::redeem(Some(BOB).into(), VKSM, 100));
			assert_ok!(VtokenMinting::redeem(Some(BOB).into(), VKSM, 200));
			assert_eq!(VtokenMinting::token_pool(KSM), 1686); // 1000 + 980 - 98 - 196
			assert_eq!(VtokenMinting::unlocking_total(KSM), 294); // 98 + 196
			assert_ok!(VtokenMinting::set_unlock_duration(
				RuntimeOrigin::signed(ALICE),
				MOVR,
				TimeUnit::Round(1)
			));
			assert_ok!(VtokenMinting::update_ongoing_time_unit(
				MOVR,
				TimeUnit::Round(1)
			));
			assert_ok!(VtokenMinting::mint(
				Some(BOB).into(),
				MOVR,
				300000000000000000000,
				BoundedVec::default()
			));
			assert_ok!(VtokenMinting::redeem(
				Some(BOB).into(),
				VMOVR,
				20000000000000000000
			));
			assert_ok!(VtokenMinting::add_support_rebond_token(
				RuntimeOrigin::signed(ALICE),
				MOVR
			));
			assert_ok!(VtokenMinting::rebond(
				Some(BOB).into(),
				MOVR,
				19000000000000000000
			));
			assert_ok!(VtokenMinting::set_min_time_unit(
				RuntimeOrigin::signed(ALICE),
				MOVR,
				TimeUnit::Round(1)
			));
			assert_eq!(VtokenMinting::min_time_unit(MOVR), TimeUnit::Round(1));
			assert_ok!(VtokenMinting::set_unlocking_total(
				RuntimeOrigin::signed(ALICE),
				MOVR,
				1000
			));
			assert_eq!(VtokenMinting::unlocking_total(MOVR), 1000);
			let (entrance_account, _exit_account) = VtokenMinting::get_entrance_and_exit_accounts();
			assert_eq!(Tokens::free_balance(KSM, &entrance_account), 980);
			let mut ledger_list_origin = BoundedVec::default();
			assert_ok!(ledger_list_origin.try_push(0));
			assert_ok!(ledger_list_origin.try_push(1));
			assert_eq!(
				VtokenMinting::user_unlock_ledger(BOB, KSM),
				Some((294, ledger_list_origin.clone()))
			);
			assert_eq!(
				VtokenMinting::token_unlock_ledger(KSM, 0),
				Some((BOB, 98, TimeUnit::Era(2), RedeemType::Native))
			);
			let mut ledger_list_origin2 = BoundedVec::default();
			assert_ok!(ledger_list_origin2.try_push(0));
			assert_ok!(ledger_list_origin2.try_push(1));
			assert_eq!(
				VtokenMinting::time_unit_unlock_ledger(TimeUnit::Era(2), KSM),
				Some((294, ledger_list_origin2, KSM))
			);
		});
=======
	ExtBuilder::default().one_hundred_for_alice_n_bob().build().execute_with(|| {
		pub const FEE: Permill = Permill::from_percent(2);
		assert_ok!(VtokenMinting::set_fees(RuntimeOrigin::root(), FEE, FEE));
		assert_ok!(VtokenMinting::set_unlock_duration(
			RuntimeOrigin::signed(ALICE),
			KSM,
			TimeUnit::Era(1)
		));
		assert_ok!(VtokenMinting::increase_token_pool(KSM, 1000));
		assert_ok!(VtokenMinting::update_ongoing_time_unit(KSM, TimeUnit::Era(1)));
		assert_ok!(VtokenMinting::set_minimum_redeem(RuntimeOrigin::signed(ALICE), VKSM, 90));
		assert_ok!(VtokenMinting::mint(Some(BOB).into(), KSM, 1000, BoundedVec::default(), None));
		assert_noop!(
			VtokenMinting::redeem(Some(BOB).into(), VKSM, 80),
			Error::<Runtime>::BelowMinimumRedeem
		);
		assert_noop!(
			VtokenMinting::redeem(Some(BOB).into(), KSM, 80),
			Error::<Runtime>::NotSupportTokenType
		);
		assert_ok!(VtokenMinting::redeem(Some(BOB).into(), VKSM, 100));
		assert_ok!(VtokenMinting::redeem(Some(BOB).into(), VKSM, 200));
		assert_eq!(VtokenMinting::token_pool(KSM), 1686); // 1000 + 980 - 98 - 196
		assert_eq!(VtokenMinting::unlocking_total(KSM), 294); // 98 + 196
		assert_ok!(VtokenMinting::set_unlock_duration(
			RuntimeOrigin::signed(ALICE),
			MOVR,
			TimeUnit::Round(1)
		));
		assert_ok!(VtokenMinting::update_ongoing_time_unit(MOVR, TimeUnit::Round(1)));
		assert_ok!(VtokenMinting::mint(
			Some(BOB).into(),
			MOVR,
			300000000000000000000,
			BoundedVec::default(),
			None
		));
		assert_ok!(VtokenMinting::redeem(Some(BOB).into(), VMOVR, 20000000000000000000));
		assert_ok!(VtokenMinting::add_support_rebond_token(RuntimeOrigin::signed(ALICE), MOVR));
		assert_ok!(VtokenMinting::rebond(Some(BOB).into(), MOVR, 19000000000000000000));
		assert_ok!(VtokenMinting::set_min_time_unit(
			RuntimeOrigin::signed(ALICE),
			MOVR,
			TimeUnit::Round(1)
		));
		assert_eq!(VtokenMinting::min_time_unit(MOVR), TimeUnit::Round(1));
		assert_ok!(VtokenMinting::set_unlocking_total(RuntimeOrigin::signed(ALICE), MOVR, 1000));
		assert_eq!(VtokenMinting::unlocking_total(MOVR), 1000);
		let (entrance_account, _exit_account) = VtokenMinting::get_entrance_and_exit_accounts();
		assert_eq!(Tokens::free_balance(KSM, &entrance_account), 980);
		let mut ledger_list_origin = BoundedVec::default();
		assert_ok!(ledger_list_origin.try_push(0));
		assert_ok!(ledger_list_origin.try_push(1));
		assert_eq!(
			VtokenMinting::user_unlock_ledger(BOB, KSM),
			Some((294, ledger_list_origin.clone()))
		);
		assert_eq!(
			VtokenMinting::token_unlock_ledger(KSM, 0),
			Some((BOB, 98, TimeUnit::Era(2), RedeemType::Native))
		);
		let mut ledger_list_origin2 = BoundedVec::default();
		assert_ok!(ledger_list_origin2.try_push(0));
		assert_ok!(ledger_list_origin2.try_push(1));
		assert_eq!(
			VtokenMinting::time_unit_unlock_ledger(TimeUnit::Era(2), KSM),
			Some((294, ledger_list_origin2, KSM))
		);
	});
>>>>>>> 88da8919
}

#[test]
fn rebond() {
<<<<<<< HEAD
	ExtBuilder::default()
		.one_hundred_for_alice_n_bob()
		.build()
		.execute_with(|| {
			pub const FEE: Permill = Permill::from_percent(0);
			assert_ok!(VtokenMinting::set_fees(RuntimeOrigin::root(), FEE, FEE));
			assert_ok!(VtokenMinting::set_unlock_duration(
				RuntimeOrigin::signed(ALICE),
				KSM,
				TimeUnit::Era(0)
			));
			assert_ok!(VtokenMinting::increase_token_pool(KSM, 1000));
			assert_ok!(VtokenMinting::update_ongoing_time_unit(
				KSM,
				TimeUnit::Era(1)
			));
			let mut ledger_list_origin = BoundedVec::default();
			assert_ok!(ledger_list_origin.try_push(0));
			let mut ledger_list_origin2 = BoundedVec::default();
			assert_ok!(ledger_list_origin2.try_push(0));
			assert_ok!(VtokenMinting::mint(
				Some(BOB).into(),
				KSM,
				200,
				BoundedVec::default()
			));
			assert_ok!(VtokenMinting::mint(
				Some(BOB).into(),
				KSM,
				100,
				BoundedVec::default()
			));
			assert_ok!(VtokenMinting::redeem(Some(BOB).into(), VKSM, 200));
			assert_ok!(VtokenMinting::redeem(Some(BOB).into(), VKSM, 100));
			assert_eq!(
				VtokenMinting::token_unlock_ledger(KSM, 1),
				Some((BOB, 100, TimeUnit::Era(1), RedeemType::Native))
			);
			assert_noop!(
				VtokenMinting::rebond(Some(BOB).into(), KSM, 100),
				Error::<Runtime>::InvalidRebondToken
			);
			assert_ok!(VtokenMinting::add_support_rebond_token(
				RuntimeOrigin::signed(ALICE),
				KSM
			));
			assert_ok!(VtokenMinting::rebond(Some(BOB).into(), KSM, 200));
			assert_eq!(
				VtokenMinting::time_unit_unlock_ledger(TimeUnit::Era(1), KSM),
				Some((100, ledger_list_origin.clone(), KSM))
			);
			assert_eq!(
				VtokenMinting::user_unlock_ledger(BOB, KSM),
				Some((100, ledger_list_origin2.clone()))
			);
			assert_eq!(
				VtokenMinting::token_unlock_ledger(KSM, 0),
				Some((BOB, 100, TimeUnit::Era(1), RedeemType::Native))
			);
			assert_eq!(VtokenMinting::token_unlock_ledger(KSM, 1), None);
			assert_eq!(VtokenMinting::token_pool(KSM), 1200);
			assert_eq!(VtokenMinting::unlocking_total(KSM), 100); // 200 + 100 - 200
			let (entrance_account, _exit_account) = VtokenMinting::get_entrance_and_exit_accounts();
			assert_eq!(Tokens::free_balance(KSM, &entrance_account), 300);
		});
=======
	ExtBuilder::default().one_hundred_for_alice_n_bob().build().execute_with(|| {
		pub const FEE: Permill = Permill::from_percent(0);
		assert_ok!(VtokenMinting::set_fees(RuntimeOrigin::root(), FEE, FEE));
		assert_ok!(VtokenMinting::set_unlock_duration(
			RuntimeOrigin::signed(ALICE),
			KSM,
			TimeUnit::Era(0)
		));
		assert_ok!(VtokenMinting::increase_token_pool(KSM, 1000));
		assert_ok!(VtokenMinting::update_ongoing_time_unit(KSM, TimeUnit::Era(1)));
		let mut ledger_list_origin = BoundedVec::default();
		assert_ok!(ledger_list_origin.try_push(0));
		let mut ledger_list_origin2 = BoundedVec::default();
		assert_ok!(ledger_list_origin2.try_push(0));
		assert_ok!(VtokenMinting::mint(Some(BOB).into(), KSM, 200, BoundedVec::default(), None));
		assert_ok!(VtokenMinting::mint(Some(BOB).into(), KSM, 100, BoundedVec::default(), None));
		assert_ok!(VtokenMinting::redeem(Some(BOB).into(), VKSM, 200));
		assert_ok!(VtokenMinting::redeem(Some(BOB).into(), VKSM, 100));
		assert_eq!(
			VtokenMinting::token_unlock_ledger(KSM, 1),
			Some((BOB, 100, TimeUnit::Era(1), RedeemType::Native))
		);
		assert_noop!(
			VtokenMinting::rebond(Some(BOB).into(), KSM, 100),
			Error::<Runtime>::InvalidRebondToken
		);
		assert_ok!(VtokenMinting::add_support_rebond_token(RuntimeOrigin::signed(ALICE), KSM));
		assert_ok!(VtokenMinting::rebond(Some(BOB).into(), KSM, 200));
		assert_eq!(
			VtokenMinting::time_unit_unlock_ledger(TimeUnit::Era(1), KSM),
			Some((100, ledger_list_origin.clone(), KSM))
		);
		assert_eq!(
			VtokenMinting::user_unlock_ledger(BOB, KSM),
			Some((100, ledger_list_origin2.clone()))
		);
		assert_eq!(
			VtokenMinting::token_unlock_ledger(KSM, 0),
			Some((BOB, 100, TimeUnit::Era(1), RedeemType::Native))
		);
		assert_eq!(VtokenMinting::token_unlock_ledger(KSM, 1), None);
		assert_eq!(VtokenMinting::token_pool(KSM), 1200);
		assert_eq!(VtokenMinting::unlocking_total(KSM), 100); // 200 + 100 - 200
		let (entrance_account, _exit_account) = VtokenMinting::get_entrance_and_exit_accounts();
		assert_eq!(Tokens::free_balance(KSM, &entrance_account), 300);
	});
>>>>>>> 88da8919
}

#[test]
fn movr() {
<<<<<<< HEAD
	ExtBuilder::default()
		.one_hundred_for_alice_n_bob()
		.build()
		.execute_with(|| {
			let (entrance_account, _exit_account) = VtokenMinting::get_entrance_and_exit_accounts();
			assert_ok!(VtokenMinting::set_hook_iteration_limit(
				RuntimeOrigin::signed(ALICE),
				10
			));
			assert_ok!(VtokenMinting::set_min_time_unit(
				RuntimeOrigin::signed(ALICE),
				MOVR,
				TimeUnit::Round(1)
			));
			pub const FEE: Permill = Permill::from_percent(2);
			assert_ok!(VtokenMinting::set_fees(RuntimeOrigin::root(), FEE, FEE));
			assert_ok!(VtokenMinting::set_unlock_duration(
				RuntimeOrigin::signed(ALICE),
				MOVR,
				TimeUnit::Round(1)
			));
			assert_ok!(VtokenMinting::update_ongoing_time_unit(
				MOVR,
				TimeUnit::Round(1)
			));
			assert_ok!(VtokenMinting::mint(
				Some(BOB).into(),
				MOVR,
				300000000000000000000,
				BoundedVec::default()
			));
			assert_eq!(
				Tokens::free_balance(MOVR, &entrance_account),
				294000000000000000000
			);
			assert_eq!(Tokens::free_balance(VMOVR, &BOB), 294000000000000000000);
			assert_ok!(VtokenMinting::redeem(
				Some(BOB).into(),
				VMOVR,
				200000000000000000000
			));
			assert_ok!(VtokenMinting::redeem(
				Some(BOB).into(),
				VMOVR,
				80000000000000000000
			));
			assert_ok!(VtokenMinting::redeem(
				Some(BOB).into(),
				VMOVR,
				10000000000000000000
			));
			VtokenMinting::on_initialize(100);
			VtokenMinting::on_initialize(100);
			VtokenMinting::on_initialize(100);
			VtokenMinting::on_initialize(100);
			assert_eq!(VtokenMinting::min_time_unit(MOVR), TimeUnit::Round(2));
			assert_eq!(
				VtokenMinting::ongoing_time_unit(MOVR),
				Some(TimeUnit::Round(1))
			);
			assert_eq!(Tokens::free_balance(MOVR, &BOB), 984200000000000000000);
			assert_eq!(VtokenMinting::token_unlock_ledger(MOVR, 0), None);
			assert_ok!(VtokenMinting::mint(
				Some(CHARLIE).into(),
				MOVR,
				30000000000000000000000,
				BoundedVec::default()
			));
			assert_ok!(VtokenMinting::redeem(
				Some(CHARLIE).into(),
				VMOVR,
				20000000000000000000000
			));
			assert_ok!(VtokenMinting::add_support_rebond_token(
				RuntimeOrigin::signed(ALICE),
				MOVR
			));
			assert_eq!(VtokenMinting::token_unlock_ledger(MOVR, 0), None);
			assert_eq!(VtokenMinting::token_unlock_ledger(MOVR, 1), None);
			assert_eq!(VtokenMinting::token_unlock_ledger(MOVR, 2), None);
			assert_eq!(VtokenMinting::token_unlock_next_id(MOVR), 4);
			assert_ok!(VtokenMinting::rebond(
				Some(CHARLIE).into(),
				MOVR,
				19000000000000000000000
			));
			assert_ok!(VtokenMinting::rebond_by_unlock_id(
				Some(CHARLIE).into(),
				MOVR,
				3
			));
			assert_eq!(VtokenMinting::unlocking_total(MOVR), 0);
		});
=======
	ExtBuilder::default().one_hundred_for_alice_n_bob().build().execute_with(|| {
		let (entrance_account, _exit_account) = VtokenMinting::get_entrance_and_exit_accounts();
		assert_ok!(VtokenMinting::set_hook_iteration_limit(RuntimeOrigin::signed(ALICE), 10));
		assert_ok!(VtokenMinting::set_min_time_unit(
			RuntimeOrigin::signed(ALICE),
			MOVR,
			TimeUnit::Round(1)
		));
		pub const FEE: Permill = Permill::from_percent(2);
		assert_ok!(VtokenMinting::set_fees(RuntimeOrigin::root(), FEE, FEE));
		assert_ok!(VtokenMinting::set_unlock_duration(
			RuntimeOrigin::signed(ALICE),
			MOVR,
			TimeUnit::Round(1)
		));
		assert_ok!(VtokenMinting::update_ongoing_time_unit(MOVR, TimeUnit::Round(1)));
		assert_ok!(VtokenMinting::mint(
			Some(BOB).into(),
			MOVR,
			300000000000000000000,
			BoundedVec::default(),
			None
		));
		assert_eq!(Tokens::free_balance(MOVR, &entrance_account), 294000000000000000000);
		assert_eq!(Tokens::free_balance(VMOVR, &BOB), 294000000000000000000);
		assert_ok!(VtokenMinting::redeem(Some(BOB).into(), VMOVR, 200000000000000000000));
		assert_ok!(VtokenMinting::redeem(Some(BOB).into(), VMOVR, 80000000000000000000));
		assert_ok!(VtokenMinting::redeem(Some(BOB).into(), VMOVR, 10000000000000000000));
		VtokenMinting::on_initialize(100);
		VtokenMinting::on_initialize(100);
		VtokenMinting::on_initialize(100);
		VtokenMinting::on_initialize(100);
		assert_eq!(VtokenMinting::min_time_unit(MOVR), TimeUnit::Round(2));
		assert_eq!(VtokenMinting::ongoing_time_unit(MOVR), Some(TimeUnit::Round(1)));
		assert_eq!(Tokens::free_balance(MOVR, &BOB), 984200000000000000000);
		assert_eq!(VtokenMinting::token_unlock_ledger(MOVR, 0), None);
		assert_ok!(VtokenMinting::mint(
			Some(CHARLIE).into(),
			MOVR,
			30000000000000000000000,
			BoundedVec::default(),
			None
		));
		assert_ok!(VtokenMinting::redeem(Some(CHARLIE).into(), VMOVR, 20000000000000000000000));
		assert_ok!(VtokenMinting::add_support_rebond_token(RuntimeOrigin::signed(ALICE), MOVR));
		assert_eq!(VtokenMinting::token_unlock_ledger(MOVR, 0), None);
		assert_eq!(VtokenMinting::token_unlock_ledger(MOVR, 1), None);
		assert_eq!(VtokenMinting::token_unlock_ledger(MOVR, 2), None);
		assert_eq!(VtokenMinting::token_unlock_next_id(MOVR), 4);
		assert_ok!(VtokenMinting::rebond(Some(CHARLIE).into(), MOVR, 19000000000000000000000));
		assert_ok!(VtokenMinting::rebond_by_unlock_id(Some(CHARLIE).into(), MOVR, 3));
		assert_eq!(VtokenMinting::unlocking_total(MOVR), 0);
	});
>>>>>>> 88da8919
}

#[test]
fn hook() {
<<<<<<< HEAD
	ExtBuilder::default()
		.one_hundred_for_alice_n_bob()
		.build()
		.execute_with(|| {
			assert_eq!(VtokenMinting::min_time_unit(KSM), TimeUnit::Era(0));
			assert_ok!(VtokenMinting::update_ongoing_time_unit(
				KSM,
				TimeUnit::Era(3)
			));
			assert_eq!(
				VtokenMinting::ongoing_time_unit(KSM),
				Some(TimeUnit::Era(3))
			);
			assert_ok!(VtokenMinting::set_unlock_duration(
				RuntimeOrigin::signed(ALICE),
				KSM,
				TimeUnit::Era(1)
			));
			assert_ok!(VtokenMinting::set_hook_iteration_limit(
				RuntimeOrigin::signed(ALICE),
				1
			));
			assert_eq!(VtokenMinting::unlock_duration(KSM), Some(TimeUnit::Era(1)));
			VtokenMinting::on_initialize(100);
			VtokenMinting::on_initialize(100);
			VtokenMinting::on_initialize(100);
			VtokenMinting::on_initialize(100);
			VtokenMinting::on_initialize(100);
			assert_eq!(VtokenMinting::min_time_unit(KSM), TimeUnit::Era(4));
			assert_ok!(VtokenMinting::increase_token_pool(KSM, 1000));
			assert_ok!(VtokenMinting::mint(
				Some(BOB).into(),
				KSM,
				200,
				BoundedVec::default()
			));
			assert_ok!(VtokenMinting::mint(
				Some(BOB).into(),
				KSM,
				100,
				BoundedVec::default()
			));
			assert_ok!(VtokenMinting::redeem(Some(BOB).into(), VKSM, 200));
			assert_ok!(VtokenMinting::redeem(Some(BOB).into(), VKSM, 100));
			assert_eq!(VtokenMinting::unlocking_total(KSM), 300); // 200 + 100
			assert_noop!(
				VtokenMinting::rebond(Some(BOB).into(), KSM, 100),
				Error::<Runtime>::InvalidRebondToken
			);
			assert_ok!(VtokenMinting::add_support_rebond_token(
				RuntimeOrigin::signed(ALICE),
				KSM
			));
			let (entrance_account, _exit_account) = VtokenMinting::get_entrance_and_exit_accounts();
			assert_eq!(Tokens::free_balance(KSM, &entrance_account), 300);
			VtokenMinting::on_initialize(100);
			assert_eq!(VtokenMinting::min_time_unit(KSM), TimeUnit::Era(4));
			VtokenMinting::on_initialize(100);
			assert_eq!(VtokenMinting::token_unlock_ledger(KSM, 0), None);
			assert_eq!(VtokenMinting::token_unlock_ledger(KSM, 1), None);
			assert_eq!(
				VtokenMinting::time_unit_unlock_ledger(TimeUnit::Era(4), KSM),
				None
			);
			assert_eq!(
				VtokenMinting::time_unit_unlock_ledger(TimeUnit::Era(5), KSM),
				None
			);
			assert_eq!(VtokenMinting::user_unlock_ledger(BOB, KSM), None);
			assert_eq!(VtokenMinting::token_pool(KSM), 1000);
			assert_eq!(Tokens::free_balance(KSM, &entrance_account), 0);
			assert_ok!(VtokenMinting::update_ongoing_time_unit(
				KSM,
				TimeUnit::Era(5)
			));
			VtokenMinting::on_initialize(100);
			VtokenMinting::on_initialize(0);
			VtokenMinting::on_initialize(1);
			assert_eq!(VtokenMinting::min_time_unit(KSM), TimeUnit::Era(6));
			assert_eq!(VtokenMinting::unlocking_total(KSM), 0);
			assert_ok!(VtokenMinting::mint(
				Some(BOB).into(),
				KSM,
				100,
				BoundedVec::default()
			));
			assert_ok!(VtokenMinting::redeem(Some(BOB).into(), VKSM, 200));
			VtokenMinting::on_initialize(0);
			assert_eq!(
				VtokenMinting::token_unlock_ledger(KSM, 2),
				Some((BOB, 100, TimeUnit::Era(6), RedeemType::Native))
			);
			let mut ledger_list_origin = BoundedVec::default();
			assert_ok!(ledger_list_origin.try_push(2));
			let mut ledger_list_origin2 = BoundedVec::default();
			assert_ok!(ledger_list_origin2.try_push(2));
			assert_eq!(
				VtokenMinting::time_unit_unlock_ledger(TimeUnit::Era(6), KSM),
				Some((100, ledger_list_origin.clone(), KSM))
			);
			assert_eq!(
				VtokenMinting::user_unlock_ledger(BOB, KSM),
				Some((100, ledger_list_origin2.clone()))
			);
		});
=======
	ExtBuilder::default().one_hundred_for_alice_n_bob().build().execute_with(|| {
		assert_eq!(VtokenMinting::min_time_unit(KSM), TimeUnit::Era(0));
		assert_ok!(VtokenMinting::update_ongoing_time_unit(KSM, TimeUnit::Era(3)));
		assert_eq!(VtokenMinting::ongoing_time_unit(KSM), Some(TimeUnit::Era(3)));
		assert_ok!(VtokenMinting::set_unlock_duration(
			RuntimeOrigin::signed(ALICE),
			KSM,
			TimeUnit::Era(1)
		));
		assert_ok!(VtokenMinting::set_hook_iteration_limit(RuntimeOrigin::signed(ALICE), 1));
		assert_eq!(VtokenMinting::unlock_duration(KSM), Some(TimeUnit::Era(1)));
		VtokenMinting::on_initialize(100);
		VtokenMinting::on_initialize(100);
		VtokenMinting::on_initialize(100);
		VtokenMinting::on_initialize(100);
		VtokenMinting::on_initialize(100);
		assert_eq!(VtokenMinting::min_time_unit(KSM), TimeUnit::Era(4));
		assert_ok!(VtokenMinting::increase_token_pool(KSM, 1000));
		assert_ok!(VtokenMinting::mint(Some(BOB).into(), KSM, 200, BoundedVec::default(), None));
		assert_ok!(VtokenMinting::mint(Some(BOB).into(), KSM, 100, BoundedVec::default(), None));
		assert_ok!(VtokenMinting::redeem(Some(BOB).into(), VKSM, 200));
		assert_ok!(VtokenMinting::redeem(Some(BOB).into(), VKSM, 100));
		assert_eq!(VtokenMinting::unlocking_total(KSM), 300); // 200 + 100
		assert_noop!(
			VtokenMinting::rebond(Some(BOB).into(), KSM, 100),
			Error::<Runtime>::InvalidRebondToken
		);
		assert_ok!(VtokenMinting::add_support_rebond_token(RuntimeOrigin::signed(ALICE), KSM));
		let (entrance_account, _exit_account) = VtokenMinting::get_entrance_and_exit_accounts();
		assert_eq!(Tokens::free_balance(KSM, &entrance_account), 300);
		VtokenMinting::on_initialize(100);
		assert_eq!(VtokenMinting::min_time_unit(KSM), TimeUnit::Era(4));
		VtokenMinting::on_initialize(100);
		assert_eq!(VtokenMinting::token_unlock_ledger(KSM, 0), None);
		assert_eq!(VtokenMinting::token_unlock_ledger(KSM, 1), None);
		assert_eq!(VtokenMinting::time_unit_unlock_ledger(TimeUnit::Era(4), KSM), None);
		assert_eq!(VtokenMinting::time_unit_unlock_ledger(TimeUnit::Era(5), KSM), None);
		assert_eq!(VtokenMinting::user_unlock_ledger(BOB, KSM), None);
		assert_eq!(VtokenMinting::token_pool(KSM), 1000);
		assert_eq!(Tokens::free_balance(KSM, &entrance_account), 0);
		assert_ok!(VtokenMinting::update_ongoing_time_unit(KSM, TimeUnit::Era(5)));
		VtokenMinting::on_initialize(100);
		VtokenMinting::on_initialize(0);
		VtokenMinting::on_initialize(1);
		assert_eq!(VtokenMinting::min_time_unit(KSM), TimeUnit::Era(6));
		assert_eq!(VtokenMinting::unlocking_total(KSM), 0);
		assert_ok!(VtokenMinting::mint(Some(BOB).into(), KSM, 100, BoundedVec::default(), None));
		assert_ok!(VtokenMinting::redeem(Some(BOB).into(), VKSM, 200));
		VtokenMinting::on_initialize(0);
		assert_eq!(
			VtokenMinting::token_unlock_ledger(KSM, 2),
			Some((BOB, 100, TimeUnit::Era(6), RedeemType::Native))
		);
		let mut ledger_list_origin = BoundedVec::default();
		assert_ok!(ledger_list_origin.try_push(2));
		let mut ledger_list_origin2 = BoundedVec::default();
		assert_ok!(ledger_list_origin2.try_push(2));
		assert_eq!(
			VtokenMinting::time_unit_unlock_ledger(TimeUnit::Era(6), KSM),
			Some((100, ledger_list_origin.clone(), KSM))
		);
		assert_eq!(
			VtokenMinting::user_unlock_ledger(BOB, KSM),
			Some((100, ledger_list_origin2.clone()))
		);
	});
>>>>>>> 88da8919
}

#[test]
fn rebond_by_unlock_id() {
<<<<<<< HEAD
	ExtBuilder::default()
		.one_hundred_for_alice_n_bob()
		.build()
		.execute_with(|| {
			assert_ok!(VtokenMinting::set_unlock_duration(
				RuntimeOrigin::signed(ALICE),
				KSM,
				TimeUnit::Era(0)
			));
			assert_ok!(VtokenMinting::increase_token_pool(KSM, 1000));
			assert_ok!(VtokenMinting::update_ongoing_time_unit(
				KSM,
				TimeUnit::Era(1)
			));
			let mut ledger_list_origin = BoundedVec::default();
			assert_ok!(ledger_list_origin.try_push(1));
			let mut ledger_list_origin2 = BoundedVec::default();
			assert_ok!(ledger_list_origin2.try_push(1));
			assert_ok!(VtokenMinting::mint(
				Some(BOB).into(),
				KSM,
				200,
				BoundedVec::default()
			));
			assert_ok!(VtokenMinting::mint(
				Some(BOB).into(),
				KSM,
				100,
				BoundedVec::default()
			));
			assert_ok!(VtokenMinting::redeem(Some(BOB).into(), VKSM, 200));
			assert_ok!(VtokenMinting::redeem(Some(BOB).into(), VKSM, 100));
			assert_eq!(VtokenMinting::token_pool(KSM), 1000);
			assert_noop!(
				VtokenMinting::rebond_by_unlock_id(Some(BOB).into(), KSM, 0),
				Error::<Runtime>::InvalidRebondToken
			);
			assert_ok!(VtokenMinting::add_support_rebond_token(
				RuntimeOrigin::signed(ALICE),
				KSM
			));
			assert_noop!(
				VtokenMinting::rebond_by_unlock_id(Some(ALICE).into(), KSM, 0),
				Error::<Runtime>::CanNotRebond
			);
			assert_ok!(VtokenMinting::rebond_by_unlock_id(Some(BOB).into(), KSM, 0));
			assert_eq!(
				VtokenMinting::time_unit_unlock_ledger(TimeUnit::Era(1), KSM),
				Some((100, ledger_list_origin.clone(), KSM))
			);
			assert_eq!(
				VtokenMinting::user_unlock_ledger(BOB, KSM),
				Some((100, ledger_list_origin2.clone()))
			);
			assert_eq!(VtokenMinting::token_unlock_ledger(KSM, 0), None);
			assert_eq!(
				VtokenMinting::token_unlock_ledger(KSM, 1),
				Some((BOB, 100, TimeUnit::Era(1), RedeemType::Native))
			);
			assert_eq!(VtokenMinting::token_pool(KSM), 1200);
			assert_eq!(VtokenMinting::unlocking_total(KSM), 100); // 200 + 100 - 200
			let (entrance_account, _exit_account) = VtokenMinting::get_entrance_and_exit_accounts();
			assert_eq!(Tokens::free_balance(KSM, &entrance_account), 300);
		});
=======
	ExtBuilder::default().one_hundred_for_alice_n_bob().build().execute_with(|| {
		assert_ok!(VtokenMinting::set_unlock_duration(
			RuntimeOrigin::signed(ALICE),
			KSM,
			TimeUnit::Era(0)
		));
		assert_ok!(VtokenMinting::increase_token_pool(KSM, 1000));
		assert_ok!(VtokenMinting::update_ongoing_time_unit(KSM, TimeUnit::Era(1)));
		let mut ledger_list_origin = BoundedVec::default();
		assert_ok!(ledger_list_origin.try_push(1));
		let mut ledger_list_origin2 = BoundedVec::default();
		assert_ok!(ledger_list_origin2.try_push(1));
		assert_ok!(VtokenMinting::mint(Some(BOB).into(), KSM, 200, BoundedVec::default(), None));
		assert_ok!(VtokenMinting::mint(Some(BOB).into(), KSM, 100, BoundedVec::default(), None));
		assert_ok!(VtokenMinting::redeem(Some(BOB).into(), VKSM, 200));
		assert_ok!(VtokenMinting::redeem(Some(BOB).into(), VKSM, 100));
		assert_eq!(VtokenMinting::token_pool(KSM), 1000);
		assert_noop!(
			VtokenMinting::rebond_by_unlock_id(Some(BOB).into(), KSM, 0),
			Error::<Runtime>::InvalidRebondToken
		);
		assert_ok!(VtokenMinting::add_support_rebond_token(RuntimeOrigin::signed(ALICE), KSM));
		assert_noop!(
			VtokenMinting::rebond_by_unlock_id(Some(ALICE).into(), KSM, 0),
			Error::<Runtime>::CanNotRebond
		);
		assert_ok!(VtokenMinting::rebond_by_unlock_id(Some(BOB).into(), KSM, 0));
		assert_eq!(
			VtokenMinting::time_unit_unlock_ledger(TimeUnit::Era(1), KSM),
			Some((100, ledger_list_origin.clone(), KSM))
		);
		assert_eq!(
			VtokenMinting::user_unlock_ledger(BOB, KSM),
			Some((100, ledger_list_origin2.clone()))
		);
		assert_eq!(VtokenMinting::token_unlock_ledger(KSM, 0), None);
		assert_eq!(
			VtokenMinting::token_unlock_ledger(KSM, 1),
			Some((BOB, 100, TimeUnit::Era(1), RedeemType::Native))
		);
		assert_eq!(VtokenMinting::token_pool(KSM), 1200);
		assert_eq!(VtokenMinting::unlocking_total(KSM), 100); // 200 + 100 - 200
		let (entrance_account, _exit_account) = VtokenMinting::get_entrance_and_exit_accounts();
		assert_eq!(Tokens::free_balance(KSM, &entrance_account), 300);
	});
>>>>>>> 88da8919
}

#[test]
fn fast_redeem_for_fil() {
<<<<<<< HEAD
	ExtBuilder::default()
		.one_hundred_for_alice_n_bob()
		.build()
		.execute_with(|| {
			env_logger::try_init().unwrap_or(());
			assert_ok!(VtokenMinting::set_min_time_unit(
				RuntimeOrigin::signed(ALICE),
				FIL,
				TimeUnit::Kblock(1)
			));
			assert_eq!(VtokenMinting::min_time_unit(FIL), TimeUnit::Kblock(1));
			assert_ok!(VtokenMinting::update_ongoing_time_unit(
				FIL,
				TimeUnit::Kblock(3)
			));
			assert_eq!(
				VtokenMinting::ongoing_time_unit(FIL),
				Some(TimeUnit::Kblock(3))
			);
			assert_ok!(VtokenMinting::set_unlock_duration(
				RuntimeOrigin::signed(ALICE),
				FIL,
				TimeUnit::Kblock(1)
			));
			assert_ok!(VtokenMinting::set_hook_iteration_limit(
				RuntimeOrigin::signed(ALICE),
				1
			));
			assert_eq!(
				VtokenMinting::unlock_duration(FIL),
				Some(TimeUnit::Kblock(1))
			);
			VtokenMinting::on_initialize(100);
			VtokenMinting::on_initialize(100);
			VtokenMinting::on_initialize(100);
			VtokenMinting::on_initialize(100);
			VtokenMinting::on_initialize(100);
			assert_eq!(VtokenMinting::min_time_unit(FIL), TimeUnit::Kblock(4));
			assert_ok!(VtokenMinting::increase_token_pool(FIL, 1000));
			assert_ok!(VtokenMinting::mint(
				Some(BOB).into(),
				FIL,
				200,
				BoundedVec::default()
			));
			assert_ok!(VtokenMinting::mint(
				Some(BOB).into(),
				FIL,
				100,
				BoundedVec::default()
			));
			assert_ok!(VtokenMinting::redeem(Some(BOB).into(), VFIL, 200));
			assert_ok!(VtokenMinting::redeem(Some(BOB).into(), VFIL, 100));
			assert_eq!(VtokenMinting::unlocking_total(FIL), 300); // 200 + 100
			assert_noop!(
				VtokenMinting::rebond(Some(BOB).into(), FIL, 100),
				Error::<Runtime>::InvalidRebondToken
			);
			assert_ok!(VtokenMinting::add_support_rebond_token(
				RuntimeOrigin::signed(ALICE),
				FIL
			));
			let (entrance_account, _exit_account) = VtokenMinting::get_entrance_and_exit_accounts();
			assert_eq!(Tokens::free_balance(FIL, &entrance_account), 300);
			VtokenMinting::on_initialize(100);
			assert_eq!(VtokenMinting::min_time_unit(FIL), TimeUnit::Kblock(4));
			VtokenMinting::on_initialize(100);
			assert_eq!(VtokenMinting::token_unlock_ledger(FIL, 0), None);
			assert_eq!(VtokenMinting::token_unlock_ledger(FIL, 1), None);
			assert_eq!(
				VtokenMinting::time_unit_unlock_ledger(TimeUnit::Kblock(4), FIL),
				None
			);
			assert_eq!(
				VtokenMinting::time_unit_unlock_ledger(TimeUnit::Kblock(5), FIL),
				None
			);
			assert_eq!(VtokenMinting::user_unlock_ledger(BOB, FIL), None);
			assert_eq!(VtokenMinting::token_pool(FIL), 1000);
			assert_eq!(Tokens::free_balance(FIL, &entrance_account), 0);
			assert_ok!(VtokenMinting::update_ongoing_time_unit(
				FIL,
				TimeUnit::Kblock(5)
			));
			VtokenMinting::on_initialize(100);
			VtokenMinting::on_initialize(0);
			VtokenMinting::on_initialize(1);
			assert_eq!(VtokenMinting::min_time_unit(FIL), TimeUnit::Kblock(6));
			assert_eq!(VtokenMinting::unlocking_total(FIL), 0);
			assert_ok!(VtokenMinting::mint(
				Some(BOB).into(),
				FIL,
				100,
				BoundedVec::default()
			));
			assert_ok!(VtokenMinting::redeem(Some(BOB).into(), VFIL, 200));
			VtokenMinting::on_initialize(0);
			assert_eq!(
				VtokenMinting::token_unlock_ledger(FIL, 2),
				Some((BOB, 100, TimeUnit::Kblock(6), RedeemType::Native))
			);
			let mut ledger_list_origin = BoundedVec::default();
			assert_ok!(ledger_list_origin.try_push(2));
			let mut ledger_list_origin2 = BoundedVec::default();
			assert_ok!(ledger_list_origin2.try_push(2));
			assert_eq!(
				VtokenMinting::time_unit_unlock_ledger(TimeUnit::Kblock(6), FIL),
				Some((100, ledger_list_origin.clone(), FIL))
			);
			assert_eq!(
				VtokenMinting::user_unlock_ledger(BOB, FIL),
				Some((100, ledger_list_origin2.clone()))
			);
		});
=======
	ExtBuilder::default().one_hundred_for_alice_n_bob().build().execute_with(|| {
		env_logger::try_init().unwrap_or(());
		assert_ok!(VtokenMinting::set_min_time_unit(
			RuntimeOrigin::signed(ALICE),
			FIL,
			TimeUnit::Kblock(1)
		));
		assert_eq!(VtokenMinting::min_time_unit(FIL), TimeUnit::Kblock(1));
		assert_ok!(VtokenMinting::update_ongoing_time_unit(FIL, TimeUnit::Kblock(3)));
		assert_eq!(VtokenMinting::ongoing_time_unit(FIL), Some(TimeUnit::Kblock(3)));
		assert_ok!(VtokenMinting::set_unlock_duration(
			RuntimeOrigin::signed(ALICE),
			FIL,
			TimeUnit::Kblock(1)
		));
		assert_ok!(VtokenMinting::set_hook_iteration_limit(RuntimeOrigin::signed(ALICE), 1));
		assert_eq!(VtokenMinting::unlock_duration(FIL), Some(TimeUnit::Kblock(1)));
		VtokenMinting::on_initialize(100);
		VtokenMinting::on_initialize(100);
		VtokenMinting::on_initialize(100);
		VtokenMinting::on_initialize(100);
		VtokenMinting::on_initialize(100);
		assert_eq!(VtokenMinting::min_time_unit(FIL), TimeUnit::Kblock(4));
		assert_ok!(VtokenMinting::increase_token_pool(FIL, 1000));
		assert_ok!(VtokenMinting::mint(Some(BOB).into(), FIL, 200, BoundedVec::default(), None));
		assert_ok!(VtokenMinting::mint(Some(BOB).into(), FIL, 100, BoundedVec::default(), None));
		assert_ok!(VtokenMinting::redeem(Some(BOB).into(), VFIL, 200));
		assert_ok!(VtokenMinting::redeem(Some(BOB).into(), VFIL, 100));
		assert_eq!(VtokenMinting::unlocking_total(FIL), 300); // 200 + 100
		assert_noop!(
			VtokenMinting::rebond(Some(BOB).into(), FIL, 100),
			Error::<Runtime>::InvalidRebondToken
		);
		assert_ok!(VtokenMinting::add_support_rebond_token(RuntimeOrigin::signed(ALICE), FIL));
		let (entrance_account, _exit_account) = VtokenMinting::get_entrance_and_exit_accounts();
		assert_eq!(Tokens::free_balance(FIL, &entrance_account), 300);
		VtokenMinting::on_initialize(100);
		assert_eq!(VtokenMinting::min_time_unit(FIL), TimeUnit::Kblock(4));
		VtokenMinting::on_initialize(100);
		assert_eq!(VtokenMinting::token_unlock_ledger(FIL, 0), None);
		assert_eq!(VtokenMinting::token_unlock_ledger(FIL, 1), None);
		assert_eq!(VtokenMinting::time_unit_unlock_ledger(TimeUnit::Kblock(4), FIL), None);
		assert_eq!(VtokenMinting::time_unit_unlock_ledger(TimeUnit::Kblock(5), FIL), None);
		assert_eq!(VtokenMinting::user_unlock_ledger(BOB, FIL), None);
		assert_eq!(VtokenMinting::token_pool(FIL), 1000);
		assert_eq!(Tokens::free_balance(FIL, &entrance_account), 0);
		assert_ok!(VtokenMinting::update_ongoing_time_unit(FIL, TimeUnit::Kblock(5)));
		VtokenMinting::on_initialize(100);
		VtokenMinting::on_initialize(0);
		VtokenMinting::on_initialize(1);
		assert_eq!(VtokenMinting::min_time_unit(FIL), TimeUnit::Kblock(6));
		assert_eq!(VtokenMinting::unlocking_total(FIL), 0);
		assert_ok!(VtokenMinting::mint(Some(BOB).into(), FIL, 100, BoundedVec::default(), None));
		assert_ok!(VtokenMinting::redeem(Some(BOB).into(), VFIL, 200));
		VtokenMinting::on_initialize(0);
		assert_eq!(
			VtokenMinting::token_unlock_ledger(FIL, 2),
			Some((BOB, 100, TimeUnit::Kblock(6), RedeemType::Native))
		);
		let mut ledger_list_origin = BoundedVec::default();
		assert_ok!(ledger_list_origin.try_push(2));
		let mut ledger_list_origin2 = BoundedVec::default();
		assert_ok!(ledger_list_origin2.try_push(2));
		assert_eq!(
			VtokenMinting::time_unit_unlock_ledger(TimeUnit::Kblock(6), FIL),
			Some((100, ledger_list_origin.clone(), FIL))
		);
		assert_eq!(
			VtokenMinting::user_unlock_ledger(BOB, FIL),
			Some((100, ledger_list_origin2.clone()))
		);
	});
>>>>>>> 88da8919
}<|MERGE_RESOLUTION|>--- conflicted
+++ resolved
@@ -26,7 +26,6 @@
 
 #[test]
 fn mint_bnc() {
-<<<<<<< HEAD
 	ExtBuilder::default()
 		.one_hundred_for_alice_n_bob()
 		.build()
@@ -35,7 +34,8 @@
 				Some(BOB).into(),
 				BNC,
 				95000000000,
-				BoundedVec::default()
+				BoundedVec::default(),
+				None
 			));
 			assert_ok!(VtokenMinting::set_unlock_duration(
 				RuntimeOrigin::signed(ALICE),
@@ -51,32 +51,10 @@
 			assert_eq!(Tokens::free_balance(VBNC, &BOB), 95000000000);
 			assert_ok!(VtokenMinting::redeem(Some(BOB).into(), VBNC, 20000000000));
 		});
-=======
-	ExtBuilder::default().one_hundred_for_alice_n_bob().build().execute_with(|| {
-		assert_ok!(VtokenMinting::mint(
-			Some(BOB).into(),
-			BNC,
-			95000000000,
-			BoundedVec::default(),
-			None
-		));
-		assert_ok!(VtokenMinting::set_unlock_duration(
-			RuntimeOrigin::signed(ALICE),
-			BNC,
-			TimeUnit::Era(1)
-		));
-		assert_ok!(VtokenMinting::increase_token_pool(BNC, 70000000000));
-		// assert_eq!(VtokenMinting::token_pool(BNC), 70000000000);
-		assert_ok!(VtokenMinting::update_ongoing_time_unit(BNC, TimeUnit::Era(1)));
-		assert_eq!(Tokens::free_balance(VBNC, &BOB), 95000000000);
-		assert_ok!(VtokenMinting::redeem(Some(BOB).into(), VBNC, 20000000000));
-	});
->>>>>>> 88da8919
 }
 
 #[test]
 fn redeem_bnc() {
-<<<<<<< HEAD
 	ExtBuilder::default()
 		.one_hundred_for_alice_n_bob()
 		.build()
@@ -92,7 +70,8 @@
 				Some(BOB).into(),
 				BNC,
 				100000000000,
-				BoundedVec::default()
+				BoundedVec::default(),
+				None
 			));
 			assert_ok!(VtokenMinting::set_unlock_duration(
 				RuntimeOrigin::signed(ALICE),
@@ -107,34 +86,10 @@
 			assert_eq!(Tokens::free_balance(VBNC, &BOB), 100000000000);
 			assert_ok!(VtokenMinting::redeem(Some(BOB).into(), VBNC, 20000000000));
 		});
-=======
-	ExtBuilder::default().one_hundred_for_alice_n_bob().build().execute_with(|| {
-		// AssetIdMaps::<Runtime>::register_vtoken_metadata(TokenSymbol::BNC)
-		// 	.expect("VToken register");
-		assert_ok!(VtokenMinting::set_minimum_mint(RuntimeOrigin::signed(ALICE), BNC, 0));
-		assert_ok!(VtokenMinting::mint(
-			Some(BOB).into(),
-			BNC,
-			100000000000,
-			BoundedVec::default(),
-			None
-		));
-		assert_ok!(VtokenMinting::set_unlock_duration(
-			RuntimeOrigin::signed(ALICE),
-			BNC,
-			TimeUnit::Era(1)
-		));
-		assert_ok!(VtokenMinting::increase_token_pool(BNC, 70000000000));
-		assert_ok!(VtokenMinting::update_ongoing_time_unit(BNC, TimeUnit::Era(1)));
-		assert_eq!(Tokens::free_balance(VBNC, &BOB), 100000000000);
-		assert_ok!(VtokenMinting::redeem(Some(BOB).into(), VBNC, 20000000000));
-	});
->>>>>>> 88da8919
 }
 
 #[test]
 fn mint() {
-<<<<<<< HEAD
 	ExtBuilder::default()
 		.one_hundred_for_alice_n_bob()
 		.build()
@@ -147,66 +102,34 @@
 			pub const FEE: Permill = Permill::from_percent(5);
 			assert_ok!(VtokenMinting::set_fees(RuntimeOrigin::root(), FEE, FEE));
 			assert_noop!(
-				VtokenMinting::mint(Some(BOB).into(), KSM, 100, BoundedVec::default()),
+				VtokenMinting::mint(Some(BOB).into(), KSM, 100, BoundedVec::default(), None),
 				Error::<Runtime>::BelowMinimumMint
 			);
 			assert_ok!(VtokenMinting::mint(
 				Some(BOB).into(),
 				KSM,
 				100000000000,
-				BoundedVec::default()
+				BoundedVec::default(),
+				None
 			));
 			assert_ok!(VtokenMinting::mint(
 				Some(BOB).into(),
 				MOVR,
 				100000000000000000000,
-				BoundedVec::default()
+				BoundedVec::default(),
+				None
 			));
 			assert_ok!(VtokenMinting::mint(
 				Some(BOB).into(),
 				MOVR,
 				100000000000000000000,
-				BoundedVec::default()
+				BoundedVec::default(),
+				None
 			));
 			assert_eq!(VtokenMinting::token_pool(MOVR), 190000000000000000000);
 			assert_eq!(VtokenMinting::token_pool(KSM), 95000000000);
 			assert_eq!(VtokenMinting::minimum_mint(KSM), 200);
 			assert_eq!(Tokens::total_issuance(VKSM), 95000001000);
-=======
-	ExtBuilder::default().one_hundred_for_alice_n_bob().build().execute_with(|| {
-		assert_ok!(VtokenMinting::set_minimum_mint(RuntimeOrigin::signed(ALICE), KSM, 200));
-		pub const FEE: Permill = Permill::from_percent(5);
-		assert_ok!(VtokenMinting::set_fees(RuntimeOrigin::root(), FEE, FEE));
-		assert_noop!(
-			VtokenMinting::mint(Some(BOB).into(), KSM, 100, BoundedVec::default(), None),
-			Error::<Runtime>::BelowMinimumMint
-		);
-		assert_ok!(VtokenMinting::mint(
-			Some(BOB).into(),
-			KSM,
-			100000000000,
-			BoundedVec::default(),
-			None
-		));
-		assert_ok!(VtokenMinting::mint(
-			Some(BOB).into(),
-			MOVR,
-			100000000000000000000,
-			BoundedVec::default(),
-			None
-		));
-		assert_ok!(VtokenMinting::mint(
-			Some(BOB).into(),
-			MOVR,
-			100000000000000000000,
-			BoundedVec::default(),
-			None
-		));
-		assert_eq!(VtokenMinting::token_pool(MOVR), 190000000000000000000);
-		assert_eq!(VtokenMinting::token_pool(KSM), 95000000000);
-		assert_eq!(VtokenMinting::minimum_mint(KSM), 200);
-		assert_eq!(Tokens::total_issuance(VKSM), 95000001000);
->>>>>>> 88da8919
 
 			let (entrance_account, _exit_account) = VtokenMinting::get_entrance_and_exit_accounts();
 			assert_eq!(Tokens::free_balance(KSM, &entrance_account), 95000000000);
@@ -217,7 +140,6 @@
 
 #[test]
 fn redeem() {
-<<<<<<< HEAD
 	ExtBuilder::default()
 		.one_hundred_for_alice_n_bob()
 		.build()
@@ -243,7 +165,8 @@
 				Some(BOB).into(),
 				KSM,
 				1000,
-				BoundedVec::default()
+				BoundedVec::default(),
+				None
 			));
 			assert_noop!(
 				VtokenMinting::redeem(Some(BOB).into(), VKSM, 80),
@@ -270,7 +193,8 @@
 				Some(BOB).into(),
 				MOVR,
 				300000000000000000000,
-				BoundedVec::default()
+				BoundedVec::default(),
+				None
 			));
 			assert_ok!(VtokenMinting::redeem(
 				Some(BOB).into(),
@@ -319,82 +243,10 @@
 				Some((294, ledger_list_origin2, KSM))
 			);
 		});
-=======
-	ExtBuilder::default().one_hundred_for_alice_n_bob().build().execute_with(|| {
-		pub const FEE: Permill = Permill::from_percent(2);
-		assert_ok!(VtokenMinting::set_fees(RuntimeOrigin::root(), FEE, FEE));
-		assert_ok!(VtokenMinting::set_unlock_duration(
-			RuntimeOrigin::signed(ALICE),
-			KSM,
-			TimeUnit::Era(1)
-		));
-		assert_ok!(VtokenMinting::increase_token_pool(KSM, 1000));
-		assert_ok!(VtokenMinting::update_ongoing_time_unit(KSM, TimeUnit::Era(1)));
-		assert_ok!(VtokenMinting::set_minimum_redeem(RuntimeOrigin::signed(ALICE), VKSM, 90));
-		assert_ok!(VtokenMinting::mint(Some(BOB).into(), KSM, 1000, BoundedVec::default(), None));
-		assert_noop!(
-			VtokenMinting::redeem(Some(BOB).into(), VKSM, 80),
-			Error::<Runtime>::BelowMinimumRedeem
-		);
-		assert_noop!(
-			VtokenMinting::redeem(Some(BOB).into(), KSM, 80),
-			Error::<Runtime>::NotSupportTokenType
-		);
-		assert_ok!(VtokenMinting::redeem(Some(BOB).into(), VKSM, 100));
-		assert_ok!(VtokenMinting::redeem(Some(BOB).into(), VKSM, 200));
-		assert_eq!(VtokenMinting::token_pool(KSM), 1686); // 1000 + 980 - 98 - 196
-		assert_eq!(VtokenMinting::unlocking_total(KSM), 294); // 98 + 196
-		assert_ok!(VtokenMinting::set_unlock_duration(
-			RuntimeOrigin::signed(ALICE),
-			MOVR,
-			TimeUnit::Round(1)
-		));
-		assert_ok!(VtokenMinting::update_ongoing_time_unit(MOVR, TimeUnit::Round(1)));
-		assert_ok!(VtokenMinting::mint(
-			Some(BOB).into(),
-			MOVR,
-			300000000000000000000,
-			BoundedVec::default(),
-			None
-		));
-		assert_ok!(VtokenMinting::redeem(Some(BOB).into(), VMOVR, 20000000000000000000));
-		assert_ok!(VtokenMinting::add_support_rebond_token(RuntimeOrigin::signed(ALICE), MOVR));
-		assert_ok!(VtokenMinting::rebond(Some(BOB).into(), MOVR, 19000000000000000000));
-		assert_ok!(VtokenMinting::set_min_time_unit(
-			RuntimeOrigin::signed(ALICE),
-			MOVR,
-			TimeUnit::Round(1)
-		));
-		assert_eq!(VtokenMinting::min_time_unit(MOVR), TimeUnit::Round(1));
-		assert_ok!(VtokenMinting::set_unlocking_total(RuntimeOrigin::signed(ALICE), MOVR, 1000));
-		assert_eq!(VtokenMinting::unlocking_total(MOVR), 1000);
-		let (entrance_account, _exit_account) = VtokenMinting::get_entrance_and_exit_accounts();
-		assert_eq!(Tokens::free_balance(KSM, &entrance_account), 980);
-		let mut ledger_list_origin = BoundedVec::default();
-		assert_ok!(ledger_list_origin.try_push(0));
-		assert_ok!(ledger_list_origin.try_push(1));
-		assert_eq!(
-			VtokenMinting::user_unlock_ledger(BOB, KSM),
-			Some((294, ledger_list_origin.clone()))
-		);
-		assert_eq!(
-			VtokenMinting::token_unlock_ledger(KSM, 0),
-			Some((BOB, 98, TimeUnit::Era(2), RedeemType::Native))
-		);
-		let mut ledger_list_origin2 = BoundedVec::default();
-		assert_ok!(ledger_list_origin2.try_push(0));
-		assert_ok!(ledger_list_origin2.try_push(1));
-		assert_eq!(
-			VtokenMinting::time_unit_unlock_ledger(TimeUnit::Era(2), KSM),
-			Some((294, ledger_list_origin2, KSM))
-		);
-	});
->>>>>>> 88da8919
 }
 
 #[test]
 fn rebond() {
-<<<<<<< HEAD
 	ExtBuilder::default()
 		.one_hundred_for_alice_n_bob()
 		.build()
@@ -419,13 +271,15 @@
 				Some(BOB).into(),
 				KSM,
 				200,
-				BoundedVec::default()
+				BoundedVec::default(),
+				None
 			));
 			assert_ok!(VtokenMinting::mint(
 				Some(BOB).into(),
 				KSM,
 				100,
-				BoundedVec::default()
+				BoundedVec::default(),
+				None
 			));
 			assert_ok!(VtokenMinting::redeem(Some(BOB).into(), VKSM, 200));
 			assert_ok!(VtokenMinting::redeem(Some(BOB).into(), VKSM, 100));
@@ -460,59 +314,10 @@
 			let (entrance_account, _exit_account) = VtokenMinting::get_entrance_and_exit_accounts();
 			assert_eq!(Tokens::free_balance(KSM, &entrance_account), 300);
 		});
-=======
-	ExtBuilder::default().one_hundred_for_alice_n_bob().build().execute_with(|| {
-		pub const FEE: Permill = Permill::from_percent(0);
-		assert_ok!(VtokenMinting::set_fees(RuntimeOrigin::root(), FEE, FEE));
-		assert_ok!(VtokenMinting::set_unlock_duration(
-			RuntimeOrigin::signed(ALICE),
-			KSM,
-			TimeUnit::Era(0)
-		));
-		assert_ok!(VtokenMinting::increase_token_pool(KSM, 1000));
-		assert_ok!(VtokenMinting::update_ongoing_time_unit(KSM, TimeUnit::Era(1)));
-		let mut ledger_list_origin = BoundedVec::default();
-		assert_ok!(ledger_list_origin.try_push(0));
-		let mut ledger_list_origin2 = BoundedVec::default();
-		assert_ok!(ledger_list_origin2.try_push(0));
-		assert_ok!(VtokenMinting::mint(Some(BOB).into(), KSM, 200, BoundedVec::default(), None));
-		assert_ok!(VtokenMinting::mint(Some(BOB).into(), KSM, 100, BoundedVec::default(), None));
-		assert_ok!(VtokenMinting::redeem(Some(BOB).into(), VKSM, 200));
-		assert_ok!(VtokenMinting::redeem(Some(BOB).into(), VKSM, 100));
-		assert_eq!(
-			VtokenMinting::token_unlock_ledger(KSM, 1),
-			Some((BOB, 100, TimeUnit::Era(1), RedeemType::Native))
-		);
-		assert_noop!(
-			VtokenMinting::rebond(Some(BOB).into(), KSM, 100),
-			Error::<Runtime>::InvalidRebondToken
-		);
-		assert_ok!(VtokenMinting::add_support_rebond_token(RuntimeOrigin::signed(ALICE), KSM));
-		assert_ok!(VtokenMinting::rebond(Some(BOB).into(), KSM, 200));
-		assert_eq!(
-			VtokenMinting::time_unit_unlock_ledger(TimeUnit::Era(1), KSM),
-			Some((100, ledger_list_origin.clone(), KSM))
-		);
-		assert_eq!(
-			VtokenMinting::user_unlock_ledger(BOB, KSM),
-			Some((100, ledger_list_origin2.clone()))
-		);
-		assert_eq!(
-			VtokenMinting::token_unlock_ledger(KSM, 0),
-			Some((BOB, 100, TimeUnit::Era(1), RedeemType::Native))
-		);
-		assert_eq!(VtokenMinting::token_unlock_ledger(KSM, 1), None);
-		assert_eq!(VtokenMinting::token_pool(KSM), 1200);
-		assert_eq!(VtokenMinting::unlocking_total(KSM), 100); // 200 + 100 - 200
-		let (entrance_account, _exit_account) = VtokenMinting::get_entrance_and_exit_accounts();
-		assert_eq!(Tokens::free_balance(KSM, &entrance_account), 300);
-	});
->>>>>>> 88da8919
 }
 
 #[test]
 fn movr() {
-<<<<<<< HEAD
 	ExtBuilder::default()
 		.one_hundred_for_alice_n_bob()
 		.build()
@@ -542,7 +347,8 @@
 				Some(BOB).into(),
 				MOVR,
 				300000000000000000000,
-				BoundedVec::default()
+				BoundedVec::default(),
+				None
 			));
 			assert_eq!(
 				Tokens::free_balance(MOVR, &entrance_account),
@@ -579,7 +385,8 @@
 				Some(CHARLIE).into(),
 				MOVR,
 				30000000000000000000000,
-				BoundedVec::default()
+				BoundedVec::default(),
+				None
 			));
 			assert_ok!(VtokenMinting::redeem(
 				Some(CHARLIE).into(),
@@ -606,66 +413,10 @@
 			));
 			assert_eq!(VtokenMinting::unlocking_total(MOVR), 0);
 		});
-=======
-	ExtBuilder::default().one_hundred_for_alice_n_bob().build().execute_with(|| {
-		let (entrance_account, _exit_account) = VtokenMinting::get_entrance_and_exit_accounts();
-		assert_ok!(VtokenMinting::set_hook_iteration_limit(RuntimeOrigin::signed(ALICE), 10));
-		assert_ok!(VtokenMinting::set_min_time_unit(
-			RuntimeOrigin::signed(ALICE),
-			MOVR,
-			TimeUnit::Round(1)
-		));
-		pub const FEE: Permill = Permill::from_percent(2);
-		assert_ok!(VtokenMinting::set_fees(RuntimeOrigin::root(), FEE, FEE));
-		assert_ok!(VtokenMinting::set_unlock_duration(
-			RuntimeOrigin::signed(ALICE),
-			MOVR,
-			TimeUnit::Round(1)
-		));
-		assert_ok!(VtokenMinting::update_ongoing_time_unit(MOVR, TimeUnit::Round(1)));
-		assert_ok!(VtokenMinting::mint(
-			Some(BOB).into(),
-			MOVR,
-			300000000000000000000,
-			BoundedVec::default(),
-			None
-		));
-		assert_eq!(Tokens::free_balance(MOVR, &entrance_account), 294000000000000000000);
-		assert_eq!(Tokens::free_balance(VMOVR, &BOB), 294000000000000000000);
-		assert_ok!(VtokenMinting::redeem(Some(BOB).into(), VMOVR, 200000000000000000000));
-		assert_ok!(VtokenMinting::redeem(Some(BOB).into(), VMOVR, 80000000000000000000));
-		assert_ok!(VtokenMinting::redeem(Some(BOB).into(), VMOVR, 10000000000000000000));
-		VtokenMinting::on_initialize(100);
-		VtokenMinting::on_initialize(100);
-		VtokenMinting::on_initialize(100);
-		VtokenMinting::on_initialize(100);
-		assert_eq!(VtokenMinting::min_time_unit(MOVR), TimeUnit::Round(2));
-		assert_eq!(VtokenMinting::ongoing_time_unit(MOVR), Some(TimeUnit::Round(1)));
-		assert_eq!(Tokens::free_balance(MOVR, &BOB), 984200000000000000000);
-		assert_eq!(VtokenMinting::token_unlock_ledger(MOVR, 0), None);
-		assert_ok!(VtokenMinting::mint(
-			Some(CHARLIE).into(),
-			MOVR,
-			30000000000000000000000,
-			BoundedVec::default(),
-			None
-		));
-		assert_ok!(VtokenMinting::redeem(Some(CHARLIE).into(), VMOVR, 20000000000000000000000));
-		assert_ok!(VtokenMinting::add_support_rebond_token(RuntimeOrigin::signed(ALICE), MOVR));
-		assert_eq!(VtokenMinting::token_unlock_ledger(MOVR, 0), None);
-		assert_eq!(VtokenMinting::token_unlock_ledger(MOVR, 1), None);
-		assert_eq!(VtokenMinting::token_unlock_ledger(MOVR, 2), None);
-		assert_eq!(VtokenMinting::token_unlock_next_id(MOVR), 4);
-		assert_ok!(VtokenMinting::rebond(Some(CHARLIE).into(), MOVR, 19000000000000000000000));
-		assert_ok!(VtokenMinting::rebond_by_unlock_id(Some(CHARLIE).into(), MOVR, 3));
-		assert_eq!(VtokenMinting::unlocking_total(MOVR), 0);
-	});
->>>>>>> 88da8919
 }
 
 #[test]
 fn hook() {
-<<<<<<< HEAD
 	ExtBuilder::default()
 		.one_hundred_for_alice_n_bob()
 		.build()
@@ -700,13 +451,15 @@
 				Some(BOB).into(),
 				KSM,
 				200,
-				BoundedVec::default()
+				BoundedVec::default(),
+				None
 			));
 			assert_ok!(VtokenMinting::mint(
 				Some(BOB).into(),
 				KSM,
 				100,
-				BoundedVec::default()
+				BoundedVec::default(),
+				None
 			));
 			assert_ok!(VtokenMinting::redeem(Some(BOB).into(), VKSM, 200));
 			assert_ok!(VtokenMinting::redeem(Some(BOB).into(), VKSM, 100));
@@ -750,7 +503,8 @@
 				Some(BOB).into(),
 				KSM,
 				100,
-				BoundedVec::default()
+				BoundedVec::default(),
+				None
 			));
 			assert_ok!(VtokenMinting::redeem(Some(BOB).into(), VKSM, 200));
 			VtokenMinting::on_initialize(0);
@@ -771,79 +525,10 @@
 				Some((100, ledger_list_origin2.clone()))
 			);
 		});
-=======
-	ExtBuilder::default().one_hundred_for_alice_n_bob().build().execute_with(|| {
-		assert_eq!(VtokenMinting::min_time_unit(KSM), TimeUnit::Era(0));
-		assert_ok!(VtokenMinting::update_ongoing_time_unit(KSM, TimeUnit::Era(3)));
-		assert_eq!(VtokenMinting::ongoing_time_unit(KSM), Some(TimeUnit::Era(3)));
-		assert_ok!(VtokenMinting::set_unlock_duration(
-			RuntimeOrigin::signed(ALICE),
-			KSM,
-			TimeUnit::Era(1)
-		));
-		assert_ok!(VtokenMinting::set_hook_iteration_limit(RuntimeOrigin::signed(ALICE), 1));
-		assert_eq!(VtokenMinting::unlock_duration(KSM), Some(TimeUnit::Era(1)));
-		VtokenMinting::on_initialize(100);
-		VtokenMinting::on_initialize(100);
-		VtokenMinting::on_initialize(100);
-		VtokenMinting::on_initialize(100);
-		VtokenMinting::on_initialize(100);
-		assert_eq!(VtokenMinting::min_time_unit(KSM), TimeUnit::Era(4));
-		assert_ok!(VtokenMinting::increase_token_pool(KSM, 1000));
-		assert_ok!(VtokenMinting::mint(Some(BOB).into(), KSM, 200, BoundedVec::default(), None));
-		assert_ok!(VtokenMinting::mint(Some(BOB).into(), KSM, 100, BoundedVec::default(), None));
-		assert_ok!(VtokenMinting::redeem(Some(BOB).into(), VKSM, 200));
-		assert_ok!(VtokenMinting::redeem(Some(BOB).into(), VKSM, 100));
-		assert_eq!(VtokenMinting::unlocking_total(KSM), 300); // 200 + 100
-		assert_noop!(
-			VtokenMinting::rebond(Some(BOB).into(), KSM, 100),
-			Error::<Runtime>::InvalidRebondToken
-		);
-		assert_ok!(VtokenMinting::add_support_rebond_token(RuntimeOrigin::signed(ALICE), KSM));
-		let (entrance_account, _exit_account) = VtokenMinting::get_entrance_and_exit_accounts();
-		assert_eq!(Tokens::free_balance(KSM, &entrance_account), 300);
-		VtokenMinting::on_initialize(100);
-		assert_eq!(VtokenMinting::min_time_unit(KSM), TimeUnit::Era(4));
-		VtokenMinting::on_initialize(100);
-		assert_eq!(VtokenMinting::token_unlock_ledger(KSM, 0), None);
-		assert_eq!(VtokenMinting::token_unlock_ledger(KSM, 1), None);
-		assert_eq!(VtokenMinting::time_unit_unlock_ledger(TimeUnit::Era(4), KSM), None);
-		assert_eq!(VtokenMinting::time_unit_unlock_ledger(TimeUnit::Era(5), KSM), None);
-		assert_eq!(VtokenMinting::user_unlock_ledger(BOB, KSM), None);
-		assert_eq!(VtokenMinting::token_pool(KSM), 1000);
-		assert_eq!(Tokens::free_balance(KSM, &entrance_account), 0);
-		assert_ok!(VtokenMinting::update_ongoing_time_unit(KSM, TimeUnit::Era(5)));
-		VtokenMinting::on_initialize(100);
-		VtokenMinting::on_initialize(0);
-		VtokenMinting::on_initialize(1);
-		assert_eq!(VtokenMinting::min_time_unit(KSM), TimeUnit::Era(6));
-		assert_eq!(VtokenMinting::unlocking_total(KSM), 0);
-		assert_ok!(VtokenMinting::mint(Some(BOB).into(), KSM, 100, BoundedVec::default(), None));
-		assert_ok!(VtokenMinting::redeem(Some(BOB).into(), VKSM, 200));
-		VtokenMinting::on_initialize(0);
-		assert_eq!(
-			VtokenMinting::token_unlock_ledger(KSM, 2),
-			Some((BOB, 100, TimeUnit::Era(6), RedeemType::Native))
-		);
-		let mut ledger_list_origin = BoundedVec::default();
-		assert_ok!(ledger_list_origin.try_push(2));
-		let mut ledger_list_origin2 = BoundedVec::default();
-		assert_ok!(ledger_list_origin2.try_push(2));
-		assert_eq!(
-			VtokenMinting::time_unit_unlock_ledger(TimeUnit::Era(6), KSM),
-			Some((100, ledger_list_origin.clone(), KSM))
-		);
-		assert_eq!(
-			VtokenMinting::user_unlock_ledger(BOB, KSM),
-			Some((100, ledger_list_origin2.clone()))
-		);
-	});
->>>>>>> 88da8919
 }
 
 #[test]
 fn rebond_by_unlock_id() {
-<<<<<<< HEAD
 	ExtBuilder::default()
 		.one_hundred_for_alice_n_bob()
 		.build()
@@ -866,13 +551,15 @@
 				Some(BOB).into(),
 				KSM,
 				200,
-				BoundedVec::default()
+				BoundedVec::default(),
+				None
 			));
 			assert_ok!(VtokenMinting::mint(
 				Some(BOB).into(),
 				KSM,
 				100,
-				BoundedVec::default()
+				BoundedVec::default(),
+				None
 			));
 			assert_ok!(VtokenMinting::redeem(Some(BOB).into(), VKSM, 200));
 			assert_ok!(VtokenMinting::redeem(Some(BOB).into(), VKSM, 100));
@@ -908,58 +595,10 @@
 			let (entrance_account, _exit_account) = VtokenMinting::get_entrance_and_exit_accounts();
 			assert_eq!(Tokens::free_balance(KSM, &entrance_account), 300);
 		});
-=======
-	ExtBuilder::default().one_hundred_for_alice_n_bob().build().execute_with(|| {
-		assert_ok!(VtokenMinting::set_unlock_duration(
-			RuntimeOrigin::signed(ALICE),
-			KSM,
-			TimeUnit::Era(0)
-		));
-		assert_ok!(VtokenMinting::increase_token_pool(KSM, 1000));
-		assert_ok!(VtokenMinting::update_ongoing_time_unit(KSM, TimeUnit::Era(1)));
-		let mut ledger_list_origin = BoundedVec::default();
-		assert_ok!(ledger_list_origin.try_push(1));
-		let mut ledger_list_origin2 = BoundedVec::default();
-		assert_ok!(ledger_list_origin2.try_push(1));
-		assert_ok!(VtokenMinting::mint(Some(BOB).into(), KSM, 200, BoundedVec::default(), None));
-		assert_ok!(VtokenMinting::mint(Some(BOB).into(), KSM, 100, BoundedVec::default(), None));
-		assert_ok!(VtokenMinting::redeem(Some(BOB).into(), VKSM, 200));
-		assert_ok!(VtokenMinting::redeem(Some(BOB).into(), VKSM, 100));
-		assert_eq!(VtokenMinting::token_pool(KSM), 1000);
-		assert_noop!(
-			VtokenMinting::rebond_by_unlock_id(Some(BOB).into(), KSM, 0),
-			Error::<Runtime>::InvalidRebondToken
-		);
-		assert_ok!(VtokenMinting::add_support_rebond_token(RuntimeOrigin::signed(ALICE), KSM));
-		assert_noop!(
-			VtokenMinting::rebond_by_unlock_id(Some(ALICE).into(), KSM, 0),
-			Error::<Runtime>::CanNotRebond
-		);
-		assert_ok!(VtokenMinting::rebond_by_unlock_id(Some(BOB).into(), KSM, 0));
-		assert_eq!(
-			VtokenMinting::time_unit_unlock_ledger(TimeUnit::Era(1), KSM),
-			Some((100, ledger_list_origin.clone(), KSM))
-		);
-		assert_eq!(
-			VtokenMinting::user_unlock_ledger(BOB, KSM),
-			Some((100, ledger_list_origin2.clone()))
-		);
-		assert_eq!(VtokenMinting::token_unlock_ledger(KSM, 0), None);
-		assert_eq!(
-			VtokenMinting::token_unlock_ledger(KSM, 1),
-			Some((BOB, 100, TimeUnit::Era(1), RedeemType::Native))
-		);
-		assert_eq!(VtokenMinting::token_pool(KSM), 1200);
-		assert_eq!(VtokenMinting::unlocking_total(KSM), 100); // 200 + 100 - 200
-		let (entrance_account, _exit_account) = VtokenMinting::get_entrance_and_exit_accounts();
-		assert_eq!(Tokens::free_balance(KSM, &entrance_account), 300);
-	});
->>>>>>> 88da8919
 }
 
 #[test]
 fn fast_redeem_for_fil() {
-<<<<<<< HEAD
 	ExtBuilder::default()
 		.one_hundred_for_alice_n_bob()
 		.build()
@@ -1003,13 +642,15 @@
 				Some(BOB).into(),
 				FIL,
 				200,
-				BoundedVec::default()
+				BoundedVec::default(),
+				None
 			));
 			assert_ok!(VtokenMinting::mint(
 				Some(BOB).into(),
 				FIL,
 				100,
-				BoundedVec::default()
+				BoundedVec::default(),
+				None
 			));
 			assert_ok!(VtokenMinting::redeem(Some(BOB).into(), VFIL, 200));
 			assert_ok!(VtokenMinting::redeem(Some(BOB).into(), VFIL, 100));
@@ -1053,7 +694,8 @@
 				Some(BOB).into(),
 				FIL,
 				100,
-				BoundedVec::default()
+				BoundedVec::default(),
+				None
 			));
 			assert_ok!(VtokenMinting::redeem(Some(BOB).into(), VFIL, 200));
 			VtokenMinting::on_initialize(0);
@@ -1074,78 +716,4 @@
 				Some((100, ledger_list_origin2.clone()))
 			);
 		});
-=======
-	ExtBuilder::default().one_hundred_for_alice_n_bob().build().execute_with(|| {
-		env_logger::try_init().unwrap_or(());
-		assert_ok!(VtokenMinting::set_min_time_unit(
-			RuntimeOrigin::signed(ALICE),
-			FIL,
-			TimeUnit::Kblock(1)
-		));
-		assert_eq!(VtokenMinting::min_time_unit(FIL), TimeUnit::Kblock(1));
-		assert_ok!(VtokenMinting::update_ongoing_time_unit(FIL, TimeUnit::Kblock(3)));
-		assert_eq!(VtokenMinting::ongoing_time_unit(FIL), Some(TimeUnit::Kblock(3)));
-		assert_ok!(VtokenMinting::set_unlock_duration(
-			RuntimeOrigin::signed(ALICE),
-			FIL,
-			TimeUnit::Kblock(1)
-		));
-		assert_ok!(VtokenMinting::set_hook_iteration_limit(RuntimeOrigin::signed(ALICE), 1));
-		assert_eq!(VtokenMinting::unlock_duration(FIL), Some(TimeUnit::Kblock(1)));
-		VtokenMinting::on_initialize(100);
-		VtokenMinting::on_initialize(100);
-		VtokenMinting::on_initialize(100);
-		VtokenMinting::on_initialize(100);
-		VtokenMinting::on_initialize(100);
-		assert_eq!(VtokenMinting::min_time_unit(FIL), TimeUnit::Kblock(4));
-		assert_ok!(VtokenMinting::increase_token_pool(FIL, 1000));
-		assert_ok!(VtokenMinting::mint(Some(BOB).into(), FIL, 200, BoundedVec::default(), None));
-		assert_ok!(VtokenMinting::mint(Some(BOB).into(), FIL, 100, BoundedVec::default(), None));
-		assert_ok!(VtokenMinting::redeem(Some(BOB).into(), VFIL, 200));
-		assert_ok!(VtokenMinting::redeem(Some(BOB).into(), VFIL, 100));
-		assert_eq!(VtokenMinting::unlocking_total(FIL), 300); // 200 + 100
-		assert_noop!(
-			VtokenMinting::rebond(Some(BOB).into(), FIL, 100),
-			Error::<Runtime>::InvalidRebondToken
-		);
-		assert_ok!(VtokenMinting::add_support_rebond_token(RuntimeOrigin::signed(ALICE), FIL));
-		let (entrance_account, _exit_account) = VtokenMinting::get_entrance_and_exit_accounts();
-		assert_eq!(Tokens::free_balance(FIL, &entrance_account), 300);
-		VtokenMinting::on_initialize(100);
-		assert_eq!(VtokenMinting::min_time_unit(FIL), TimeUnit::Kblock(4));
-		VtokenMinting::on_initialize(100);
-		assert_eq!(VtokenMinting::token_unlock_ledger(FIL, 0), None);
-		assert_eq!(VtokenMinting::token_unlock_ledger(FIL, 1), None);
-		assert_eq!(VtokenMinting::time_unit_unlock_ledger(TimeUnit::Kblock(4), FIL), None);
-		assert_eq!(VtokenMinting::time_unit_unlock_ledger(TimeUnit::Kblock(5), FIL), None);
-		assert_eq!(VtokenMinting::user_unlock_ledger(BOB, FIL), None);
-		assert_eq!(VtokenMinting::token_pool(FIL), 1000);
-		assert_eq!(Tokens::free_balance(FIL, &entrance_account), 0);
-		assert_ok!(VtokenMinting::update_ongoing_time_unit(FIL, TimeUnit::Kblock(5)));
-		VtokenMinting::on_initialize(100);
-		VtokenMinting::on_initialize(0);
-		VtokenMinting::on_initialize(1);
-		assert_eq!(VtokenMinting::min_time_unit(FIL), TimeUnit::Kblock(6));
-		assert_eq!(VtokenMinting::unlocking_total(FIL), 0);
-		assert_ok!(VtokenMinting::mint(Some(BOB).into(), FIL, 100, BoundedVec::default(), None));
-		assert_ok!(VtokenMinting::redeem(Some(BOB).into(), VFIL, 200));
-		VtokenMinting::on_initialize(0);
-		assert_eq!(
-			VtokenMinting::token_unlock_ledger(FIL, 2),
-			Some((BOB, 100, TimeUnit::Kblock(6), RedeemType::Native))
-		);
-		let mut ledger_list_origin = BoundedVec::default();
-		assert_ok!(ledger_list_origin.try_push(2));
-		let mut ledger_list_origin2 = BoundedVec::default();
-		assert_ok!(ledger_list_origin2.try_push(2));
-		assert_eq!(
-			VtokenMinting::time_unit_unlock_ledger(TimeUnit::Kblock(6), FIL),
-			Some((100, ledger_list_origin.clone(), FIL))
-		);
-		assert_eq!(
-			VtokenMinting::user_unlock_ledger(BOB, FIL),
-			Some((100, ledger_list_origin2.clone()))
-		);
-	});
->>>>>>> 88da8919
 }