--- conflicted
+++ resolved
@@ -944,7 +944,6 @@
 				.checked_sub(&unlock_amount)
 				.ok_or(Error::<T>::CalculationOverflow)?;
 
-<<<<<<< HEAD
 			let ed = T::MultiCurrency::minimum_balance(token_id);
 			let mut account_to_send = account.clone();
 
@@ -965,8 +964,6 @@
 				unlock_amount,
 			)?;
 
-=======
->>>>>>> 123ef9dd
 			UnlockingTotal::<T>::mutate(&token_id, |pool| -> Result<(), Error<T>> {
 				*pool = pool.checked_sub(&unlock_amount).ok_or(Error::<T>::CalculationOverflow)?;
 				Ok(())
