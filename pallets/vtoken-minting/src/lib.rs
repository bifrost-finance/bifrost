// This file is part of Bifrost.

// Copyright (C) 2019-2022 Liebi Technologies (UK) Ltd.
// SPDX-License-Identifier: GPL-3.0-or-later WITH Classpath-exception-2.0

// This program is free software: you can redistribute it and/or modify
// it under the terms of the GNU General Public License as published by
// the Free Software Foundation, either version 3 of the License, or
// (at your option) any later version.

// This program is distributed in the hope that it will be useful,
// but WITHOUT ANY WARRANTY; without even the implied warranty of
// MERCHANTABILITY or FITNESS FOR A PARTICULAR PURPOSE. See the
// GNU General Public License for more details.

// You should have received a copy of the GNU General Public License
// along with this program. If not, see <https://www.gnu.org/licenses/>.

// Ensure we're `no_std` when compiling for Wasm.
#![cfg_attr(not(feature = "std"), no_std)]

#[cfg(test)]
mod mock;

#[cfg(test)]
mod tests;

#[cfg(feature = "runtime-benchmarks")]
mod benchmarking;

pub mod migration;
pub mod traits;
pub mod weights;
pub use weights::WeightInfo;

use frame_support::{
	pallet_prelude::*,
	sp_runtime::{
		traits::{AccountIdConversion, CheckedAdd, CheckedSub, Saturating, Zero},
		ArithmeticError, DispatchError, Permill, SaturatedConversion,
	},
	transactional, BoundedVec, PalletId,
};
use frame_system::pallet_prelude::*;
use node_primitives::{
	CurrencyId, CurrencyIdConversion, CurrencyIdRegister, RedeemType, SlpOperator, TimeUnit,
	VtokenMintingInterface, VtokenMintingOperator,
};
use orml_traits::MultiCurrency;
pub use pallet::*;
use sp_core::U256;
use sp_std::vec::Vec;
pub use traits::*;

#[allow(type_alias_bounds)]
pub type AccountIdOf<T> = <T as frame_system::Config>::AccountId;

#[allow(type_alias_bounds)]
pub type CurrencyIdOf<T> = <<T as Config>::MultiCurrency as MultiCurrency<
	<T as frame_system::Config>::AccountId,
>>::CurrencyId;

#[allow(type_alias_bounds)]
type BalanceOf<T: Config> =
	<<T as Config>::MultiCurrency as MultiCurrency<AccountIdOf<T>>>::Balance;

pub type UnlockId = u32;

#[frame_support::pallet]
pub mod pallet {
	use super::*;
	use frame_support::pallet_prelude::DispatchResultWithPostInfo;
	use orml_traits::XcmTransfer;
	use xcm::{prelude::*, v3::MultiLocation};

	#[pallet::pallet]
	#[pallet::generate_store(pub(super) trait Store)]
	pub struct Pallet<T>(_);

	#[pallet::config]
	pub trait Config: frame_system::Config {
		type RuntimeEvent: From<Event<Self>> + IsType<<Self as frame_system::Config>::RuntimeEvent>;

		type MultiCurrency: MultiCurrency<AccountIdOf<Self>, CurrencyId = CurrencyId>;
		// + MultiReservableCurrency<AccountIdOf<Self>, CurrencyId = CurrencyId>;

		/// The only origin that can edit token issuer list
		type ControlOrigin: EnsureOrigin<Self::RuntimeOrigin>;

		/// Handler to notify the runtime when redeem success
		/// If you don't need it, you can specify the type `()`.
		type OnRedeemSuccess: OnRedeemSuccess<
			AccountIdOf<Self>,
			CurrencyIdOf<Self>,
			BalanceOf<Self>,
		>;

		/// xtokens xcm transfer interface
		type XcmTransfer: XcmTransfer<AccountIdOf<Self>, BalanceOf<Self>, CurrencyIdOf<Self>>;

		/// The amount of mint
		#[pallet::constant]
		type MaximumUnlockIdOfUser: Get<u32>;

		#[pallet::constant]
		type MaximumUnlockIdOfTimeUnit: Get<u32>;

		#[pallet::constant]
		type EntranceAccount: Get<PalletId>;

		#[pallet::constant]
		type ExitAccount: Get<PalletId>;

		#[pallet::constant]
		type FeeAccount: Get<Self::AccountId>;

		#[pallet::constant]
		type RelayChainToken: Get<CurrencyId>;

		type BifrostSlp: SlpOperator<CurrencyId>;

		type CurrencyIdConversion: CurrencyIdConversion<CurrencyId>;

		type CurrencyIdRegister: CurrencyIdRegister<CurrencyId>;

		/// Set default weight.
		type WeightInfo: WeightInfo;
	}

	#[pallet::event]
	#[pallet::generate_deposit(pub(super) fn deposit_event)]
	pub enum Event<T: Config> {
		Minted {
			address: AccountIdOf<T>,
			token_id: CurrencyIdOf<T>,
			token_amount: BalanceOf<T>,
			vtoken_amount: BalanceOf<T>,
			fee: BalanceOf<T>,
		},
		Redeemed {
			address: AccountIdOf<T>,
			token_id: CurrencyIdOf<T>,
			token_amount: BalanceOf<T>,
			vtoken_amount: BalanceOf<T>,
			fee: BalanceOf<T>,
		},
		RedeemSuccess {
			unlock_id: UnlockId,
			token_id: CurrencyIdOf<T>,
			to: AccountIdOf<T>,
			token_amount: BalanceOf<T>,
		},
		Rebonded {
			address: AccountIdOf<T>,
			token_id: CurrencyIdOf<T>,
			token_amount: BalanceOf<T>,
			vtoken_amount: BalanceOf<T>,
			fee: BalanceOf<T>,
		},
		RebondedByUnlockId {
			address: AccountIdOf<T>,
			token_id: CurrencyIdOf<T>,
			token_amount: BalanceOf<T>,
			vtoken_amount: BalanceOf<T>,
			fee: BalanceOf<T>,
		},
		UnlockDurationSet {
			token_id: CurrencyIdOf<T>,
			unlock_duration: TimeUnit,
		},
		MinimumMintSet {
			token_id: CurrencyIdOf<T>,
			amount: BalanceOf<T>,
		},
		MinimumRedeemSet {
			token_id: CurrencyIdOf<T>,
			amount: BalanceOf<T>,
		},
		SupportRebondTokenAdded {
			token_id: CurrencyIdOf<T>,
		},
		SupportRebondTokenRemoved {
			token_id: CurrencyIdOf<T>,
		},
		/// Several fees has been set.
		FeeSet {
			mint_fee: Permill,
			redeem_fee: Permill,
			// hosting_fee: BalanceOf<T>,
		},
		HookIterationLimitSet {
			limit: u32,
		},
		UnlockingTotalSet {
			token_id: CurrencyIdOf<T>,
			amount: BalanceOf<T>,
		},
		MinTimeUnitSet {
			token_id: CurrencyIdOf<T>,
			time_unit: TimeUnit,
		},
		FastRedeemFailed {
			err: DispatchError,
		},
	}

	#[pallet::error]
	pub enum Error<T> {
		BelowMinimumMint,
		BelowMinimumRedeem,
		/// Invalid token to rebond.
		InvalidRebondToken,
		/// Token type not support.
		NotSupportTokenType,
		NotEnoughBalanceToUnlock,
		TokenToRebondNotZero,
		OngoingTimeUnitNotSet,
		TokenUnlockLedgerNotFound,
		UserUnlockLedgerNotFound,
		TimeUnitUnlockLedgerNotFound,
		UnlockDurationNotFound,
		Unexpected,
		CalculationOverflow,
		ExceedMaximumUnlockId,
		TooManyRedeems,
		CanNotRedeem,
		CanNotRebond,
	}

	#[pallet::storage]
	#[pallet::getter(fn fees)]
	pub type Fees<T: Config> = StorageValue<_, (Permill, Permill), ValueQuery>;

	#[pallet::storage]
	#[pallet::getter(fn token_pool)]
	pub type TokenPool<T: Config> =
		StorageMap<_, Twox64Concat, CurrencyIdOf<T>, BalanceOf<T>, ValueQuery>;

	#[pallet::storage]
	#[pallet::getter(fn unlock_duration)]
	pub type UnlockDuration<T: Config> = StorageMap<_, Twox64Concat, CurrencyIdOf<T>, TimeUnit>;

	#[pallet::storage]
	#[pallet::getter(fn ongoing_time_unit)]
	pub type OngoingTimeUnit<T: Config> = StorageMap<_, Twox64Concat, CurrencyIdOf<T>, TimeUnit>;

	#[pallet::storage]
	#[pallet::getter(fn minimum_mint)]
	pub type MinimumMint<T: Config> =
		StorageMap<_, Twox64Concat, CurrencyIdOf<T>, BalanceOf<T>, ValueQuery>;

	#[pallet::storage]
	#[pallet::getter(fn minimum_redeem)]
	pub type MinimumRedeem<T: Config> =
		StorageMap<_, Twox64Concat, CurrencyIdOf<T>, BalanceOf<T>, ValueQuery>;

	#[pallet::storage]
	#[pallet::getter(fn token_unlock_next_id)]
	pub type TokenUnlockNextId<T: Config> =
		StorageMap<_, Twox64Concat, CurrencyIdOf<T>, u32, ValueQuery>;

	#[pallet::storage]
	#[pallet::getter(fn token_unlock_ledger)]
	pub type TokenUnlockLedger<T: Config> = StorageDoubleMap<
		_,
		Blake2_128Concat,
		CurrencyIdOf<T>,
		Blake2_128Concat,
		UnlockId,
		(T::AccountId, BalanceOf<T>, TimeUnit, RedeemType),
		OptionQuery,
	>;

	#[pallet::storage]
	#[pallet::getter(fn user_unlock_ledger)]
	pub type UserUnlockLedger<T: Config> = StorageDoubleMap<
		_,
		Blake2_128Concat,
		AccountIdOf<T>,
		Blake2_128Concat,
		CurrencyIdOf<T>,
		(BalanceOf<T>, BoundedVec<UnlockId, T::MaximumUnlockIdOfUser>),
		OptionQuery,
	>;

	#[pallet::storage]
	#[pallet::getter(fn time_unit_unlock_ledger)]
	pub type TimeUnitUnlockLedger<T: Config> = StorageDoubleMap<
		_,
		Blake2_128Concat,
		TimeUnit,
		Blake2_128Concat,
		CurrencyIdOf<T>,
		(BalanceOf<T>, BoundedVec<UnlockId, T::MaximumUnlockIdOfTimeUnit>, CurrencyIdOf<T>),
		OptionQuery,
	>;

	#[pallet::storage]
	#[pallet::getter(fn token_to_rebond)]
	pub type TokenToRebond<T: Config> = StorageMap<_, Twox64Concat, CurrencyIdOf<T>, BalanceOf<T>>;

	#[pallet::storage]
	#[pallet::getter(fn min_time_unit)]
	pub type MinTimeUnit<T: Config> =
		StorageMap<_, Twox64Concat, CurrencyIdOf<T>, TimeUnit, ValueQuery>;

	#[pallet::storage]
	#[pallet::getter(fn unlocking_total)]
	pub type UnlockingTotal<T: Config> =
		StorageMap<_, Twox64Concat, CurrencyIdOf<T>, BalanceOf<T>, ValueQuery>;

	#[pallet::storage]
	#[pallet::getter(fn hook_iteration_limit)]
	pub type HookIterationLimit<T: Config> = StorageValue<_, u32, ValueQuery>;

	#[pallet::hooks]
	impl<T: Config> Hooks<T::BlockNumber> for Pallet<T> {
		fn on_initialize(_n: T::BlockNumber) -> Weight {
			Self::handle_on_initialize()
				.map_err(|err| {
					Self::deposit_event(Event::FastRedeemFailed { err });
					log::error!(
						target: "runtime::vtoken-minting",
						"Received invalid justification for {:?}",
						err,
					);
					err
				})
				.ok();

			T::WeightInfo::on_initialize()
		}
	}

	#[pallet::call]
	impl<T: Config> Pallet<T> {
		#[pallet::call_index(0)]
		#[pallet::weight(T::WeightInfo::mint())]
		pub fn mint(
			origin: OriginFor<T>,
			token_id: CurrencyIdOf<T>,
			token_amount: BalanceOf<T>,
		) -> DispatchResultWithPostInfo {
			// Check origin
			let exchanger = ensure_signed(origin)?;
			Self::mint_inner(exchanger, token_id, token_amount)
		}

		#[pallet::call_index(1)]
		#[pallet::weight(T::WeightInfo::redeem())]
		pub fn redeem(
			origin: OriginFor<T>,
			vtoken_id: CurrencyIdOf<T>,
			vtoken_amount: BalanceOf<T>,
		) -> DispatchResultWithPostInfo {
			let exchanger = ensure_signed(origin)?;
			Self::redeem_inner(exchanger, vtoken_id, vtoken_amount, RedeemType::Native)
<<<<<<< HEAD
		}

		#[pallet::call_index(13)]
		#[pallet::weight(T::WeightInfo::redeem())]
		pub fn xcm_action_redeem(
			origin: OriginFor<T>,
			vtoken_id: CurrencyIdOf<T>,
			vtoken_amount: BalanceOf<T>,
			redeem_type: RedeemType,
		) -> DispatchResultWithPostInfo {
			let exchanger = ensure_signed(origin)?;
			Self::redeem_inner(exchanger, vtoken_id, vtoken_amount, redeem_type)
=======
>>>>>>> ec2cf3a7
		}

		#[pallet::call_index(2)]
		#[pallet::weight(T::WeightInfo::rebond())]
		pub fn rebond(
			origin: OriginFor<T>,
			token_id: CurrencyIdOf<T>,
			token_amount: BalanceOf<T>,
		) -> DispatchResult {
			let exchanger = ensure_signed(origin)?;
			let vtoken_id = T::CurrencyIdConversion::convert_to_vtoken(token_id)
				.map_err(|_| Error::<T>::NotSupportTokenType)?;
			let _token_amount_to_rebond =
				Self::token_to_rebond(token_id).ok_or(Error::<T>::InvalidRebondToken)?;
			if let Some((user_unlock_amount, mut ledger_list)) =
				Self::user_unlock_ledger(&exchanger, token_id)
			{
				ensure!(user_unlock_amount >= token_amount, Error::<T>::NotEnoughBalanceToUnlock);
				let mut tmp_amount = token_amount;
				let ledger_list_rev: Vec<UnlockId> = ledger_list.into_iter().rev().collect();
				ledger_list =
					BoundedVec::<UnlockId, T::MaximumUnlockIdOfUser>::try_from(ledger_list_rev)
						.map_err(|_| Error::<T>::ExceedMaximumUnlockId)?;
				ledger_list.retain(|index| {
					if let Some((_, unlock_amount, time_unit, _)) =
						Self::token_unlock_ledger(token_id, index)
					{
						if tmp_amount >= unlock_amount {
							if let Some((_, _, time_unit, _)) =
								TokenUnlockLedger::<T>::take(&token_id, &index)
							{
								TimeUnitUnlockLedger::<T>::mutate_exists(
									&time_unit,
									&token_id,
									|value| -> Result<(), Error<T>> {
										if let Some((total_locked_origin, ledger_list_origin, _)) =
											value
										{
											if total_locked_origin == &unlock_amount {
												*value = None;
												return Ok(());
											}
											*total_locked_origin = total_locked_origin
												.checked_sub(&unlock_amount)
												.ok_or(Error::<T>::CalculationOverflow)?;
											ledger_list_origin.retain(|x| x != index);
										} else {
											return Err(Error::<T>::TimeUnitUnlockLedgerNotFound);
										}
										Ok(())
									},
								)
								.ok();
								tmp_amount = tmp_amount.saturating_sub(unlock_amount);
								// } else {
								// 	return Err(Error::<T>::TokenUnlockLedgerNotFound.into());
							}
							false
						} else {
							TokenUnlockLedger::<T>::mutate_exists(
								&token_id,
								&index,
								|value| -> Result<(), Error<T>> {
									if let Some((_, total_locked_origin, _, _)) = value {
										if total_locked_origin == &tmp_amount {
											*value = None;
											return Ok(());
										}
										*total_locked_origin = total_locked_origin
											.checked_sub(&tmp_amount)
											.ok_or(Error::<T>::CalculationOverflow)?;
									} else {
										return Err(Error::<T>::TokenUnlockLedgerNotFound);
									}
									Ok(())
								},
							)
							.ok();
							TimeUnitUnlockLedger::<T>::mutate_exists(
								&time_unit,
								&token_id,
								|value| -> Result<(), Error<T>> {
									if let Some((total_locked_origin, _, _)) = value {
										if total_locked_origin == &tmp_amount {
											*value = None;
											return Ok(());
										}
										*total_locked_origin = total_locked_origin
											.checked_sub(&tmp_amount)
											.ok_or(Error::<T>::CalculationOverflow)?;
									} else {
										return Err(Error::<T>::TimeUnitUnlockLedgerNotFound);
									}
									Ok(())
								},
							)
							.ok();
							true
						}
					} else {
						true
					}
				});
				let ledger_list_tmp: Vec<UnlockId> = ledger_list.into_iter().rev().collect();

				ledger_list =
					BoundedVec::<UnlockId, T::MaximumUnlockIdOfUser>::try_from(ledger_list_tmp)
						.map_err(|_| Error::<T>::ExceedMaximumUnlockId)?;

				UnlockingTotal::<T>::mutate(&token_id, |pool| -> Result<(), Error<T>> {
					*pool =
						pool.checked_sub(&token_amount).ok_or(Error::<T>::CalculationOverflow)?;
					Ok(())
				})?;
				UserUnlockLedger::<T>::mutate_exists(
					&exchanger,
					&token_id,
					|value| -> Result<(), Error<T>> {
						if let Some((total_locked_origin, ledger_list_origin)) = value {
							if total_locked_origin == &token_amount {
								*value = None;
								return Ok(());
							}
							*ledger_list_origin = ledger_list;
							*total_locked_origin = total_locked_origin
								.checked_sub(&token_amount)
								.ok_or(Error::<T>::CalculationOverflow)?;
						} else {
							return Err(Error::<T>::UserUnlockLedgerNotFound);
						}
						Ok(())
					},
				)?;
			} else {
				return Err(Error::<T>::UserUnlockLedgerNotFound.into());
			}

			let (_, vtoken_amount, fee) =
				Self::mint_without_tranfer(&exchanger, vtoken_id, token_id, token_amount)?;

			TokenToRebond::<T>::mutate(&token_id, |value| -> Result<(), Error<T>> {
				if let Some(value_info) = value {
					*value_info = value_info
						.checked_add(&token_amount)
						.ok_or(Error::<T>::CalculationOverflow)?;
				} else {
					return Err(Error::<T>::InvalidRebondToken);
				}
				Ok(())
			})?;

			Self::deposit_event(Event::Rebonded {
				address: exchanger,
				token_id,
				token_amount,
				vtoken_amount,
				fee,
			});
			Ok(())
		}

		#[pallet::call_index(3)]
		#[pallet::weight(T::WeightInfo::rebond_by_unlock_id())]
		pub fn rebond_by_unlock_id(
			origin: OriginFor<T>,
			token_id: CurrencyIdOf<T>,
			unlock_id: UnlockId,
		) -> DispatchResult {
			let exchanger = ensure_signed(origin)?;

			let vtoken_id = T::CurrencyIdConversion::convert_to_vtoken(token_id)
				.map_err(|_| Error::<T>::NotSupportTokenType)?;
			let _token_amount_to_rebond =
				Self::token_to_rebond(token_id).ok_or(Error::<T>::InvalidRebondToken)?;

			let unlock_amount = match Self::token_unlock_ledger(token_id, unlock_id) {
				Some((who, unlock_amount, time_unit, _)) => {
					ensure!(who == exchanger, Error::<T>::CanNotRebond);
					TimeUnitUnlockLedger::<T>::mutate_exists(
						&time_unit,
						&token_id,
						|value| -> Result<(), Error<T>> {
							if let Some((total_locked_origin, ledger_list_origin, _)) = value {
								if total_locked_origin == &unlock_amount {
									*value = None;
									return Ok(());
								}
								*total_locked_origin = total_locked_origin
									.checked_sub(&unlock_amount)
									.ok_or(Error::<T>::CalculationOverflow)?;
								ledger_list_origin.retain(|&x| x != unlock_id);
							} else {
								return Err(Error::<T>::TimeUnitUnlockLedgerNotFound);
							}
							Ok(())
						},
					)?;

					UserUnlockLedger::<T>::mutate_exists(
						&who,
						&token_id,
						|value| -> Result<(), Error<T>> {
							if let Some((total_locked_origin, ledger_list_origin)) = value {
								if total_locked_origin == &unlock_amount {
									*value = None;
									return Ok(());
								}
								*total_locked_origin = total_locked_origin
									.checked_sub(&unlock_amount)
									.ok_or(Error::<T>::CalculationOverflow)?;
								ledger_list_origin.retain(|&x| x != unlock_id);
							} else {
								return Err(Error::<T>::UserUnlockLedgerNotFound);
							}
							Ok(())
						},
					)?;
					UnlockingTotal::<T>::mutate(&token_id, |pool| -> Result<(), Error<T>> {
						*pool = pool
							.checked_sub(&unlock_amount)
							.ok_or(Error::<T>::CalculationOverflow)?;
						Ok(())
					})?;

					TokenUnlockLedger::<T>::remove(&token_id, &unlock_id);
					unlock_amount
				},
				_ => return Err(Error::<T>::TokenUnlockLedgerNotFound.into()),
			};

			let (token_amount, vtoken_amount, fee) =
				Self::mint_without_tranfer(&exchanger, vtoken_id, token_id, unlock_amount)?;

			TokenToRebond::<T>::mutate(&token_id, |value| -> Result<(), Error<T>> {
				if let Some(value_info) = value {
					*value_info = value_info
						.checked_add(&token_amount)
						.ok_or(Error::<T>::CalculationOverflow)?;
				} else {
					return Err(Error::<T>::InvalidRebondToken);
				}
				Ok(())
			})?;

			Self::deposit_event(Event::RebondedByUnlockId {
				address: exchanger,
				token_id,
				token_amount: unlock_amount,
				vtoken_amount,
				fee,
			});
			Ok(())
		}

		#[pallet::call_index(4)]
		#[pallet::weight(T::WeightInfo::set_unlock_duration())]
		pub fn set_unlock_duration(
			origin: OriginFor<T>,
			token_id: CurrencyIdOf<T>,
			unlock_duration: TimeUnit,
		) -> DispatchResult {
			T::ControlOrigin::ensure_origin(origin)?;

			UnlockDuration::<T>::mutate(token_id, |old_unlock_duration| {
				*old_unlock_duration = Some(unlock_duration.clone());
			});

			Self::deposit_event(Event::UnlockDurationSet { token_id, unlock_duration });

			Ok(())
		}

		#[pallet::call_index(5)]
		#[pallet::weight(T::WeightInfo::set_minimum_mint())]
		pub fn set_minimum_mint(
			origin: OriginFor<T>,
			token_id: CurrencyIdOf<T>,
			amount: BalanceOf<T>,
		) -> DispatchResult {
			T::ControlOrigin::ensure_origin(origin)?;

			if !MinimumMint::<T>::contains_key(token_id) {
				// mutate_exists
				MinimumMint::<T>::insert(token_id, amount);
			} else {
				MinimumMint::<T>::mutate(token_id, |old_amount| {
					*old_amount = amount;
				});
			}

			match token_id {
				CurrencyId::Token(token_symbol) =>
					if !T::CurrencyIdRegister::check_vtoken_registered(token_symbol) {
						T::CurrencyIdRegister::register_vtoken_metadata(token_symbol)?;
					},
				CurrencyId::Token2(token_id) =>
					if !T::CurrencyIdRegister::check_vtoken2_registered(token_id) {
						T::CurrencyIdRegister::register_vtoken2_metadata(token_id)?;
					},
				_ => (),
			}

			Self::deposit_event(Event::MinimumMintSet { token_id, amount });

			Ok(())
		}

		#[pallet::call_index(6)]
		#[pallet::weight(T::WeightInfo::set_minimum_redeem())]
		pub fn set_minimum_redeem(
			origin: OriginFor<T>,
			token_id: CurrencyIdOf<T>,
			amount: BalanceOf<T>,
		) -> DispatchResult {
			T::ControlOrigin::ensure_origin(origin)?;

			MinimumRedeem::<T>::mutate(token_id, |old_amount| {
				*old_amount = amount;
			});

			Self::deposit_event(Event::MinimumRedeemSet { token_id, amount });
			Ok(())
		}

		#[pallet::call_index(7)]
		#[pallet::weight(T::WeightInfo::add_support_rebond_token())]
		pub fn add_support_rebond_token(
			origin: OriginFor<T>,
			token_id: CurrencyIdOf<T>,
		) -> DispatchResult {
			T::ControlOrigin::ensure_origin(origin)?;

			if !TokenToRebond::<T>::contains_key(token_id) {
				TokenToRebond::<T>::insert(token_id, BalanceOf::<T>::zero());
				Self::deposit_event(Event::SupportRebondTokenAdded { token_id });
			}

			Ok(())
		}

		#[pallet::call_index(8)]
		#[pallet::weight(T::WeightInfo::remove_support_rebond_token())]
		pub fn remove_support_rebond_token(
			origin: OriginFor<T>,
			token_id: CurrencyIdOf<T>,
		) -> DispatchResult {
			T::ControlOrigin::ensure_origin(origin)?;

			if TokenToRebond::<T>::contains_key(token_id) {
				let token_amount_to_rebond =
					Self::token_to_rebond(token_id).ok_or(Error::<T>::InvalidRebondToken)?;
				ensure!(
					token_amount_to_rebond == BalanceOf::<T>::zero(),
					Error::<T>::TokenToRebondNotZero
				);

				TokenToRebond::<T>::remove(token_id);
				Self::deposit_event(Event::SupportRebondTokenRemoved { token_id });
			}
			Ok(())
		}

		#[pallet::call_index(9)]
		#[pallet::weight(T::WeightInfo::set_fees())]
		pub fn set_fees(
			origin: OriginFor<T>,
			mint_fee: Permill,
			redeem_fee: Permill,
		) -> DispatchResult {
			ensure_root(origin)?;

			Fees::<T>::mutate(|fees| *fees = (mint_fee, redeem_fee));

			Self::deposit_event(Event::FeeSet { mint_fee, redeem_fee });
			Ok(())
		}

		#[pallet::call_index(10)]
		#[pallet::weight(T::WeightInfo::set_hook_iteration_limit())]
		pub fn set_hook_iteration_limit(origin: OriginFor<T>, limit: u32) -> DispatchResult {
			T::ControlOrigin::ensure_origin(origin)?;

			HookIterationLimit::<T>::mutate(|old_limit| {
				*old_limit = limit;
			});

			Self::deposit_event(Event::HookIterationLimitSet { limit });
			Ok(())
		}

		#[pallet::call_index(11)]
		#[pallet::weight(0)]
		pub fn set_unlocking_total(
			origin: OriginFor<T>,
			token_id: CurrencyIdOf<T>,
			amount: BalanceOf<T>,
		) -> DispatchResult {
			T::ControlOrigin::ensure_origin(origin)?;

			UnlockingTotal::<T>::mutate(&token_id, |unlocking_total| *unlocking_total = amount);

			Self::deposit_event(Event::UnlockingTotalSet { token_id, amount });
			Ok(())
		}

		#[pallet::call_index(12)]
		#[pallet::weight(0)]
		pub fn set_min_time_unit(
			origin: OriginFor<T>,
			token_id: CurrencyIdOf<T>,
			time_unit: TimeUnit,
		) -> DispatchResult {
			T::ControlOrigin::ensure_origin(origin)?;

			MinTimeUnit::<T>::mutate(&token_id, |old_time_unit| *old_time_unit = time_unit.clone());

			Self::deposit_event(Event::MinTimeUnitSet { token_id, time_unit });
			Ok(())
		}
	}

	impl<T: Config> Pallet<T> {
		#[transactional]
		pub fn add_time_unit(a: TimeUnit, b: TimeUnit) -> Result<TimeUnit, DispatchError> {
			let result = match a {
				TimeUnit::Era(era_a) => match b {
					TimeUnit::Era(era_b) => TimeUnit::Era(era_a + era_b),
					_ => return Err(Error::<T>::Unexpected.into()),
				},
				TimeUnit::Round(round_a) => match b {
					TimeUnit::Round(round_b) => TimeUnit::Round(round_a + round_b),
					_ => return Err(Error::<T>::Unexpected.into()),
				},
				TimeUnit::SlashingSpan(slashing_span_a) => match b {
					TimeUnit::SlashingSpan(slashing_span_b) =>
						TimeUnit::SlashingSpan(slashing_span_a + slashing_span_b),
					_ => return Err(Error::<T>::Unexpected.into()),
				},
				TimeUnit::Kblock(kblock_a) => match b {
					TimeUnit::Kblock(kblock_b) => TimeUnit::Kblock(kblock_a + kblock_b),
					_ => return Err(Error::<T>::Unexpected.into()),
				},
				TimeUnit::Hour(hour_a) => match b {
					TimeUnit::Hour(hour_b) => TimeUnit::Hour(hour_a + hour_b),
					_ => return Err(Error::<T>::Unexpected.into()),
				},
				// _ => return Err(Error::<T>::Unexpected.into()),
			};

			Ok(result)
		}

		#[transactional]
		pub fn mint_without_tranfer(
			exchanger: &AccountIdOf<T>,
			vtoken_id: CurrencyId,
			token_id: CurrencyId,
			token_amount: BalanceOf<T>,
		) -> Result<(BalanceOf<T>, BalanceOf<T>, BalanceOf<T>), DispatchError> {
			let token_pool_amount = Self::token_pool(token_id);
			let vtoken_total_issuance = T::MultiCurrency::total_issuance(vtoken_id);
			let (mint_rate, _redeem_rate) = Fees::<T>::get();
			let mint_fee = mint_rate * token_amount;
			let token_amount_excluding_fee =
				token_amount.checked_sub(&mint_fee).ok_or(Error::<T>::CalculationOverflow)?;
			let mut vtoken_amount = token_amount_excluding_fee;
			if token_pool_amount != BalanceOf::<T>::zero() {
				vtoken_amount = U256::from(token_amount_excluding_fee.saturated_into::<u128>())
					.saturating_mul(vtoken_total_issuance.saturated_into::<u128>().into())
					.checked_div(token_pool_amount.saturated_into::<u128>().into())
					.ok_or(Error::<T>::CalculationOverflow)?
					.as_u128()
					.saturated_into();
			}

			// Charging fees
			T::MultiCurrency::transfer(token_id, exchanger, &T::FeeAccount::get(), mint_fee)?;
			// Issue the corresponding vtoken to the user's account.
			T::MultiCurrency::deposit(vtoken_id, exchanger, vtoken_amount)?;
			TokenPool::<T>::mutate(&token_id, |pool| -> Result<(), Error<T>> {
				*pool = pool
					.checked_add(&token_amount_excluding_fee)
					.ok_or(Error::<T>::CalculationOverflow)?;
				Ok(())
			})?;
			Ok((token_amount_excluding_fee, vtoken_amount, mint_fee))
		}

		#[transactional]
		fn on_initialize_update_ledger(
			token_id: CurrencyId,
			account: AccountIdOf<T>,
			index: &UnlockId,
			mut unlock_amount: BalanceOf<T>,
			entrance_account_balance: BalanceOf<T>,
			time_unit: TimeUnit,
			redeem_type: RedeemType,
		) -> DispatchResult {
			let ed = T::MultiCurrency::minimum_balance(token_id);
			let mut account_to_send = account.clone();

			if unlock_amount < ed {
				let receiver_balance = T::MultiCurrency::total_balance(token_id, &account);

				let receiver_balance_after = receiver_balance
					.checked_add(&unlock_amount)
					.ok_or(ArithmeticError::Overflow)?;
				if receiver_balance_after < ed {
					account_to_send = T::FeeAccount::get();
				}
			}
			if entrance_account_balance >= unlock_amount {
				T::MultiCurrency::transfer(
					token_id,
					&T::EntranceAccount::get().into_account_truncating(),
					&account_to_send,
					unlock_amount,
				)?;
				TokenUnlockLedger::<T>::remove(&token_id, &index);

				TimeUnitUnlockLedger::<T>::mutate_exists(
					&time_unit,
					&token_id,
					|value| -> Result<(), Error<T>> {
						if let Some((total_locked_origin, ledger_list_origin, _)) = value {
							if total_locked_origin == &unlock_amount {
								*value = None;
								return Ok(());
							}
							*total_locked_origin = total_locked_origin
								.checked_sub(&unlock_amount)
								.ok_or(Error::<T>::CalculationOverflow)?;
							ledger_list_origin.retain(|x| x != index);
						} else {
							return Err(Error::<T>::TimeUnitUnlockLedgerNotFound);
						}
						Ok(())
					},
				)?;

				UserUnlockLedger::<T>::mutate_exists(
					&account,
					&token_id,
					|value| -> Result<(), Error<T>> {
						if let Some((total_locked_origin, ledger_list_origin)) = value {
							if total_locked_origin == &unlock_amount {
								*value = None;
								return Ok(());
							}
							ledger_list_origin.retain(|x| x != index);
							*total_locked_origin = total_locked_origin
								.checked_sub(&unlock_amount)
								.ok_or(Error::<T>::CalculationOverflow)?;
						} else {
							return Err(Error::<T>::UserUnlockLedgerNotFound);
						}
						Ok(())
					},
				)?;
<<<<<<< HEAD

				match redeem_type {
=======
				match redeem_type {
					RedeemType::Native => {},
>>>>>>> ec2cf3a7
					RedeemType::Astar => {
						let dest = MultiLocation {
							parents: 1,
							interior: X2(
								Parachain(redeem_type.get_parachain_id()),
								AccountId32 {
									network: None,
									id: account.encode().try_into().unwrap(),
								},
							),
						};
						T::XcmTransfer::transfer(
							account.clone(),
							token_id,
							unlock_amount,
							dest,
							Unlimited,
						)?;
					},
					RedeemType::Moonbeam(evm_caller) => {
						let dest = MultiLocation {
							parents: 1,
							interior: X2(
								Parachain(redeem_type.get_parachain_id()),
								AccountKey20 { network: None, key: evm_caller.to_fixed_bytes() },
							),
						};
						T::XcmTransfer::transfer(
							account.clone(),
							token_id,
							unlock_amount,
							dest,
							Unlimited,
						)?;
					},
<<<<<<< HEAD
					RedeemType::Native => {},
=======
>>>>>>> ec2cf3a7
				};
			} else {
				match redeem_type {
					RedeemType::Astar | RedeemType::Moonbeam(_) => {
						return Ok(());
					},
					RedeemType::Native => {},
				};
				unlock_amount = entrance_account_balance;
				T::MultiCurrency::transfer(
					token_id,
					&T::EntranceAccount::get().into_account_truncating(),
					&account_to_send,
					unlock_amount,
				)?;
				TokenUnlockLedger::<T>::mutate_exists(
					&token_id,
					&index,
					|value| -> Result<(), Error<T>> {
						if let Some((_, total_locked_origin, _, _)) = value {
							if total_locked_origin == &unlock_amount {
								*value = None;
								return Ok(());
							}
							*total_locked_origin = total_locked_origin
								.checked_sub(&unlock_amount)
								.ok_or(Error::<T>::CalculationOverflow)?;
						} else {
							return Err(Error::<T>::TokenUnlockLedgerNotFound);
						}
						Ok(())
					},
				)?;

				TimeUnitUnlockLedger::<T>::mutate_exists(
					&time_unit,
					&token_id,
					|value| -> Result<(), Error<T>> {
						if let Some((total_locked_origin, _ledger_list_origin, _)) = value {
							if total_locked_origin == &unlock_amount {
								*value = None;
								return Ok(());
							}
							*total_locked_origin = total_locked_origin
								.checked_sub(&unlock_amount)
								.ok_or(Error::<T>::CalculationOverflow)?;
						} else {
							return Err(Error::<T>::TimeUnitUnlockLedgerNotFound);
						}
						Ok(())
					},
				)?;

				UserUnlockLedger::<T>::mutate_exists(
					&account,
					&token_id,
					|value| -> Result<(), Error<T>> {
						if let Some((total_locked_origin, _ledger_list_origin)) = value {
							if total_locked_origin == &unlock_amount {
								*value = None;
								return Ok(());
							}

							*total_locked_origin = total_locked_origin
								.checked_sub(&unlock_amount)
								.ok_or(Error::<T>::CalculationOverflow)?;
						} else {
							return Err(Error::<T>::UserUnlockLedgerNotFound);
						}
						Ok(())
					},
				)?;
			}

			entrance_account_balance
				.checked_sub(&unlock_amount)
				.ok_or(Error::<T>::CalculationOverflow)?;

			UnlockingTotal::<T>::mutate(&token_id, |pool| -> Result<(), Error<T>> {
				*pool = pool.checked_sub(&unlock_amount).ok_or(Error::<T>::CalculationOverflow)?;
				Ok(())
			})?;

			T::OnRedeemSuccess::on_redeem_success(token_id, account.clone(), unlock_amount);

			Self::deposit_event(Event::RedeemSuccess {
				unlock_id: *index,
				token_id,
				to: account_to_send,
				token_amount: unlock_amount,
			});
			Ok(())
		}

		#[transactional]
		fn handle_on_initialize() -> DispatchResult {
			for currency in OngoingTimeUnit::<T>::iter_keys() {
				Self::handle_ledger_by_currency(currency)?;
			}
			Ok(())
		}

		fn handle_ledger_by_currency(currency: CurrencyId) -> DispatchResult {
			let time_unit = MinTimeUnit::<T>::get(currency);
			let unlock_duration_elem = match UnlockDuration::<T>::get(currency) {
				Some(TimeUnit::Era(unlock_duration_era)) => unlock_duration_era,
				Some(TimeUnit::Round(unlock_duration_round)) => unlock_duration_round,
				Some(TimeUnit::Kblock(unlock_duration_kblock)) => unlock_duration_kblock,
				Some(TimeUnit::Hour(unlock_duration_hour)) => unlock_duration_hour,
				_ => 0,
			};
			let ongoing_elem = match OngoingTimeUnit::<T>::get(currency) {
				Some(TimeUnit::Era(ongoing_era)) => ongoing_era,
				Some(TimeUnit::Round(ongoing_round)) => ongoing_round,
				Some(TimeUnit::Kblock(ongoing_kblock)) => ongoing_kblock,
				Some(TimeUnit::Hour(ongoing_hour)) => ongoing_hour,
				_ => 0,
			};
			if let Some((_total_locked, ledger_list, token_id)) =
				TimeUnitUnlockLedger::<T>::get(time_unit.clone(), currency)
			{
				for index in ledger_list.iter().take(Self::hook_iteration_limit() as usize) {
					if let Some((account, unlock_amount, time_unit, redeem_type)) =
						Self::token_unlock_ledger(token_id, index)
					{
						let entrance_account_balance = T::MultiCurrency::free_balance(
							token_id,
							&T::EntranceAccount::get().into_account_truncating(),
						);
						if entrance_account_balance != BalanceOf::<T>::zero() {
							Self::on_initialize_update_ledger(
								token_id,
								account,
								index,
								unlock_amount,
								entrance_account_balance,
								time_unit,
								redeem_type,
							)
							.ok();
						}
					}
				}
			} else {
				MinTimeUnit::<T>::mutate(currency, |time_unit| -> Result<(), Error<T>> {
					match time_unit {
						TimeUnit::Era(era) => {
							if ongoing_elem + unlock_duration_elem > *era {
								*era = era.checked_add(1).ok_or(Error::<T>::CalculationOverflow)?;
							}
							Ok(())
						},
						TimeUnit::Round(round) => {
							if ongoing_elem + unlock_duration_elem > *round {
								*round =
									round.checked_add(1).ok_or(Error::<T>::CalculationOverflow)?;
							}
							Ok(())
						},
						TimeUnit::Kblock(kblock) => {
							if ongoing_elem + unlock_duration_elem > *kblock {
								*kblock =
									kblock.checked_add(1).ok_or(Error::<T>::CalculationOverflow)?;
							}
							Ok(())
						},
						TimeUnit::Hour(hour) => {
							if ongoing_elem + unlock_duration_elem > *hour {
								*hour =
									hour.checked_add(1).ok_or(Error::<T>::CalculationOverflow)?;
							}
							Ok(())
						},
						_ => Ok(()),
					}
				})?;
			};

			Ok(())
		}

		#[transactional]
		pub fn mint_inner(
			exchanger: AccountIdOf<T>,
			token_id: CurrencyIdOf<T>,
			token_amount: BalanceOf<T>,
		) -> DispatchResultWithPostInfo {
			ensure!(token_amount >= MinimumMint::<T>::get(token_id), Error::<T>::BelowMinimumMint);

			let vtoken_id = T::CurrencyIdConversion::convert_to_vtoken(token_id)
				.map_err(|_| Error::<T>::NotSupportTokenType)?;
			let (token_amount_excluding_fee, vtoken_amount, fee) =
				Self::mint_without_tranfer(&exchanger, vtoken_id, token_id, token_amount)?;
			// Transfer the user's token to EntranceAccount.
			T::MultiCurrency::transfer(
				token_id,
				&exchanger,
				&T::EntranceAccount::get().into_account_truncating(),
				token_amount_excluding_fee,
			)?;

			Self::deposit_event(Event::Minted {
				address: exchanger,
				token_id,
				token_amount,
				vtoken_amount,
				fee,
			});
			Ok(().into())
		}

		#[transactional]
		pub fn redeem_inner(
			exchanger: AccountIdOf<T>,
			vtoken_id: CurrencyIdOf<T>,
			vtoken_amount: BalanceOf<T>,
			redeem_type: RedeemType,
		) -> DispatchResultWithPostInfo {
			let token_id = T::CurrencyIdConversion::convert_to_token(vtoken_id)
				.map_err(|_| Error::<T>::NotSupportTokenType)?;
			ensure!(
				vtoken_amount >= MinimumRedeem::<T>::get(vtoken_id),
				Error::<T>::BelowMinimumRedeem
			);

			ensure!(
				!T::BifrostSlp::all_delegation_requests_occupied(token_id),
				Error::<T>::CanNotRedeem,
			);

			let (_mint_rate, redeem_rate) = Fees::<T>::get();
			let redeem_fee = redeem_rate * vtoken_amount;
			let vtoken_amount =
				vtoken_amount.checked_sub(&redeem_fee).ok_or(Error::<T>::CalculationOverflow)?;
			// Charging fees
			T::MultiCurrency::transfer(vtoken_id, &exchanger, &T::FeeAccount::get(), redeem_fee)?;

			let token_pool_amount = Self::token_pool(token_id);
			let vtoken_total_issuance = T::MultiCurrency::total_issuance(vtoken_id);
			let token_amount = U256::from(vtoken_amount.saturated_into::<u128>())
				.saturating_mul(token_pool_amount.saturated_into::<u128>().into())
				.checked_div(vtoken_total_issuance.saturated_into::<u128>().into())
				.ok_or(Error::<T>::CalculationOverflow)?
				.as_u128()
				.saturated_into();

			match OngoingTimeUnit::<T>::get(token_id) {
				Some(time_unit) => {
					// Calculate the time to be locked
					let result_time_unit = Self::add_time_unit(
						Self::unlock_duration(token_id)
							.ok_or(Error::<T>::UnlockDurationNotFound)?,
						time_unit,
					)?;

					T::MultiCurrency::withdraw(vtoken_id, &exchanger, vtoken_amount)?;
					TokenPool::<T>::mutate(&token_id, |pool| -> Result<(), Error<T>> {
						*pool = pool
							.checked_sub(&token_amount)
							.ok_or(Error::<T>::CalculationOverflow)?;
						Ok(())
					})?;
					UnlockingTotal::<T>::mutate(&token_id, |pool| -> Result<(), Error<T>> {
						*pool = pool
							.checked_add(&token_amount)
							.ok_or(Error::<T>::CalculationOverflow)?;
						Ok(())
					})?;
					let next_id = Self::token_unlock_next_id(token_id);
					TokenUnlockLedger::<T>::insert(
						&token_id,
						&next_id,
						(&exchanger, token_amount, &result_time_unit, redeem_type),
					);

					if UserUnlockLedger::<T>::get(&exchanger, &token_id).is_some() {
						UserUnlockLedger::<T>::mutate(
							&exchanger,
							&token_id,
							|value| -> Result<(), Error<T>> {
								if let Some((total_locked, ledger_list)) = value {
									ledger_list
										.try_push(next_id)
										.map_err(|_| Error::<T>::TooManyRedeems)?;

									*total_locked = total_locked
										.checked_add(&token_amount)
										.ok_or(Error::<T>::CalculationOverflow)?;
								};
								Ok(())
							},
						)?;
					} else {
						let mut ledger_list_origin =
							BoundedVec::<UnlockId, T::MaximumUnlockIdOfUser>::default();
						ledger_list_origin
							.try_push(next_id)
							.map_err(|_| Error::<T>::TooManyRedeems)?;
						UserUnlockLedger::<T>::insert(
							&exchanger,
							&token_id,
							(token_amount, ledger_list_origin),
						);
					}

					if let Some((_, _, _token_id)) =
						TimeUnitUnlockLedger::<T>::get(&result_time_unit, &token_id)
					{
						TimeUnitUnlockLedger::<T>::mutate(
							&result_time_unit,
							&token_id,
							|value| -> Result<(), Error<T>> {
								if let Some((total_locked, ledger_list, _token_id)) = value {
									ledger_list
										.try_push(next_id)
										.map_err(|_| Error::<T>::TooManyRedeems)?;
									*total_locked = total_locked
										.checked_add(&token_amount)
										.ok_or(Error::<T>::CalculationOverflow)?;
								};
								Ok(())
							},
						)?;
					} else {
						let mut ledger_list_origin =
							BoundedVec::<UnlockId, T::MaximumUnlockIdOfTimeUnit>::default();
						ledger_list_origin
							.try_push(next_id)
							.map_err(|_| Error::<T>::TooManyRedeems)?;

						TimeUnitUnlockLedger::<T>::insert(
							&result_time_unit,
							&token_id,
							(token_amount, ledger_list_origin, token_id),
						);
					}
				},
				None => return Err(Error::<T>::OngoingTimeUnitNotSet.into()),
			}

			TokenUnlockNextId::<T>::mutate(&token_id, |unlock_id| -> Result<(), Error<T>> {
				*unlock_id = unlock_id.checked_add(1).ok_or(Error::<T>::CalculationOverflow)?;
				Ok(())
			})?;

			let extra_weight = T::OnRedeemSuccess::on_redeemed(
				exchanger.clone(),
				token_id,
				token_amount,
				vtoken_amount,
				redeem_fee,
			);

			Self::deposit_event(Event::Redeemed {
				address: exchanger,
				token_id,
				vtoken_amount,
				token_amount,
				fee: redeem_fee,
			});
			Ok(Some(T::WeightInfo::redeem() + extra_weight).into())
		}

		pub fn token_to_vtoken_inner(
			token_id: CurrencyIdOf<T>,
			vtoken_id: CurrencyIdOf<T>,
			token_amount: BalanceOf<T>,
		) -> BalanceOf<T> {
			let token_pool_amount = Self::token_pool(token_id);
			let vtoken_total_issuance = T::MultiCurrency::total_issuance(vtoken_id);

			U256::from(token_amount.saturated_into::<u128>())
				.saturating_mul(vtoken_total_issuance.saturated_into::<u128>().into())
				.checked_div(token_pool_amount.saturated_into::<u128>().into())
				.unwrap_or(U256::zero())
				.as_u128()
				.saturated_into()
		}

		pub fn vtoken_to_token_inner(
			token_id: CurrencyIdOf<T>,
			vtoken_id: CurrencyIdOf<T>,
			vtoken_amount: BalanceOf<T>,
		) -> BalanceOf<T> {
			let token_pool_amount = Self::token_pool(token_id);
			let vtoken_total_issuance = T::MultiCurrency::total_issuance(vtoken_id);

			U256::from(vtoken_amount.saturated_into::<u128>())
				.saturating_mul(token_pool_amount.saturated_into::<u128>().into())
				.checked_div(vtoken_total_issuance.saturated_into::<u128>().into())
				.unwrap_or(U256::zero())
				.as_u128()
				.saturated_into()
		}

		pub fn vtoken_id_inner(token_id: CurrencyIdOf<T>) -> Option<CurrencyIdOf<T>> {
			T::CurrencyIdConversion::convert_to_vtoken(token_id).ok()
		}

		pub fn token_id_inner(vtoken_id: CurrencyIdOf<T>) -> Option<CurrencyIdOf<T>> {
			T::CurrencyIdConversion::convert_to_token(vtoken_id).ok()
		}
	}
}

impl<T: Config> VtokenMintingOperator<CurrencyId, BalanceOf<T>, AccountIdOf<T>, TimeUnit>
	for Pallet<T>
{
	fn get_token_pool(currency_id: CurrencyId) -> BalanceOf<T> {
		Self::token_pool(currency_id)
	}

	fn increase_token_pool(currency_id: CurrencyId, token_amount: BalanceOf<T>) -> DispatchResult {
		TokenPool::<T>::mutate(currency_id, |pool| -> Result<(), Error<T>> {
			*pool = pool.checked_add(&token_amount).ok_or(Error::<T>::CalculationOverflow)?;

			Ok(())
		})?;

		Ok(())
	}

	fn decrease_token_pool(currency_id: CurrencyId, token_amount: BalanceOf<T>) -> DispatchResult {
		TokenPool::<T>::mutate(currency_id, |pool| -> Result<(), Error<T>> {
			*pool = pool.checked_sub(&token_amount).ok_or(Error::<T>::CalculationOverflow)?;
			Ok(())
		})?;

		Ok(())
	}

	fn update_ongoing_time_unit(currency_id: CurrencyId, time_unit: TimeUnit) -> DispatchResult {
		OngoingTimeUnit::<T>::mutate(currency_id, |time_unit_old| -> Result<(), Error<T>> {
			*time_unit_old = Some(time_unit);
			Ok(())
		})?;

		Ok(())
	}

	fn get_ongoing_time_unit(currency_id: CurrencyId) -> Option<TimeUnit> {
		Self::ongoing_time_unit(currency_id)
	}

	fn get_unlock_records(
		currency_id: CurrencyId,
		time_unit: TimeUnit,
	) -> Option<(BalanceOf<T>, Vec<u32>)> {
		if let Some((balance, list, _)) = Self::time_unit_unlock_ledger(&time_unit, currency_id) {
			Some((balance, list.into_inner()))
		} else {
			None
		}
	}

	#[transactional]
	fn deduct_unlock_amount(
		currency_id: CurrencyId,
		index: u32,
		deduct_amount: BalanceOf<T>,
	) -> DispatchResult {
		if let Some((who, unlock_amount, time_unit, _)) =
			Self::token_unlock_ledger(currency_id, index)
		{
			ensure!(unlock_amount >= deduct_amount, Error::<T>::NotEnoughBalanceToUnlock);

			UnlockingTotal::<T>::mutate(&currency_id, |pool| -> Result<(), Error<T>> {
				*pool = pool.checked_sub(&deduct_amount).ok_or(Error::<T>::CalculationOverflow)?;
				Ok(())
			})?;

			TimeUnitUnlockLedger::<T>::mutate_exists(
				&time_unit,
				&currency_id,
				|value| -> Result<(), Error<T>> {
					if let Some((total_locked_origin, ledger_list_origin, _)) = value {
						if total_locked_origin == &deduct_amount {
							*value = None;
							return Ok(());
						}
						*total_locked_origin = total_locked_origin
							.checked_sub(&deduct_amount)
							.ok_or(Error::<T>::CalculationOverflow)?;
						if unlock_amount == deduct_amount {
							ledger_list_origin.retain(|&x| x != index);
						}
					} else {
						return Err(Error::<T>::TimeUnitUnlockLedgerNotFound);
					}
					Ok(())
				},
			)?;

			UserUnlockLedger::<T>::mutate_exists(
				&who,
				&currency_id,
				|value| -> Result<(), Error<T>> {
					if let Some((total_locked_origin, ledger_list_origin)) = value {
						if total_locked_origin == &deduct_amount {
							*value = None;
							return Ok(());
						}
						*total_locked_origin = total_locked_origin
							.checked_sub(&deduct_amount)
							.ok_or(Error::<T>::CalculationOverflow)?;
						if unlock_amount == deduct_amount {
							ledger_list_origin.retain(|&x| x != index);
						}
					} else {
						return Err(Error::<T>::UserUnlockLedgerNotFound);
					}
					Ok(())
				},
			)?;

			if unlock_amount == deduct_amount {
				TokenUnlockLedger::<T>::remove(&currency_id, &index);
			} else {
				TokenUnlockLedger::<T>::mutate_exists(
					&currency_id,
					&index,
					|value| -> Result<(), Error<T>> {
						if let Some((_, total_locked_origin, _, _)) = value {
							if total_locked_origin == &deduct_amount {
								*value = None;
								return Ok(());
							}
							*total_locked_origin = total_locked_origin
								.checked_sub(&deduct_amount)
								.ok_or(Error::<T>::CalculationOverflow)?;
						} else {
							return Err(Error::<T>::TokenUnlockLedgerNotFound);
						}
						Ok(())
					},
				)?;
			}
		}
		Ok(())
	}

	fn get_entrance_and_exit_accounts() -> (AccountIdOf<T>, AccountIdOf<T>) {
		(
			T::EntranceAccount::get().into_account_truncating(),
			T::ExitAccount::get().into_account_truncating(),
		)
	}

	fn get_token_unlock_ledger(
		currency_id: CurrencyId,
		index: u32,
	) -> Option<(AccountIdOf<T>, BalanceOf<T>, TimeUnit, RedeemType)> {
		Self::token_unlock_ledger(currency_id, index)
	}
}

impl<T: Config> VtokenMintingInterface<AccountIdOf<T>, CurrencyIdOf<T>, BalanceOf<T>>
	for Pallet<T>
{
	fn mint(
		exchanger: AccountIdOf<T>,
		token_id: CurrencyIdOf<T>,
		token_amount: BalanceOf<T>,
	) -> DispatchResultWithPostInfo {
		Self::mint_inner(exchanger, token_id, token_amount)
	}

	fn redeem(
		exchanger: AccountIdOf<T>,
		vtoken_id: CurrencyIdOf<T>,
		vtoken_amount: BalanceOf<T>,
	) -> DispatchResultWithPostInfo {
		Self::redeem_inner(exchanger, vtoken_id, vtoken_amount, RedeemType::Native)
	}

	fn xcm_action_redeem(
		exchanger: AccountIdOf<T>,
		vtoken_id: CurrencyIdOf<T>,
		vtoken_amount: BalanceOf<T>,
		redeem_type: RedeemType,
	) -> DispatchResultWithPostInfo {
		Self::redeem_inner(exchanger, vtoken_id, vtoken_amount, redeem_type)
	}

	fn token_to_vtoken(
		token_id: CurrencyIdOf<T>,
		vtoken_id: CurrencyIdOf<T>,
		token_amount: BalanceOf<T>,
	) -> BalanceOf<T> {
		Self::token_to_vtoken_inner(token_id, vtoken_id, token_amount)
	}

	fn vtoken_to_token(
		token_id: CurrencyIdOf<T>,
		vtoken_id: CurrencyIdOf<T>,
		vtoken_amount: BalanceOf<T>,
	) -> BalanceOf<T> {
		Self::vtoken_to_token_inner(token_id, vtoken_id, vtoken_amount)
	}

	fn vtoken_id(token_id: CurrencyIdOf<T>) -> Option<CurrencyIdOf<T>> {
		Self::vtoken_id_inner(token_id)
	}

	fn token_id(vtoken_id: CurrencyIdOf<T>) -> Option<CurrencyIdOf<T>> {
		Self::token_id_inner(vtoken_id)
	}

	fn get_minimums_redeem(vtoken_id: CurrencyIdOf<T>) -> BalanceOf<T> {
		MinimumRedeem::<T>::get(vtoken_id)
	}
}<|MERGE_RESOLUTION|>--- conflicted
+++ resolved
@@ -355,21 +355,6 @@
 		) -> DispatchResultWithPostInfo {
 			let exchanger = ensure_signed(origin)?;
 			Self::redeem_inner(exchanger, vtoken_id, vtoken_amount, RedeemType::Native)
-<<<<<<< HEAD
-		}
-
-		#[pallet::call_index(13)]
-		#[pallet::weight(T::WeightInfo::redeem())]
-		pub fn xcm_action_redeem(
-			origin: OriginFor<T>,
-			vtoken_id: CurrencyIdOf<T>,
-			vtoken_amount: BalanceOf<T>,
-			redeem_type: RedeemType,
-		) -> DispatchResultWithPostInfo {
-			let exchanger = ensure_signed(origin)?;
-			Self::redeem_inner(exchanger, vtoken_id, vtoken_amount, redeem_type)
-=======
->>>>>>> ec2cf3a7
 		}
 
 		#[pallet::call_index(2)]
@@ -929,13 +914,8 @@
 						Ok(())
 					},
 				)?;
-<<<<<<< HEAD
-
-				match redeem_type {
-=======
 				match redeem_type {
 					RedeemType::Native => {},
->>>>>>> ec2cf3a7
 					RedeemType::Astar => {
 						let dest = MultiLocation {
 							parents: 1,
@@ -971,10 +951,6 @@
 							Unlimited,
 						)?;
 					},
-<<<<<<< HEAD
-					RedeemType::Native => {},
-=======
->>>>>>> ec2cf3a7
 				};
 			} else {
 				match redeem_type {
