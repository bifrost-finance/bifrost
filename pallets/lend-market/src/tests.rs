// Copyright 2021 Parallel Finance Developer.
// This file is part of Parallel Finance.

// Licensed under the Apache License, Version 2.0 (the "License");
// you may not use this file except in compliance with the License.
// You may obtain a copy of the License at
// http://www.apache.org/licenses/LICENSE-2.0

// Unless required by applicable law or agreed to in writing, software
// distributed under the License is distributed on an "AS IS" BASIS,
// WITHOUT WARRANTIES OR CONDITIONS OF ANY KIND, either express or implied.
// See the License for the specific language governing permissions and
// limitations under the License.

mod edge_cases;
mod interest_rate;
mod lend_tokens;
mod liquidate_borrow;
mod market;

use crate::mock::*;
use frame_support::{assert_err, assert_noop, assert_ok};
use sp_runtime::{
	traits::{CheckedDiv, One, Saturating},
	FixedU128, Permill,
};

#[test]
fn init_minting_ok() {
	new_test_ext().execute_with(|| {
		assert_ok!(LendMarket::add_market_bond(
			RuntimeOrigin::root(),
			KSM,
			vec![DOT, BNC, KSM, DOT_U, PHA]
		));
		assert_ok!(LendMarket::add_market_bond(
			RuntimeOrigin::root(),
			DOT,
			vec![DOT, BNC, KSM, DOT_U, PHA]
		));
		assert_ok!(LendMarket::add_market_bond(
			RuntimeOrigin::root(),
			BNC,
			vec![DOT, BNC, KSM, DOT_U, PHA]
		));
		assert_eq!(Assets::balance(KSM, ALICE), unit(1000));
		assert_eq!(Assets::balance(DOT, ALICE), unit(1000));
		assert_eq!(Assets::balance(DOT_U, ALICE), unit(1000));
		assert_eq!(Assets::balance(KSM, BOB), unit(1000));
		assert_eq!(Assets::balance(DOT, BOB), unit(1000));
	});
}

#[test]
fn init_markets_ok() {
	new_test_ext().execute_with(|| {
		assert_ok!(LendMarket::add_market_bond(
			RuntimeOrigin::root(),
			KSM,
			vec![DOT, BNC, KSM, DOT_U, PHA]
		));
		assert_ok!(LendMarket::add_market_bond(
			RuntimeOrigin::root(),
			DOT,
			vec![DOT, BNC, KSM, DOT_U, PHA]
		));
		assert_ok!(LendMarket::add_market_bond(
			RuntimeOrigin::root(),
			BNC,
			vec![DOT, BNC, KSM, DOT_U, PHA]
		));
		assert_eq!(LendMarket::market(KSM).unwrap().state, MarketState::Active);
		assert_eq!(LendMarket::market(DOT).unwrap().state, MarketState::Active);
		assert_eq!(LendMarket::market(DOT_U).unwrap().state, MarketState::Active);
		assert_eq!(BorrowIndex::<Test>::get(BNC), Rate::one());
		assert_eq!(BorrowIndex::<Test>::get(KSM), Rate::one());
		assert_eq!(BorrowIndex::<Test>::get(DOT), Rate::one());
		assert_eq!(BorrowIndex::<Test>::get(DOT_U), Rate::one());

		assert_eq!(ExchangeRate::<Test>::get(KSM), Rate::saturating_from_rational(2, 100));
		assert_eq!(ExchangeRate::<Test>::get(DOT), Rate::saturating_from_rational(2, 100));
		assert_eq!(ExchangeRate::<Test>::get(DOT_U), Rate::saturating_from_rational(2, 100));
	});
}

#[test]
fn lend_market_native_token_works() {
	new_test_ext().execute_with(|| {
		assert_ok!(LendMarket::add_market_bond(
			RuntimeOrigin::root(),
			KSM,
			vec![DOT, BNC, KSM, DOT_U, PHA]
		));
		assert_ok!(LendMarket::add_market_bond(
			RuntimeOrigin::root(),
			DOT,
			vec![DOT, BNC, KSM, DOT_U, PHA]
		));
		assert_ok!(LendMarket::add_market_bond(
			RuntimeOrigin::root(),
			BNC,
			vec![DOT, BNC, KSM, DOT_U, PHA]
		));
		assert_eq!(<Test as Config>::Assets::balance(BNC, &DAVE), unit(1000));
		assert_eq!(LendMarket::market(BNC).unwrap().state, MarketState::Active);
		assert_eq!(BorrowIndex::<Test>::get(BNC), Rate::one());
		assert_eq!(ExchangeRate::<Test>::get(BNC), Rate::saturating_from_rational(2, 100));
		assert_ok!(LendMarket::mint(RuntimeOrigin::signed(DAVE), BNC, unit(1000)));

		// Redeem 1001 BNC should cause InsufficientDeposit
		assert_noop!(
			LendMarket::redeem_allowed(BNC, &DAVE, unit(50050)),
			Error::<Test>::InsufficientDeposit
		);
		// Redeem 1000 BNC is ok
		assert_ok!(LendMarket::redeem_allowed(BNC, &DAVE, unit(50000),));

		assert_ok!(LendMarket::collateral_asset(RuntimeOrigin::signed(DAVE), BNC, true));

		// Borrow 500 BNC will reduce 500 BNC liquidity for collateral_factor is 50%
		assert_ok!(LendMarket::borrow(RuntimeOrigin::signed(DAVE), BNC, unit(500)));
		// Repay 400 BNC
		assert_ok!(LendMarket::repay_borrow(RuntimeOrigin::signed(DAVE), BNC, unit(400)));

		// BNC collateral: deposit = 1000
		// BNC borrow balance: borrow - repay = 500 - 400 = 100
		// BNC: cash - deposit + borrow - repay = 1000 - 1000 + 500 - 400 = 100
		assert_eq!(
			ExchangeRate::<Test>::get(BNC)
				.saturating_mul_int(AccountDeposits::<Test>::get(BNC, DAVE).voucher_balance),
			unit(1000)
		);
		let borrow_snapshot = AccountBorrows::<Test>::get(BNC, DAVE);
		assert_eq!(borrow_snapshot.principal, unit(100));
		assert_eq!(borrow_snapshot.borrow_index, BorrowIndex::<Test>::get(BNC));
		assert_eq!(<Test as Config>::Assets::balance(BNC, &DAVE), unit(100),);
	})
}

#[test]
fn mint_works() {
	new_test_ext().execute_with(|| {
		assert_ok!(LendMarket::add_market_bond(
			RuntimeOrigin::root(),
			KSM,
			vec![DOT, BNC, KSM, DOT_U, PHA]
		));
		assert_ok!(LendMarket::add_market_bond(
			RuntimeOrigin::root(),
			DOT,
			vec![DOT, BNC, KSM, DOT_U, PHA]
		));
		assert_ok!(LendMarket::add_market_bond(
			RuntimeOrigin::root(),
			BNC,
			vec![DOT, BNC, KSM, DOT_U, PHA]
		));
		// Deposit 100 DOT
		assert_ok!(LendMarket::mint(RuntimeOrigin::signed(ALICE), DOT, unit(100)));

		// DOT collateral: deposit = 100
		// DOT: cash - deposit = 1000 - 100 = 900
		assert_eq!(
			ExchangeRate::<Test>::get(DOT)
				.saturating_mul_int(AccountDeposits::<Test>::get(DOT, ALICE).voucher_balance),
			unit(100)
		);
		assert_eq!(<Test as Config>::Assets::balance(DOT, &ALICE), unit(900),);
		assert_eq!(<Test as Config>::Assets::balance(DOT, &LendMarket::account_id()), unit(100),);
	})
}

#[test]
fn mint_must_return_err_when_overflows_occur() {
	new_test_ext().execute_with(|| {
		assert_ok!(LendMarket::add_market_bond(
			RuntimeOrigin::root(),
			KSM,
			vec![DOT, BNC, KSM, DOT_U, PHA]
		));
		assert_ok!(LendMarket::add_market_bond(
			RuntimeOrigin::root(),
			DOT,
			vec![DOT, BNC, KSM, DOT_U, PHA]
		));
		assert_ok!(LendMarket::add_market_bond(
			RuntimeOrigin::root(),
			BNC,
			vec![DOT, BNC, KSM, DOT_U, PHA]
		));
		LendMarket::force_update_market(
			RuntimeOrigin::root(),
			DOT,
			Market { supply_cap: u128::MAX, ..ACTIVE_MARKET_MOCK },
		)
		.unwrap();
		// MAX_DEPOSIT = u128::MAX * exchangeRate
		const OVERFLOW_DEPOSIT: u128 = u128::MAX / 50 + 1;

		// Verify token balance first
		assert_noop!(
			LendMarket::mint(RuntimeOrigin::signed(CHARLIE), DOT, OVERFLOW_DEPOSIT),
			ArithmeticError::Underflow
		);

		// Deposit OVERFLOW_DEPOSIT DOT for CHARLIE
		assert_ok!(Assets::mint(
			RuntimeOrigin::signed(ALICE),
			DOT.into(),
			CHARLIE,
			OVERFLOW_DEPOSIT
		));

		// Amount is too large, OVERFLOW_DEPOSIT / 0.0X == Overflow
		// Underflow is used here redeem could also be 0
		assert_noop!(
			LendMarket::mint(RuntimeOrigin::signed(CHARLIE), DOT, OVERFLOW_DEPOSIT),
			ArithmeticError::Underflow
		);

		// Exchange rate must ge greater than zero
		// ExchangeRate::<Test>::insert(DOT, Rate::zero());
		// assert_noop!(
		//     LendMarket::mint(RuntimeOrigin::signed(CHARLIE), DOT, 100),
		//     ArithmeticError::Underflow
		// );
	})
}

#[test]
fn redeem_allowed_works() {
	new_test_ext().execute_with(|| {
		assert_ok!(LendMarket::add_market_bond(
			RuntimeOrigin::root(),
			KSM,
			vec![DOT, BNC, KSM, DOT_U, PHA]
		));
		assert_ok!(LendMarket::add_market_bond(
			RuntimeOrigin::root(),
			DOT,
			vec![DOT, BNC, KSM, DOT_U, PHA]
		));
		assert_ok!(LendMarket::add_market_bond(
			RuntimeOrigin::root(),
			BNC,
			vec![DOT, BNC, KSM, DOT_U, PHA]
		));
		// Prepare: Bob Deposit 200 DOT
		assert_ok!(LendMarket::mint(RuntimeOrigin::signed(BOB), DOT, 200));

		// Deposit 200 KSM as collateral
		assert_ok!(LendMarket::mint(RuntimeOrigin::signed(ALICE), KSM, 200));
		// Redeem 201 KSM should cause InsufficientDeposit
		assert_noop!(
			LendMarket::redeem_allowed(KSM, &ALICE, 10050),
			Error::<Test>::InsufficientDeposit
		);
		// Redeem 1 DOT should cause InsufficientDeposit
		assert_noop!(
			LendMarket::redeem_allowed(DOT, &ALICE, 50),
			Error::<Test>::InsufficientDeposit
		);
		// Redeem 200 KSM is ok
		assert_ok!(LendMarket::redeem_allowed(KSM, &ALICE, 10000));

		assert_ok!(LendMarket::collateral_asset(RuntimeOrigin::signed(ALICE), KSM, true));
		// Borrow 50 DOT will reduce 100 KSM liquidity for collateral_factor is 50%
		assert_ok!(LendMarket::borrow(RuntimeOrigin::signed(ALICE), DOT, 50));
		// Redeem 101 KSM should cause InsufficientLiquidity
		assert_noop!(
			LendMarket::redeem_allowed(KSM, &ALICE, 5050),
			Error::<Test>::InsufficientLiquidity
		);
		// Redeem 100 KSM is ok
		assert_ok!(LendMarket::redeem_allowed(KSM, &ALICE, 5000));
	})
}

#[test]
fn lf_redeem_allowed_works() {
	new_test_ext().execute_with(|| {
		assert_ok!(LendMarket::add_market_bond(
			RuntimeOrigin::root(),
			KSM,
			vec![DOT, BNC, KSM, DOT_U, PHA]
		));
		assert_ok!(LendMarket::add_market_bond(
			RuntimeOrigin::root(),
			DOT,
			vec![DOT, BNC, KSM, DOT_U, PHA]
		));
		assert_ok!(LendMarket::add_market_bond(
			RuntimeOrigin::root(),
			BNC,
			vec![DOT, BNC, KSM, DOT_U, PHA]
		));
		assert_ok!(LendMarket::add_market_bond(
			RuntimeOrigin::root(),
			DOT_U,
			vec![DOT, BNC, KSM, DOT_U, PHA]
		));
		// Set CDOT as lf collateral
		LendMarket::update_liquidation_free_collateral(RuntimeOrigin::root(), vec![PHA]).unwrap();
		LendMarket::mint(RuntimeOrigin::signed(ALICE), PHA, unit(200)).unwrap();

		LendMarket::mint(RuntimeOrigin::signed(DAVE), DOT_U, unit(200)).unwrap();
		LendMarket::mint(RuntimeOrigin::signed(DAVE), DOT, unit(200)).unwrap();
		// Lend $200 CDOT
		LendMarket::collateral_asset(RuntimeOrigin::signed(ALICE), PHA, true).unwrap();

		LendMarket::borrow(RuntimeOrigin::signed(ALICE), DOT, unit(50)).unwrap();

		// (200 - 100) * 50% >= 50
		assert_ok!(LendMarket::redeem_allowed(PHA, &ALICE, unit(100)));

		// Set KSM as collateral, and borrow DOT_U
		LendMarket::mint(RuntimeOrigin::signed(ALICE), KSM, unit(200)).unwrap();
		LendMarket::collateral_asset(RuntimeOrigin::signed(ALICE), KSM, true).unwrap();
		LendMarket::borrow(RuntimeOrigin::signed(ALICE), DOT_U, unit(100)).unwrap();

		assert_err!(
			LendMarket::redeem_allowed(KSM, &ALICE, unit(100)),
			Error::<Test>::InsufficientLiquidity
		);
		// But it'll success when redeem cdot
		assert_ok!(LendMarket::redeem_allowed(PHA, &ALICE, unit(100)));

		// Remove CDOT from lf collateral
		LendMarket::update_liquidation_free_collateral(RuntimeOrigin::root(), vec![]).unwrap();
		// Then it can be redeemed
		assert_ok!(LendMarket::redeem_allowed(KSM, &ALICE, unit(100)));
	})
}

#[test]
fn redeem_works() {
	new_test_ext().execute_with(|| {
		assert_ok!(LendMarket::add_market_bond(
			RuntimeOrigin::root(),
			KSM,
			vec![DOT, BNC, KSM, DOT_U, PHA]
		));
		assert_ok!(LendMarket::add_market_bond(
			RuntimeOrigin::root(),
			DOT,
			vec![DOT, BNC, KSM, DOT_U, PHA]
		));
		assert_ok!(LendMarket::add_market_bond(
			RuntimeOrigin::root(),
			BNC,
			vec![DOT, BNC, KSM, DOT_U, PHA]
		));
		assert_ok!(LendMarket::mint(RuntimeOrigin::signed(ALICE), DOT, unit(100)));
		assert_ok!(LendMarket::redeem(RuntimeOrigin::signed(ALICE), DOT, unit(20)));

		// DOT collateral: deposit - redeem = 100 - 20 = 80
		// DOT: cash - deposit + redeem = 1000 - 100 + 20 = 920
		assert_eq!(
			ExchangeRate::<Test>::get(DOT)
				.saturating_mul_int(AccountDeposits::<Test>::get(DOT, ALICE).voucher_balance),
			unit(80)
		);
		assert_eq!(<Test as Config>::Assets::balance(DOT, &ALICE), unit(920),);
	})
}

#[test]
fn redeem_fails() {
	new_test_ext().execute_with(|| {
		assert_ok!(LendMarket::add_market_bond(
			RuntimeOrigin::root(),
			KSM,
			vec![DOT, BNC, KSM, DOT_U, PHA]
		));
		assert_ok!(LendMarket::add_market_bond(
			RuntimeOrigin::root(),
			DOT,
			vec![DOT, BNC, KSM, DOT_U, PHA]
		));
		assert_ok!(LendMarket::add_market_bond(
			RuntimeOrigin::root(),
			BNC,
			vec![DOT, BNC, KSM, DOT_U, PHA]
		));
		assert_noop!(
			LendMarket::redeem(RuntimeOrigin::signed(ALICE), DOT, unit(0)),
			Error::<Test>::InvalidAmount
		);
	})
}

#[test]
fn redeem_fails_when_insufficient_liquidity() {
	new_test_ext().execute_with(|| {
		assert_ok!(LendMarket::add_market_bond(
			RuntimeOrigin::root(),
			KSM,
			vec![DOT, BNC, KSM, DOT_U, PHA]
		));
		assert_ok!(LendMarket::add_market_bond(
			RuntimeOrigin::root(),
			DOT,
			vec![DOT, BNC, KSM, DOT_U, PHA]
		));
		assert_ok!(LendMarket::add_market_bond(
			RuntimeOrigin::root(),
			BNC,
			vec![DOT, BNC, KSM, DOT_U, PHA]
		));
		// Prepare: Bob Deposit 200 DOT
		assert_ok!(LendMarket::mint(RuntimeOrigin::signed(BOB), DOT, 200));

		// Deposit 200 KSM as collateral
		assert_ok!(LendMarket::mint(RuntimeOrigin::signed(ALICE), KSM, 200));

		assert_ok!(LendMarket::collateral_asset(RuntimeOrigin::signed(ALICE), KSM, true));
		// Borrow 50 DOT will reduce 100 KSM liquidity for collateral_factor is 50%
		assert_ok!(LendMarket::borrow(RuntimeOrigin::signed(ALICE), DOT, 50));

		assert_noop!(
			LendMarket::redeem(RuntimeOrigin::signed(BOB), DOT, 151),
			Error::<Test>::InsufficientCash
		);
	})
}

#[test]
fn redeem_fails_when_would_use_reserved_balanace() {
	new_test_ext().execute_with(|| {
		assert_ok!(LendMarket::add_market_bond(
			RuntimeOrigin::root(),
			KSM,
			vec![DOT, BNC, KSM, DOT_U, PHA]
		));
		assert_ok!(LendMarket::add_market_bond(
			RuntimeOrigin::root(),
			DOT,
			vec![DOT, BNC, KSM, DOT_U, PHA]
		));
		assert_ok!(LendMarket::add_market_bond(
			RuntimeOrigin::root(),
			BNC,
			vec![DOT, BNC, KSM, DOT_U, PHA]
		));
		// Prepare: Bob Deposit 200 DOT
		assert_ok!(LendMarket::mint(RuntimeOrigin::signed(BOB), DOT, 200));

		// Deposit 200 KSM as collateral
		assert_ok!(LendMarket::mint(RuntimeOrigin::signed(ALICE), KSM, 200));

		assert_ok!(LendMarket::collateral_asset(RuntimeOrigin::signed(ALICE), KSM, true));
		// Borrow 50 DOT will reduce 100 KSM liquidity for collateral_factor is 50%
		assert_ok!(LendMarket::borrow(RuntimeOrigin::signed(ALICE), DOT, 50));
		assert_ok!(LendMarket::add_reserves(RuntimeOrigin::root(), ALICE, DOT, 50));

		assert_noop!(
			LendMarket::redeem(RuntimeOrigin::signed(BOB), DOT, 151),
			Error::<Test>::InsufficientCash
		);
	})
}

#[test]
fn redeem_must_return_err_when_overflows_occur() {
	new_test_ext().execute_with(|| {
		assert_ok!(LendMarket::add_market_bond(
			RuntimeOrigin::root(),
			KSM,
			vec![DOT, BNC, KSM, DOT_U, PHA]
		));
		assert_ok!(LendMarket::add_market_bond(
			RuntimeOrigin::root(),
			DOT,
			vec![DOT, BNC, KSM, DOT_U, PHA]
		));
		assert_ok!(LendMarket::add_market_bond(
			RuntimeOrigin::root(),
			BNC,
			vec![DOT, BNC, KSM, DOT_U, PHA]
		));
		// Amount is too large, max_value / 0.0X == Overflow
		// Underflow is used here redeem could also be 0
		assert_noop!(
			LendMarket::redeem(RuntimeOrigin::signed(ALICE), DOT, u128::MAX),
			ArithmeticError::Underflow,
		);
	})
}

#[test]
fn redeem_all_works() {
	new_test_ext().execute_with(|| {
		assert_ok!(LendMarket::add_market_bond(
			RuntimeOrigin::root(),
			KSM,
			vec![DOT, BNC, KSM, DOT_U, PHA]
		));
		assert_ok!(LendMarket::add_market_bond(
			RuntimeOrigin::root(),
			DOT,
			vec![DOT, BNC, KSM, DOT_U, PHA]
		));
		assert_ok!(LendMarket::add_market_bond(
			RuntimeOrigin::root(),
			BNC,
			vec![DOT, BNC, KSM, DOT_U, PHA]
		));
		assert_ok!(LendMarket::mint(RuntimeOrigin::signed(ALICE), DOT, unit(100)));
		assert_ok!(LendMarket::redeem_all(RuntimeOrigin::signed(ALICE), DOT));

		// DOT: cash - deposit + redeem = 1000 - 100 + 100 = 1000
		// DOT collateral: deposit - redeem = 100 - 100 = 0
		assert_eq!(
			ExchangeRate::<Test>::get(DOT)
				.saturating_mul_int(AccountDeposits::<Test>::get(DOT, ALICE).voucher_balance),
			0,
		);
		assert_eq!(<Test as Config>::Assets::balance(DOT, &ALICE), unit(1000),);
		assert!(!AccountDeposits::<Test>::contains_key(DOT, &ALICE))
	})
}

#[test]
fn borrow_allowed_works() {
	new_test_ext().execute_with(|| {
		assert_ok!(LendMarket::add_market_bond(
			RuntimeOrigin::root(),
			KSM,
			vec![DOT, BNC, KSM, DOT_U, PHA]
		));
		assert_ok!(LendMarket::add_market_bond(
			RuntimeOrigin::root(),
			DOT,
			vec![DOT, BNC, KSM, DOT_U, PHA]
		));
		assert_ok!(LendMarket::add_market_bond(
			RuntimeOrigin::root(),
			BNC,
			vec![DOT, BNC, KSM, DOT_U, PHA]
		));
		// Deposit 200 DOT as collateral
		assert_ok!(LendMarket::mint(RuntimeOrigin::signed(BOB), DOT, 200));
		assert_ok!(LendMarket::mint(RuntimeOrigin::signed(ALICE), KSM, 200));
		assert_ok!(LendMarket::collateral_asset(RuntimeOrigin::signed(ALICE), KSM, true));
		// Borrow 101 DOT should cause InsufficientLiquidity
		assert_noop!(
			LendMarket::borrow_allowed(DOT, &ALICE, 101),
			Error::<Test>::InsufficientLiquidity
		);
		// Borrow 100 DOT is ok
		assert_ok!(LendMarket::borrow_allowed(DOT, &ALICE, 100));

		// Set borrow limit to 10
		assert_ok!(LendMarket::force_update_market(
			RuntimeOrigin::root(),
			DOT,
			Market { borrow_cap: 10, ..ACTIVE_MARKET_MOCK },
		));
		// Borrow 10 DOT is ok
		assert_ok!(LendMarket::borrow_allowed(DOT, &ALICE, 10));
		// Borrow 11 DOT should cause BorrowLimitExceeded
		assert_noop!(
			LendMarket::borrow_allowed(DOT, &ALICE, 11),
			Error::<Test>::BorrowCapacityExceeded
		);
	})
}

#[test]
fn update_liquidation_free_collateral_works() {
	new_test_ext().execute_with(|| {
		assert_ok!(LendMarket::add_market_bond(
			RuntimeOrigin::root(),
			KSM,
			vec![DOT, BNC, KSM, DOT_U, PHA]
		));
		assert_ok!(LendMarket::add_market_bond(
			RuntimeOrigin::root(),
			DOT,
			vec![DOT, BNC, KSM, DOT_U, PHA]
		));
		assert_ok!(LendMarket::add_market_bond(
			RuntimeOrigin::root(),
			BNC,
			vec![DOT, BNC, KSM, DOT_U, PHA]
		));
		assert_ok!(LendMarket::update_liquidation_free_collateral(
			RuntimeOrigin::root(),
			vec![PHA]
		));
		assert_eq!(LiquidationFreeCollaterals::<Test>::get(), vec![PHA]);
	})
}

#[test]
fn get_account_liquidity_works() {
	new_test_ext().execute_with(|| {
		assert_ok!(LendMarket::add_market_bond(
			RuntimeOrigin::root(),
			KSM,
			vec![DOT, BNC, KSM, DOT_U, PHA]
		));
		assert_ok!(LendMarket::add_market_bond(
			RuntimeOrigin::root(),
			DOT,
			vec![DOT, BNC, KSM, DOT_U, PHA]
		));
		assert_ok!(LendMarket::add_market_bond(
			RuntimeOrigin::root(),
			BNC,
			vec![DOT, BNC, KSM, DOT_U, PHA]
		));
		LendMarket::mint(RuntimeOrigin::signed(ALICE), PHA, unit(200)).unwrap();
		LendMarket::collateral_asset(RuntimeOrigin::signed(ALICE), PHA, true).unwrap();

		let (liquidity, _, lf_liquidity, _) = LendMarket::get_account_liquidity(&ALICE).unwrap();

		assert_eq!(liquidity, FixedU128::from_inner(unit(100)));
		assert_eq!(lf_liquidity, FixedU128::from_inner(unit(100)));
	})
}

#[test]
fn get_account_liquidation_threshold_liquidity_works() {
	new_test_ext().execute_with(|| {
		assert_ok!(LendMarket::add_market_bond(
			RuntimeOrigin::root(),
			KSM,
			vec![DOT, BNC, KSM, DOT_U, PHA]
		));
		assert_ok!(LendMarket::add_market_bond(
			RuntimeOrigin::root(),
			DOT,
			vec![DOT, BNC, KSM, DOT_U, PHA]
		));
		assert_ok!(LendMarket::add_market_bond(
			RuntimeOrigin::root(),
			BNC,
			vec![DOT, BNC, KSM, DOT_U, PHA]
		));
		LendMarket::mint(RuntimeOrigin::signed(BOB), DOT, unit(200)).unwrap();
		LendMarket::mint(RuntimeOrigin::signed(BOB), KSM, unit(200)).unwrap();

		LendMarket::mint(RuntimeOrigin::signed(ALICE), PHA, unit(200)).unwrap();
		LendMarket::collateral_asset(RuntimeOrigin::signed(ALICE), PHA, true).unwrap();

		LendMarket::mint(RuntimeOrigin::signed(ALICE), DOT_U, unit(200)).unwrap();
		LendMarket::collateral_asset(RuntimeOrigin::signed(ALICE), DOT_U, true).unwrap();

		LendMarket::borrow(RuntimeOrigin::signed(ALICE), KSM, unit(100)).unwrap();
		LendMarket::borrow(RuntimeOrigin::signed(ALICE), DOT, unit(100)).unwrap();

		let (liquidity, _, lf_liquidity, _) =
			LendMarket::get_account_liquidation_threshold_liquidity(&ALICE).unwrap();

		assert_eq!(liquidity, FixedU128::from_inner(unit(20)));
		assert_eq!(lf_liquidity, FixedU128::from_inner(unit(10)));

		MockPriceFeeder::set_price(KSM, 2.into());
		let (liquidity, shortfall, lf_liquidity, _) =
			LendMarket::get_account_liquidation_threshold_liquidity(&ALICE).unwrap();

		assert_eq!(liquidity, FixedU128::from_inner(unit(0)));
		assert_eq!(shortfall, FixedU128::from_inner(unit(80)));
		assert_eq!(lf_liquidity, FixedU128::from_inner(unit(10)));
	})
}

#[test]
fn lf_borrow_allowed_works() {
	new_test_ext().execute_with(|| {
		assert_ok!(LendMarket::add_market_bond(
			RuntimeOrigin::root(),
			KSM,
			vec![DOT, BNC, KSM, DOT_U, PHA]
		));
		assert_ok!(LendMarket::add_market_bond(
			RuntimeOrigin::root(),
			DOT,
			vec![DOT, BNC, KSM, DOT_U, PHA]
		));
		assert_ok!(LendMarket::add_market_bond(
			RuntimeOrigin::root(),
			BNC,
			vec![DOT, BNC, KSM, DOT_U, PHA]
		));
		LendMarket::mint(RuntimeOrigin::signed(ALICE), PHA, unit(200)).unwrap();
		LendMarket::mint(RuntimeOrigin::signed(DAVE), DOT_U, unit(200)).unwrap();
		LendMarket::mint(RuntimeOrigin::signed(DAVE), DOT, unit(200)).unwrap();
		// Lend $200 CDOT
		LendMarket::collateral_asset(RuntimeOrigin::signed(ALICE), PHA, true).unwrap();

		assert_eq!(
			LendMarket::get_asset_value(DOT, unit(100)).unwrap(),
			LendMarket::get_asset_value(DOT_U, unit(100)).unwrap()
		);

		assert_noop!(
			LendMarket::borrow_allowed(DOT_U, &ALICE, unit(100)),
			Error::<Test>::InsufficientLiquidity
		);
		assert_ok!(LendMarket::borrow_allowed(DOT, &ALICE, unit(100)));
	})
}

#[test]
fn borrow_works() {
	new_test_ext().execute_with(|| {
		assert_ok!(LendMarket::add_market_bond(
			RuntimeOrigin::root(),
			KSM,
			vec![DOT, BNC, KSM, DOT_U, PHA]
		));
		assert_ok!(LendMarket::add_market_bond(
			RuntimeOrigin::root(),
			DOT,
			vec![DOT, BNC, KSM, DOT_U, PHA]
		));
		assert_ok!(LendMarket::add_market_bond(
			RuntimeOrigin::root(),
			BNC,
			vec![DOT, BNC, KSM, DOT_U, PHA]
		));
		// Deposit 200 DOT as collateral
		assert_ok!(LendMarket::mint(RuntimeOrigin::signed(ALICE), DOT, unit(200)));
		assert_ok!(LendMarket::collateral_asset(RuntimeOrigin::signed(ALICE), DOT, true));
		// Borrow 100 DOT
		assert_ok!(LendMarket::borrow(RuntimeOrigin::signed(ALICE), DOT, unit(100)));

		// DOT collateral: deposit = 200
		// DOT borrow balance: borrow = 100
		// DOT: cash - deposit + borrow = 1000 - 200 + 100 = 900
		assert_eq!(
			ExchangeRate::<Test>::get(DOT)
				.saturating_mul_int(AccountDeposits::<Test>::get(DOT, ALICE).voucher_balance),
			unit(200)
		);
		let borrow_snapshot = AccountBorrows::<Test>::get(DOT, ALICE);
		assert_eq!(borrow_snapshot.principal, unit(100));
		assert_eq!(borrow_snapshot.borrow_index, BorrowIndex::<Test>::get(DOT));
		assert_eq!(<Test as Config>::Assets::balance(DOT, &ALICE), unit(900),);
	})
}

#[test]
fn lf_borrow_works() {
	new_test_ext().execute_with(|| {
		assert_ok!(LendMarket::add_market_bond(
			RuntimeOrigin::root(),
			KSM,
			vec![DOT, BNC, KSM, DOT_U, PHA]
		));
		assert_ok!(LendMarket::add_market_bond(
			RuntimeOrigin::root(),
			DOT,
			vec![DOT, BNC, KSM, DOT_U, PHA]
		));
		assert_ok!(LendMarket::add_market_bond(
			RuntimeOrigin::root(),
			BNC,
			vec![DOT, BNC, KSM, DOT_U, PHA]
		));
		// Deposit 200 DOT as collateral
		LendMarket::mint(RuntimeOrigin::signed(ALICE), PHA, unit(200)).unwrap();
		LendMarket::mint(RuntimeOrigin::signed(DAVE), DOT, unit(200)).unwrap();
		LendMarket::collateral_asset(RuntimeOrigin::signed(ALICE), PHA, true).unwrap();

		// Borrow 100 DOT
		assert_ok!(LendMarket::borrow(RuntimeOrigin::signed(ALICE), DOT, unit(100)));

		// CDOT collateral: deposit = 200
		// DOT borrow balance: borrow = 100
		// DOT: cash - deposit + borrow = 1000 + 100 = 1100
		assert_eq!(
			ExchangeRate::<Test>::get(PHA)
				.saturating_mul_int(AccountDeposits::<Test>::get(PHA, ALICE).voucher_balance),
			unit(200)
		);
		let borrow_snapshot = AccountBorrows::<Test>::get(DOT, ALICE);
		assert_eq!(borrow_snapshot.principal, unit(100));
		assert_eq!(borrow_snapshot.borrow_index, BorrowIndex::<Test>::get(DOT));
		assert_eq!(<Test as Config>::Assets::balance(DOT, &ALICE), unit(1100),);
	})
}

#[test]
fn repay_borrow_works() {
	new_test_ext().execute_with(|| {
		assert_ok!(LendMarket::add_market_bond(
			RuntimeOrigin::root(),
			KSM,
			vec![DOT, BNC, KSM, DOT_U, PHA]
		));
		assert_ok!(LendMarket::add_market_bond(
			RuntimeOrigin::root(),
			DOT,
			vec![DOT, BNC, KSM, DOT_U, PHA]
		));
		assert_ok!(LendMarket::add_market_bond(
			RuntimeOrigin::root(),
			BNC,
			vec![DOT, BNC, KSM, DOT_U, PHA]
		));
		// Deposit 200 DOT as collateral
		assert_ok!(LendMarket::mint(RuntimeOrigin::signed(ALICE), DOT, unit(200)));
		assert_ok!(LendMarket::collateral_asset(RuntimeOrigin::signed(ALICE), DOT, true));
		// Borrow 100 DOT
		assert_ok!(LendMarket::borrow(RuntimeOrigin::signed(ALICE), DOT, unit(100)));
		// Repay 30 DOT
		assert_ok!(LendMarket::repay_borrow(RuntimeOrigin::signed(ALICE), DOT, unit(30)));

		// DOT collateral: deposit = 200
		// DOT borrow balance: borrow - repay = 100 - 30 = 70
		// DOT: cash - deposit + borrow - repay = 1000 - 200 + 100 - 30 = 870
		assert_eq!(
			ExchangeRate::<Test>::get(DOT)
				.saturating_mul_int(AccountDeposits::<Test>::get(DOT, ALICE).voucher_balance),
			unit(200)
		);
		let borrow_snapshot = AccountBorrows::<Test>::get(DOT, ALICE);
		assert_eq!(borrow_snapshot.principal, unit(70));
		assert_eq!(borrow_snapshot.borrow_index, BorrowIndex::<Test>::get(DOT));
		assert_eq!(<Test as Config>::Assets::balance(DOT, &ALICE), unit(870),);
	})
}

#[test]
fn repay_borrow_all_works() {
	new_test_ext().execute_with(|| {
		assert_ok!(LendMarket::add_market_bond(
			RuntimeOrigin::root(),
			KSM,
			vec![DOT, BNC, KSM, DOT_U, PHA]
		));
		assert_ok!(LendMarket::add_market_bond(
			RuntimeOrigin::root(),
			DOT,
			vec![DOT, BNC, KSM, DOT_U, PHA]
		));
		assert_ok!(LendMarket::add_market_bond(
			RuntimeOrigin::root(),
			BNC,
			vec![DOT, BNC, KSM, DOT_U, PHA]
		));
		// Bob deposits 200 KSM
		assert_ok!(LendMarket::mint(RuntimeOrigin::signed(BOB), KSM, unit(200)));
		// Alice deposit 200 DOT as collateral
		assert_ok!(LendMarket::mint(RuntimeOrigin::signed(ALICE), DOT, unit(200)));
		assert_ok!(LendMarket::collateral_asset(RuntimeOrigin::signed(ALICE), DOT, true));
		// Alice borrow 50 KSM
		assert_ok!(LendMarket::borrow(RuntimeOrigin::signed(ALICE), KSM, unit(50)));

		// Alice repay all borrow balance
		assert_ok!(LendMarket::repay_borrow_all(RuntimeOrigin::signed(ALICE), KSM));

		// DOT: cash - deposit +  = 1000 - 200 = 800
		// DOT collateral: deposit = 200
		// KSM: cash + borrow - repay = 1000 + 50 - 50 = 1000
		// KSM borrow balance: borrow - repay = 50 - 50 = 0
		assert_eq!(<Test as Config>::Assets::balance(DOT, &ALICE), unit(800),);
		assert_eq!(
			ExchangeRate::<Test>::get(DOT)
				.saturating_mul_int(AccountDeposits::<Test>::get(DOT, ALICE).voucher_balance),
			unit(200)
		);
		let borrow_snapshot = AccountBorrows::<Test>::get(KSM, ALICE);
		assert_eq!(borrow_snapshot.principal, 0);
		assert_eq!(borrow_snapshot.borrow_index, BorrowIndex::<Test>::get(KSM));
	})
}

#[test]
fn collateral_asset_works() {
	new_test_ext().execute_with(|| {
		assert_ok!(LendMarket::add_market_bond(
			RuntimeOrigin::root(),
			KSM,
			vec![DOT, BNC, KSM, DOT_U, PHA]
		));
		assert_ok!(LendMarket::add_market_bond(
			RuntimeOrigin::root(),
			DOT,
			vec![DOT, BNC, KSM, DOT_U, PHA]
		));
		assert_ok!(LendMarket::add_market_bond(
			RuntimeOrigin::root(),
			BNC,
			vec![DOT, BNC, KSM, DOT_U, PHA]
		));
		// No collateral assets
		assert_noop!(
			LendMarket::collateral_asset(RuntimeOrigin::signed(ALICE), DOT, true),
			Error::<Test>::NoDeposit
		);
		// Deposit 200 DOT as collateral
		assert_ok!(LendMarket::mint(RuntimeOrigin::signed(ALICE), DOT, 200));
		assert_ok!(LendMarket::collateral_asset(RuntimeOrigin::signed(ALICE), DOT, true));
		assert_eq!(AccountDeposits::<Test>::get(DOT, ALICE).is_collateral, true);
		assert_noop!(
			LendMarket::collateral_asset(RuntimeOrigin::signed(ALICE), DOT, true),
			Error::<Test>::DuplicateOperation
		);
		// Borrow 100 DOT base on the collateral of 200 DOT
		assert_ok!(LendMarket::borrow(RuntimeOrigin::signed(ALICE), DOT, 100));
		assert_noop!(
			LendMarket::collateral_asset(RuntimeOrigin::signed(ALICE), DOT, false),
			Error::<Test>::InsufficientLiquidity
		);
		// Repay all the borrows
		assert_ok!(LendMarket::repay_borrow_all(RuntimeOrigin::signed(ALICE), DOT));
		assert_ok!(LendMarket::collateral_asset(RuntimeOrigin::signed(ALICE), DOT, false));
		assert_eq!(AccountDeposits::<Test>::get(DOT, ALICE).is_collateral, false);
		assert_noop!(
			LendMarket::collateral_asset(RuntimeOrigin::signed(ALICE), DOT, false),
			Error::<Test>::DuplicateOperation
		);
	})
}

#[test]
fn total_collateral_value_works() {
	new_test_ext().execute_with(|| {
		assert_ok!(LendMarket::add_market_bond(
			RuntimeOrigin::root(),
			KSM,
			vec![DOT, BNC, KSM, DOT_U, PHA]
		));
		assert_ok!(LendMarket::add_market_bond(
			RuntimeOrigin::root(),
			DOT,
			vec![DOT, BNC, KSM, DOT_U, PHA]
		));
		assert_ok!(LendMarket::add_market_bond(
			RuntimeOrigin::root(),
			BNC,
			vec![DOT, BNC, KSM, DOT_U, PHA]
		));
		// Mock the price for DOT = 1, KSM = 1
		let collateral_factor = Rate::saturating_from_rational(50, 100);
		assert_ok!(LendMarket::mint(RuntimeOrigin::signed(ALICE), DOT, unit(100)));
		assert_ok!(LendMarket::mint(RuntimeOrigin::signed(ALICE), KSM, unit(200)));
		assert_ok!(LendMarket::mint(RuntimeOrigin::signed(ALICE), DOT_U, unit(300)));
		assert_ok!(LendMarket::collateral_asset(RuntimeOrigin::signed(ALICE), DOT, true));
		assert_ok!(LendMarket::collateral_asset(RuntimeOrigin::signed(ALICE), KSM, true));
		assert_eq!(
			LendMarket::total_collateral_value(&ALICE).unwrap(),
			(collateral_factor.saturating_mul(FixedU128::from_inner(unit(100) + unit(200))))
		);
	})
}

#[test]
fn add_reserves_works() {
	new_test_ext().execute_with(|| {
		assert_ok!(LendMarket::add_market_bond(
			RuntimeOrigin::root(),
			KSM,
			vec![DOT, BNC, KSM, DOT_U, PHA]
		));
		assert_ok!(LendMarket::add_market_bond(
			RuntimeOrigin::root(),
			DOT,
			vec![DOT, BNC, KSM, DOT_U, PHA]
		));
		assert_ok!(LendMarket::add_market_bond(
			RuntimeOrigin::root(),
			BNC,
			vec![DOT, BNC, KSM, DOT_U, PHA]
		));
		// Add 100 DOT reserves
		assert_ok!(LendMarket::add_reserves(RuntimeOrigin::root(), ALICE, DOT, unit(100)));

		assert_eq!(TotalReserves::<Test>::get(DOT), unit(100));
		assert_eq!(<Test as Config>::Assets::balance(DOT, &LendMarket::account_id()), unit(100),);
		assert_eq!(<Test as Config>::Assets::balance(DOT, &ALICE), unit(900),);
	})
}

#[test]
fn reduce_reserves_works() {
	new_test_ext().execute_with(|| {
		assert_ok!(LendMarket::add_market_bond(
			RuntimeOrigin::root(),
			KSM,
			vec![DOT, BNC, KSM, DOT_U, PHA]
		));
		assert_ok!(LendMarket::add_market_bond(
			RuntimeOrigin::root(),
			DOT,
			vec![DOT, BNC, KSM, DOT_U, PHA]
		));
		assert_ok!(LendMarket::add_market_bond(
			RuntimeOrigin::root(),
			BNC,
			vec![DOT, BNC, KSM, DOT_U, PHA]
		));
		// Add 100 DOT reserves
		assert_ok!(LendMarket::add_reserves(RuntimeOrigin::root(), ALICE, DOT, unit(100)));

		// Reduce 20 DOT reserves
		assert_ok!(LendMarket::reduce_reserves(RuntimeOrigin::root(), ALICE, DOT, unit(20)));

		assert_eq!(TotalReserves::<Test>::get(DOT), unit(80));
		assert_eq!(<Test as Config>::Assets::balance(DOT, &LendMarket::account_id()), unit(80),);
		assert_eq!(<Test as Config>::Assets::balance(DOT, &ALICE), unit(920),);
	})
}

#[test]
fn reduce_reserve_reduce_amount_must_be_less_than_total_reserves() {
	new_test_ext().execute_with(|| {
		assert_ok!(LendMarket::add_market_bond(
			RuntimeOrigin::root(),
			KSM,
			vec![DOT, BNC, KSM, DOT_U, PHA]
		));
		assert_ok!(LendMarket::add_market_bond(
			RuntimeOrigin::root(),
			DOT,
			vec![DOT, BNC, KSM, DOT_U, PHA]
		));
		assert_ok!(LendMarket::add_market_bond(
			RuntimeOrigin::root(),
			BNC,
			vec![DOT, BNC, KSM, DOT_U, PHA]
		));
		assert_ok!(LendMarket::add_reserves(RuntimeOrigin::root(), ALICE, DOT, unit(100)));
		assert_noop!(
			LendMarket::reduce_reserves(RuntimeOrigin::root(), ALICE, DOT, unit(200)),
			Error::<Test>::InsufficientReserves
		);
	})
}

#[test]
fn ratio_and_rate_works() {
	new_test_ext().execute_with(|| {
		assert_ok!(LendMarket::add_market_bond(
			RuntimeOrigin::root(),
			KSM,
			vec![DOT, BNC, KSM, DOT_U, PHA]
		));
		assert_ok!(LendMarket::add_market_bond(
			RuntimeOrigin::root(),
			DOT,
			vec![DOT, BNC, KSM, DOT_U, PHA]
		));
		assert_ok!(LendMarket::add_market_bond(
			RuntimeOrigin::root(),
			BNC,
			vec![DOT, BNC, KSM, DOT_U, PHA]
		));
		// Permill to FixedU128
		let ratio = Permill::from_percent(50);
		let rate: FixedU128 = ratio.into();
		assert_eq!(rate, FixedU128::saturating_from_rational(1, 2));

		// Permill  (one = 1_000_000)
		let permill = Permill::from_percent(50);
		assert_eq!(permill.mul_floor(100_u128), 50_u128);

		// FixedU128 (one = 1_000_000_000_000_000_000_000)
		let value1 = FixedU128::saturating_from_integer(100);
		let value2 = FixedU128::saturating_from_integer(10);
		assert_eq!(value1.checked_mul(&value2), Some(FixedU128::saturating_from_integer(1000)));
		assert_eq!(value1.checked_div(&value2), Some(FixedU128::saturating_from_integer(10)));
		assert_eq!(value1.saturating_mul(permill.into()), FixedU128::saturating_from_integer(50));

		let value1 = FixedU128::saturating_from_rational(9, 10);
		let value2 = 10_u128;
		let value3 = FixedU128::saturating_from_integer(10_u128);
		assert_eq!(value1.reciprocal(), Some(FixedU128::saturating_from_rational(10, 9)));
		// u128 div FixedU128
		assert_eq!(
			FixedU128::saturating_from_integer(value2).checked_div(&value1),
			Some(FixedU128::saturating_from_rational(100, 9))
		);

		// FixedU128 div u128
		assert_eq!(value1.reciprocal().and_then(|r| r.checked_mul_int(value2)), Some(11));
		assert_eq!(
			FixedU128::from_inner(17_777_777_777_777_777_777).checked_div_int(value2),
			Some(1)
		);
		// FixedU128 mul u128
		assert_eq!(
			FixedU128::from_inner(17_777_777_777_777_777_777).checked_mul_int(value2),
			Some(177)
		);

		// reciprocal
		assert_eq!(
			FixedU128::saturating_from_integer(value2).checked_div(&value1),
			Some(FixedU128::saturating_from_rational(100, 9))
		);
		assert_eq!(
			value1
				.reciprocal()
				.and_then(|r| r.checked_mul(&FixedU128::saturating_from_integer(value2))),
			Some(FixedU128::from_inner(11_111_111_111_111_111_110))
		);
		assert_eq!(
			FixedU128::saturating_from_integer(value2)
				.checked_mul(&value3)
				.and_then(|v| v.checked_div(&value1)),
			Some(FixedU128::saturating_from_rational(1000, 9))
		);
		assert_eq!(
			FixedU128::saturating_from_integer(value2)
				.checked_div(&value1)
				.and_then(|v| v.checked_mul(&value3)),
			Some(FixedU128::from_inner(111_111_111_111_111_111_110))
		);

		// FixedU128 div Permill
		let value1 = Permill::from_percent(30);
		let value2 = Permill::from_percent(40);
		let value3 = FixedU128::saturating_from_integer(10);
		assert_eq!(
			value3.checked_div(&value1.into()),
			Some(FixedU128::saturating_from_rational(100, 3)) // 10/0.3
		);

		// u128 div Permill
		assert_eq!(value1.saturating_reciprocal_mul_floor(5_u128), 16); // (1/0.3) * 5 = 16.66666666..
		assert_eq!(value1.saturating_reciprocal_mul_floor(5_u128), 16); // (1/0.3) * 5 = 16.66666666..
		assert_eq!(value2.saturating_reciprocal_mul_floor(5_u128), 12); // (1/0.4) * 5 = 12.5

		// Permill * u128
		let value1 = Permill::from_percent(34);
		let value2 = Permill::from_percent(36);
		let value3 = Permill::from_percent(30);
		let value4 = Permill::from_percent(20);
		assert_eq!(value1 * 10_u64, 3); // 0.34 * 10
		assert_eq!(value2 * 10_u64, 4); // 0.36 * 10
		assert_eq!(value3 * 5_u64, 1); // 0.3 * 5
		assert_eq!(value4 * 8_u64, 2); // 0.2 * 8
		assert_eq!(value4.mul_floor(8_u64), 1); // 0.2 mul_floor 8
	})
}

#[test]
fn update_exchange_rate_works() {
	new_test_ext().execute_with(|| {
		assert_ok!(LendMarket::add_market_bond(
			RuntimeOrigin::root(),
			KSM,
			vec![DOT, BNC, KSM, DOT_U, PHA]
		));
		assert_ok!(LendMarket::add_market_bond(
			RuntimeOrigin::root(),
			DOT,
			vec![DOT, BNC, KSM, DOT_U, PHA]
		));
		assert_ok!(LendMarket::add_market_bond(
			RuntimeOrigin::root(),
			BNC,
			vec![DOT, BNC, KSM, DOT_U, PHA]
		));
		// Initialize value of exchange rate is 0.02
		assert_eq!(ExchangeRate::<Test>::get(DOT), Rate::saturating_from_rational(2, 100));

		// total_supply = 0
		TotalSupply::<Test>::insert(DOT, 0);
		// assert_ok!(LendMarket::update_exchange_rate(DOT));
		assert_eq!(
			LendMarket::exchange_rate_stored(DOT).unwrap(),
			Rate::saturating_from_rational(2, 100)
		);

		// exchange_rate = total_cash + total_borrows - total_reverse / total_supply
		// total_cash = 10, total_supply = 500
		// exchange_rate = 10 + 5 - 1 / 500
		assert_ok!(LendMarket::mint(RuntimeOrigin::signed(ALICE), DOT, unit(10)));
		TotalBorrows::<Test>::insert(DOT, unit(5));
		TotalReserves::<Test>::insert(DOT, unit(1));
		// assert_ok!(LendMarket::update_exchange_rate(DOT));
		assert_eq!(
			LendMarket::exchange_rate_stored(DOT).unwrap(),
			Rate::saturating_from_rational(14, 500)
		);
	})
}

#[test]
fn current_borrow_balance_works() {
	new_test_ext().execute_with(|| {
		assert_ok!(LendMarket::add_market_bond(
			RuntimeOrigin::root(),
			KSM,
			vec![DOT, BNC, KSM, DOT_U, PHA]
		));
		assert_ok!(LendMarket::add_market_bond(
			RuntimeOrigin::root(),
			DOT,
			vec![DOT, BNC, KSM, DOT_U, PHA]
		));
		assert_ok!(LendMarket::add_market_bond(
			RuntimeOrigin::root(),
			BNC,
			vec![DOT, BNC, KSM, DOT_U, PHA]
		));
		// snapshot.principal = 0
		AccountBorrows::<Test>::insert(
			DOT,
			ALICE,
			BorrowSnapshot { principal: 0, borrow_index: Rate::one() },
		);
		assert_eq!(LendMarket::current_borrow_balance(&ALICE, DOT).unwrap(), 0);

		// snapshot.borrow_index = 0
		AccountBorrows::<Test>::insert(
			DOT,
			ALICE,
			BorrowSnapshot { principal: 100, borrow_index: Rate::zero() },
		);
		assert_eq!(LendMarket::current_borrow_balance(&ALICE, DOT).unwrap(), 0);

		// borrow_index = 1.2, snapshot.borrow_index = 1, snapshot.principal = 100
		BorrowIndex::<Test>::insert(DOT, Rate::saturating_from_rational(12, 10));
		AccountBorrows::<Test>::insert(
			DOT,
			ALICE,
			BorrowSnapshot { principal: 100, borrow_index: Rate::one() },
		);
		assert_eq!(LendMarket::current_borrow_balance(&ALICE, DOT).unwrap(), 120);
	})
}

#[test]
fn calc_collateral_amount_works() {
	let exchange_rate = Rate::saturating_from_rational(3, 10);
	assert_eq!(LendMarket::calc_collateral_amount(1000, exchange_rate).unwrap(), 3333);
	assert_eq!(
		LendMarket::calc_collateral_amount(u128::MAX, exchange_rate),
		Err(DispatchError::Arithmetic(ArithmeticError::Underflow))
	);

	// relative test: prevent_the_exchange_rate_attack
	let exchange_rate = Rate::saturating_from_rational(30000, 1);
	assert_eq!(LendMarket::calc_collateral_amount(10000, exchange_rate).unwrap(), 0);
}

#[test]
fn get_price_works() {
	new_test_ext().execute_with(|| {
		assert_ok!(LendMarket::add_market_bond(
			RuntimeOrigin::root(),
			KSM,
			vec![DOT, BNC, KSM, DOT_U, PHA]
		));
		assert_ok!(LendMarket::add_market_bond(
			RuntimeOrigin::root(),
			DOT,
			vec![DOT, BNC, KSM, DOT_U, PHA]
		));
		assert_ok!(LendMarket::add_market_bond(
			RuntimeOrigin::root(),
			BNC,
			vec![DOT, BNC, KSM, DOT_U, PHA]
		));
		MockPriceFeeder::set_price(DOT, 0.into());
		assert_noop!(LendMarket::get_price(DOT), Error::<Test>::PriceIsZero);

		MockPriceFeeder::set_price(DOT, 2.into());
		assert_eq!(LendMarket::get_price(DOT).unwrap(), Price::saturating_from_integer(2));
	})
}

#[test]
fn ensure_enough_cash_works() {
	new_test_ext().execute_with(|| {
		assert_ok!(LendMarket::add_market_bond(
			RuntimeOrigin::root(),
			KSM,
			vec![DOT, BNC, KSM, DOT_U, PHA]
		));
		assert_ok!(LendMarket::add_market_bond(
			RuntimeOrigin::root(),
			DOT,
			vec![DOT, BNC, KSM, DOT_U, PHA]
		));
		assert_ok!(LendMarket::add_market_bond(
			RuntimeOrigin::root(),
			BNC,
			vec![DOT, BNC, KSM, DOT_U, PHA]
		));
		// assert_ok!(Assets::mint(
		// 	RuntimeOrigin::signed(ALICE),
		// 	KSM.into(),
		// 	LendMarket::account_id(),
		// 	unit(1000)
		// ));
		assert_ok!(Tokens::set_balance(
			RuntimeOrigin::root(),
			LendMarket::account_id(),
			KSM,
			unit(1000),
			0
		));
		assert_ok!(LendMarket::ensure_enough_cash(KSM, unit(1000)));
		TotalReserves::<Test>::insert(KSM, unit(10));
		assert_noop!(
			LendMarket::ensure_enough_cash(KSM, unit(1000)),
			Error::<Test>::InsufficientCash,
		);
		assert_ok!(LendMarket::ensure_enough_cash(KSM, unit(990)));
	})
}

#[test]
fn ensure_valid_exchange_rate_works() {
	new_test_ext().execute_with(|| {
		assert_ok!(LendMarket::add_market_bond(
			RuntimeOrigin::root(),
			KSM,
			vec![DOT, BNC, KSM, DOT_U, PHA]
		));
		assert_ok!(LendMarket::add_market_bond(
			RuntimeOrigin::root(),
			DOT,
			vec![DOT, BNC, KSM, DOT_U, PHA]
		));
		assert_ok!(LendMarket::add_market_bond(
			RuntimeOrigin::root(),
			BNC,
			vec![DOT, BNC, KSM, DOT_U, PHA]
		));
		assert_noop!(
			LendMarket::ensure_valid_exchange_rate(FixedU128::saturating_from_rational(1, 100)),
			Error::<Test>::InvalidExchangeRate
		);
		assert_ok!(LendMarket::ensure_valid_exchange_rate(FixedU128::saturating_from_rational(
			2, 100
		)));
		assert_ok!(LendMarket::ensure_valid_exchange_rate(FixedU128::saturating_from_rational(
			3, 100
		)));
		assert_ok!(LendMarket::ensure_valid_exchange_rate(FixedU128::saturating_from_rational(
			99, 100
		)));
		assert_noop!(
			LendMarket::ensure_valid_exchange_rate(Rate::one()),
			Error::<Test>::InvalidExchangeRate,
		);
		assert_noop!(
			LendMarket::ensure_valid_exchange_rate(Rate::saturating_from_rational(101, 100)),
			Error::<Test>::InvalidExchangeRate,
		);
	})
}

#[test]
fn withdraw_missing_reward_works() {
	new_test_ext().execute_with(|| {
		assert_ok!(LendMarket::add_market_bond(
			RuntimeOrigin::root(),
			KSM,
			vec![DOT, BNC, KSM, DOT_U, PHA]
		));
		assert_ok!(LendMarket::add_market_bond(
			RuntimeOrigin::root(),
			DOT,
			vec![DOT, BNC, KSM, DOT_U, PHA]
		));
		assert_ok!(LendMarket::add_market_bond(
			RuntimeOrigin::root(),
			BNC,
			vec![DOT, BNC, KSM, DOT_U, PHA]
		));
		assert_eq!(<Test as Config>::Assets::balance(BNC, &DAVE), unit(1000));

		assert_ok!(LendMarket::add_reward(RuntimeOrigin::signed(DAVE), unit(100)));

		assert_ok!(LendMarket::withdraw_missing_reward(RuntimeOrigin::root(), ALICE, unit(40),));

		assert_eq!(<Test as Config>::Assets::balance(BNC, &DAVE), unit(900));

		assert_eq!(<Test as Config>::Assets::balance(BNC, &ALICE), unit(40));

		assert_eq!(
			<Test as Config>::Assets::balance(BNC, &LendMarket::reward_account_id().unwrap()),
			unit(60)
		);
	})
}

#[test]
fn update_market_reward_speed_works() {
	new_test_ext().execute_with(|| {
		assert_ok!(LendMarket::add_market_bond(
			RuntimeOrigin::root(),
			KSM,
			vec![DOT, BNC, KSM, DOT_U, PHA]
		));
		assert_ok!(LendMarket::add_market_bond(
			RuntimeOrigin::root(),
			DOT,
			vec![DOT, BNC, KSM, DOT_U, PHA]
		));
		assert_ok!(LendMarket::add_market_bond(
			RuntimeOrigin::root(),
			BNC,
			vec![DOT, BNC, KSM, DOT_U, PHA]
		));
<<<<<<< HEAD
		assert_eq!(LendMarket::reward_supply_speed(DOT), 0);
		assert_eq!(LendMarket::reward_borrow_speed(DOT), 0);
=======
		assert_eq!(RewardSupplySpeed::<Test>::get(DOT), 0);
		assert_eq!(RewardBorrowSpeed::<Test>::get(DOT), 0);
>>>>>>> 399a0719

		assert_ok!(LendMarket::update_market_reward_speed(
			RuntimeOrigin::root(),
			DOT,
			Some(unit(1)),
			Some(unit(2)),
		));
		assert_eq!(RewardSupplySpeed::<Test>::get(DOT), unit(1));
		assert_eq!(RewardBorrowSpeed::<Test>::get(DOT), unit(2));

		assert_ok!(LendMarket::update_market_reward_speed(
			RuntimeOrigin::root(),
			DOT,
			Some(unit(2)),
			Some(0),
		));
		assert_eq!(RewardSupplySpeed::<Test>::get(DOT), unit(2));
		assert_eq!(RewardBorrowSpeed::<Test>::get(DOT), unit(0));

		assert_ok!(LendMarket::update_market_reward_speed(
			RuntimeOrigin::root(),
			DOT,
			Some(0),
			Some(0)
		));
		assert_eq!(RewardSupplySpeed::<Test>::get(DOT), unit(0));
		assert_eq!(RewardBorrowSpeed::<Test>::get(DOT), unit(0));
	})
}

#[test]
fn reward_calculation_one_palyer_in_multi_markets_works() {
	new_test_ext().execute_with(|| {
		assert_ok!(LendMarket::add_market_bond(
			RuntimeOrigin::root(),
			KSM,
			vec![DOT, BNC, KSM, DOT_U, PHA]
		));
		assert_ok!(LendMarket::add_market_bond(
			RuntimeOrigin::root(),
			DOT,
			vec![DOT, BNC, KSM, DOT_U, PHA]
		));
		assert_ok!(LendMarket::add_market_bond(
			RuntimeOrigin::root(),
			BNC,
			vec![DOT, BNC, KSM, DOT_U, PHA]
		));
		assert_ok!(LendMarket::mint(RuntimeOrigin::signed(ALICE), DOT, unit(100)));
		assert_ok!(LendMarket::mint(RuntimeOrigin::signed(ALICE), KSM, unit(100)));
		assert_ok!(LendMarket::collateral_asset(RuntimeOrigin::signed(ALICE), DOT, true));
		assert_ok!(LendMarket::collateral_asset(RuntimeOrigin::signed(ALICE), KSM, true));
		assert_ok!(LendMarket::borrow(RuntimeOrigin::signed(ALICE), DOT, unit(10)));
		assert_ok!(LendMarket::borrow(RuntimeOrigin::signed(ALICE), KSM, unit(10)));

		_run_to_block(10);
		assert_ok!(LendMarket::update_market_reward_speed(
			RuntimeOrigin::root(),
			DOT,
			Some(unit(1)),
			Some(unit(2)),
		));

		// check status
		let supply_state = RewardSupplyState::<Test>::get(DOT);
		assert_eq!(supply_state.block, 10);
		assert_eq!(RewardSupplierIndex::<Test>::get(DOT, ALICE), 0);
		let borrow_state = RewardBorrowState::<Test>::get(DOT);
		assert_eq!(borrow_state.block, 10);
		assert_eq!(RewardBorrowerIndex::<Test>::get(DOT, ALICE), 0);
		// DOT supply:100   DOT supply reward: 0
		// DOT borrow:10    DOT borrow reward: 0
		// KSM supply:100   KSM supply reward: 0
		// KSM borrow:10    KSM borrow reward: 0
		assert_eq!(RewardAccrued::<Test>::get(ALICE), 0);

		_run_to_block(20);
		assert_ok!(LendMarket::mint(RuntimeOrigin::signed(ALICE), DOT, unit(100)));
		assert_ok!(LendMarket::update_market_reward_speed(
			RuntimeOrigin::root(),
			KSM,
			Some(unit(1)),
			Some(unit(1)),
		));

		// check status
		let supply_state = RewardSupplyState::<Test>::get(DOT);
		assert_eq!(supply_state.block, 20);
		let borrow_state = RewardBorrowState::<Test>::get(DOT);
		assert_eq!(borrow_state.block, 10);
		// DOT supply:200   DOT supply reward: 10
		// DOT borrow:10    DOT borrow reward: 0
		// KSM supply:100   KSM supply reward: 0
		// KSM borrow:10    KSM borrow reward: 0
		// borrow reward not accrued
		assert_eq!(RewardAccrued::<Test>::get(ALICE), unit(10));

		_run_to_block(30);
		assert_ok!(LendMarket::update_market_reward_speed(
			RuntimeOrigin::root(),
			DOT,
			Some(0),
			Some(0)
		));
		assert_ok!(LendMarket::redeem(RuntimeOrigin::signed(ALICE), DOT, unit(100)));
		assert_ok!(LendMarket::borrow(RuntimeOrigin::signed(ALICE), DOT, unit(10)));
		assert_ok!(LendMarket::mint(RuntimeOrigin::signed(ALICE), KSM, unit(100)));
		assert_ok!(LendMarket::borrow(RuntimeOrigin::signed(ALICE), KSM, unit(10)));

		let supply_state = RewardSupplyState::<Test>::get(DOT);
		assert_eq!(supply_state.block, 30);
		let borrow_state = RewardBorrowState::<Test>::get(DOT);
		assert_eq!(borrow_state.block, 30);
		// DOT supply:100   DOT supply reward: 20
		// DOT borrow:20    DOT borrow reward: 40
		// KSM supply:200   KSM supply reward: 10
		// KSM borrow:20    KSM borrow reward: 10
		assert_eq!(almost_equal(RewardAccrued::<Test>::get(ALICE), unit(80)), true);

		_run_to_block(40);
		assert_ok!(LendMarket::update_market_reward_speed(
			RuntimeOrigin::root(),
			KSM,
			Some(0),
			Some(0)
		));
		assert_ok!(LendMarket::mint(RuntimeOrigin::signed(ALICE), DOT, unit(100)));
		assert_ok!(LendMarket::borrow(RuntimeOrigin::signed(ALICE), DOT, unit(10)));
		assert_ok!(LendMarket::redeem(RuntimeOrigin::signed(ALICE), KSM, unit(100)));
		assert_ok!(LendMarket::borrow(RuntimeOrigin::signed(ALICE), KSM, unit(10)));

		let supply_state = RewardSupplyState::<Test>::get(DOT);
		assert_eq!(supply_state.block, 40);
		let borrow_state = RewardBorrowState::<Test>::get(DOT);
		assert_eq!(borrow_state.block, 40);
		// DOT supply:200   DOT supply reward: 20
		// DOT borrow:30    DOT borrow reward: 40
		// KSM supply:100   KSM supply reward: 20
		// KSM borrow:30    KSM borrow reward: 20
		assert_eq!(almost_equal(RewardAccrued::<Test>::get(ALICE), unit(100)), true,);

		_run_to_block(50);
		assert_ok!(LendMarket::update_market_reward_speed(
			RuntimeOrigin::root(),
			DOT,
			Some(unit(1)),
			Some(unit(1)),
		));
		assert_ok!(LendMarket::redeem(RuntimeOrigin::signed(ALICE), DOT, unit(100)));
		assert_ok!(LendMarket::repay_borrow_all(RuntimeOrigin::signed(ALICE), DOT));
		assert_ok!(LendMarket::mint(RuntimeOrigin::signed(ALICE), KSM, unit(100)));
		assert_ok!(LendMarket::borrow(RuntimeOrigin::signed(ALICE), KSM, unit(10)));

		let supply_state = RewardSupplyState::<Test>::get(DOT);
		assert_eq!(supply_state.block, 50);
		let borrow_state = RewardBorrowState::<Test>::get(DOT);
		assert_eq!(borrow_state.block, 50);
		// DOT supply:100   DOT supply reward: 20
		// DOT borrow:0     DOT borrow reward: 40
		// KSM supply:200   KSM supply reward: 20
		// KSM borrow:40    KSM borrow reward: 20
		assert_eq!(almost_equal(RewardAccrued::<Test>::get(ALICE), unit(100)), true,);

		_run_to_block(60);
		assert_ok!(LendMarket::update_market_reward_speed(
			RuntimeOrigin::root(),
			KSM,
			Some(unit(1)),
			Some(unit(1)),
		));
		assert_ok!(LendMarket::mint(RuntimeOrigin::signed(ALICE), DOT, unit(100)));
		assert_ok!(LendMarket::redeem(RuntimeOrigin::signed(ALICE), KSM, unit(100)));
		assert_ok!(LendMarket::repay_borrow_all(RuntimeOrigin::signed(ALICE), KSM));

		let supply_state = RewardSupplyState::<Test>::get(DOT);
		assert_eq!(supply_state.block, 60);
		let borrow_state = RewardBorrowState::<Test>::get(DOT);
		assert_eq!(borrow_state.block, 50);
		// DOT supply:200   DOT supply reward: 30
		// DOT borrow:0     DOT borrow reward: 40
		// KSM supply:100   KSM supply reward: 20
		// KSM borrow:0     KSM borrow reward: 20
		assert_eq!(almost_equal(RewardAccrued::<Test>::get(ALICE), unit(110)), true,);

		_run_to_block(70);
		assert_ok!(LendMarket::update_market_reward_speed(
			RuntimeOrigin::root(),
			DOT,
			Some(0),
			Some(0)
		));
		assert_ok!(LendMarket::update_market_reward_speed(
			RuntimeOrigin::root(),
			KSM,
			Some(0),
			Some(0)
		));
		assert_ok!(LendMarket::redeem(RuntimeOrigin::signed(ALICE), DOT, unit(100)));
		assert_ok!(LendMarket::mint(RuntimeOrigin::signed(ALICE), KSM, unit(100)));

		let supply_state = RewardSupplyState::<Test>::get(DOT);
		assert_eq!(supply_state.block, 70);
		let borrow_state = RewardBorrowState::<Test>::get(DOT);
		assert_eq!(borrow_state.block, 70);
		// DOT supply:500   DOT supply reward: 40
		// DOT borrow:0     DOT borrow reward: 40
		// KSM supply:600   KSM supply reward: 30
		// KSM borrow:0     KSM borrow reward: 20
		assert_eq!(almost_equal(RewardAccrued::<Test>::get(ALICE), unit(130)), true);

		_run_to_block(80);
		assert_ok!(LendMarket::add_reward(RuntimeOrigin::signed(DAVE), unit(200)));
		assert_ok!(LendMarket::claim_reward(RuntimeOrigin::signed(ALICE)));
		assert_eq!(<Test as Config>::Assets::balance(BNC, &DAVE), unit(800));
		assert_eq!(almost_equal(<Test as Config>::Assets::balance(BNC, &ALICE), unit(130)), true);
		assert_eq!(
			almost_equal(
				<Test as Config>::Assets::balance(BNC, &LendMarket::reward_account_id().unwrap()),
				unit(70)
			),
			true
		);
		assert_ok!(LendMarket::update_market_reward_speed(
			RuntimeOrigin::root(),
			DOT,
			Some(unit(1)),
			Some(0),
		));

		// DOT supply:500   DOT supply reward: 50
		// DOT borrow:0     DOT borrow reward: 40
		// KSM supply:600   KSM supply reward: 30
		// KSM borrow:0     KSM borrow reward: 20
		_run_to_block(90);
		assert_ok!(LendMarket::claim_reward(RuntimeOrigin::signed(ALICE)));
		assert_eq!(almost_equal(<Test as Config>::Assets::balance(BNC, &ALICE), unit(140)), true);
	})
}

#[test]
fn reward_calculation_multi_player_in_one_market_works() {
	new_test_ext().execute_with(|| {
		assert_ok!(LendMarket::add_market_bond(
			RuntimeOrigin::root(),
			KSM,
			vec![DOT, BNC, KSM, DOT_U, PHA]
		));
		assert_ok!(LendMarket::add_market_bond(
			RuntimeOrigin::root(),
			DOT,
			vec![DOT, BNC, KSM, DOT_U, PHA]
		));
		assert_ok!(LendMarket::add_market_bond(
			RuntimeOrigin::root(),
			BNC,
			vec![DOT, BNC, KSM, DOT_U, PHA]
		));
		assert_ok!(LendMarket::mint(RuntimeOrigin::signed(ALICE), DOT, unit(10)));
		assert_ok!(LendMarket::mint(RuntimeOrigin::signed(BOB), DOT, unit(10)));
		assert_ok!(LendMarket::collateral_asset(RuntimeOrigin::signed(ALICE), DOT, true));
		assert_ok!(LendMarket::collateral_asset(RuntimeOrigin::signed(BOB), DOT, true));

		_run_to_block(10);
		assert_ok!(LendMarket::update_market_reward_speed(
			RuntimeOrigin::root(),
			DOT,
			Some(unit(1)),
			Some(unit(1)),
		));
		// Alice supply:10     supply reward: 0
		// Alice borrow:0       borrow reward: 0
		// BOB supply:10       supply reward: 0
		// BOB borrow:0         borrow reward: 0
		assert_eq!(RewardAccrued::<Test>::get(ALICE), 0);
		assert_eq!(RewardAccrued::<Test>::get(BOB), 0);

		_run_to_block(20);
		assert_ok!(LendMarket::mint(RuntimeOrigin::signed(ALICE), DOT, unit(70)));
		assert_ok!(LendMarket::mint(RuntimeOrigin::signed(BOB), DOT, unit(10)));
		// Alice supply:80     supply reward: 5
		// Alice borrow:0       borrow reward: 0
		// BOB supply:20       supply reward: 5
		// BOB borrow:10        borrow reward: 0
		assert_eq!(RewardAccrued::<Test>::get(ALICE), unit(5));
		assert_eq!(RewardAccrued::<Test>::get(BOB), unit(5));

		_run_to_block(30);
		assert_ok!(LendMarket::redeem(RuntimeOrigin::signed(ALICE), DOT, unit(70)));
		assert_ok!(LendMarket::redeem(RuntimeOrigin::signed(BOB), DOT, unit(10)));
		assert_ok!(LendMarket::borrow(RuntimeOrigin::signed(ALICE), DOT, unit(1)));
		assert_ok!(LendMarket::borrow(RuntimeOrigin::signed(BOB), DOT, unit(1)));
		// Alice supply:10     supply reward: 13
		// Alice borrow:1      borrow reward: 0
		// BOB supply:10       supply reward: 7
		// BOB borrow:1        borrow reward: 0
		assert_eq!(RewardAccrued::<Test>::get(ALICE), unit(13));
		assert_eq!(RewardAccrued::<Test>::get(BOB), unit(7));

		_run_to_block(40);
		assert_ok!(LendMarket::mint(RuntimeOrigin::signed(ALICE), DOT, unit(10)));
		assert_ok!(LendMarket::mint(RuntimeOrigin::signed(BOB), DOT, unit(10)));
		assert_ok!(LendMarket::borrow(RuntimeOrigin::signed(ALICE), DOT, unit(1)));
		assert_ok!(LendMarket::repay_borrow_all(RuntimeOrigin::signed(BOB), DOT));
		// Alice supply:20     supply reward: 18
		// Alice borrow:2      borrow reward: 5
		// BOB supply:20       supply reward: 12
		// BOB borrow:0        borrow reward: 5
		assert_eq!(almost_equal(RewardAccrued::<Test>::get(ALICE), unit(23)), true);
		assert_eq!(almost_equal(RewardAccrued::<Test>::get(BOB), unit(17)), true);

		_run_to_block(50);
		assert_ok!(LendMarket::redeem(RuntimeOrigin::signed(ALICE), DOT, unit(10)));
		assert_ok!(LendMarket::redeem_all(RuntimeOrigin::signed(BOB), DOT));
		assert_ok!(LendMarket::repay_borrow_all(RuntimeOrigin::signed(ALICE), DOT));
		assert_ok!(LendMarket::repay_borrow_all(RuntimeOrigin::signed(BOB), DOT));
		// Alice supply:10     supply reward: 23
		// Alice borrow:0      borrow reward: 15
		// BOB supply:0       supply reward: 17
		// BOB borrow:0        borrow reward: 5
		assert_eq!(almost_equal(RewardAccrued::<Test>::get(ALICE), unit(38)), true);
		assert_eq!(almost_equal(RewardAccrued::<Test>::get(BOB), unit(22)), true);

		_run_to_block(60);
		assert_ok!(LendMarket::mint(RuntimeOrigin::signed(ALICE), DOT, unit(10)));
		assert_ok!(LendMarket::redeem_all(RuntimeOrigin::signed(BOB), DOT));
		assert_ok!(LendMarket::repay_borrow_all(RuntimeOrigin::signed(ALICE), DOT));
		assert_ok!(LendMarket::repay_borrow_all(RuntimeOrigin::signed(BOB), DOT));
		// Alice supply:10     supply reward: 33
		// Alice borrow:0      borrow reward: 15
		// BOB supply:0       supply reward: 17
		// BOB borrow:0        borrow reward: 5
		assert_eq!(almost_equal(RewardAccrued::<Test>::get(ALICE), unit(48)), true);
		assert_eq!(almost_equal(RewardAccrued::<Test>::get(BOB), unit(22)), true);

		_run_to_block(70);
		assert_ok!(LendMarket::add_reward(RuntimeOrigin::signed(DAVE), unit(200)));
		assert_ok!(LendMarket::claim_reward_for_market(RuntimeOrigin::signed(ALICE), DOT));
		assert_ok!(LendMarket::claim_reward_for_market(RuntimeOrigin::signed(BOB), DOT));
		assert_eq!(<Test as Config>::Assets::balance(BNC, &DAVE), unit(800));
		assert_eq!(almost_equal(<Test as Config>::Assets::balance(BNC, &ALICE), unit(58)), true);
		assert_eq!(almost_equal(<Test as Config>::Assets::balance(BNC, &BOB), unit(22)), true);
		assert_eq!(
			almost_equal(
				<Test as Config>::Assets::balance(BNC, &LendMarket::reward_account_id().unwrap()),
				unit(120)
			),
			true
		);
	})
}

#[test]
fn reward_calculation_after_liquidate_borrow_works() {
	new_test_ext().execute_with(|| {
		assert_ok!(LendMarket::add_market_bond(
			RuntimeOrigin::root(),
			KSM,
			vec![DOT, BNC, KSM, DOT_U, PHA]
		));
		assert_ok!(LendMarket::add_market_bond(
			RuntimeOrigin::root(),
			DOT,
			vec![DOT, BNC, KSM, DOT_U, PHA]
		));
		assert_ok!(LendMarket::add_market_bond(
			RuntimeOrigin::root(),
			BNC,
			vec![DOT, BNC, KSM, DOT_U, PHA]
		));
		assert_ok!(LendMarket::mint(RuntimeOrigin::signed(ALICE), DOT, unit(200)));
		assert_ok!(LendMarket::collateral_asset(RuntimeOrigin::signed(ALICE), DOT, true));
		assert_ok!(LendMarket::mint(RuntimeOrigin::signed(BOB), KSM, unit(500)));
		assert_ok!(LendMarket::collateral_asset(RuntimeOrigin::signed(BOB), KSM, true));
		assert_ok!(LendMarket::borrow(RuntimeOrigin::signed(ALICE), KSM, unit(50)));
		assert_ok!(LendMarket::borrow(RuntimeOrigin::signed(BOB), KSM, unit(75)));

		_run_to_block(10);
		assert_ok!(LendMarket::update_market_reward_speed(
			RuntimeOrigin::root(),
			DOT,
			Some(unit(1)),
			Some(unit(1)),
		));
		assert_ok!(LendMarket::update_market_reward_speed(
			RuntimeOrigin::root(),
			KSM,
			Some(unit(1)),
			Some(unit(1)),
		));

		_run_to_block(20);
		assert_ok!(LendMarket::update_reward_supply_index(DOT));
		assert_ok!(LendMarket::distribute_supplier_reward(DOT, &ALICE));
		assert_ok!(LendMarket::distribute_supplier_reward(DOT, &BOB));
		assert_ok!(LendMarket::update_reward_borrow_index(DOT));
		assert_ok!(LendMarket::distribute_borrower_reward(DOT, &ALICE));
		assert_ok!(LendMarket::distribute_borrower_reward(DOT, &BOB));

		assert_ok!(LendMarket::update_reward_supply_index(KSM));
		assert_ok!(LendMarket::distribute_supplier_reward(KSM, &ALICE));
		assert_ok!(LendMarket::distribute_supplier_reward(KSM, &BOB));
		assert_ok!(LendMarket::update_reward_borrow_index(KSM));
		assert_ok!(LendMarket::distribute_borrower_reward(KSM, &ALICE));
		assert_ok!(LendMarket::distribute_borrower_reward(KSM, &BOB));

		assert_eq!(almost_equal(RewardAccrued::<Test>::get(ALICE), unit(14)), true);
		assert_eq!(almost_equal(RewardAccrued::<Test>::get(BOB), unit(16)), true);

		MockPriceFeeder::set_price(KSM, 2.into());
		// since we set liquidate_threshold more than collateral_factor,with KSM price as 2 alice
		// not shortfall yet. so we can not liquidate_borrow here
		assert_noop!(
			LendMarket::liquidate_borrow(RuntimeOrigin::signed(BOB), ALICE, KSM, unit(25), DOT),
			Error::<Test>::InsufficientShortfall
		);
		// then we change KSM price = 3 to make alice shortfall
		// incentive = repay KSM value * 1.1 = (25 * 3) * 1.1 = 82.5
		// Alice DOT Deposit: 200 - 82.5 = 117.5
		// Alice KSM Borrow: 50 - 25 = 25
		// Bob DOT Deposit: 75 + 75*0.07 = 80.25
		// Bob KSM Deposit: 500
		// Bob KSM Borrow: 75
		// incentive_reward_account DOT Deposit: 75*0.03 = 2.25
		MockPriceFeeder::set_price(KSM, 3.into());
		assert_ok!(LendMarket::liquidate_borrow(
			RuntimeOrigin::signed(BOB),
			ALICE,
			KSM,
			unit(25),
			DOT
		));

		_run_to_block(30);
		assert_ok!(LendMarket::update_reward_supply_index(DOT));
		assert_ok!(LendMarket::distribute_supplier_reward(DOT, &ALICE));
		assert_ok!(LendMarket::distribute_supplier_reward(DOT, &BOB));
		assert_ok!(LendMarket::update_reward_borrow_index(DOT));
		assert_ok!(LendMarket::distribute_borrower_reward(DOT, &ALICE));
		assert_ok!(LendMarket::distribute_borrower_reward(DOT, &BOB));

		assert_ok!(LendMarket::update_reward_supply_index(KSM));
		assert_ok!(LendMarket::distribute_supplier_reward(KSM, &ALICE));
		assert_ok!(LendMarket::distribute_supplier_reward(KSM, &BOB));
		assert_ok!(LendMarket::update_reward_borrow_index(KSM));
		assert_ok!(LendMarket::distribute_borrower_reward(KSM, &ALICE));
		assert_ok!(LendMarket::distribute_borrower_reward(KSM, &BOB));
		assert_ok!(LendMarket::distribute_supplier_reward(
			DOT,
			&LendMarket::incentive_reward_account_id().unwrap(),
		));

		assert_eq!(almost_equal(RewardAccrued::<Test>::get(ALICE), milli_unit(22375)), true);
		assert_eq!(almost_equal(RewardAccrued::<Test>::get(BOB), micro_unit(37512500)), true);
		assert_eq!(
			almost_equal(
				RewardAccrued::<Test>::get(LendMarket::incentive_reward_account_id().unwrap()),
				micro_unit(112500),
			),
			true,
		);
	})
}<|MERGE_RESOLUTION|>--- conflicted
+++ resolved
@@ -1403,13 +1403,8 @@
 			BNC,
 			vec![DOT, BNC, KSM, DOT_U, PHA]
 		));
-<<<<<<< HEAD
-		assert_eq!(LendMarket::reward_supply_speed(DOT), 0);
-		assert_eq!(LendMarket::reward_borrow_speed(DOT), 0);
-=======
 		assert_eq!(RewardSupplySpeed::<Test>::get(DOT), 0);
 		assert_eq!(RewardBorrowSpeed::<Test>::get(DOT), 0);
->>>>>>> 399a0719
 
 		assert_ok!(LendMarket::update_market_reward_speed(
 			RuntimeOrigin::root(),
