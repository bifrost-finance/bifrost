// Copyright 2021 Parallel Finance Developer.
// This file is part of Parallel Finance.

// Licensed under the Apache License, Version 2.0 (the "License");
// you may not use this file except in compliance with the License.
// You may obtain a copy of the License at
// http://www.apache.org/licenses/LICENSE-2.0

// Unless required by applicable law or agreed to in writing, software
// distributed under the License is distributed on an "AS IS" BASIS,
// WITHOUT WARRANTIES OR CONDITIONS OF ANY KIND, either express or implied.
// See the License for the specific language governing permissions and
// limitations under the License.

//! # LendMarket pallet
//!
//! ## Overview
//!
//! LendMarket pallet implement the lending protocol by using a pool-based strategy
//! that aggregates each user's supplied assets. The interest rate is dynamically
//! determined by the supply and demand.

#![cfg_attr(not(feature = "std"), no_std)]

use core::cmp::max;

pub use crate::rate_model::*;
use bifrost_primitives::{
	Balance, CurrencyId, Liquidity, Price, Rate, Ratio, Shortfall, Timestamp,
};
use frame_support::{
	pallet_prelude::*,
	require_transactional,
	traits::{
		fungibles::{Inspect, Mutate},
		tokens::{Fortitude, Preservation},
		UnixTime,
	},
	transactional, PalletId,
};
use frame_system::pallet_prelude::*;
use num_traits::cast::ToPrimitive;
pub use pallet::*;
use pallet_traits::{
	ConvertToBigUint, LendMarket as LendMarketTrait, LendMarketMarketDataProvider,
	LendMarketPositionDataProvider, MarketInfo, MarketStatus, PriceFeeder,
};
use sp_runtime::{
	traits::{
		AccountIdConversion, CheckedAdd, CheckedDiv, CheckedMul, CheckedSub, One,
		SaturatedConversion, Saturating, StaticLookup, Zero,
	},
	ArithmeticError, FixedPointNumber, FixedU128,
};
use sp_std::{result::Result, vec::Vec};

use log;
use sp_io::hashing::blake2_256;
pub use types::{BorrowSnapshot, Deposits, EarnedSnapshot, Market, MarketState, RewardMarketState};
pub use weights::WeightInfo;

#[cfg(feature = "runtime-benchmarks")]
mod benchmarking;

#[cfg(test)]
pub mod mock;
#[cfg(test)]
mod tests;

mod farming;
mod interest;
mod lend_token;
mod rate_model;
mod types;

pub mod weights;

pub const MAX_INTEREST_CALCULATING_INTERVAL: u64 = 5 * 24 * 3600; // 5 days
pub const MIN_INTEREST_CALCULATING_INTERVAL: u64 = 100; // 100 seconds

pub const MAX_EXCHANGE_RATE: u128 = 1_000_000_000_000_000_000; // 1
pub const MIN_EXCHANGE_RATE: u128 = 20_000_000_000_000_000; // 0.02

pub type AccountIdOf<T> = <T as frame_system::Config>::AccountId;
pub type AssetIdOf<T> =
	<<T as Config>::Assets as Inspect<<T as frame_system::Config>::AccountId>>::AssetId;
pub type BalanceOf<T> =
	<<T as Config>::Assets as Inspect<<T as frame_system::Config>::AccountId>>::Balance;

/// Utility type for managing upgrades/migrations.
#[derive(Encode, Decode, Clone, Copy, PartialEq, Eq, RuntimeDebug, TypeInfo)]
pub enum Versions {
	V0,
}

#[frame_support::pallet]
pub mod pallet {

	use super::*;

	#[pallet::config]
	pub trait Config: frame_system::Config {
		type RuntimeEvent: From<Event<Self>> + IsType<<Self as frame_system::Config>::RuntimeEvent>;

		/// The oracle price feeder
		type PriceFeeder: PriceFeeder;

		/// The loan's module id, keep all collaterals of CDPs.
		#[pallet::constant]
		type PalletId: Get<PalletId>;

		/// The origin which can add/reduce reserves.
		type ReserveOrigin: EnsureOrigin<Self::RuntimeOrigin>;

		/// The origin which can update rate model, liquidate incentive and
		/// add/reduce reserves. Root can always do this.
		type UpdateOrigin: EnsureOrigin<Self::RuntimeOrigin>;

		/// Weight information for extrinsics in this pallet.
		type WeightInfo: WeightInfo;

		/// Unix time
		type UnixTime: UnixTime;

		/// Assets for deposit/withdraw collateral assets to/from lend-market module
		type Assets: Inspect<Self::AccountId, AssetId = CurrencyId, Balance = Balance>
			+ Mutate<Self::AccountId, AssetId = CurrencyId, Balance = Balance>;

		/// Reward asset id.
		#[pallet::constant]
		type RewardAssetId: Get<AssetIdOf<Self>>;

		#[pallet::constant]
		type LiquidationFreeAssetId: Get<AssetIdOf<Self>>;
	}

	#[pallet::error]
	pub enum Error<T> {
		/// Insufficient liquidity to borrow more or disable collateral
		InsufficientLiquidity,
		/// Insufficient deposit to redeem
		InsufficientDeposit,
		/// Repay amount greater than allowed
		TooMuchRepay,
		/// Asset already enabled/disabled collateral
		DuplicateOperation,
		/// No deposit asset
		NoDeposit,
		/// Repay amount more than collateral amount
		InsufficientCollateral,
		/// Liquidator is same as borrower
		LiquidatorIsBorrower,
		/// Deposits are not used as a collateral
		DepositsAreNotCollateral,
		/// Insufficient shortfall to repay
		InsufficientShortfall,
		/// Insufficient reserves
		InsufficientReserves,
		/// Invalid rate model params
		InvalidRateModelParam,
		/// Market not activated
		MarketNotActivated,
		/// Oracle price not ready
		PriceOracleNotReady,
		/// Oracle price is zero
		PriceIsZero,
		/// Invalid asset id
		InvalidCurrencyId,
		/// Invalid lend token id
		InvalidLendTokenId,
		/// Market does not exist
		MarketDoesNotExist,
		/// Market already exists
		MarketAlreadyExists,
		/// New markets must have a pending state
		NewMarketMustHavePendingState,
		/// Upper bound of supplying is exceeded
		SupplyCapacityExceeded,
		/// Upper bound of borrowing is exceeded
		BorrowCapacityExceeded,
		/// Insufficient cash in the pool
		InsufficientCash,
		/// The factor should be greater than 0% and less than 100%
		InvalidFactor,
		/// The supply cap cannot be zero
		InvalidSupplyCap,
		/// The exchange rate should be greater than 0.02 and less than 1
		InvalidExchangeRate,
		/// Amount cannot be zero
		InvalidAmount,
		/// Payer cannot be signer
		PayerIsSigner,
		/// Codec error
		CodecError,
		/// Collateral is reserved and cannot be liquidated
		CollateralReserved,
	}

	#[pallet::event]
	#[pallet::generate_deposit(pub (crate) fn deposit_event)]
	pub enum Event<T: Config> {
		/// Enable collateral for certain asset
		/// [sender, asset_id]
		CollateralAssetAdded(T::AccountId, AssetIdOf<T>),
		/// Disable collateral for certain asset
		/// [sender, asset_id]
		CollateralAssetRemoved(T::AccountId, AssetIdOf<T>),
		/// Event emitted when assets are deposited
		/// [sender, asset_id, amount]
		Deposited(T::AccountId, AssetIdOf<T>, BalanceOf<T>),
		/// Event emitted when assets are redeemed
		/// [sender, asset_id, amount]
		Redeemed(T::AccountId, AssetIdOf<T>, BalanceOf<T>),
		/// Event emitted when cash is borrowed
		/// [sender, asset_id, amount]
		Borrowed(T::AccountId, AssetIdOf<T>, BalanceOf<T>),
		/// Event emitted when a borrow is repaid
		/// [sender, asset_id, amount]
		RepaidBorrow(T::AccountId, AssetIdOf<T>, BalanceOf<T>),
		/// Event emitted when a borrow is liquidated
		/// [liquidator, borrower, liquidation_asset_id, collateral_asset_id, repay_amount,
		/// collateral_amount]
		LiquidatedBorrow(
			T::AccountId,
			T::AccountId,
			AssetIdOf<T>,
			AssetIdOf<T>,
			BalanceOf<T>,
			BalanceOf<T>,
		),
		/// Event emitted when the reserves are reduced
		/// [admin, asset_id, reduced_amount, total_reserves]
		ReservesReduced(T::AccountId, AssetIdOf<T>, BalanceOf<T>, BalanceOf<T>),
		/// Event emitted when the reserves are added
		/// [admin, asset_id, added_amount, total_reserves]
		ReservesAdded(T::AccountId, AssetIdOf<T>, BalanceOf<T>, BalanceOf<T>),
		/// New market is set
		/// [new_interest_rate_model]
		NewMarket(AssetIdOf<T>, Market<BalanceOf<T>>),
		/// Event emitted when a market is activated
		/// [admin, asset_id]
		ActivatedMarket(AssetIdOf<T>),
		/// New market parameters is updated
		/// [admin, asset_id]
		UpdatedMarket(AssetIdOf<T>, Market<BalanceOf<T>>),
		/// Reward added
		RewardAdded(T::AccountId, BalanceOf<T>),
		/// Reward withdrawed
		RewardWithdrawn(T::AccountId, BalanceOf<T>),
		/// Event emitted when market reward speed updated.
		MarketRewardSpeedUpdated(AssetIdOf<T>, BalanceOf<T>, BalanceOf<T>),
		/// Deposited when Reward is distributed to a supplier
		DistributedSupplierReward(AssetIdOf<T>, T::AccountId, BalanceOf<T>, BalanceOf<T>),
		/// Deposited when Reward is distributed to a borrower
		DistributedBorrowerReward(AssetIdOf<T>, T::AccountId, BalanceOf<T>, BalanceOf<T>),
		/// Reward Paid for user
		RewardPaid(T::AccountId, BalanceOf<T>),
		/// Event emitted when the incentive reserves are redeemed and transfer to receiver's
		/// account [receive_account_id, asset_id, reduced_amount]
		IncentiveReservesReduced(T::AccountId, AssetIdOf<T>, BalanceOf<T>),
		/// Liquidation free collaterals has been updated
		LiquidationFreeCollateralsUpdated(Vec<AssetIdOf<T>>),
	}

	/// The timestamp of the last calculation of accrued interest
	#[pallet::storage]
	#[pallet::getter(fn last_accrued_interest_time)]
	pub type LastAccruedInterestTime<T: Config> =
		StorageMap<_, Blake2_128Concat, AssetIdOf<T>, Timestamp, ValueQuery>;

	/// Liquidation free collateral.
	#[pallet::storage]
	#[pallet::getter(fn liquidation_free_collaterals)]
	pub type LiquidationFreeCollaterals<T: Config> = StorageValue<_, Vec<AssetIdOf<T>>, ValueQuery>;

	/// Total number of collateral tokens in circulation
	/// CollateralType -> Balance
	#[pallet::storage]
	#[pallet::getter(fn total_supply)]
	pub type TotalSupply<T: Config> =
		StorageMap<_, Blake2_128Concat, AssetIdOf<T>, BalanceOf<T>, ValueQuery>;

	/// Total amount of outstanding borrows of the underlying in this market
	/// CurrencyId -> Balance
	#[pallet::storage]
	#[pallet::getter(fn total_borrows)]
	pub type TotalBorrows<T: Config> =
		StorageMap<_, Blake2_128Concat, AssetIdOf<T>, BalanceOf<T>, ValueQuery>;

	/// Total amount of reserves of the underlying held in this market
	/// CurrencyId -> Balance
	#[pallet::storage]
	#[pallet::getter(fn total_reserves)]
	pub type TotalReserves<T: Config> =
		StorageMap<_, Blake2_128Concat, AssetIdOf<T>, BalanceOf<T>, ValueQuery>;

	/// Mapping of account addresses to outstanding borrow balances
	/// CurrencyId -> Owner -> BorrowSnapshot
	#[pallet::storage]
	#[pallet::getter(fn account_borrows)]
	pub type AccountBorrows<T: Config> = StorageDoubleMap<
		_,
		Blake2_128Concat,
		AssetIdOf<T>,
		Blake2_128Concat,
		T::AccountId,
		BorrowSnapshot<BalanceOf<T>>,
		ValueQuery,
	>;

	/// Mapping of account addresses to deposit details
	/// CollateralType -> Owner -> Deposits
	#[pallet::storage]
	#[pallet::getter(fn account_deposits)]
	pub type AccountDeposits<T: Config> = StorageDoubleMap<
		_,
		Blake2_128Concat,
		AssetIdOf<T>,
		Blake2_128Concat,
		T::AccountId,
		Deposits<BalanceOf<T>>,
		ValueQuery,
	>;

	/// Mapping of account addresses to total deposit interest accrual
	/// CurrencyId -> Owner -> EarnedSnapshot
	#[pallet::storage]
	#[pallet::getter(fn account_earned)]
	pub type AccountEarned<T: Config> = StorageDoubleMap<
		_,
		Blake2_128Concat,
		AssetIdOf<T>,
		Blake2_128Concat,
		T::AccountId,
		EarnedSnapshot<BalanceOf<T>>,
		ValueQuery,
	>;

	/// Accumulator of the total earned interest rate since the opening of the market
	/// CurrencyId -> u128
	#[pallet::storage]
	#[pallet::getter(fn borrow_index)]
	pub type BorrowIndex<T: Config> =
		StorageMap<_, Blake2_128Concat, AssetIdOf<T>, Rate, ValueQuery>;

	/// The exchange rate from the underlying to the internal collateral
	#[pallet::storage]
	#[pallet::getter(fn exchange_rate)]
	pub type ExchangeRate<T: Config> =
		StorageMap<_, Blake2_128Concat, AssetIdOf<T>, Rate, ValueQuery>;

	/// Mapping of borrow rate to currency type
	#[pallet::storage]
	#[pallet::getter(fn borrow_rate)]
	pub type BorrowRate<T: Config> =
		StorageMap<_, Blake2_128Concat, AssetIdOf<T>, Rate, ValueQuery>;

	/// Mapping of supply rate to currency type
	#[pallet::storage]
	#[pallet::getter(fn supply_rate)]
	pub type SupplyRate<T: Config> =
		StorageMap<_, Blake2_128Concat, AssetIdOf<T>, Rate, ValueQuery>;

	/// Borrow utilization ratio
	#[pallet::storage]
	#[pallet::getter(fn utilization_ratio)]
	pub type UtilizationRatio<T: Config> =
		StorageMap<_, Blake2_128Concat, AssetIdOf<T>, Ratio, ValueQuery>;

	/// Mapping of asset id to its market
	#[pallet::storage]
	pub type Markets<T: Config> =
		StorageMap<_, Blake2_128Concat, AssetIdOf<T>, Market<BalanceOf<T>>>;

	/// Mapping of lend token id to asset id
	/// `lend token id`: voucher token id
	/// `asset id`: underlying token id
	#[pallet::storage]
	pub type UnderlyingAssetId<T: Config> =
		StorageMap<_, Blake2_128Concat, AssetIdOf<T>, AssetIdOf<T>>;

	/// Mapping of token id to supply reward speed
	#[pallet::storage]
	#[pallet::getter(fn reward_supply_speed)]
	pub type RewardSupplySpeed<T: Config> =
		StorageMap<_, Blake2_128Concat, AssetIdOf<T>, BalanceOf<T>, ValueQuery>;

	/// Mapping of token id to borrow reward speed
	#[pallet::storage]
	#[pallet::getter(fn reward_borrow_speed)]
	pub type RewardBorrowSpeed<T: Config> =
		StorageMap<_, Blake2_128Concat, AssetIdOf<T>, BalanceOf<T>, ValueQuery>;

	/// The Reward market supply state for each market
	#[pallet::storage]
	#[pallet::getter(fn reward_supply_state)]
	pub type RewardSupplyState<T: Config> = StorageMap<
		_,
		Blake2_128Concat,
		AssetIdOf<T>,
		RewardMarketState<BlockNumberFor<T>, BalanceOf<T>>,
		ValueQuery,
	>;

	/// The Reward market borrow state for each market
	#[pallet::storage]
	#[pallet::getter(fn reward_borrow_state)]
	pub type RewardBorrowState<T: Config> = StorageMap<
		_,
		Blake2_128Concat,
		AssetIdOf<T>,
		RewardMarketState<BlockNumberFor<T>, BalanceOf<T>>,
		ValueQuery,
	>;

	///  The Reward index for each market for each supplier as of the last time they accrued Reward
	#[pallet::storage]
	#[pallet::getter(fn reward_supplier_index)]
	pub type RewardSupplierIndex<T: Config> = StorageDoubleMap<
		_,
		Blake2_128Concat,
		AssetIdOf<T>,
		Blake2_128Concat,
		T::AccountId,
		BalanceOf<T>,
		ValueQuery,
	>;

	///  The Reward index for each market for each borrower as of the last time they accrued Reward
	#[pallet::storage]
	#[pallet::getter(fn reward_borrower_index)]
	pub type RewardBorrowerIndex<T: Config> = StorageDoubleMap<
		_,
		Blake2_128Concat,
		AssetIdOf<T>,
		Blake2_128Concat,
		T::AccountId,
		BalanceOf<T>,
		ValueQuery,
	>;

	/// The reward accrued but not yet transferred to each user.
	#[pallet::storage]
	#[pallet::storage_prefix = "RewardAccured"]
	#[pallet::getter(fn reward_accrued)]
	pub type RewardAccrued<T: Config> =
		StorageMap<_, Blake2_128Concat, T::AccountId, BalanceOf<T>, ValueQuery>;

	/// DefaultVersion is using for initialize the StorageVersion
	#[pallet::type_value]
	pub(super) fn DefaultVersion() -> Versions {
		Versions::V0
	}

	/// Storage version of the pallet.
	#[pallet::storage]
	pub(crate) type StorageVersion<T: Config> =
		StorageValue<_, Versions, ValueQuery, DefaultVersion>;

	#[pallet::pallet]
	#[pallet::without_storage_info]
	pub struct Pallet<T>(PhantomData<T>);

	#[pallet::call]
	impl<T: Config> Pallet<T> {
		/// Stores a new market and its related currency. Returns `Err` if a currency
		/// is not attached to an existent market.
		///
		/// All provided market states must be `Pending`, otherwise an error will be returned.
		///
		/// If a currency is already attached to a market, then the market will be replaced
		/// by the new provided value.
		///
		/// The lend token id and asset id are bound, the lend token id of new provided market
		/// cannot be duplicated with the existing one, otherwise it will return
		/// `InvalidLendTokenId`.
		///
		/// - `asset_id`: Market related currency
		/// - `market`: The market that is going to be stored
		#[pallet::call_index(0)]
		#[pallet::weight(T::WeightInfo::add_market())]
		#[transactional]
		pub fn add_market(
			origin: OriginFor<T>,
			asset_id: AssetIdOf<T>,
			market: Market<BalanceOf<T>>,
		) -> DispatchResultWithPostInfo {
			T::UpdateOrigin::ensure_origin(origin)?;
			ensure!(
				!Markets::<T>::contains_key(asset_id),
				Error::<T>::MarketAlreadyExists
			);
			ensure!(
				market.state == MarketState::Pending,
				Error::<T>::NewMarketMustHavePendingState
			);
			ensure!(
				market.rate_model.check_model(),
				Error::<T>::InvalidRateModelParam
			);
			ensure!(
				market.collateral_factor >= Ratio::zero()
					&& market.collateral_factor < Ratio::one(),
				Error::<T>::InvalidFactor,
			);
			ensure!(
				market.liquidation_threshold < Ratio::one()
					&& market.liquidation_threshold >= market.collateral_factor,
				Error::<T>::InvalidFactor
			);
			ensure!(
				market.reserve_factor > Ratio::zero() && market.reserve_factor < Ratio::one(),
				Error::<T>::InvalidFactor,
			);
			ensure!(
				market.liquidate_incentive_reserved_factor > Ratio::zero()
					&& market.liquidate_incentive_reserved_factor < Ratio::one(),
				Error::<T>::InvalidFactor,
			);
			ensure!(
				market.supply_cap > Zero::zero(),
				Error::<T>::InvalidSupplyCap,
			);

			// Ensures a given `lend_token_id` not exists on the `Market` and `UnderlyingAssetId`.
			Self::ensure_lend_token(market.lend_token_id)?;
			// Update storage of `Market` and `UnderlyingAssetId`
			Markets::<T>::insert(asset_id, market.clone());
			UnderlyingAssetId::<T>::insert(market.lend_token_id, asset_id);

			// Init the ExchangeRate and BorrowIndex for asset
			ExchangeRate::<T>::insert(asset_id, Rate::from_inner(MIN_EXCHANGE_RATE));
			BorrowIndex::<T>::insert(asset_id, Rate::one());

			Self::deposit_event(Event::<T>::NewMarket(asset_id, market));
			Ok(().into())
		}

		/// Activates a market. Returns `Err` if the market currency does not exist.
		///
		/// If the market is already activated, does nothing.
		///
		/// - `asset_id`: Market related currency
		#[pallet::call_index(1)]
		#[pallet::weight(T::WeightInfo::activate_market())]
		#[transactional]
		pub fn activate_market(
			origin: OriginFor<T>,
			asset_id: AssetIdOf<T>,
		) -> DispatchResultWithPostInfo {
			T::UpdateOrigin::ensure_origin(origin)?;
			Self::mutate_market(asset_id, |stored_market| {
				if let MarketState::Active = stored_market.state {
					return stored_market.clone();
				}
				stored_market.state = MarketState::Active;
				stored_market.clone()
			})?;
			Self::deposit_event(Event::<T>::ActivatedMarket(asset_id));
			Ok(().into())
		}

		/// Updates the rate model of a stored market. Returns `Err` if the market
		/// currency does not exist or the rate model is invalid.
		///
		/// - `asset_id`: Market related currency
		/// - `rate_model`: The new rate model to be updated
		#[pallet::call_index(2)]
		#[pallet::weight(T::WeightInfo::update_rate_model())]
		#[transactional]
		pub fn update_rate_model(
			origin: OriginFor<T>,
			asset_id: AssetIdOf<T>,
			rate_model: InterestRateModel,
		) -> DispatchResultWithPostInfo {
			T::UpdateOrigin::ensure_origin(origin)?;
			ensure!(rate_model.check_model(), Error::<T>::InvalidRateModelParam);
			let market = Self::mutate_market(asset_id, |stored_market| {
				stored_market.rate_model = rate_model;
				stored_market.clone()
			})?;
			Self::deposit_event(Event::<T>::UpdatedMarket(asset_id, market));

			Ok(().into())
		}

		/// Updates a stored market. Returns `Err` if the market currency does not exist.
		///
		/// - `asset_id`: market related currency
		/// - `collateral_factor`: the collateral utilization ratio
		/// - `reserve_factor`: fraction of interest currently set aside for reserves
		/// - `close_factor`: maximum liquidation ratio at one time
		/// - `liquidate_incentive`: liquidation incentive ratio
		/// - `cap`: market capacity
		#[pallet::call_index(3)]
		#[pallet::weight(T::WeightInfo::update_market())]
		#[transactional]
		pub fn update_market(
			origin: OriginFor<T>,
			asset_id: AssetIdOf<T>,
			collateral_factor: Option<Ratio>,
			liquidation_threshold: Option<Ratio>,
			reserve_factor: Option<Ratio>,
			close_factor: Option<Ratio>,
			liquidate_incentive_reserved_factor: Option<Ratio>,
			liquidate_incentive: Option<Rate>,
			supply_cap: Option<BalanceOf<T>>,
			borrow_cap: Option<BalanceOf<T>>,
		) -> DispatchResultWithPostInfo {
			T::UpdateOrigin::ensure_origin(origin)?;

			let market = Self::market(asset_id)?;

			let collateral_factor = collateral_factor.unwrap_or(market.collateral_factor);
			let liquidation_threshold =
				liquidation_threshold.unwrap_or(market.liquidation_threshold);
			let reserve_factor = reserve_factor.unwrap_or(market.reserve_factor);
			let close_factor = close_factor.unwrap_or(market.close_factor);
			let liquidate_incentive_reserved_factor = liquidate_incentive_reserved_factor
				.unwrap_or(market.liquidate_incentive_reserved_factor);
			let liquidate_incentive = liquidate_incentive.unwrap_or(market.liquidate_incentive);
			let supply_cap = supply_cap.unwrap_or(market.supply_cap);
			let borrow_cap = borrow_cap.unwrap_or(market.borrow_cap);

			ensure!(
				collateral_factor >= Ratio::zero() && collateral_factor < Ratio::one(),
				Error::<T>::InvalidFactor
			);
			ensure!(
				liquidation_threshold >= collateral_factor && liquidation_threshold < Ratio::one(),
				Error::<T>::InvalidFactor
			);
			ensure!(
				reserve_factor > Ratio::zero() && reserve_factor < Ratio::one(),
				Error::<T>::InvalidFactor
			);
			ensure!(supply_cap > Zero::zero(), Error::<T>::InvalidSupplyCap);

			let market = Self::mutate_market(asset_id, |stored_market| {
				*stored_market = Market {
					state: stored_market.state,
					lend_token_id: stored_market.lend_token_id,
					rate_model: stored_market.rate_model,
					collateral_factor,
					liquidation_threshold,
					reserve_factor,
					close_factor,
					liquidate_incentive,
					liquidate_incentive_reserved_factor,
					supply_cap,
					borrow_cap,
				};
				stored_market.clone()
			})?;
			Self::deposit_event(Event::<T>::UpdatedMarket(asset_id, market));

			Ok(().into())
		}

		/// Force updates a stored market. Returns `Err` if the market currency
		/// does not exist.
		///
		/// - `asset_id`: market related currency
		/// - `market`: the new market parameters
		#[pallet::call_index(4)]
		#[pallet::weight(T::WeightInfo::force_update_market())]
		#[transactional]
		pub fn force_update_market(
			origin: OriginFor<T>,
			asset_id: AssetIdOf<T>,
			market: Market<BalanceOf<T>>,
		) -> DispatchResultWithPostInfo {
			T::UpdateOrigin::ensure_origin(origin)?;
			ensure!(
				market.rate_model.check_model(),
				Error::<T>::InvalidRateModelParam
			);
			if UnderlyingAssetId::<T>::contains_key(market.lend_token_id) {
				ensure!(
					Self::underlying_id(market.lend_token_id)? == asset_id,
					Error::<T>::InvalidLendTokenId
				);
			}
			UnderlyingAssetId::<T>::insert(market.lend_token_id, asset_id);
			let updated_market = Self::mutate_market(asset_id, |stored_market| {
				*stored_market = market;
				stored_market.clone()
			})?;

			Self::deposit_event(Event::<T>::UpdatedMarket(asset_id, updated_market));
			Ok(().into())
		}

		/// Add reward for the pallet account.
		///
		/// - `amount`: Reward amount added
		#[pallet::call_index(5)]
		#[pallet::weight(T::WeightInfo::add_reward())]
		#[transactional]
		pub fn add_reward(
			origin: OriginFor<T>,
			amount: BalanceOf<T>,
		) -> DispatchResultWithPostInfo {
			let who = ensure_signed(origin)?;
			ensure!(!amount.is_zero(), Error::<T>::InvalidAmount);

			let reward_asset = T::RewardAssetId::get();
			let pool_account = Self::reward_account_id()?;

			T::Assets::transfer(
				reward_asset,
				&who,
				&pool_account,
				amount,
				Preservation::Preserve,
			)?;

			Self::deposit_event(Event::<T>::RewardAdded(who, amount));

			Ok(().into())
		}

		/// Withdraw reward token from pallet account.
		///
		/// The origin must conform to `UpdateOrigin`.
		///
		/// - `target_account`: account receive reward token.
		/// - `amount`: Withdraw amount
		#[pallet::call_index(6)]
		#[pallet::weight(T::WeightInfo::withdraw_missing_reward())]
		#[transactional]
		pub fn withdraw_missing_reward(
			origin: OriginFor<T>,
			target_account: <T::Lookup as StaticLookup>::Source,
			amount: BalanceOf<T>,
		) -> DispatchResultWithPostInfo {
			T::UpdateOrigin::ensure_origin(origin)?;
			ensure!(!amount.is_zero(), Error::<T>::InvalidAmount);

			let reward_asset = T::RewardAssetId::get();
			let pool_account = Self::reward_account_id()?;
			let target_account = T::Lookup::lookup(target_account)?;

			T::Assets::transfer(
				reward_asset,
				&pool_account,
				&target_account,
				amount,
				Preservation::Preserve,
			)?;
			Self::deposit_event(Event::<T>::RewardWithdrawn(target_account, amount));

			Ok(().into())
		}

		/// Updates reward speed for the specified market
		///
		/// The origin must conform to `UpdateOrigin`.
		///
		/// - `asset_id`: Market related currency
		/// - `reward_per_block`: reward amount per block.
		#[pallet::call_index(7)]
		#[pallet::weight(T::WeightInfo::update_market_reward_speed())]
		#[transactional]
		pub fn update_market_reward_speed(
			origin: OriginFor<T>,
			asset_id: AssetIdOf<T>,
			supply_reward_per_block: Option<BalanceOf<T>>,
			borrow_reward_per_block: Option<BalanceOf<T>>,
		) -> DispatchResultWithPostInfo {
			T::UpdateOrigin::ensure_origin(origin)?;
			Self::ensure_active_market(asset_id)?;

			let current_supply_speed = RewardSupplySpeed::<T>::get(asset_id);
			let current_borrow_speed = RewardBorrowSpeed::<T>::get(asset_id);

			let supply_reward_per_block = supply_reward_per_block.unwrap_or(current_supply_speed);
			let borrow_reward_per_block = borrow_reward_per_block.unwrap_or(current_borrow_speed);

			if supply_reward_per_block != current_supply_speed {
				Self::update_reward_supply_index(asset_id)?;
				RewardSupplySpeed::<T>::try_mutate(asset_id, |current_speed| -> DispatchResult {
					*current_speed = supply_reward_per_block;
					Ok(())
				})?;
			}

			if borrow_reward_per_block != current_borrow_speed {
				Self::update_reward_borrow_index(asset_id)?;
				RewardBorrowSpeed::<T>::try_mutate(asset_id, |current_speed| -> DispatchResult {
					*current_speed = borrow_reward_per_block;
					Ok(())
				})?;
			}

			Self::deposit_event(Event::<T>::MarketRewardSpeedUpdated(
				asset_id,
				supply_reward_per_block,
				borrow_reward_per_block,
			));
			Ok(().into())
		}

		/// Claim reward from all market.
		#[pallet::call_index(8)]
		#[pallet::weight(T::WeightInfo::claim_reward())]
		#[transactional]
		pub fn claim_reward(origin: OriginFor<T>) -> DispatchResultWithPostInfo {
			let who = ensure_signed(origin)?;

			for asset_id in Markets::<T>::iter_keys() {
				Self::collect_market_reward(asset_id, &who)?;
			}

			Self::pay_reward(&who)?;

			Ok(().into())
		}

		/// Claim reward from the specified market.
		///
		/// - `asset_id`: Market related currency
		#[pallet::call_index(9)]
		#[pallet::weight(T::WeightInfo::claim_reward_for_market())]
		#[transactional]
		pub fn claim_reward_for_market(
			origin: OriginFor<T>,
			asset_id: AssetIdOf<T>,
		) -> DispatchResultWithPostInfo {
			let who = ensure_signed(origin)?;

			Self::collect_market_reward(asset_id, &who)?;

			Self::pay_reward(&who)?;

			Ok(().into())
		}

		/// Sender supplies assets into the market and receives internal supplies in exchange.
		///
		/// - `asset_id`: the asset to be deposited.
		/// - `mint_amount`: the amount to be deposited.
		#[pallet::call_index(10)]
		#[pallet::weight(T::WeightInfo::mint())]
		#[transactional]
		pub fn mint(
			origin: OriginFor<T>,
			asset_id: AssetIdOf<T>,
			#[pallet::compact] mint_amount: BalanceOf<T>,
		) -> DispatchResultWithPostInfo {
			let who = ensure_signed(origin)?;
			Self::do_mint(&who, asset_id, mint_amount)?;

			Ok(().into())
		}

		/// Sender redeems some of internal supplies in exchange for the underlying asset.
		///
		/// - `asset_id`: the asset to be redeemed.
		/// - `redeem_amount`: the amount to be redeemed.
		#[pallet::call_index(11)]
		#[pallet::weight(T::WeightInfo::redeem())]
		#[transactional]
		pub fn redeem(
			origin: OriginFor<T>,
			asset_id: AssetIdOf<T>,
			#[pallet::compact] redeem_amount: BalanceOf<T>,
		) -> DispatchResultWithPostInfo {
			let who = ensure_signed(origin)?;
			ensure!(!redeem_amount.is_zero(), Error::<T>::InvalidAmount);
			Self::do_redeem(&who, asset_id, redeem_amount)?;

			Ok(().into())
		}

		/// Sender redeems all of internal supplies in exchange for the underlying asset.
		///
		/// - `asset_id`: the asset to be redeemed.
		#[pallet::call_index(12)]
		#[pallet::weight(T::WeightInfo::redeem_all())]
		#[transactional]
		pub fn redeem_all(
			origin: OriginFor<T>,
			asset_id: AssetIdOf<T>,
		) -> DispatchResultWithPostInfo {
			let who = ensure_signed(origin)?;
			let _ = Self::do_redeem_all(&who, asset_id)?;

			Ok(().into())
		}

		/// Sender borrows assets from the protocol to their own address.
		///
		/// - `asset_id`: the asset to be borrowed.
		/// - `borrow_amount`: the amount to be borrowed.
		#[pallet::call_index(13)]
		#[pallet::weight(T::WeightInfo::borrow())]
		#[transactional]
		pub fn borrow(
			origin: OriginFor<T>,
			asset_id: AssetIdOf<T>,
			#[pallet::compact] borrow_amount: BalanceOf<T>,
		) -> DispatchResultWithPostInfo {
			let who = ensure_signed(origin)?;

			Self::do_borrow(&who, asset_id, borrow_amount)?;

			Ok(().into())
		}

		/// Sender repays some of their debts.
		///
		/// - `asset_id`: the asset to be repaid.
		/// - `repay_amount`: the amount to be repaid.
		#[pallet::call_index(14)]
		#[pallet::weight(T::WeightInfo::repay_borrow())]
		#[transactional]
		pub fn repay_borrow(
			origin: OriginFor<T>,
			asset_id: AssetIdOf<T>,
			#[pallet::compact] repay_amount: BalanceOf<T>,
		) -> DispatchResultWithPostInfo {
			let who = ensure_signed(origin)?;

			Self::do_repay_borrow(&who, asset_id, repay_amount)?;

			Ok(().into())
		}

		/// Sender repays all of their debts.
		///
		/// - `asset_id`: the asset to be repaid.
		#[pallet::call_index(15)]
		#[pallet::weight(T::WeightInfo::repay_borrow_all())]
		#[transactional]
		pub fn repay_borrow_all(
			origin: OriginFor<T>,
			asset_id: AssetIdOf<T>,
		) -> DispatchResultWithPostInfo {
			let who = ensure_signed(origin)?;
			Self::ensure_active_market(asset_id)?;
			Self::accrue_interest(asset_id)?;
			let account_borrows = Self::current_borrow_balance(&who, asset_id)?;
			Self::do_repay_borrow(&who, asset_id, account_borrows)?;

			Ok(().into())
		}

		/// Set the collateral asset.
		///
		/// - `asset_id`: the asset to be set.
		/// - `enable`: turn on/off the collateral option.
		#[pallet::call_index(16)]
		#[pallet::weight(T::WeightInfo::collateral_asset())]
		#[transactional]
		pub fn collateral_asset(
			origin: OriginFor<T>,
			asset_id: AssetIdOf<T>,
			enable: bool,
		) -> DispatchResultWithPostInfo {
			let who = ensure_signed(origin)?;
			Self::ensure_active_market(asset_id)?;
			ensure!(
				AccountDeposits::<T>::contains_key(asset_id, &who),
				Error::<T>::NoDeposit
			);
			let deposits = Self::account_deposits(asset_id, &who);
			if deposits.is_collateral == enable {
				return Err(Error::<T>::DuplicateOperation.into());
			}

			Self::do_collateral_asset(&who, asset_id, enable)?;

			Ok(().into())
		}

		/// The sender liquidates the borrower's collateral.
		///
		/// - `borrower`: the borrower to be liquidated.
		/// - `liquidation_asset_id`: the assert to be liquidated.
		/// - `repay_amount`: the amount to be repaid borrow.
		/// - `collateral_asset_id`: The collateral to seize from the borrower.
		#[pallet::call_index(17)]
		#[pallet::weight(T::WeightInfo::liquidate_borrow())]
		#[transactional]
		pub fn liquidate_borrow(
			origin: OriginFor<T>,
			borrower: T::AccountId,
			liquidation_asset_id: AssetIdOf<T>,
			#[pallet::compact] repay_amount: BalanceOf<T>,
			collateral_asset_id: AssetIdOf<T>,
		) -> DispatchResultWithPostInfo {
			let who = ensure_signed(origin)?;
			ensure!(
				!Self::liquidation_free_collaterals().contains(&collateral_asset_id),
				Error::<T>::CollateralReserved
			);
			Self::accrue_interest(liquidation_asset_id)?;
			Self::accrue_interest(collateral_asset_id)?;
			Self::do_liquidate_borrow(
				who,
				borrower,
				liquidation_asset_id,
				repay_amount,
				collateral_asset_id,
			)?;
			Ok(().into())
		}

		/// Add reserves by transferring from payer.
		///
		/// May only be called from `T::ReserveOrigin`.
		///
		/// - `payer`: the payer account.
		/// - `asset_id`: the assets to be added.
		/// - `add_amount`: the amount to be added.
		#[pallet::call_index(18)]
		#[pallet::weight(T::WeightInfo::add_reserves())]
		#[transactional]
		pub fn add_reserves(
			origin: OriginFor<T>,
			payer: <T::Lookup as StaticLookup>::Source,
			asset_id: AssetIdOf<T>,
			#[pallet::compact] add_amount: BalanceOf<T>,
		) -> DispatchResultWithPostInfo {
			T::ReserveOrigin::ensure_origin(origin)?;
			let payer = T::Lookup::lookup(payer)?;
			Self::ensure_active_market(asset_id)?;

			T::Assets::transfer(
				asset_id,
				&payer,
				&Self::account_id(),
				add_amount,
				Preservation::Expendable,
			)?;
			let total_reserves = Self::total_reserves(asset_id);
			let total_reserves_new = total_reserves
				.checked_add(add_amount)
				.ok_or(ArithmeticError::Overflow)?;
			TotalReserves::<T>::insert(asset_id, total_reserves_new);

			Self::deposit_event(Event::<T>::ReservesAdded(
				payer,
				asset_id,
				add_amount,
				total_reserves_new,
			));

			Ok(().into())
		}

		/// Reduces reserves by transferring to receiver.
		///
		/// May only be called from `T::ReserveOrigin`.
		///
		/// - `receiver`: the receiver account.
		/// - `asset_id`: the assets to be reduced.
		/// - `reduce_amount`: the amount to be reduced.
		#[pallet::call_index(19)]
		#[pallet::weight(T::WeightInfo::reduce_reserves())]
		#[transactional]
		pub fn reduce_reserves(
			origin: OriginFor<T>,
			receiver: <T::Lookup as StaticLookup>::Source,
			asset_id: AssetIdOf<T>,
			#[pallet::compact] reduce_amount: BalanceOf<T>,
		) -> DispatchResultWithPostInfo {
			T::ReserveOrigin::ensure_origin(origin)?;
			let receiver = T::Lookup::lookup(receiver)?;
			Self::ensure_active_market(asset_id)?;

			let total_reserves = Self::total_reserves(asset_id);
			if reduce_amount > total_reserves {
				return Err(Error::<T>::InsufficientReserves.into());
			}
			let total_reserves_new = total_reserves
				.checked_sub(reduce_amount)
				.ok_or(ArithmeticError::Underflow)?;
			TotalReserves::<T>::insert(asset_id, total_reserves_new);
			T::Assets::transfer(
				asset_id,
				&Self::account_id(),
				&receiver,
				reduce_amount,
				Preservation::Expendable,
			)?;

			Self::deposit_event(Event::<T>::ReservesReduced(
				receiver,
				asset_id,
				reduce_amount,
				total_reserves_new,
			));

			Ok(().into())
		}

		/// Sender redeems some of internal supplies in exchange for the underlying asset.
		///
		/// - `asset_id`: the asset to be redeemed.
		/// - `redeem_amount`: the amount to be redeemed.
		#[pallet::call_index(20)]
		#[pallet::weight(T::WeightInfo::redeem()+T::WeightInfo::reduce_reserves())]
		#[transactional]
		pub fn reduce_incentive_reserves(
			origin: OriginFor<T>,
			receiver: <T::Lookup as StaticLookup>::Source,
			asset_id: AssetIdOf<T>,
			#[pallet::compact] redeem_amount: BalanceOf<T>,
		) -> DispatchResultWithPostInfo {
			T::ReserveOrigin::ensure_origin(origin)?;
			ensure!(!redeem_amount.is_zero(), Error::<T>::InvalidAmount);
			let receiver = T::Lookup::lookup(receiver)?;
			let from = Self::incentive_reward_account_id()?;
			Self::ensure_active_market(asset_id)?;
			let exchange_rate = Self::exchange_rate_stored(asset_id)?;
			let voucher_amount = Self::calc_collateral_amount(redeem_amount, exchange_rate)?;
			let redeem_amount = Self::do_redeem_voucher(&from, asset_id, voucher_amount)?;
			T::Assets::transfer(
				asset_id,
				&from,
				&receiver,
				redeem_amount,
				Preservation::Expendable,
			)?;
			Self::deposit_event(Event::<T>::IncentiveReservesReduced(
				receiver,
				asset_id,
				redeem_amount,
			));
			Ok(().into())
		}

		/// Update liquidation free collateral.
		///
		/// The `assets` won't be counted when do general
		#[pallet::call_index(21)]
		#[pallet::weight(T::WeightInfo::update_liquidation_free_collateral())]
		#[transactional]
		pub fn update_liquidation_free_collateral(
			origin: OriginFor<T>,
			collaterals: Vec<AssetIdOf<T>>,
		) -> DispatchResultWithPostInfo {
			T::UpdateOrigin::ensure_origin(origin)?;
			LiquidationFreeCollaterals::<T>::mutate(|liquidation_free_collaterals| {
				*liquidation_free_collaterals = collaterals.clone()
			});
			Self::deposit_event(Event::<T>::LiquidationFreeCollateralsUpdated(collaterals));
			Ok(().into())
		}
	}
}

impl<T: Config> Pallet<T> {
	pub fn account_id() -> T::AccountId {
		T::PalletId::get().into_account_truncating()
	}

	fn get_lf_borrowed_value(account: &T::AccountId) -> Result<FixedU128, DispatchError> {
		let lf_borrowed_amount =
			Self::current_borrow_balance(account, T::LiquidationFreeAssetId::get())?;
		Self::get_asset_value(T::LiquidationFreeAssetId::get(), lf_borrowed_amount)
	}

	fn get_lf_base_position(account: &T::AccountId) -> Result<FixedU128, DispatchError> {
		let mut total_asset_value: FixedU128 = FixedU128::zero();
		for (asset_id, _market) in Self::active_markets()
			.filter(|(asset_id, _)| Self::liquidation_free_collaterals().contains(asset_id))
		{
			total_asset_value = total_asset_value
				.checked_add(&Self::collateral_asset_value(account, asset_id)?)
				.ok_or(ArithmeticError::Overflow)?;
		}
		Ok(total_asset_value)
	}

	fn get_lf_liquidation_base_position(
		account: &T::AccountId,
	) -> Result<FixedU128, DispatchError> {
		let mut total_asset_value: FixedU128 = FixedU128::zero();
		for (asset_id, _market) in Self::active_markets()
			.filter(|(asset_id, _)| Self::liquidation_free_collaterals().contains(asset_id))
		{
			total_asset_value = total_asset_value
				.checked_add(&Self::liquidation_threshold_asset_value(account, asset_id)?)
				.ok_or(ArithmeticError::Overflow)?;
		}
		Ok(total_asset_value)
	}

	pub fn get_account_liquidity(
		account: &T::AccountId,
	) -> Result<(Liquidity, Shortfall, Liquidity, Shortfall), DispatchError> {
		let total_borrow_value = Self::total_borrowed_value(account)?;
		let total_collateral_value = Self::total_collateral_value(account)?;
		let lf_borrowed_value = Self::get_lf_borrowed_value(account)?;
		let lf_base_position = Self::get_lf_base_position(account)?;

		log::trace!(
			target: "lend-market::get_account_liquidity",
			"account: {:?}, total_borrow_value: {:?}, total_collateral_value: {:?}, lf_borrowed_value: {:?}, lf_base_position: {:?}",
			account,
			total_borrow_value.into_inner(),
			total_collateral_value.into_inner(),
			lf_borrowed_value.into_inner(),
			lf_base_position.into_inner(),
		);
		match (
			total_collateral_value > total_borrow_value,
			lf_base_position > lf_borrowed_value,
		) {
			(true, true) => Ok((
				total_collateral_value - total_borrow_value,
				FixedU128::zero(),
				lf_base_position - lf_borrowed_value,
				FixedU128::zero(),
			)),
			(true, false) => Ok((
				total_collateral_value - total_borrow_value,
				FixedU128::zero(),
				FixedU128::zero(),
				lf_borrowed_value - lf_base_position,
			)),
			(false, true) => Ok((
				FixedU128::zero(),
				total_borrow_value - total_collateral_value,
				lf_base_position - lf_borrowed_value,
				FixedU128::zero(),
			)),
			(false, false) => Ok((
				FixedU128::zero(),
				total_borrow_value - total_collateral_value,
				FixedU128::zero(),
				lf_borrowed_value - lf_base_position,
			)),
		}
	}

	pub fn get_account_liquidation_threshold_liquidity(
		account: &T::AccountId,
	) -> Result<(Liquidity, Shortfall, Liquidity, Shortfall), DispatchError> {
		let total_borrow_value = Self::total_borrowed_value(account)?;
		let total_collateral_value = Self::total_liquidation_threshold_value(account)?;

		let lf_borrowed_value = Self::get_lf_borrowed_value(account)?;
		let lf_base_position = Self::get_lf_liquidation_base_position(account)?;

		log::trace!(
			target: "lend-market::get_account_liquidation_threshold_liquidity",
			"account: {:?}, total_borrow_value: {:?}, total_collateral_value: {:?}, lf_borrowed_value: {:?}, lf_base_position: {:?}",
			account,
			total_borrow_value.into_inner(),
			total_collateral_value.into_inner(),
			lf_borrowed_value.into_inner(),
			lf_base_position.into_inner(),
		);

		match (
			total_collateral_value > total_borrow_value,
			lf_base_position > lf_borrowed_value,
		) {
			(true, true) => Ok((
				total_collateral_value - total_borrow_value,
				FixedU128::zero(),
				lf_base_position - lf_borrowed_value,
				FixedU128::zero(),
			)),
			(true, false) => Ok((
				total_collateral_value - total_borrow_value,
				FixedU128::zero(),
				FixedU128::zero(),
				lf_borrowed_value - lf_base_position,
			)),
			(false, true) => Ok((
				FixedU128::zero(),
				total_borrow_value - total_collateral_value,
				lf_base_position - lf_borrowed_value,
				FixedU128::zero(),
			)),
			(false, false) => Ok((
				FixedU128::zero(),
				total_borrow_value - total_collateral_value,
				FixedU128::zero(),
				lf_borrowed_value - lf_base_position,
			)),
		}
	}

	fn total_borrowed_value(borrower: &T::AccountId) -> Result<FixedU128, DispatchError> {
		let mut total_borrow_value: FixedU128 = FixedU128::zero();
		for (asset_id, _) in Self::active_markets() {
			let currency_borrow_amount = Self::current_borrow_balance(borrower, asset_id)?;
			if currency_borrow_amount.is_zero() {
				continue;
			}
			total_borrow_value = Self::get_asset_value(asset_id, currency_borrow_amount)?
				.checked_add(&total_borrow_value)
				.ok_or(ArithmeticError::Overflow)?;
		}

		Ok(total_borrow_value)
	}

	fn current_collateral_balance(
		supplier: &T::AccountId,
		asset_id: AssetIdOf<T>,
	) -> Result<BalanceOf<T>, DispatchError> {
		if !AccountDeposits::<T>::contains_key(asset_id, supplier) {
			return Ok(BalanceOf::<T>::zero());
		}
		let deposits = Self::account_deposits(asset_id, supplier);
		if !deposits.is_collateral {
			return Ok(BalanceOf::<T>::zero());
		}
		if deposits.voucher_balance.is_zero() {
			return Ok(BalanceOf::<T>::zero());
		}
		let exchange_rate = Self::exchange_rate_stored(asset_id)?;
		let underlying_amount =
			Self::calc_underlying_amount(deposits.voucher_balance, exchange_rate)?;
		let market = Self::market(asset_id)?;
		let effects_amount = market.collateral_factor.mul_ceil(underlying_amount);

		Ok(BalanceOf::<T>::saturated_from(effects_amount))
	}

	fn collateral_asset_value(
		supplier: &T::AccountId,
		asset_id: AssetIdOf<T>,
	) -> Result<FixedU128, DispatchError> {
		let effects_amount = Self::current_collateral_balance(supplier, asset_id)?;

		Self::get_asset_value(asset_id, effects_amount)
	}

	fn liquidation_threshold_asset_value(
		borrower: &T::AccountId,
		asset_id: AssetIdOf<T>,
	) -> Result<FixedU128, DispatchError> {
		if !AccountDeposits::<T>::contains_key(asset_id, borrower) {
			return Ok(FixedU128::zero());
		}
		let deposits = Self::account_deposits(asset_id, borrower);
		if !deposits.is_collateral {
			return Ok(FixedU128::zero());
		}
		if deposits.voucher_balance.is_zero() {
			return Ok(FixedU128::zero());
		}
		let exchange_rate = Self::exchange_rate_stored(asset_id)?;
		let underlying_amount =
			Self::calc_underlying_amount(deposits.voucher_balance, exchange_rate)?;
		let market = Self::market(asset_id)?;
		let effects_amount = market.liquidation_threshold.mul_ceil(underlying_amount);

		Self::get_asset_value(asset_id, effects_amount)
	}

	fn total_collateral_value(supplier: &T::AccountId) -> Result<FixedU128, DispatchError> {
		let mut total_asset_value: FixedU128 = FixedU128::zero();
		for (asset_id, _market) in Self::active_markets() {
			total_asset_value = total_asset_value
				.checked_add(&Self::collateral_asset_value(supplier, asset_id)?)
				.ok_or(ArithmeticError::Overflow)?;
		}

		Ok(total_asset_value)
	}

	fn total_liquidation_threshold_value(
		borrower: &T::AccountId,
	) -> Result<FixedU128, DispatchError> {
		let mut total_asset_value: FixedU128 = FixedU128::zero();
		for (asset_id, _market) in Self::active_markets() {
			total_asset_value = total_asset_value
				.checked_add(&Self::liquidation_threshold_asset_value(
					borrower, asset_id,
				)?)
				.ok_or(ArithmeticError::Overflow)?;
		}

		Ok(total_asset_value)
	}

	/// Checks if the redeemer should be allowed to redeem tokens in given market
	fn redeem_allowed(
		asset_id: AssetIdOf<T>,
		redeemer: &T::AccountId,
		voucher_amount: BalanceOf<T>,
	) -> DispatchResult {
		log::trace!(
			target: "lend-market::redeem_allowed",
			"asset_id: {:?}, redeemer: {:?}, voucher_amount: {:?}",
			asset_id,
			redeemer,
			voucher_amount,
		);
		let deposit = Self::account_deposits(asset_id, redeemer);
		if deposit.voucher_balance < voucher_amount {
			return Err(Error::<T>::InsufficientDeposit.into());
		}

		let exchange_rate = Self::exchange_rate_stored(asset_id)?;
		let redeem_amount = Self::calc_underlying_amount(voucher_amount, exchange_rate)?;
		Self::ensure_enough_cash(asset_id, redeem_amount)?;

		if !deposit.is_collateral {
			return Ok(());
		}

		let market = Self::market(asset_id)?;
		let effects_amount = market.collateral_factor.mul_ceil(redeem_amount);
		let redeem_effects_value = Self::get_asset_value(asset_id, effects_amount)?;
		log::trace!(
			target: "lend-market::redeem_allowed",
			"redeem_amount: {:?}, redeem_effects_value: {:?}",
			redeem_amount,
			redeem_effects_value.into_inner(),
		);

		Self::ensure_liquidity(
			redeemer,
			redeem_effects_value,
			Self::liquidation_free_collaterals().contains(&asset_id),
		)?;

		Ok(())
	}

	#[require_transactional]
	pub fn do_redeem_voucher(
		who: &T::AccountId,
		asset_id: AssetIdOf<T>,
		voucher_amount: BalanceOf<T>,
	) -> Result<BalanceOf<T>, DispatchError> {
		Self::redeem_allowed(asset_id, who, voucher_amount)?;
		Self::update_reward_supply_index(asset_id)?;
		Self::distribute_supplier_reward(asset_id, who)?;

		let exchange_rate = Self::exchange_rate_stored(asset_id)?;
		let redeem_amount = Self::calc_underlying_amount(voucher_amount, exchange_rate)?;

		AccountDeposits::<T>::try_mutate_exists(asset_id, who, |deposits| -> DispatchResult {
			let mut d = deposits.unwrap_or_default();
			d.voucher_balance = d
				.voucher_balance
				.checked_sub(voucher_amount)
				.ok_or(ArithmeticError::Underflow)?;
			if d.voucher_balance.is_zero() {
				// remove deposits storage if zero balance
				*deposits = None;
			} else {
				*deposits = Some(d);
			}
			Ok(())
		})?;
		TotalSupply::<T>::try_mutate(asset_id, |total_balance| -> DispatchResult {
			let new_balance = total_balance
				.checked_sub(voucher_amount)
				.ok_or(ArithmeticError::Underflow)?;
			*total_balance = new_balance;
			Ok(())
		})?;

		T::Assets::transfer(
			asset_id,
			&Self::account_id(),
			who,
			redeem_amount,
			Preservation::Expendable,
		)
		.map_err(|_| Error::<T>::InsufficientCash)?;
		Ok(redeem_amount)
	}

	/// Borrower shouldn't borrow more than his total collateral value
	fn borrow_allowed(
		asset_id: AssetIdOf<T>,
		borrower: &T::AccountId,
		borrow_amount: BalanceOf<T>,
	) -> DispatchResult {
		Self::ensure_under_borrow_cap(asset_id, borrow_amount)?;
		Self::ensure_enough_cash(asset_id, borrow_amount)?;
		let borrow_value = Self::get_asset_value(asset_id, borrow_amount)?;
		Self::ensure_liquidity(
			borrower,
			borrow_value,
			asset_id == T::LiquidationFreeAssetId::get(),
		)?;

		Ok(())
	}

	#[require_transactional]
	fn do_repay_borrow_with_amount(
		borrower: &T::AccountId,
		asset_id: AssetIdOf<T>,
		account_borrows: BalanceOf<T>,
		repay_amount: BalanceOf<T>,
	) -> DispatchResult {
		if account_borrows < repay_amount {
			return Err(Error::<T>::TooMuchRepay.into());
		}
		Self::update_reward_borrow_index(asset_id)?;
		Self::distribute_borrower_reward(asset_id, borrower)?;

		T::Assets::transfer(
			asset_id,
			borrower,
			&Self::account_id(),
			repay_amount,
			Preservation::Expendable,
		)?;
		let account_borrows_new = account_borrows
			.checked_sub(repay_amount)
			.ok_or(ArithmeticError::Underflow)?;
		let total_borrows = Self::total_borrows(asset_id);
		// NOTE : total_borrows use a different way to calculate interest
		// so when user repays all borrows, total_borrows can be less than account_borrows
		// which will cause it to fail with `ArithmeticError::Underflow`
		//
		// Change it back to checked_sub will cause Underflow
		let total_borrows_new = total_borrows.saturating_sub(repay_amount);
		AccountBorrows::<T>::insert(
			asset_id,
			borrower,
			BorrowSnapshot {
				principal: account_borrows_new,
				borrow_index: Self::borrow_index(asset_id),
			},
		);
		TotalBorrows::<T>::insert(asset_id, total_borrows_new);

		Ok(())
	}

	// Calculates and returns the most recent amount of borrowed balance of `currency_id`
	// for `who`.
	pub fn current_borrow_balance(
		who: &T::AccountId,
		asset_id: AssetIdOf<T>,
	) -> Result<BalanceOf<T>, DispatchError> {
		let snapshot: BorrowSnapshot<BalanceOf<T>> = Self::account_borrows(asset_id, who);
		if snapshot.principal.is_zero() || snapshot.borrow_index.is_zero() {
			return Ok(Zero::zero());
		}
		// Calculate new borrow balance using the interest index:
		// recent_borrow_balance = snapshot.principal * borrow_index / snapshot.borrow_index
		let recent_borrow_balance = Self::borrow_index(asset_id)
			.checked_div(&snapshot.borrow_index)
			.and_then(|r| r.checked_mul_int(snapshot.principal))
			.ok_or(ArithmeticError::Overflow)?;

		Ok(recent_borrow_balance)
	}

	#[require_transactional]
	fn update_earned_stored(
		who: &T::AccountId,
		asset_id: AssetIdOf<T>,
		exchange_rate: Rate,
	) -> DispatchResult {
		let deposits = AccountDeposits::<T>::get(asset_id, who);
		let account_earned = AccountEarned::<T>::get(asset_id, who);
		let total_earned_prior_new = exchange_rate
			.checked_sub(&account_earned.exchange_rate_prior)
			.and_then(|r| r.checked_mul_int(deposits.voucher_balance))
			.and_then(|r| r.checked_add(account_earned.total_earned_prior))
			.ok_or(ArithmeticError::Overflow)?;

		AccountEarned::<T>::insert(
			asset_id,
			who,
			EarnedSnapshot {
				exchange_rate_prior: exchange_rate,
				total_earned_prior: total_earned_prior_new,
			},
		);

		Ok(())
	}

	/// Checks if the liquidation should be allowed to occur
	fn liquidate_borrow_allowed(
		borrower: &T::AccountId,
		liquidation_asset_id: AssetIdOf<T>,
		repay_amount: BalanceOf<T>,
		market: &Market<BalanceOf<T>>,
	) -> DispatchResult {
		log::trace!(
			target: "lend-market::liquidate_borrow_allowed",
			"borrower: {:?}, liquidation_asset_id {:?}, repay_amount {:?}, market: {:?}",
			borrower,
			liquidation_asset_id,
			repay_amount,
			market
		);
		let (liquidity, shortfall, lf_liquidity, _) =
			Self::get_account_liquidation_threshold_liquidity(borrower)?;

		// C_other >= B_other + B_dot_over
		// C_other >= B_other + max(B_dot - C_lf, 0)
		// C_other + C_lf >= B_other + B_dot - B_dot + C_lf + max(B_dot - C_lf, 0)
		// C_all - B_all >= max(0, C_lf - B_dot)
		// C_all - B_all >= 0 && C_all - B_all >= max(0, C_lf - B_dot)
		// shortfall == 0 && liquidity > lf_liquidity
		if shortfall.is_zero() && liquidity >= lf_liquidity {
			return Err(Error::<T>::InsufficientShortfall.into());
		}

		// The liquidator may not repay more than 50%(close_factor) of the borrower's borrow
		// balance.
		let account_borrows = Self::current_borrow_balance(borrower, liquidation_asset_id)?;
		let account_borrows_value = Self::get_asset_value(liquidation_asset_id, account_borrows)?;
		let repay_value = Self::get_asset_value(liquidation_asset_id, repay_amount)?;
		let effects_borrows_value = if liquidation_asset_id == T::LiquidationFreeAssetId::get() {
			let base_position = Self::get_lf_base_position(borrower)?;
			if account_borrows_value > base_position {
				account_borrows_value - base_position
			} else {
				FixedU128::zero()
			}
		} else {
			account_borrows_value
		};

		if market
			.close_factor
			.mul_ceil(effects_borrows_value.into_inner())
			< repay_value.into_inner()
		{
			return Err(Error::<T>::TooMuchRepay.into());
		}

		Ok(())
	}

	/// Note:
	/// - liquidation_asset_id is borrower's debt asset.
	/// - collateral_asset_id is borrower's collateral asset.
	/// - repay_amount is amount of liquidation_asset_id
	///
	/// The liquidator will repay a certain amount of liquidation_asset_id from own
	/// account for borrower. Then the protocol will reduce borrower's debt
	/// and liquidator will receive collateral_asset_id(as voucher amount) from
	/// borrower.
	#[require_transactional]
	pub fn do_liquidate_borrow(
		liquidator: T::AccountId,
		borrower: T::AccountId,
		liquidation_asset_id: AssetIdOf<T>,
		repay_amount: BalanceOf<T>,
		collateral_asset_id: AssetIdOf<T>,
	) -> DispatchResult {
		Self::ensure_active_market(liquidation_asset_id)?;
		Self::ensure_active_market(collateral_asset_id)?;

		let market = Self::market(liquidation_asset_id)?;

		if borrower == liquidator {
			return Err(Error::<T>::LiquidatorIsBorrower.into());
		}
		Self::liquidate_borrow_allowed(&borrower, liquidation_asset_id, repay_amount, &market)?;

		let deposits = AccountDeposits::<T>::get(collateral_asset_id, &borrower);
		if !deposits.is_collateral {
			return Err(Error::<T>::DepositsAreNotCollateral.into());
		}
		let exchange_rate = Self::exchange_rate_stored(collateral_asset_id)?;
		let borrower_deposit_amount = exchange_rate
			.checked_mul_int(deposits.voucher_balance)
			.ok_or(ArithmeticError::Overflow)?;

		let collateral_value = Self::get_asset_value(collateral_asset_id, borrower_deposit_amount)?;
		// liquidate_value contains the incentive of liquidator and the punishment of the borrower
		let liquidate_value = Self::get_asset_value(liquidation_asset_id, repay_amount)?
			.checked_mul(&market.liquidate_incentive)
			.ok_or(ArithmeticError::Overflow)?;

		if collateral_value < liquidate_value {
			return Err(Error::<T>::InsufficientCollateral.into());
		}

		// Calculate the collateral will get
		//
		// amount: 1 Unit = 10^12 pico
		// price is for 1 pico: 1$ = FixedU128::saturating_from_rational(1, 10^12)
		// if price is N($) and amount is M(Unit):
		// liquidate_value = price * amount = (N / 10^12) * (M * 10^12) = N * M
		// if liquidate_value >= 340282366920938463463.374607431768211455,
		// FixedU128::saturating_from_integer(liquidate_value) will overflow, so we use from_inner
		// instead of saturating_from_integer, and after calculation use into_inner to get final
		// value.
		let collateral_token_price = Self::get_price(collateral_asset_id)?;
		let real_collateral_underlying_amount = liquidate_value
			.checked_div(&collateral_token_price)
			.ok_or(ArithmeticError::Underflow)?
			.into_inner();

		//inside transfer token
		Self::liquidated_transfer(
			&liquidator,
			&borrower,
			liquidation_asset_id,
			collateral_asset_id,
			repay_amount,
			real_collateral_underlying_amount,
			&market,
		)?;

		Ok(())
	}

	#[require_transactional]
	fn liquidated_transfer(
		liquidator: &T::AccountId,
		borrower: &T::AccountId,
		liquidation_asset_id: AssetIdOf<T>,
		collateral_asset_id: AssetIdOf<T>,
		repay_amount: BalanceOf<T>,
		collateral_underlying_amount: BalanceOf<T>,
		market: &Market<BalanceOf<T>>,
	) -> DispatchResult {
		log::trace!(
			target: "lend-market::liquidated_transfer",
			"liquidator: {:?}, borrower: {:?}, liquidation_asset_id: {:?},
				collateral_asset_id: {:?}, repay_amount: {:?}, collateral_underlying_amount: {:?}",
			liquidator,
			borrower,
			liquidation_asset_id,
			collateral_asset_id,
			repay_amount,
			collateral_underlying_amount
		);

		// update borrow index after accrue interest.
		Self::update_reward_borrow_index(liquidation_asset_id)?;
		Self::distribute_borrower_reward(liquidation_asset_id, liquidator)?;

		// 1.liquidator repay borrower's debt,
		// transfer from liquidator to module account
		T::Assets::transfer(
			liquidation_asset_id,
			liquidator,
			&Self::account_id(),
			repay_amount,
			Preservation::Expendable,
		)?;

		// 2.the system reduce borrower's debt
		let account_borrows = Self::current_borrow_balance(borrower, liquidation_asset_id)?;
		let account_borrows_new = account_borrows
			.checked_sub(repay_amount)
			.ok_or(ArithmeticError::Underflow)?;
		let total_borrows = Self::total_borrows(liquidation_asset_id);
		let total_borrows_new = total_borrows
			.checked_sub(repay_amount)
			.ok_or(ArithmeticError::Underflow)?;
		AccountBorrows::<T>::insert(
			liquidation_asset_id,
			borrower,
			BorrowSnapshot {
				principal: account_borrows_new,
				borrow_index: Self::borrow_index(liquidation_asset_id),
			},
		);
		TotalBorrows::<T>::insert(liquidation_asset_id, total_borrows_new);

		// update supply index before modify supply balance.
		Self::update_reward_supply_index(collateral_asset_id)?;
		Self::distribute_supplier_reward(collateral_asset_id, liquidator)?;
		Self::distribute_supplier_reward(collateral_asset_id, borrower)?;
		Self::distribute_supplier_reward(
			collateral_asset_id,
			&Self::incentive_reward_account_id()?,
		)?;

		// 3.the liquidator will receive voucher token from borrower
		let exchange_rate = Self::exchange_rate_stored(collateral_asset_id)?;
		let collateral_amount =
			Self::calc_collateral_amount(collateral_underlying_amount, exchange_rate)?;
		AccountDeposits::<T>::try_mutate(
			collateral_asset_id,
			borrower,
			|deposits| -> DispatchResult {
				deposits.voucher_balance = deposits
					.voucher_balance
					.checked_sub(collateral_amount)
					.ok_or(ArithmeticError::Underflow)?;
				Ok(())
			},
		)?;
		let incentive_reserved_amount = market.liquidate_incentive_reserved_factor.mul_floor(
			FixedU128::from_inner(collateral_amount)
				.checked_div(&market.liquidate_incentive)
				.map(|r| r.into_inner())
				.ok_or(ArithmeticError::Underflow)?,
		);
		// increase liquidator's voucher_balance
		AccountDeposits::<T>::try_mutate(
			collateral_asset_id,
			liquidator,
			|deposits| -> DispatchResult {
				deposits.voucher_balance = deposits
					.voucher_balance
					.checked_add(collateral_amount - incentive_reserved_amount)
					.ok_or(ArithmeticError::Overflow)?;
				Ok(())
			},
		)?;
		// increase reserve's voucher_balance
		AccountDeposits::<T>::try_mutate(
			collateral_asset_id,
			Self::incentive_reward_account_id()?,
			|deposits| -> DispatchResult {
				deposits.voucher_balance = deposits
					.voucher_balance
					.checked_add(incentive_reserved_amount)
					.ok_or(ArithmeticError::Overflow)?;
				Ok(())
			},
		)?;

		Self::deposit_event(Event::<T>::LiquidatedBorrow(
			liquidator.clone(),
			borrower.clone(),
			liquidation_asset_id,
			collateral_asset_id,
			repay_amount,
			collateral_underlying_amount,
		));

		Ok(())
	}

	// Ensures a given `asset_id` is an active market.
	fn ensure_active_market(asset_id: AssetIdOf<T>) -> Result<Market<BalanceOf<T>>, DispatchError> {
		Self::active_markets()
			.find(|(id, _)| id == &asset_id)
			.map(|(_, market)| market)
			.ok_or_else(|| Error::<T>::MarketNotActivated.into())
	}

	/// Ensure market is enough to supply `amount` asset.
	fn ensure_under_supply_cap(asset_id: AssetIdOf<T>, amount: BalanceOf<T>) -> DispatchResult {
		let market = Self::market(asset_id)?;
		// Assets holded by market currently.
		let current_cash = T::Assets::balance(asset_id, &Self::account_id());
		let total_cash = current_cash
			.checked_add(amount)
			.ok_or(ArithmeticError::Overflow)?;
		ensure!(
			total_cash <= market.supply_cap,
			Error::<T>::SupplyCapacityExceeded
		);

		Ok(())
	}

	/// Make sure the borrowing under the borrow cap
	fn ensure_under_borrow_cap(asset_id: AssetIdOf<T>, amount: BalanceOf<T>) -> DispatchResult {
		let market = Self::market(asset_id)?;
		let total_borrows = Self::total_borrows(asset_id);
		let new_total_borrows = total_borrows
			.checked_add(amount)
			.ok_or(ArithmeticError::Overflow)?;
		ensure!(
			new_total_borrows <= market.borrow_cap,
			Error::<T>::BorrowCapacityExceeded
		);

		Ok(())
	}

	/// Make sure there is enough cash available in the pool
	fn ensure_enough_cash(asset_id: AssetIdOf<T>, amount: BalanceOf<T>) -> DispatchResult {
		let reducible_cash = Self::get_total_cash(asset_id)
			.checked_sub(Self::total_reserves(asset_id))
			.ok_or(ArithmeticError::Underflow)?;
		if reducible_cash < amount {
			return Err(Error::<T>::InsufficientCash.into());
		}

		Ok(())
	}

	// Ensures a given `lend_token_id` is unique in `Markets` and `UnderlyingAssetId`.
	fn ensure_lend_token(lend_token_id: CurrencyId) -> DispatchResult {
		// The lend token id is unique, cannot be repeated
		ensure!(
			!UnderlyingAssetId::<T>::contains_key(lend_token_id),
<<<<<<< HEAD
			Error::<T>::InvalidPtokenId
		);

		// The lend token id should not be the same as the id of any asset in markets
		ensure!(
			!Markets::<T>::contains_key(lend_token_id),
			Error::<T>::InvalidPtokenId
		);
=======
			Error::<T>::InvalidLendTokenId
		);

		// The lend token id should not be the same as the id of any asset in markets
		ensure!(!Markets::<T>::contains_key(lend_token_id), Error::<T>::InvalidLendTokenId);
>>>>>>> 39d4d982

		Ok(())
	}

	// Ensures that `account` have sufficient liquidity to move your assets
	// Returns `Err` If InsufficientLiquidity
	// `account`: account that need a liquidity check
	// `reduce_amount`: values that will have an impact on liquidity
	// `lf_enable`: check in liquidation free mode which means borrowing dot or redeeming assets in
	// `LiquidationFreeCollaterals`.
	fn ensure_liquidity(
		account: &T::AccountId,
		reduce_amount: FixedU128,
		lf_enable: bool,
	) -> DispatchResult {
		let (total_liquidity, _, lf_liquidity, _) = Self::get_account_liquidity(account)?;

		if lf_enable && max(total_liquidity, lf_liquidity) >= reduce_amount {
			return Ok(());
		}

		if !lf_enable && total_liquidity >= lf_liquidity + reduce_amount {
			return Ok(());
		}

		Err(Error::<T>::InsufficientLiquidity.into())
	}

	pub fn calc_underlying_amount(
		voucher_amount: BalanceOf<T>,
		exchange_rate: Rate,
	) -> Result<BalanceOf<T>, DispatchError> {
		Ok(exchange_rate
			.checked_mul_int(voucher_amount)
			.ok_or(ArithmeticError::Overflow)?)
	}

	pub fn calc_collateral_amount(
		underlying_amount: BalanceOf<T>,
		exchange_rate: Rate,
	) -> Result<BalanceOf<T>, DispatchError> {
		Ok(FixedU128::from_inner(underlying_amount)
			.checked_div(&exchange_rate)
			.map(|r| r.into_inner())
			.ok_or(ArithmeticError::Underflow)?)
	}

	fn get_total_cash(asset_id: AssetIdOf<T>) -> BalanceOf<T> {
		T::Assets::reducible_balance(
			asset_id,
			&Self::account_id(),
			Preservation::Expendable,
			Fortitude::Polite,
		)
	}

	// Returns the uniform format price.
	// Formula: `price = oracle_price * 10.pow(18 - asset_decimal)`
	// This particular price makes it easy to calculate the value ,
	// because we don't have to consider decimal for each asset. ref: get_asset_value
	//
	// Returns `Err` if the oracle price not ready
	pub fn get_price(asset_id: AssetIdOf<T>) -> Result<Price, DispatchError> {
		let (price, _) =
			T::PriceFeeder::get_price(&asset_id).ok_or(Error::<T>::PriceOracleNotReady)?;
		if price.is_zero() {
			return Err(Error::<T>::PriceIsZero.into());
		}
		log::trace!(
			target: "lend-market::get_price", "price: {:?}", price.into_inner()
		);

		Ok(price)
	}

	// Returns the value of the asset, in dollars.
	// Formula: `value = oracle_price * balance / 1e18(oracle_price_decimal) / asset_decimal`
	// As the price is a result of `oracle_price * 10.pow(18 - asset_decimal)`,
	// then `value = price * balance / 1e18`.
	// We use FixedU128::from_inner(balance) instead of `balance / 1e18`.
	//
	// Returns `Err` if oracle price not ready or arithmetic error.
	pub fn get_asset_value(
		asset_id: AssetIdOf<T>,
		amount: BalanceOf<T>,
	) -> Result<FixedU128, DispatchError> {
		let value = Self::get_price(asset_id)?
			.checked_mul(&FixedU128::from_inner(amount))
			.ok_or(ArithmeticError::Overflow)?;

		Ok(value)
	}

	// Returns a stored Market.
	//
	// Returns `Err` if market does not exist.
	pub fn market(asset_id: AssetIdOf<T>) -> Result<Market<BalanceOf<T>>, DispatchError> {
		Markets::<T>::try_get(asset_id).map_err(|_err| Error::<T>::MarketDoesNotExist.into())
	}

	// Mutates a stored Market.
	//
	// Returns `Err` if market does not exist.
	pub(crate) fn mutate_market<F>(
		asset_id: AssetIdOf<T>,
		cb: F,
	) -> Result<Market<BalanceOf<T>>, DispatchError>
	where
		F: FnOnce(&mut Market<BalanceOf<T>>) -> Market<BalanceOf<T>>,
	{
		Markets::<T>::try_mutate(
			asset_id,
			|opt| -> Result<Market<BalanceOf<T>>, DispatchError> {
				if let Some(market) = opt {
					return Ok(cb(market));
				}
				Err(Error::<T>::MarketDoesNotExist.into())
			},
		)
	}

	// All markets that are `MarketStatus::Active`.
	fn active_markets() -> impl Iterator<Item = (AssetIdOf<T>, Market<BalanceOf<T>>)> {
		Markets::<T>::iter().filter(|(_, market)| market.state == MarketState::Active)
	}

	// Returns a stored asset_id
	//
	// Returns `Err` if asset_id does not exist, it also means that lend_token_id is invalid.
	pub fn underlying_id(lend_token_id: AssetIdOf<T>) -> Result<AssetIdOf<T>, DispatchError> {
		UnderlyingAssetId::<T>::try_get(lend_token_id)
			.map_err(|_err| Error::<T>::InvalidLendTokenId.into())
	}

	// Returns the lend_token_id of the related asset
	//
	// Returns `Err` if market does not exist.
	pub fn lend_token_id(asset_id: AssetIdOf<T>) -> Result<AssetIdOf<T>, DispatchError> {
		if let Ok(market) = Self::market(asset_id) {
			Ok(market.lend_token_id)
		} else {
			Err(Error::<T>::MarketDoesNotExist.into())
		}
	}

	// Returns the incentive reward account
	pub fn incentive_reward_account_id() -> Result<T::AccountId, DispatchError> {
		let account_id: T::AccountId = T::PalletId::get().into_account_truncating();
		let entropy = (b"lend-market/incentive", &[account_id]).using_encoded(blake2_256);
		Ok(T::AccountId::decode(&mut &entropy[..]).map_err(|_| Error::<T>::CodecError)?)
	}

	pub fn do_redeem_all(
		who: &AccountIdOf<T>,
		asset_id: AssetIdOf<T>,
	) -> Result<BalanceOf<T>, DispatchError> {
		Self::ensure_active_market(asset_id)?;
		Self::accrue_interest(asset_id)?;
		let exchange_rate = Self::exchange_rate_stored(asset_id)?;
		Self::update_earned_stored(&who, asset_id, exchange_rate)?;
		let deposits = AccountDeposits::<T>::get(asset_id, &who);
		let redeem_amount = Self::do_redeem_voucher(&who, asset_id, deposits.voucher_balance)?;
		Self::deposit_event(Event::<T>::Redeemed(who.clone(), asset_id, redeem_amount));
		Ok(redeem_amount)
	}
}

impl<T: Config> LendMarketTrait<AssetIdOf<T>, AccountIdOf<T>, BalanceOf<T>> for Pallet<T> {
	fn do_mint(
		supplier: &AccountIdOf<T>,
		asset_id: AssetIdOf<T>,
		amount: BalanceOf<T>,
	) -> Result<(), DispatchError> {
		ensure!(!amount.is_zero(), Error::<T>::InvalidAmount);
		Self::ensure_active_market(asset_id)?;
		Self::ensure_under_supply_cap(asset_id, amount)?;

		Self::accrue_interest(asset_id)?;

		// update supply index before modify supply balance.
		Self::update_reward_supply_index(asset_id)?;
		Self::distribute_supplier_reward(asset_id, supplier)?;

		let exchange_rate = Self::exchange_rate_stored(asset_id)?;
		Self::update_earned_stored(supplier, asset_id, exchange_rate)?;
		let voucher_amount = Self::calc_collateral_amount(amount, exchange_rate)?;
		ensure!(!voucher_amount.is_zero(), Error::<T>::InvalidExchangeRate);

		T::Assets::transfer(
			asset_id,
			supplier,
			&Self::account_id(),
			amount,
			Preservation::Expendable,
		)?;
		AccountDeposits::<T>::try_mutate(asset_id, supplier, |deposits| -> DispatchResult {
			deposits.voucher_balance = deposits
				.voucher_balance
				.checked_add(voucher_amount)
				.ok_or(ArithmeticError::Overflow)?;
			Ok(())
		})?;
		TotalSupply::<T>::try_mutate(asset_id, |total_balance| -> DispatchResult {
			let new_balance = total_balance
				.checked_add(voucher_amount)
				.ok_or(ArithmeticError::Overflow)?;
			*total_balance = new_balance;
			Ok(())
		})?;
		Self::deposit_event(Event::<T>::Deposited(supplier.clone(), asset_id, amount));
		Ok(())
	}

	fn do_borrow(
		borrower: &AccountIdOf<T>,
		asset_id: AssetIdOf<T>,
		amount: BalanceOf<T>,
	) -> Result<(), DispatchError> {
		Self::ensure_active_market(asset_id)?;

		Self::accrue_interest(asset_id)?;
		Self::borrow_allowed(asset_id, borrower, amount)?;

		// update borrow index after accrue interest.
		Self::update_reward_borrow_index(asset_id)?;
		Self::distribute_borrower_reward(asset_id, borrower)?;

		let account_borrows = Self::current_borrow_balance(borrower, asset_id)?;
		let account_borrows_new = account_borrows
			.checked_add(amount)
			.ok_or(ArithmeticError::Overflow)?;
		let total_borrows = Self::total_borrows(asset_id);
		let total_borrows_new = total_borrows
			.checked_add(amount)
			.ok_or(ArithmeticError::Overflow)?;
		AccountBorrows::<T>::insert(
			asset_id,
			borrower,
			BorrowSnapshot {
				principal: account_borrows_new,
				borrow_index: Self::borrow_index(asset_id),
			},
		);
		TotalBorrows::<T>::insert(asset_id, total_borrows_new);
		T::Assets::transfer(
			asset_id,
			&Self::account_id(),
			borrower,
			amount,
			Preservation::Expendable,
		)?;
		Self::deposit_event(Event::<T>::Borrowed(borrower.clone(), asset_id, amount));
		Ok(())
	}

	fn do_collateral_asset(
		supplier: &AccountIdOf<T>,
		asset_id: AssetIdOf<T>,
		enable: bool,
	) -> Result<(), DispatchError> {
		Self::ensure_active_market(asset_id)?;
		ensure!(
			AccountDeposits::<T>::contains_key(asset_id, supplier),
			Error::<T>::NoDeposit
		);
		let mut deposits = Self::account_deposits(asset_id, supplier);
		// turn on the collateral button
		if enable {
			deposits.is_collateral = true;
			AccountDeposits::<T>::insert(asset_id, supplier, deposits);
			Self::deposit_event(Event::<T>::CollateralAssetAdded(supplier.clone(), asset_id));
			return Ok(());
		}
		// turn off the collateral button after checking the liquidity
		let total_collateral_value = Self::total_collateral_value(supplier)?;
		let collateral_asset_value = Self::collateral_asset_value(supplier, asset_id)?;
		let total_borrowed_value = Self::total_borrowed_value(supplier)?;
		log::trace!(
			target: "lend-market::collateral_asset",
			"total_collateral_value: {:?}, collateral_asset_value: {:?}, total_borrowed_value: {:?}",
			total_collateral_value.into_inner(),
			collateral_asset_value.into_inner(),
			total_borrowed_value.into_inner(),
		);
		if total_collateral_value
			< total_borrowed_value
				.checked_add(&collateral_asset_value)
				.ok_or(ArithmeticError::Overflow)?
		{
			return Err(Error::<T>::InsufficientLiquidity.into());
		}
		deposits.is_collateral = false;
		AccountDeposits::<T>::insert(asset_id, supplier, deposits);

		Self::deposit_event(Event::<T>::CollateralAssetRemoved(
			supplier.clone(),
			asset_id,
		));

		Ok(())
	}

	fn do_repay_borrow(
		borrower: &AccountIdOf<T>,
		asset_id: AssetIdOf<T>,
		amount: BalanceOf<T>,
	) -> Result<(), DispatchError> {
		Self::ensure_active_market(asset_id)?;
		Self::accrue_interest(asset_id)?;
		let account_borrows = Self::current_borrow_balance(borrower, asset_id)?;
		Self::do_repay_borrow_with_amount(borrower, asset_id, account_borrows, amount)?;
		Self::deposit_event(Event::<T>::RepaidBorrow(borrower.clone(), asset_id, amount));
		Ok(())
	}

	fn do_redeem(
		supplier: &AccountIdOf<T>,
		asset_id: AssetIdOf<T>,
		amount: BalanceOf<T>,
	) -> Result<(), DispatchError> {
		Self::ensure_active_market(asset_id)?;
		Self::accrue_interest(asset_id)?;
		let exchange_rate = Self::exchange_rate_stored(asset_id)?;
		Self::update_earned_stored(supplier, asset_id, exchange_rate)?;
		let voucher_amount = Self::calc_collateral_amount(amount, exchange_rate)?;
		let redeem_amount = Self::do_redeem_voucher(supplier, asset_id, voucher_amount)?;
		Self::deposit_event(Event::<T>::Redeemed(
			supplier.clone(),
			asset_id,
			redeem_amount,
		));
		Ok(())
	}
}

impl<T: Config> LendMarketMarketDataProvider<AssetIdOf<T>, BalanceOf<T>> for Pallet<T> {
	fn get_market_info(asset_id: AssetIdOf<T>) -> Result<MarketInfo, DispatchError> {
		let market = Self::market(asset_id)?;
		let full_rate =
			Self::get_full_interest_rate(asset_id).ok_or(Error::<T>::InvalidRateModelParam)?;
		Ok(MarketInfo {
			collateral_factor: market.collateral_factor,
			liquidation_threshold: market.liquidation_threshold,
			reserve_factor: market.reserve_factor,
			close_factor: market.close_factor,
			full_rate,
		})
	}

	fn get_market_status(asset_id: AssetIdOf<T>) -> Result<MarketStatus<Balance>, DispatchError> {
		let (
			borrow_rate,
			supply_rate,
			exchange_rate,
			utilization,
			total_borrows,
			total_reserves,
			borrow_index,
		) = Self::get_market_status(asset_id)?;
		Ok(MarketStatus {
			borrow_rate,
			supply_rate,
			exchange_rate,
			utilization,
			total_borrows,
			total_reserves,
			borrow_index,
		})
	}

	fn get_full_interest_rate(asset_id: AssetIdOf<T>) -> Option<Rate> {
		if let Ok(market) = Self::market(asset_id) {
			let rate = match market.rate_model {
				InterestRateModel::Jump(jump) => Some(jump.full_rate),
				_ => None,
			};
			return rate;
		}
		None
	}
}

impl<T: Config> LendMarketPositionDataProvider<AssetIdOf<T>, AccountIdOf<T>, BalanceOf<T>>
	for Pallet<T>
{
	fn get_current_borrow_balance(
		borrower: &AccountIdOf<T>,
		asset_id: AssetIdOf<T>,
	) -> Result<BalanceOf<T>, DispatchError> {
		Self::accrue_interest(asset_id)?;
		Self::current_borrow_balance(borrower, asset_id)
	}

	fn get_current_collateral_balance(
		supplier: &AccountIdOf<T>,
		asset_id: AssetIdOf<T>,
	) -> Result<BalanceOf<T>, DispatchError> {
		Self::current_collateral_balance(supplier, asset_id)
	}
}<|MERGE_RESOLUTION|>--- conflicted
+++ resolved
@@ -1890,22 +1890,14 @@
 		// The lend token id is unique, cannot be repeated
 		ensure!(
 			!UnderlyingAssetId::<T>::contains_key(lend_token_id),
-<<<<<<< HEAD
-			Error::<T>::InvalidPtokenId
+			Error::<T>::InvalidLendTokenId
 		);
 
 		// The lend token id should not be the same as the id of any asset in markets
 		ensure!(
 			!Markets::<T>::contains_key(lend_token_id),
-			Error::<T>::InvalidPtokenId
-		);
-=======
 			Error::<T>::InvalidLendTokenId
 		);
-
-		// The lend token id should not be the same as the id of any asset in markets
-		ensure!(!Markets::<T>::contains_key(lend_token_id), Error::<T>::InvalidLendTokenId);
->>>>>>> 39d4d982
 
 		Ok(())
 	}
