// This file is part of Bifrost.

// Copyright (C) Liebi Technologies PTE. LTD.
// SPDX-License-Identifier: GPL-3.0-or-later WITH Classpath-exception-2.0

// This program is free software: you can redistribute it and/or modify
// it under the terms of the GNU General Public License as published by
// the Free Software Foundation, either version 3 of the License, or
// (at your option) any later version.

// This program is distributed in the hope that it will be useful,
// but WITHOUT ANY WARRANTY; without even the implied warranty of
// MERCHANTABILITY or FITNESS FOR A PARTICULAR PURPOSE. See the
// GNU General Public License for more details.

// You should have received a copy of the GNU General Public License
// along with this program. If not, see <https://www.gnu.org/licenses/>.

// Ensure we're `no_std` when compiling for Wasm.

#![cfg(test)]

use crate::{mock::*, *};
use bifrost_primitives::{TimeUnit, VtokenMintingOperator};
use frame_support::assert_ok;
use sp_arithmetic::per_things::Permill;

#[test]
fn on_idle() {
	ExtBuilder::default()
		.one_hundred_for_alice_n_bob()
		.build()
		.execute_with(|| {
			let para_id = 2001u32;
			let zenlink_pair_account_id = init_zenlink(para_id);

<<<<<<< HEAD
			assert_ok!(SystemMaker::set_config(
				RuntimeOrigin::signed(ALICE),
				RelayCurrencyId::get(),
				Info {
					vcurrency_id: vKSM,
					annualization: 600_000u32,
					granularity: 1000,
					minimum_redeem: 20000
				},
			));
			let system_maker =
				<Runtime as Config>::SystemMakerPalletId::get().into_account_truncating();
			assert_eq!(Tokens::free_balance(KSM, &system_maker), 10000);
			SystemMaker::on_idle(
				<frame_system::Pallet<Runtime>>::block_number(),
				Weight::from_parts(100000000, 0),
			);
			System::set_block_number(System::block_number() + 1);
			assert_eq!(Tokens::free_balance(vKSM, &system_maker), 10731);
			assert_eq!(Tokens::free_balance(KSM, &zenlink_pair_account_id), 3000);
			assert_eq!(Tokens::free_balance(vKSM, &zenlink_pair_account_id), 1469);
			init_vtoken_minting();
			SystemMaker::on_idle(
				<frame_system::Pallet<Runtime>>::block_number(),
				Weight::zero(),
			);
			assert_eq!(Tokens::free_balance(vKSM, &system_maker), 10731);
			assert_ok!(SystemMaker::set_config(
				RuntimeOrigin::signed(ALICE),
				RelayCurrencyId::get(),
				Info {
					vcurrency_id: vKSM,
					annualization: 600_000u32,
					granularity: 1000,
					minimum_redeem: 2000
				},
			));
			SystemMaker::on_idle(
				<frame_system::Pallet<Runtime>>::block_number(),
				Weight::zero(),
			);
			assert_eq!(Tokens::free_balance(vKSM, &system_maker), 0);
		});
=======
		assert_ok!(SystemMaker::set_config(
			RuntimeOrigin::signed(ALICE),
			RelayCurrencyId::get(),
			Info {
				vcurrency_id: VKSM,
				annualization: 600_000u32,
				granularity: 1000,
				minimum_redeem: 20000
			},
		));
		let system_maker =
			<Runtime as Config>::SystemMakerPalletId::get().into_account_truncating();
		assert_eq!(Tokens::free_balance(KSM, &system_maker), 10000);
		SystemMaker::on_idle(
			<frame_system::Pallet<Runtime>>::block_number(),
			Weight::from_parts(100000000, 0),
		);
		System::set_block_number(System::block_number() + 1);
		assert_eq!(Tokens::free_balance(VKSM, &system_maker), 10731);
		assert_eq!(Tokens::free_balance(KSM, &zenlink_pair_account_id), 3000);
		assert_eq!(Tokens::free_balance(VKSM, &zenlink_pair_account_id), 1469);
		init_vtoken_minting();
		SystemMaker::on_idle(<frame_system::Pallet<Runtime>>::block_number(), Weight::zero());
		assert_eq!(Tokens::free_balance(VKSM, &system_maker), 10731);
		assert_ok!(SystemMaker::set_config(
			RuntimeOrigin::signed(ALICE),
			RelayCurrencyId::get(),
			Info {
				vcurrency_id: VKSM,
				annualization: 600_000u32,
				granularity: 1000,
				minimum_redeem: 2000
			},
		));
		SystemMaker::on_idle(<frame_system::Pallet<Runtime>>::block_number(), Weight::zero());
		assert_eq!(Tokens::free_balance(VKSM, &system_maker), 0);
	});
>>>>>>> 88da8919
}

fn init_zenlink(para_id: u32) -> AccountIdOf<Runtime> {
	let asset_0_currency_id: AssetId =
		AssetId::try_convert_from(RelayCurrencyId::get(), para_id).unwrap();
	let asset_1_currency_id: AssetId = AssetId::try_convert_from(VKSM, para_id).unwrap();
	// let path = vec![asset_0_currency_id, asset_1_currency_id];
	assert_ok!(ZenlinkProtocol::create_pair(
		RuntimeOrigin::root(),
		asset_0_currency_id,
		asset_1_currency_id
	));
	let deadline: BlockNumberFor<Runtime> =
		<frame_system::Pallet<Runtime>>::block_number() + BlockNumberFor::<Runtime>::from(100u32);
	assert_ok!(ZenlinkProtocol::add_liquidity(
		RuntimeOrigin::signed(ALICE),
		asset_0_currency_id,
		asset_1_currency_id,
		2000,
		2200,
		1,
		1,
		deadline
	));
	ZenlinkProtocol::pair_account_id(asset_0_currency_id, asset_1_currency_id)
}

fn init_vtoken_minting() {
	pub const FEE: Permill = Permill::from_percent(2);
	assert_ok!(VtokenMinting::set_fees(RuntimeOrigin::root(), FEE, FEE));
	assert_ok!(VtokenMinting::set_unlock_duration(
		RuntimeOrigin::signed(ALICE),
		KSM,
		TimeUnit::Era(1)
	));
	assert_ok!(VtokenMinting::increase_token_pool(KSM, 1000));
<<<<<<< HEAD
	assert_ok!(VtokenMinting::update_ongoing_time_unit(
		KSM,
		TimeUnit::Era(1)
	));
	assert_ok!(VtokenMinting::set_minimum_redeem(
		RuntimeOrigin::signed(ALICE),
		vKSM,
		90
	));
=======
	assert_ok!(VtokenMinting::update_ongoing_time_unit(KSM, TimeUnit::Era(1)));
	assert_ok!(VtokenMinting::set_minimum_redeem(RuntimeOrigin::signed(ALICE), VKSM, 90));
>>>>>>> 88da8919
}<|MERGE_RESOLUTION|>--- conflicted
+++ resolved
@@ -34,12 +34,11 @@
 			let para_id = 2001u32;
 			let zenlink_pair_account_id = init_zenlink(para_id);
 
-<<<<<<< HEAD
 			assert_ok!(SystemMaker::set_config(
 				RuntimeOrigin::signed(ALICE),
 				RelayCurrencyId::get(),
 				Info {
-					vcurrency_id: vKSM,
+					vcurrency_id: VKSM,
 					annualization: 600_000u32,
 					granularity: 1000,
 					minimum_redeem: 20000
@@ -53,20 +52,20 @@
 				Weight::from_parts(100000000, 0),
 			);
 			System::set_block_number(System::block_number() + 1);
-			assert_eq!(Tokens::free_balance(vKSM, &system_maker), 10731);
+			assert_eq!(Tokens::free_balance(VKSM, &system_maker), 10731);
 			assert_eq!(Tokens::free_balance(KSM, &zenlink_pair_account_id), 3000);
-			assert_eq!(Tokens::free_balance(vKSM, &zenlink_pair_account_id), 1469);
+			assert_eq!(Tokens::free_balance(VKSM, &zenlink_pair_account_id), 1469);
 			init_vtoken_minting();
 			SystemMaker::on_idle(
 				<frame_system::Pallet<Runtime>>::block_number(),
 				Weight::zero(),
 			);
-			assert_eq!(Tokens::free_balance(vKSM, &system_maker), 10731);
+			assert_eq!(Tokens::free_balance(VKSM, &system_maker), 10731);
 			assert_ok!(SystemMaker::set_config(
 				RuntimeOrigin::signed(ALICE),
 				RelayCurrencyId::get(),
 				Info {
-					vcurrency_id: vKSM,
+					vcurrency_id: VKSM,
 					annualization: 600_000u32,
 					granularity: 1000,
 					minimum_redeem: 2000
@@ -76,47 +75,8 @@
 				<frame_system::Pallet<Runtime>>::block_number(),
 				Weight::zero(),
 			);
-			assert_eq!(Tokens::free_balance(vKSM, &system_maker), 0);
+			assert_eq!(Tokens::free_balance(VKSM, &system_maker), 0);
 		});
-=======
-		assert_ok!(SystemMaker::set_config(
-			RuntimeOrigin::signed(ALICE),
-			RelayCurrencyId::get(),
-			Info {
-				vcurrency_id: VKSM,
-				annualization: 600_000u32,
-				granularity: 1000,
-				minimum_redeem: 20000
-			},
-		));
-		let system_maker =
-			<Runtime as Config>::SystemMakerPalletId::get().into_account_truncating();
-		assert_eq!(Tokens::free_balance(KSM, &system_maker), 10000);
-		SystemMaker::on_idle(
-			<frame_system::Pallet<Runtime>>::block_number(),
-			Weight::from_parts(100000000, 0),
-		);
-		System::set_block_number(System::block_number() + 1);
-		assert_eq!(Tokens::free_balance(VKSM, &system_maker), 10731);
-		assert_eq!(Tokens::free_balance(KSM, &zenlink_pair_account_id), 3000);
-		assert_eq!(Tokens::free_balance(VKSM, &zenlink_pair_account_id), 1469);
-		init_vtoken_minting();
-		SystemMaker::on_idle(<frame_system::Pallet<Runtime>>::block_number(), Weight::zero());
-		assert_eq!(Tokens::free_balance(VKSM, &system_maker), 10731);
-		assert_ok!(SystemMaker::set_config(
-			RuntimeOrigin::signed(ALICE),
-			RelayCurrencyId::get(),
-			Info {
-				vcurrency_id: VKSM,
-				annualization: 600_000u32,
-				granularity: 1000,
-				minimum_redeem: 2000
-			},
-		));
-		SystemMaker::on_idle(<frame_system::Pallet<Runtime>>::block_number(), Weight::zero());
-		assert_eq!(Tokens::free_balance(VKSM, &system_maker), 0);
-	});
->>>>>>> 88da8919
 }
 
 fn init_zenlink(para_id: u32) -> AccountIdOf<Runtime> {
@@ -153,18 +113,13 @@
 		TimeUnit::Era(1)
 	));
 	assert_ok!(VtokenMinting::increase_token_pool(KSM, 1000));
-<<<<<<< HEAD
 	assert_ok!(VtokenMinting::update_ongoing_time_unit(
 		KSM,
 		TimeUnit::Era(1)
 	));
 	assert_ok!(VtokenMinting::set_minimum_redeem(
 		RuntimeOrigin::signed(ALICE),
-		vKSM,
+		VKSM,
 		90
 	));
-=======
-	assert_ok!(VtokenMinting::update_ongoing_time_unit(KSM, TimeUnit::Era(1)));
-	assert_ok!(VtokenMinting::set_minimum_redeem(RuntimeOrigin::signed(ALICE), VKSM, 90));
->>>>>>> 88da8919
 }