--- conflicted
+++ resolved
@@ -26,11 +26,7 @@
 pub use calls::*;
 use orml_traits::MultiCurrency;
 pub use pallet::*;
-<<<<<<< HEAD
-=======
 use sp_runtime::traits::UniqueSaturatedInto;
-pub use traits::{ChainId, MessageId, Nonce, SalpHelper};
->>>>>>> f79ddc26
 
 macro_rules! use_relay {
     ({ $( $code:tt )* }) => {
