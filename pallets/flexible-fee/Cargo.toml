[package]
name = "bifrost-flexible-fee"
version = "0.8.0"
authors = ["Herry Ho <herry.heyi@gmail.com>"]
edition = "2021"

[dependencies]
codec = { package = "parity-scale-codec", version = "2.3.0", default-features = false, features = ["derive"] }
scale-info = { version = "1.0.0", default-features = false, features = ["derive"] }
frame-benchmarking = { git = "https://github.com/paritytech/substrate", branch = "polkadot-v0.9.17", default-features = false, optional = true }
frame-support = { git = "https://github.com/paritytech/substrate", branch = "polkadot-v0.9.17", default-features = false }
frame-system = { git = "https://github.com/paritytech/substrate", branch = "polkadot-v0.9.17", default-features = false }
pallet-transaction-payment = { git = "https://github.com/paritytech/substrate", branch = "polkadot-v0.9.17", default-features = false }
sp-arithmetic = { git = "https://github.com/paritytech/substrate", branch = "polkadot-v0.9.17", default-features = false }
sp-runtime = { git = "https://github.com/paritytech/substrate", branch = "polkadot-v0.9.17", default-features = false }
sp-std = { git = "https://github.com/paritytech/substrate", branch = "polkadot-v0.9.17", default-features = false }
node-primitives = { path = "../../node/primitives", default-features = false }
zenlink-protocol = { version = "*", default-features = false }
orml-traits = { version = "0.4.1-dev", default-features = false }
impl-trait-for-tuples = "0.2.1"

[dev-dependencies]
orml-tokens = { version = "0.4.1-dev" }
orml-currencies = { version = "0.4.1-dev" }
balances = { package = "pallet-balances", git = "https://github.com/paritytech/substrate", branch = "polkadot-v0.9.17", default-features = false }
sp-core = { git = "https://github.com/paritytech/substrate", branch = "polkadot-v0.9.17" }
sp-io = { git = "https://github.com/paritytech/substrate", branch = "polkadot-v0.9.17" }
smallvec = "1.4.1"
<<<<<<< HEAD
cumulus-primitives-core = { git = "https://github.com/paritytech/cumulus", default-features = false, branch = "polkadot-v0.9.16" }
=======
cumulus-primitives-core = { git = "https://github.com/paritytech/cumulus", default-features = false, branch = "polkadot-v0.9.17" }
>>>>>>> d2326f24
bifrost-salp = { path = "../salp" }
bifrost-kusama-runtime = { path = "../../runtime/bifrost-kusama" }
bifrost-runtime-common = { path = "../../runtime/common" }
xcm-interface = {version = "*"}

[features]
default = ["std"]
std = [
	"codec/std",
	"scale-info/std",
	"frame-support/std",
	"frame-system/std",
	"node-primitives/std",
	"sp-runtime/std",
	"sp-std/std",
	"pallet-transaction-payment/std",
	"zenlink-protocol/std",
	"sp-arithmetic/std",
	"orml-traits/std",
]

runtime-benchmarks = [
	"frame-benchmarking",
	"frame-support/runtime-benchmarks",
	"frame-system/runtime-benchmarks",
]<|MERGE_RESOLUTION|>--- conflicted
+++ resolved
@@ -26,11 +26,7 @@
 sp-core = { git = "https://github.com/paritytech/substrate", branch = "polkadot-v0.9.17" }
 sp-io = { git = "https://github.com/paritytech/substrate", branch = "polkadot-v0.9.17" }
 smallvec = "1.4.1"
-<<<<<<< HEAD
-cumulus-primitives-core = { git = "https://github.com/paritytech/cumulus", default-features = false, branch = "polkadot-v0.9.16" }
-=======
 cumulus-primitives-core = { git = "https://github.com/paritytech/cumulus", default-features = false, branch = "polkadot-v0.9.17" }
->>>>>>> d2326f24
 bifrost-salp = { path = "../salp" }
 bifrost-kusama-runtime = { path = "../../runtime/bifrost-kusama" }
 bifrost-runtime-common = { path = "../../runtime/common" }
