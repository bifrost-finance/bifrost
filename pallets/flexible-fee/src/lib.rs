--- conflicted
+++ resolved
@@ -21,15 +21,9 @@
 pub use crate::pallet::*;
 use bifrost_primitives::{
 	currency::{VGLMR, VMANTA, WETH},
-<<<<<<< HEAD
-	traits::{FeeGetter, XcmDestWeightAndFeeHandler},
-	AccountFeeCurrency, BalanceCmp, CurrencyId, ExtraFeeName, TryConvertFrom, XcmOperationType,
-	BNC, DOT, GLMR, MANTA, VBNC, VDOT,
-=======
 	traits::XcmDestWeightAndFeeHandler,
 	Balance, BalanceCmp, CurrencyId, DerivativeIndex, Price, PriceFeeder, TryConvertFrom,
 	XcmOperationType, BNC, DOT, GLMR, MANTA, VBNC, VDOT,
->>>>>>> 5a6927ae
 };
 use bifrost_xcm_interface::{polkadot::RelaychainCall, traits::parachains, PolkadotXcmCall};
 use core::convert::Into;
@@ -39,12 +33,7 @@
 	traits::{
 		fungibles::Inspect,
 		tokens::{Fortitude, Preservation},
-<<<<<<< HEAD
-		Currency, ExistenceRequirement, Get, Imbalance, OnUnbalanced, ReservableCurrency,
-		WithdrawReasons,
-=======
 		Get,
->>>>>>> 5a6927ae
 	},
 	transactional,
 	weights::WeightMeter,
@@ -53,12 +42,7 @@
 use frame_system::pallet_prelude::*;
 use orml_traits::MultiCurrency;
 use polkadot_parachain_primitives::primitives::Sibling;
-<<<<<<< HEAD
-use sp_arithmetic::traits::{CheckedAdd, SaturatedConversion, UniqueSaturatedInto};
-use sp_core::U256;
-=======
 use sp_arithmetic::traits::UniqueSaturatedInto;
->>>>>>> 5a6927ae
 use sp_runtime::{
 	traits::{AccountIdConversion, One},
 	BoundedVec,
@@ -90,11 +74,7 @@
 #[frame_support::pallet]
 pub mod pallet {
 	use super::*;
-<<<<<<< HEAD
-	use bifrost_primitives::Balance;
-=======
 	use bifrost_primitives::{Balance, PriceFeeder};
->>>>>>> 5a6927ae
 	use frame_support::traits::fungibles::Inspect;
 
 	#[pallet::config]
@@ -104,17 +84,8 @@
 		/// Weight information for the extrinsics in this module.
 		type WeightInfo: WeightInfo;
 		/// Handler for both NativeCurrency and MultiCurrency
-<<<<<<< HEAD
-		type MultiCurrency: MultiCurrency<Self::AccountId, CurrencyId = CurrencyId, Balance = PalletBalanceOf<Self>>
-			+ Inspect<Self::AccountId, AssetId = CurrencyId, Balance = Balance>;
-		/// The currency type in which fees will be paid.
-		type Currency: Currency<Self::AccountId> + ReservableCurrency<Self::AccountId>;
-		/// Handler for the unbalanced decrease
-		type OnUnbalanced: OnUnbalanced<NegativeImbalanceOf<Self>>;
-=======
 		type MultiCurrency: MultiCurrency<Self::AccountId, CurrencyId = CurrencyId, Balance = Balance>
 			+ Inspect<Self::AccountId, AssetId = CurrencyId, Balance = Balance>;
->>>>>>> 5a6927ae
 		/// xcm transfer interface
 		type XcmRouter: SendXcm;
 		/// Zenlink interface
@@ -218,14 +189,8 @@
 		WeightAndFeeNotExist,
 		UnweighableMessage,
 		XcmExecutionFailed,
-<<<<<<< HEAD
-		/// Maximum number of currencies reached.
-		MaxCurrenciesReached,
-		CurrencyNotSupport,
-=======
 		CurrencyNotSupport,
 		MaxCurrenciesReached,
->>>>>>> 5a6927ae
 	}
 
 	#[pallet::call]
@@ -590,128 +555,6 @@
 		// Apply precision adjustment to balance.
 		balance = balance.saturating_mul(10u128.pow(balance_precision_offset));
 
-<<<<<<< HEAD
-/// Provides account's fee payment asset or default fee asset ( Native asset )
-impl<T: Config> AccountFeeCurrency<T::AccountId> for Pallet<T> {
-	type Error = Error<T>;
-
-	/// Determines the appropriate currency to be used for paying transaction fees based on a
-	/// prioritized order:
-	/// 1. User's default fee currency (`UserDefaultFeeCurrency`)
-	/// 2. WETH
-	/// 3. Currencies in the `UniversalFeeCurrencyOrderList`
-	///
-	/// The method first checks if the balance of the highest-priority currency is sufficient to
-	/// cover the fee.If the balance is insufficient, it iterates through the list of currencies in
-	/// priority order.If no currency has a sufficient balance, it returns the currency with the
-	/// highest balance.
-	fn get_fee_currency(account: &T::AccountId, fee: U256) -> Result<CurrencyId, Error<T>> {
-		let fee: u128 = fee.unique_saturated_into();
-		let priority_currency = UserDefaultFeeCurrency::<T>::get(account);
-		let mut currency_list = UniversalFeeCurrencyOrderList::<T>::get();
-
-		let first_item_index = 0;
-		currency_list
-			.try_insert(first_item_index, WETH)
-			.map_err(|_| Error::<T>::MaxCurrenciesReached)?;
-
-		// When all currency balances are insufficient, return the one with the highest balance
-		let mut hopeless_currency = WETH;
-
-		if let Some(currency) = priority_currency {
-			currency_list
-				.try_insert(first_item_index, currency)
-				.map_err(|_| Error::<T>::MaxCurrenciesReached)?;
-			hopeless_currency = currency;
-		}
-
-		for maybe_currency in currency_list.iter() {
-			let comp_res = Self::cmp_with_precision(account, maybe_currency, fee, 18)?;
-
-			match comp_res {
-				Ordering::Less => {
-					// Get the currency with the highest balance
-					let hopeless_currency_balance = T::MultiCurrency::reducible_balance(
-						hopeless_currency,
-						account,
-						Preservation::Preserve,
-						Fortitude::Polite,
-					);
-					let maybe_currency_balance = T::MultiCurrency::reducible_balance(
-						*maybe_currency,
-						account,
-						Preservation::Preserve,
-						Fortitude::Polite,
-					);
-					hopeless_currency = match hopeless_currency_balance.cmp(&maybe_currency_balance)
-					{
-						Ordering::Less => *maybe_currency,
-						_ => hopeless_currency,
-					};
-					continue;
-				},
-				Ordering::Equal => return Ok(*maybe_currency),
-				Ordering::Greater => return Ok(*maybe_currency),
-			};
-		}
-
-		return Ok(hopeless_currency);
-	}
-}
-
-impl<T: Config> BalanceCmp<T::AccountId> for Pallet<T> {
-	type Error = Error<T>;
-
-	/// Compares the balance of a specific `currency` for a given `account` against an `amount`
-	/// while considering different currency precisions.
-	///
-	/// # Parameters
-	/// - `account`: The account ID whose balance will be checked.
-	/// - `currency`: The currency ID to be compared.
-	/// - `amount`: The amount to compare against the account's balance, with the precision
-	///   specified by `amount_precision`.
-	/// - `amount_precision`: The precision of the `amount` specified. If greater than 18, the
-	///   precision of the `currency` will be adjusted accordingly.
-	///
-	/// # Returns
-	/// - `Ok(std::cmp::Ordering)`: Returns the ordering result (`Less`, `Equal`, `Greater`) based
-	///   on the comparison between the adjusted balance and the adjusted amount.
-	/// - `Err(Error<T>)`: Returns an error if the currency is not supported.
-	fn cmp_with_precision(
-		account: &T::AccountId,
-		currency: &CurrencyId,
-		amount: u128,
-		amount_precision: u32,
-	) -> Result<Ordering, Error<T>> {
-		// Get the reducible balance for the specified account and currency.
-		let mut balance = T::MultiCurrency::reducible_balance(
-			*currency,
-			account,
-			Preservation::Preserve,
-			Fortitude::Polite,
-		);
-
-		// Define the standard precision as 18 decimal places.
-		let standard_precision: u32 = amount_precision.max(18);
-
-		// Adjust the amount to the standard precision.
-		let precision_offset = standard_precision.saturating_sub(amount_precision);
-		let adjust_precision = 10u128.pow(precision_offset);
-		let amount = amount.saturating_mul(adjust_precision);
-
-		// Adjust the balance based on currency type.
-		let balance_precision_offset = match *currency {
-			WETH | GLMR | VGLMR | MANTA | VMANTA => standard_precision.saturating_sub(18),
-			BNC | VBNC => standard_precision.saturating_sub(12),
-			DOT | VDOT => standard_precision.saturating_sub(10),
-			_ => return Err(Error::<T>::CurrencyNotSupport),
-		};
-
-		// Apply precision adjustment to balance.
-		balance = balance.saturating_mul(10u128.pow(balance_precision_offset));
-
-=======
->>>>>>> 5a6927ae
 		// Compare the adjusted balance with the input amount.
 		Ok(balance.cmp(&amount))
 	}
