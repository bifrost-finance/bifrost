--- conflicted
+++ resolved
@@ -19,21 +19,11 @@
 #![cfg(test)]
 
 use super::*;
-<<<<<<< HEAD
-use crate::{self as flexible_fee, tests::CHARLIE};
-use bifrost_asset_registry::AssetIdMaps;
-use bifrost_primitives::{
-	Balance, BifrostCrowdloanId, BuybackPalletId, CurrencyId, DerivativeAccountHandler,
-	DerivativeIndex, ExtraFeeInfo, FlexibleFeePalletId, GetNativeCurrencyId, MessageId, ParaId,
-	RelayCurrencyId, VTokenSupplyProvider, ZenlinkPalletId, VKSM,
-};
-use bifrost_vtoken_voting::AccountVote;
-use bifrost_xcm_interface::traits::XcmHelper;
-=======
 use crate::{self as flexible_fee, mock_price::MockPriceFeeder};
 use bifrost_currencies::BasicCurrencyAdapter;
-use bifrost_primitives::{Balance, CurrencyId, TokenSymbol};
->>>>>>> 587d1e53
+use bifrost_primitives::{
+	Balance, CurrencyId, FlexibleFeePalletId, GetNativeCurrencyId, TokenSymbol, ZenlinkPalletId,
+};
 use cumulus_primitives_core::ParaId as Pid;
 use frame_support::{
 	derive_impl, parameter_types,
@@ -206,15 +196,6 @@
 	}
 }
 
-<<<<<<< HEAD
-pub type AdaptedBasicCurrency =
-	bifrost_currencies::BasicCurrencyAdapter<Test, Balances, Amount, BlockNumber>;
-=======
-parameter_types! {
-	pub const GetNativeCurrencyId: CurrencyId = CurrencyId::Native(TokenSymbol::BNC);
-}
->>>>>>> 587d1e53
-
 impl bifrost_currencies::Config for Test {
 	type GetNativeCurrencyId = GetNativeCurrencyId;
 	type MultiCurrency = Tokens;
@@ -312,166 +293,7 @@
 pub const ALICE: AccountId = AccountId::new([0u8; 32]);
 
 parameter_types! {
-<<<<<<< HEAD
-	pub const MinContribution: Balance = 10;
-	pub const RemoveKeysLimit: u32 = 50;
-	pub const SlotLength: BlockNumber = 8u32 as BlockNumber;
-	pub const LeasePeriod: BlockNumber = 8u32 as BlockNumber;
-	pub const VSBondValidPeriod: BlockNumber = 8u32 as BlockNumber;
-	pub const ReleaseCycle: BlockNumber = 8u32 as BlockNumber;
-	pub const ReleaseRatio: Percent = Percent::from_percent(50);
-	pub ConfirmMuitiSigAccount: AccountId = ALICE;
-	pub const SalpLockId: LockIdentifier = *b"salplock";
-	pub const BatchLimit: u32 = 50;
-}
-
-impl bifrost_salp::Config for Test {
-	type BancorPool = ();
-	type RuntimeEvent = RuntimeEvent;
-	type LeasePeriod = LeasePeriod;
-	type MinContribution = MinContribution;
-	type MultiCurrency = Currencies;
-	type PalletId = BifrostCrowdloanId;
-	type RelayChainToken = RelayCurrencyId;
-	type ReleaseCycle = ReleaseCycle;
-	type ReleaseRatio = ReleaseRatio;
-	type RemoveKeysLimit = RemoveKeysLimit;
-	type SlotLength = SlotLength;
-	type VSBondValidPeriod = VSBondValidPeriod;
-	type WeightInfo = ();
-	type EnsureConfirmAsGovernance = EnsureRoot<AccountId>;
-	type XcmInterface = MockXcmExecutor;
-	type TreasuryAccount = TreasuryAccount;
-	type BuybackPalletId = BuybackPalletId;
-	type DexOperator = ZenlinkProtocol;
-	type CurrencyIdConversion = AssetIdMaps<Test>;
-	type CurrencyIdRegister = AssetIdMaps<Test>;
-	type ParachainId = ParaInfo;
-	type RuntimeOrigin = RuntimeOrigin;
-	type RuntimeCall = RuntimeCall;
-	type StablePool = ();
-	type VtokenMinting = ();
-	type LockId = SalpLockId;
-	type BatchLimit = BatchLimit;
-}
-
-parameter_types! {
-	// One XCM operation is 200_000_000 XcmWeight, cross-chain transfer ~= 2x of transfer = 3_000_000_000
-	pub UnitWeightCost: Weight = Weight::from_parts(200_000_000, 0);
-	pub const MaxInstructions: u32 = 100;
-	pub UniversalLocation: InteriorLocation = Parachain(2001).into();
-}
-
-pub struct XcmConfig;
-impl xcm_executor::Config for XcmConfig {
-	type AssetClaims = PolkadotXcm;
-	type AssetTransactor = ();
-	type AssetTrap = PolkadotXcm;
-	type Barrier = ();
-	type RuntimeCall = RuntimeCall;
-	type IsReserve = ();
-	type IsTeleporter = ();
-	type UniversalLocation = UniversalLocation;
-	type OriginConverter = ();
-	type ResponseHandler = PolkadotXcm;
-	type SubscriptionService = PolkadotXcm;
-	type Trader = ();
-	type Weigher = FixedWeightBounds<UnitWeightCost, RuntimeCall, MaxInstructions>;
-	type XcmSender = ();
-	type PalletInstancesInfo = AllPalletsWithSystem;
-	type MaxAssetsIntoHolding = ConstU32<64>;
-	type FeeManager = ();
-	type MessageExporter = ();
-	type UniversalAliases = Nothing;
-	type CallDispatcher = RuntimeCall;
-	type SafeCallFilter = Everything;
-	type AssetLocker = ();
-	type AssetExchanger = ();
-	type Aliasers = Nothing;
-	type TransactionalProcessor = FrameTransactionalProcessor;
-	type HrmpNewChannelOpenRequestHandler = ();
-	type HrmpChannelAcceptedHandler = ();
-	type HrmpChannelClosingHandler = ();
-	type XcmRecorder = ();
-}
-
-#[cfg(feature = "runtime-benchmarks")]
-parameter_types! {
-	pub ReachableDest: Option<Location> = Some(Parent.into());
-}
-
-impl pallet_xcm::Config for Test {
-	type RuntimeEvent = RuntimeEvent;
-	type ExecuteXcmOrigin = xcm_builder::EnsureXcmOrigin<RuntimeOrigin, ()>;
-	type UniversalLocation = UniversalLocation;
-	type SendXcmOrigin = xcm_builder::EnsureXcmOrigin<RuntimeOrigin, ()>;
-	type Weigher = FixedWeightBounds<UnitWeightCost, RuntimeCall, MaxInstructions>;
-	type XcmExecuteFilter = Nothing;
-	type XcmExecutor = XcmExecutor<XcmConfig>;
-	type XcmReserveTransferFilter = Everything;
-	type XcmRouter = ();
-	type XcmTeleportFilter = Nothing;
-	type RuntimeOrigin = RuntimeOrigin;
-	type RuntimeCall = RuntimeCall;
-	const VERSION_DISCOVERY_QUEUE_SIZE: u32 = 100;
-	type AdvertisedXcmVersion = ConstU32<2>;
-	type Currency = Balances;
-	type CurrencyMatcher = ();
-	type TrustedLockers = ();
-	type SovereignAccountOf = ();
-	type MaxLockers = ConstU32<8>;
-	type WeightInfo = pallet_xcm::TestWeightInfo;
-	type AdminOrigin = EnsureRoot<AccountId>;
-	type MaxRemoteLockConsumers = ConstU32<0>;
-	type RemoteLockConsumerIdentifier = ();
-}
-
-//************** Salp mock end *****************
-
-// ************** VtokenVoting mock start *****************
-pub struct SimpleVTokenSupplyProvider;
-
-impl VTokenSupplyProvider<CurrencyId, Balance> for SimpleVTokenSupplyProvider {
-	fn get_vtoken_supply(_: CurrencyId) -> Option<Balance> {
-		Some(u64::MAX.into())
-	}
-
-	fn get_token_supply(_: CurrencyId) -> Option<Balance> {
-		Some(u64::MAX.into())
-	}
-}
-
-parameter_types! {
-	pub const ReferendumCheckInterval: BlockNumber = 300;
-}
-
-impl bifrost_vtoken_voting::Config for Test {
-	type RuntimeEvent = RuntimeEvent;
-	type RuntimeOrigin = RuntimeOrigin;
-	type RuntimeCall = RuntimeCall;
-	type MultiCurrency = Currencies;
-	type ControlOrigin = EnsureSignedBy<One, AccountId>;
-	type ResponseOrigin = EnsureResponse<Everything>;
-	type XcmDestWeightAndFee = XcmDestWeightAndFee;
-	type DerivativeAccount = DerivativeAccount;
-	type RelaychainBlockNumberProvider = RelaychainDataProvider;
-	type VTokenSupplyProvider = SimpleVTokenSupplyProvider;
-	type MaxVotes = ConstU32<256>;
-	type ParachainId = ParaInfo;
-	type QueryTimeout = QueryTimeout;
-	type ReferendumCheckInterval = ReferendumCheckInterval;
-	type WeightInfo = ();
-}
-
-impl AccountFeeCurrency<AccountId> for Test {
-	type Error = Error<Test>;
-
-	fn get_fee_currency(account: &AccountId32, fee: U256) -> Result<CurrencyId, Self::Error> {
-		Pallet::<Test>::get_fee_currency(account, fee)
-	}
-=======
 	pub const RelayCurrencyId: CurrencyId = CurrencyId::Token(TokenSymbol::KSM);
->>>>>>> 587d1e53
 }
 
 impl BalanceCmp<AccountId> for Test {
