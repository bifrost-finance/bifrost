--- conflicted
+++ resolved
@@ -81,22 +81,9 @@
 		VtokenMinting: bifrost_vtoken_minting::{Pallet, Call, Storage, Event<T>},
 		Farming: bifrost_farming::{Pallet, Call, Storage, Event<T>},
 		SystemStaking: system_staking::{Pallet, Call, Storage, Event<T>},
-<<<<<<< HEAD
 		AssetRegistry: bifrost_asset_registry::{Pallet, Call, Event<T>, Storage},
-=======
-		AssetRegistry: bifrost_asset_registry::{Pallet, Call,Storage, Event<T>},
->>>>>>> 1edf9ff2
 	}
 );
-
-ord_parameter_types! {
-	pub const CouncilAccount: AccountId = AccountId::from([1u8; 32]);
-}
-impl bifrost_asset_registry::Config for Runtime {
-	type Event = Event;
-	type Currency = Balances;
-	type RegisterOrigin = EnsureSignedBy<CouncilAccount, AccountId>;
-}
 
 type UncheckedExtrinsic = frame_system::mocking::MockUncheckedExtrinsic<Runtime>;
 type Block = frame_system::mocking::MockBlock<Runtime>;
@@ -192,8 +179,6 @@
 	pub BifrostFeeAccount: AccountId = hex!["e4da05f08e89bf6c43260d96f26fffcfc7deae5b465da08669a9d008e64c2c63"].into();
 }
 
-use bifrost_asset_registry::AssetIdMaps;
-
 impl bifrost_vtoken_minting::Config for Runtime {
 	type Event = Event;
 	type MultiCurrency = Currencies;
@@ -207,7 +192,6 @@
 	type CurrencyIdConversion = AssetIdMaps<Runtime>;
 	type WeightInfo = ();
 	type OnRedeemSuccess = ();
-	type CurrencyIdConversion = AssetIdMaps<Runtime>;
 }
 
 ord_parameter_types! {
