--- conflicted
+++ resolved
@@ -21,24 +21,18 @@
 use lend_market::{AccountBorrows, BorrowSnapshot, Deposits};
 
 fn init() {
-<<<<<<< HEAD
+	env_logger::try_init().unwrap_or(());
 	assert_ok!(LendMarket::add_market(
 		RuntimeOrigin::root(),
 		DOT,
-		market_mock(VKSM)
+		market_mock(LDOT)
 	));
 	assert_ok!(LendMarket::activate_market(RuntimeOrigin::root(), DOT));
 	assert_ok!(LendMarket::add_market(
 		RuntimeOrigin::root(),
 		VDOT,
-		market_mock(VBNC)
-	));
-=======
-	env_logger::try_init().unwrap_or(());
-	assert_ok!(LendMarket::add_market(RuntimeOrigin::root(), DOT, market_mock(LDOT)));
-	assert_ok!(LendMarket::activate_market(RuntimeOrigin::root(), DOT));
-	assert_ok!(LendMarket::add_market(RuntimeOrigin::root(), VDOT, market_mock(LVDOT)));
->>>>>>> 39d4d982
+		market_mock(LVDOT)
+	));
 	assert_ok!(LendMarket::activate_market(RuntimeOrigin::root(), VDOT));
 	TimestampPallet::set_timestamp(6000);
 
@@ -59,18 +53,25 @@
 		0,
 		vec![(DOT, (1, 1)), (VDOT, (100_000_000, 100_000_000))]
 	));
-<<<<<<< HEAD
 	assert_ok!(VtokenMinting::set_minimum_mint(
 		RuntimeOrigin::signed(1),
 		DOT,
-		0
+		1000
 	));
 	assert_ok!(VtokenMinting::mint(
 		Some(0).into(),
 		DOT,
-		unit(100),
+		unit(100_000),
 		BoundedVec::default()
 	));
+	assert_eq!(Tokens::balance(VDOT, &0), unit(100_000));
+	assert_ok!(VtokenMinting::mint(
+		Some(1).into(),
+		DOT,
+		unit(10),
+		BoundedVec::default()
+	));
+	assert_eq!(Tokens::balance(VDOT, &1), unit(10));
 	let amounts = vec![unit(100), unit(100)];
 	assert_ok!(StablePool::add_liquidity(
 		RuntimeOrigin::signed(0),
@@ -78,90 +79,78 @@
 		amounts,
 		0
 	));
+	assert_ok!(LendMarket::mint(RuntimeOrigin::signed(0), DOT, unit(100)));
+	assert_ok!(LendMarket::mint(RuntimeOrigin::signed(0), VDOT, unit(100)));
+	assert_ok!(LendMarket::mint(RuntimeOrigin::signed(1), VDOT, 100_000));
 }
 
 #[test]
-fn flash_loan_deposit() {
+fn increase_leverage_should_not_work() {
 	ExtBuilder::default()
 		.new_test_ext()
 		.build()
 		.execute_with(|| {
 			init();
-			assert_ok!(LendMarket::mint(RuntimeOrigin::signed(3), DOT, unit(1000)));
-			assert_noop!(
-				LeverageStaking::flash_loan_deposit(
-					RuntimeOrigin::signed(3),
-					DOT,
-					FixedU128::from_inner(unit(1_000_000)),
-					Some(100_000)
-				),
-				Error::<Test>::InsufficientBalance
-			);
-			assert_ok!(LendMarket::mint(RuntimeOrigin::signed(1), DOT, unit(100)));
 			assert_noop!(
 				LeverageStaking::flash_loan_deposit(
 					RuntimeOrigin::signed(1),
 					DOT,
-					FixedU128::from_inner(unit(1_000_000)),
-					Some(100_000)
+					FixedU128::from_inner(unit(1_000_100)),
 				),
-				lend_market::Error::<Test>::InvalidAmount
-			);
-			assert_ok!(LeverageStaking::flash_loan_deposit(
-				RuntimeOrigin::signed(1),
-				DOT,
-				FixedU128::from_inner(unit(800_000)),
-				Some(100_000)
-			));
-			assert_ok!(LeverageStaking::flash_loan_deposit(
-				RuntimeOrigin::signed(1),
-				DOT,
-				FixedU128::from_inner(unit(900_000)),
-				Some(100_000)
-			));
-			assert_eq!(
-				AccountBorrows::<Test>::get(DOT, 1),
-				BorrowSnapshot {
-					principal: 90_000,
-					borrow_index: 1.into()
-				},
-			);
-			assert_eq!(
-				AccountFlashLoans::<Test>::get(DOT, 1).unwrap(),
-				AccountFlashLoanInfo {
-					amount: 100_000,
-					vtoken_amount: 190_000,
-					leverage_rate: FixedU128::from_inner(unit(900_000)),
-					collateral_factor: Permill::from_percent(50)
-				},
+				lend_market::Error::<Test>::InsufficientLiquidity
 			);
 		});
 }
 
 #[test]
-fn flash_loan_repay() {
+fn increase_leverage_should_work() {
 	ExtBuilder::default()
 		.new_test_ext()
 		.build()
 		.execute_with(|| {
 			init();
-			assert_ok!(VtokenMinting::set_minimum_mint(
-				RuntimeOrigin::signed(1),
-				DOT,
-				0
-			));
-			assert_ok!(VtokenMinting::mint(
-				Some(3).into(),
-				DOT,
-				100_000_000,
-				BoundedVec::default()
-			));
-			assert_ok!(LendMarket::mint(RuntimeOrigin::signed(1), DOT, unit(100)));
+			assert_ok!(LeverageStaking::flash_loan_deposit(
+				RuntimeOrigin::signed(1),
+				DOT,
+				FixedU128::from_inner(unit(100_000)),
+			));
+			assert_eq!(
+				AccountDeposits::<Test>::get(VDOT, 1),
+				Deposits {
+					voucher_balance: 5500000,
+					is_collateral: true
+				},
+			);
+			assert_eq!(
+				AccountBorrows::<Test>::get(DOT, 1),
+				BorrowSnapshot {
+					principal: 10_000,
+					borrow_index: 1.into()
+				},
+			);
+			assert_ok!(LeverageStaking::flash_loan_deposit(
+				RuntimeOrigin::signed(1),
+				DOT,
+				FixedU128::from_inner(unit(800_000)),
+			));
+			assert_eq!(
+				AccountDeposits::<Test>::get(VDOT, 1),
+				Deposits {
+					voucher_balance: 9_000_000,
+					is_collateral: true
+				},
+			);
+			assert_eq!(
+				AccountBorrows::<Test>::get(DOT, 1),
+				BorrowSnapshot {
+					principal: 80_000,
+					borrow_index: 1.into()
+				},
+			);
 			assert_ok!(LeverageStaking::flash_loan_deposit(
 				RuntimeOrigin::signed(1),
 				DOT,
 				FixedU128::from_inner(unit(900_000)),
-				Some(100_000)
 			));
 			assert_eq!(
 				AccountBorrows::<Test>::get(DOT, 1),
@@ -170,171 +159,93 @@
 					borrow_index: 1.into()
 				},
 			);
-			assert_ok!(LeverageStaking::flash_loan_deposit(
-				RuntimeOrigin::signed(1),
-				DOT,
-				FixedU128::from_inner(unit(100_000)),
-				None
-			));
-			assert_eq!(
-				AccountBorrows::<Test>::get(DOT, 1),
-				BorrowSnapshot {
-					principal: 10_000,
-					borrow_index: 1.into()
-				},
-			);
-			assert_eq!(
-				AccountFlashLoans::<Test>::get(DOT, 1).unwrap(),
-				AccountFlashLoanInfo {
-					amount: 100_000,
-					vtoken_amount: 110_000,
-					leverage_rate: FixedU128::from_inner(unit(100_000)),
-					collateral_factor: Permill::from_percent(50)
-				},
-			);
-			assert_ok!(LeverageStaking::flash_loan_deposit(
-				RuntimeOrigin::signed(1),
-				DOT,
-				FixedU128::from_inner(0),
-				Some(100_000)
-			));
-			assert_eq!(
-				AccountBorrows::<Test>::get(DOT, 1),
-				BorrowSnapshot {
-					principal: 0,
-					borrow_index: 1.into()
-				},
-			);
-			assert_eq!(AccountFlashLoans::<Test>::get(DOT, 1), None);
+			assert_eq!(Tokens::balance(VDOT, &1), 9999999900000);
+			assert_eq!(
+				AccountDeposits::<Test>::get(VDOT, 1),
+				Deposits {
+					voucher_balance: 9500000,
+					is_collateral: true
+				},
+			);
 		});
-=======
-	assert_ok!(VtokenMinting::set_minimum_mint(RuntimeOrigin::signed(1), DOT, 1000));
-	assert_ok!(VtokenMinting::mint(Some(0).into(), DOT, unit(100_000), BoundedVec::default()));
-	assert_eq!(Tokens::balance(VDOT, &0), unit(100_000));
-	assert_ok!(VtokenMinting::mint(Some(1).into(), DOT, unit(10), BoundedVec::default()));
-	assert_eq!(Tokens::balance(VDOT, &1), unit(10));
-	let amounts = vec![unit(100), unit(100)];
-	assert_ok!(StablePool::add_liquidity(RuntimeOrigin::signed(0), 0, amounts, 0));
-	assert_ok!(LendMarket::mint(RuntimeOrigin::signed(0), DOT, unit(100)));
-	assert_ok!(LendMarket::mint(RuntimeOrigin::signed(0), VDOT, unit(100)));
-	assert_ok!(LendMarket::mint(RuntimeOrigin::signed(1), VDOT, 100_000));
-}
-
-#[test]
-fn increase_leverage_should_not_work() {
-	ExtBuilder::default().new_test_ext().build().execute_with(|| {
-		init();
-		assert_noop!(
-			LeverageStaking::flash_loan_deposit(
-				RuntimeOrigin::signed(1),
-				DOT,
-				FixedU128::from_inner(unit(1_000_100)),
-			),
-			lend_market::Error::<Test>::InsufficientLiquidity
-		);
-	});
-}
-
-#[test]
-fn increase_leverage_should_work() {
-	ExtBuilder::default().new_test_ext().build().execute_with(|| {
-		init();
-		assert_ok!(LeverageStaking::flash_loan_deposit(
-			RuntimeOrigin::signed(1),
-			DOT,
-			FixedU128::from_inner(unit(100_000)),
-		));
-		assert_eq!(
-			AccountDeposits::<Test>::get(VDOT, 1),
-			Deposits { voucher_balance: 5500000, is_collateral: true },
-		);
-		assert_eq!(
-			AccountBorrows::<Test>::get(DOT, 1),
-			BorrowSnapshot { principal: 10_000, borrow_index: 1.into() },
-		);
-		assert_ok!(LeverageStaking::flash_loan_deposit(
-			RuntimeOrigin::signed(1),
-			DOT,
-			FixedU128::from_inner(unit(800_000)),
-		));
-		assert_eq!(
-			AccountDeposits::<Test>::get(VDOT, 1),
-			Deposits { voucher_balance: 9_000_000, is_collateral: true },
-		);
-		assert_eq!(
-			AccountBorrows::<Test>::get(DOT, 1),
-			BorrowSnapshot { principal: 80_000, borrow_index: 1.into() },
-		);
-		assert_ok!(LeverageStaking::flash_loan_deposit(
-			RuntimeOrigin::signed(1),
-			DOT,
-			FixedU128::from_inner(unit(900_000)),
-		));
-		assert_eq!(
-			AccountBorrows::<Test>::get(DOT, 1),
-			BorrowSnapshot { principal: 90_000, borrow_index: 1.into() },
-		);
-		assert_eq!(Tokens::balance(VDOT, &1), 9999999900000);
-		assert_eq!(
-			AccountDeposits::<Test>::get(VDOT, 1),
-			Deposits { voucher_balance: 9500000, is_collateral: true },
-		);
-	});
 }
 
 #[test]
 fn reduce_leverage_should_work() {
-	ExtBuilder::default().new_test_ext().build().execute_with(|| {
-		init();
-		assert_eq!(
-			AccountDeposits::<Test>::get(VDOT, 1),
-			Deposits { voucher_balance: 5_000_000, is_collateral: false },
-		);
-		assert_ok!(LeverageStaking::flash_loan_deposit(
-			RuntimeOrigin::signed(1),
-			DOT,
-			FixedU128::from_inner(unit(900_000)),
-		));
-		assert_eq!(
-			AccountBorrows::<Test>::get(DOT, 1),
-			BorrowSnapshot { principal: 90_000, borrow_index: 1.into() },
-		);
-		assert_eq!(
-			AccountDeposits::<Test>::get(VDOT, 1),
-			Deposits { voucher_balance: 9500000, is_collateral: true },
-		);
-		assert_eq!(Tokens::balance(VDOT, &1), 9999999900000);
-		assert_eq!(Tokens::balance(DOT, &1), 990000000000000);
-		assert_ok!(LeverageStaking::flash_loan_deposit(
-			RuntimeOrigin::signed(1),
-			DOT,
-			FixedU128::from_inner(unit(800_000)),
-		));
-		assert_eq!(Tokens::balance(VDOT, &1), 9999999900000);
-		assert_eq!(Tokens::balance(DOT, &1), 990000000000098);
-		assert_eq!(
-			AccountBorrows::<Test>::get(DOT, 1),
-			BorrowSnapshot { principal: 80_000, borrow_index: 1.into() },
-		);
-		assert_eq!(
-			AccountDeposits::<Test>::get(VDOT, 1),
-			Deposits { voucher_balance: 8994050, is_collateral: true },
-		);
-		assert_ok!(LeverageStaking::flash_loan_deposit(
-			RuntimeOrigin::signed(1),
-			DOT,
-			FixedU128::from_inner(0),
-		));
-		assert_eq!(Tokens::balance(VDOT, &1), 9999999900000);
-		assert_eq!(Tokens::balance(DOT, &1), 990000000000196);
-		assert_eq!(
-			AccountBorrows::<Test>::get(DOT, 1),
-			BorrowSnapshot { principal: 0, borrow_index: 1.into() },
-		);
-		assert_eq!(
-			AccountDeposits::<Test>::get(VDOT, 1),
-			Deposits { voucher_balance: 4981100, is_collateral: true },
-		);
-	});
->>>>>>> 39d4d982
+	ExtBuilder::default()
+		.new_test_ext()
+		.build()
+		.execute_with(|| {
+			init();
+			assert_eq!(
+				AccountDeposits::<Test>::get(VDOT, 1),
+				Deposits {
+					voucher_balance: 5_000_000,
+					is_collateral: false
+				},
+			);
+			assert_ok!(LeverageStaking::flash_loan_deposit(
+				RuntimeOrigin::signed(1),
+				DOT,
+				FixedU128::from_inner(unit(900_000)),
+			));
+			assert_eq!(
+				AccountBorrows::<Test>::get(DOT, 1),
+				BorrowSnapshot {
+					principal: 90_000,
+					borrow_index: 1.into()
+				},
+			);
+			assert_eq!(
+				AccountDeposits::<Test>::get(VDOT, 1),
+				Deposits {
+					voucher_balance: 9500000,
+					is_collateral: true
+				},
+			);
+			assert_eq!(Tokens::balance(VDOT, &1), 9999999900000);
+			assert_eq!(Tokens::balance(DOT, &1), 990000000000000);
+			assert_ok!(LeverageStaking::flash_loan_deposit(
+				RuntimeOrigin::signed(1),
+				DOT,
+				FixedU128::from_inner(unit(800_000)),
+			));
+			assert_eq!(Tokens::balance(VDOT, &1), 9999999900000);
+			assert_eq!(Tokens::balance(DOT, &1), 990000000000098);
+			assert_eq!(
+				AccountBorrows::<Test>::get(DOT, 1),
+				BorrowSnapshot {
+					principal: 80_000,
+					borrow_index: 1.into()
+				},
+			);
+			assert_eq!(
+				AccountDeposits::<Test>::get(VDOT, 1),
+				Deposits {
+					voucher_balance: 8994050,
+					is_collateral: true
+				},
+			);
+			assert_ok!(LeverageStaking::flash_loan_deposit(
+				RuntimeOrigin::signed(1),
+				DOT,
+				FixedU128::from_inner(0),
+			));
+			assert_eq!(Tokens::balance(VDOT, &1), 9999999900000);
+			assert_eq!(Tokens::balance(DOT, &1), 990000000000196);
+			assert_eq!(
+				AccountBorrows::<Test>::get(DOT, 1),
+				BorrowSnapshot {
+					principal: 0,
+					borrow_index: 1.into()
+				},
+			);
+			assert_eq!(
+				AccountDeposits::<Test>::get(VDOT, 1),
+				Deposits {
+					voucher_balance: 4981100,
+					is_collateral: true
+				},
+			);
+		});
 }