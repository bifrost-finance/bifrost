--- conflicted
+++ resolved
@@ -226,10 +226,7 @@
 			asset_id,
 			increase_amount,
 			BoundedVec::default(),
-<<<<<<< HEAD
-=======
 			None,
->>>>>>> 88da8919
 		)?;
 		T::LendMarket::do_mint(&who, vtoken_id, vtoken_value)?;
 		T::LendMarket::do_borrow(&who, asset_id, increase_amount)?;
