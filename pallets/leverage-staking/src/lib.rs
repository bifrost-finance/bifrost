// This file is part of Bifrost.

// Copyright (C) Liebi Technologies PTE. LTD.
// SPDX-License-Identifier: GPL-3.0-or-later WITH Classpath-exception-2.0

// This program is free software: you can redistribute it and/or modify
// it under the terms of the GNU General Public License as published by
// the Free Software Foundation, either version 3 of the License, or
// (at your option) any later version.

// This program is distributed in the hope that it will be useful,
// but WITHOUT ANY WARRANTY; without even the implied warranty of
// MERCHANTABILITY or FITNESS FOR A PARTICULAR PURPOSE. See the
// GNU General Public License for more details.

// You should have received a copy of the GNU General Public License
// along with this program. If not, see <https://www.gnu.org/licenses/>.
#![cfg_attr(not(feature = "std"), no_std)]
pub use pallet::*;

#[cfg(test)]
mod mock;

#[cfg(test)]
mod tests;

#[cfg(feature = "runtime-benchmarks")]
mod benchmarking;
pub mod weights;

use bifrost_primitives::{CurrencyIdConversion, Rate, VtokenMintingInterface};
use frame_support::{
	pallet_prelude::*,
	traits::{
		fungibles::Mutate,
		tokens::{Fortitude, Precision},
	},
	transactional, BoundedVec,
};
use frame_system::{ensure_signed, pallet_prelude::*};
pub use pallet_traits::{
	ConvertToBigUint, LendMarket as LendMarketTrait, LendMarketMarketDataProvider,
	LendMarketPositionDataProvider, MarketInfo, MarketStatus, PriceFeeder,
};
pub use parity_scale_codec::{Decode, Encode};
use sp_runtime::{
	traits::{CheckedSub, Zero},
	ArithmeticError, FixedPointNumber, FixedU128, SaturatedConversion,
};
use sp_std::{cmp::Ordering, marker::PhantomData};
pub use weights::WeightInfo;

use bifrost_stable_pool::traits::StablePoolHandler;
use lend_market::{AccountDeposits, AccountIdOf, AssetIdOf, BalanceOf};
#[frame_support::pallet]
pub mod pallet {
	use super::*;

	#[pallet::pallet]
	#[pallet::without_storage_info]
	pub struct Pallet<T>(PhantomData<T>);

	#[pallet::config]
	pub trait Config: frame_system::Config + lend_market::Config {
		type RuntimeEvent: From<Event<Self>> + IsType<<Self as frame_system::Config>::RuntimeEvent>;

		type WeightInfo: WeightInfo;

		type ControlOrigin: EnsureOrigin<Self::RuntimeOrigin>;

		type VtokenMinting: VtokenMintingInterface<
			AccountIdOf<Self>,
			AssetIdOf<Self>,
			BalanceOf<Self>,
		>;

		type LendMarket: LendMarketTrait<AssetIdOf<Self>, AccountIdOf<Self>, BalanceOf<Self>>;

		type StablePoolHandler: StablePoolHandler<
			Balance = BalanceOf<Self>,
			AccountId = AccountIdOf<Self>,
			CurrencyId = AssetIdOf<Self>,
		>;

		type CurrencyIdConversion: CurrencyIdConversion<AssetIdOf<Self>>;
	}

	#[pallet::error]
	pub enum Error<T> {
		ArgumentsError,
		NotSupportTokenType,
	}

	#[pallet::event]
	#[pallet::generate_deposit(pub (crate) fn deposit_event)]
	pub enum Event<T: Config> {
		FlashLoanDeposited {
			who: AccountIdOf<T>,
			asset_id: AssetIdOf<T>,
			old_rate: Rate,
			new_rate: Rate,
		},
	}

	#[pallet::call]
	impl<T: Config> Pallet<T> {
		#[pallet::call_index(0)]
		#[pallet::weight(<T as pallet::Config>::WeightInfo::flash_loan_deposit())]
		pub fn flash_loan_deposit(
			origin: OriginFor<T>,
			asset_id: AssetIdOf<T>,
			rate: Rate,
<<<<<<< HEAD
			maybe_input_value: Option<BalanceOf<T>>,
		) -> DispatchResultWithPostInfo {
			let who = ensure_signed(origin)?;

			let input_value =
				if let Some(flash_loan_info) = AccountFlashLoans::<T>::get(asset_id, &who) {
					Self::do_repay(&who, asset_id, None)?;
					let value = maybe_input_value.unwrap_or(flash_loan_info.amount);
					value
				} else {
					let value = maybe_input_value.ok_or(Error::<T>::ArgumentsError)?;
					value
				};

			if rate.is_zero() {
				return Ok(().into());
			}

			let free_balance = <T as lend_market::Config>::Assets::balance(asset_id, &who);
			ensure!(free_balance >= input_value, Error::<T>::InsufficientBalance);

			let mut token_total_value = FixedU128::from_inner(input_value)
				.checked_mul(&rate)
				.map(|r| r.into_inner())
				.ok_or(ArithmeticError::Underflow)?;

			let vtoken_id = T::CurrencyIdConversion::convert_to_vtoken(asset_id)
				.map_err(|_| Error::<T>::NotSupportTokenType)?;

			let mut vtoken_total_amount: BalanceOf<T> = Zero::zero();
			if let Some(market) = Markets::<T>::get(asset_id) {
				let mut token_value = input_value;
				while token_total_value > Zero::zero() {
					let vtoken_value = T::VtokenMinting::mint(
						who.clone(),
						asset_id,
						token_value,
						BoundedVec::default(),
						None,
					)?;
					T::LendMarket::do_mint(&who, vtoken_id, vtoken_value)?;
					let deposits = lend_market::Pallet::<T>::account_deposits(vtoken_id, &who);
					if !deposits.is_collateral {
						T::LendMarket::do_collateral_asset(&who, vtoken_id, true)?;
					}

					token_value = market.collateral_factor * token_value;
					token_value = match token_total_value < token_value {
						true => {
							vtoken_total_amount = vtoken_total_amount
								.checked_add(vtoken_value)
								.ok_or(ArithmeticError::Overflow)?;
							T::LendMarket::do_borrow(&who, asset_id, token_total_value)?;
							let vtoken_value = T::VtokenMinting::mint(
								who.clone(),
								asset_id,
								token_total_value,
								BoundedVec::default(),
								None,
							)?;
							T::LendMarket::do_mint(&who, vtoken_id, vtoken_value)?;
							let deposits =
								lend_market::Pallet::<T>::account_deposits(vtoken_id, &who);
							if !deposits.is_collateral {
								T::LendMarket::do_collateral_asset(&who, vtoken_id, true)?;
							}
							vtoken_total_amount = vtoken_total_amount
								.checked_add(vtoken_value)
								.ok_or(ArithmeticError::Overflow)?;
							token_total_value = Zero::zero();
							token_total_value
						},
						false => {
							vtoken_total_amount = vtoken_total_amount
								.checked_add(vtoken_value)
								.ok_or(ArithmeticError::Overflow)?;
							T::LendMarket::do_borrow(&who, asset_id, token_value)?;
							token_total_value = token_total_value.saturating_sub(token_value);
							token_value
						},
					};
				}
				AccountFlashLoans::<T>::insert(
					asset_id,
					&who,
					AccountFlashLoanInfo {
						amount: input_value,
						leverage_rate: rate,
						vtoken_amount: vtoken_total_amount,
						collateral_factor: market.collateral_factor,
					},
				);
			}

			Self::deposit_event(Event::<T>::FlashLoanDeposited {
				who,
				asset_id,
				rate,
				amount: input_value,
			});
			Ok(().into())
=======
		) -> DispatchResult {
			Pallet::<T>::flash_loan_deposit_inner(origin, asset_id, rate)
>>>>>>> 60b265bf
		}
	}
}

impl<T: Config> Pallet<T> {
	#[transactional]
	pub fn flash_loan_deposit_inner(
		origin: OriginFor<T>,
		asset_id: AssetIdOf<T>,
		rate: Rate,
	) -> DispatchResult {
		let who = ensure_signed(origin)?;

		let vtoken_id = T::CurrencyIdConversion::convert_to_vtoken(asset_id)
			.map_err(|_| Error::<T>::NotSupportTokenType)?;

		let deposits = AccountDeposits::<T>::get(vtoken_id, &who);
		if !deposits.is_collateral {
			T::LendMarket::do_collateral_asset(&who, vtoken_id, true)?;
		}
		let account_deposits = Self::current_collateral_amount(&who, vtoken_id)?;
		let account_borrows = lend_market::Pallet::<T>::get_current_borrow_balance(&who, asset_id)?;

		// Formula
		// current_rate = account_borrows / ( vtoken_to_token(account_deposits) - account_borrows )
		let deposits_token_value =
			T::VtokenMinting::vtoken_to_token(asset_id, vtoken_id, account_deposits)?;
		let base_token_value = deposits_token_value
			.checked_sub(account_borrows)
			.ok_or(ArithmeticError::Overflow)?;
		let current_rate = FixedU128::saturating_from_rational(account_borrows, base_token_value);

		match rate.cmp(&current_rate) {
			Ordering::Less => {
				let reduce_amount = if rate.is_zero() {
					account_borrows
				} else {
					current_rate
						.checked_sub(&rate)
						.and_then(|r| r.checked_mul_int(base_token_value))
						.ok_or(ArithmeticError::Overflow)?
				};
				Self::reduce_leverage(&who, asset_id, vtoken_id, reduce_amount)?;
			},
			Ordering::Equal => return Err(Error::<T>::ArgumentsError.into()),
			Ordering::Greater => {
				let increase_amount = rate
					.checked_sub(&current_rate)
					.and_then(|r| r.checked_mul_int(base_token_value))
					.ok_or(ArithmeticError::Overflow)?;
				Self::increase_leverage(&who, asset_id, vtoken_id, increase_amount)?;
			},
		}
		Self::deposit_event(Event::<T>::FlashLoanDeposited {
			who,
			asset_id,
			old_rate: current_rate,
			new_rate: rate,
		});
		Ok(())
	}

	fn reduce_leverage(
		who: &T::AccountId,
		asset_id: AssetIdOf<T>,
		vtoken_id: AssetIdOf<T>,
		reduce_amount: BalanceOf<T>,
	) -> DispatchResult {
		let (pool_id, currency_id_in, currency_id_out) =
			T::StablePoolHandler::get_pool_id(&vtoken_id, &asset_id)
				.ok_or(Error::<T>::ArgumentsError)?;

		<T as lend_market::Config>::Assets::mint_into(asset_id, &who, reduce_amount)?;

		T::LendMarket::do_repay_borrow(&who, asset_id, reduce_amount)?;
		let redeem_amount = T::StablePoolHandler::get_swap_input(
			pool_id,
			currency_id_in,
			currency_id_out,
			reduce_amount,
		)?;
		// Do redeem
		T::LendMarket::do_redeem(&who, vtoken_id, redeem_amount)?;

		T::StablePoolHandler::swap(
			&who,
			pool_id,
			currency_id_in,
			currency_id_out,
			redeem_amount,
			reduce_amount,
		)?;
		<T as lend_market::Config>::Assets::burn_from(
			asset_id,
			&who,
			reduce_amount,
			Precision::Exact,
			Fortitude::Force,
		)?;
		Ok(())
	}

	fn increase_leverage(
		who: &T::AccountId,
		asset_id: AssetIdOf<T>,
		vtoken_id: AssetIdOf<T>,
		increase_amount: BalanceOf<T>,
	) -> DispatchResult {
		<T as lend_market::Config>::Assets::mint_into(asset_id, &who, increase_amount)?;
		let vtoken_value =
			T::VtokenMinting::mint(who.clone(), asset_id, increase_amount, BoundedVec::default())?;
		T::LendMarket::do_mint(&who, vtoken_id, vtoken_value)?;
		T::LendMarket::do_borrow(&who, asset_id, increase_amount)?;
		<T as lend_market::Config>::Assets::burn_from(
			asset_id,
			&who,
			increase_amount,
			Precision::Exact,
			Fortitude::Force,
		)?;
		Ok(())
	}

	fn current_collateral_amount(
		supplier: &T::AccountId,
		asset_id: AssetIdOf<T>,
	) -> Result<BalanceOf<T>, DispatchError> {
		if !AccountDeposits::<T>::contains_key(asset_id, supplier) {
			return Ok(BalanceOf::<T>::zero());
		}
		let deposits = lend_market::Pallet::<T>::account_deposits(asset_id, supplier);
		if deposits.voucher_balance.is_zero() {
			return Ok(BalanceOf::<T>::zero());
		}
		let exchange_rate = lend_market::Pallet::<T>::exchange_rate_stored(asset_id)?;
		let underlying_amount = lend_market::Pallet::<T>::calc_underlying_amount(
			deposits.voucher_balance,
			exchange_rate,
		)?;

		Ok(BalanceOf::<T>::saturated_from(underlying_amount))
	}
}<|MERGE_RESOLUTION|>--- conflicted
+++ resolved
@@ -110,112 +110,8 @@
 			origin: OriginFor<T>,
 			asset_id: AssetIdOf<T>,
 			rate: Rate,
-<<<<<<< HEAD
-			maybe_input_value: Option<BalanceOf<T>>,
-		) -> DispatchResultWithPostInfo {
-			let who = ensure_signed(origin)?;
-
-			let input_value =
-				if let Some(flash_loan_info) = AccountFlashLoans::<T>::get(asset_id, &who) {
-					Self::do_repay(&who, asset_id, None)?;
-					let value = maybe_input_value.unwrap_or(flash_loan_info.amount);
-					value
-				} else {
-					let value = maybe_input_value.ok_or(Error::<T>::ArgumentsError)?;
-					value
-				};
-
-			if rate.is_zero() {
-				return Ok(().into());
-			}
-
-			let free_balance = <T as lend_market::Config>::Assets::balance(asset_id, &who);
-			ensure!(free_balance >= input_value, Error::<T>::InsufficientBalance);
-
-			let mut token_total_value = FixedU128::from_inner(input_value)
-				.checked_mul(&rate)
-				.map(|r| r.into_inner())
-				.ok_or(ArithmeticError::Underflow)?;
-
-			let vtoken_id = T::CurrencyIdConversion::convert_to_vtoken(asset_id)
-				.map_err(|_| Error::<T>::NotSupportTokenType)?;
-
-			let mut vtoken_total_amount: BalanceOf<T> = Zero::zero();
-			if let Some(market) = Markets::<T>::get(asset_id) {
-				let mut token_value = input_value;
-				while token_total_value > Zero::zero() {
-					let vtoken_value = T::VtokenMinting::mint(
-						who.clone(),
-						asset_id,
-						token_value,
-						BoundedVec::default(),
-						None,
-					)?;
-					T::LendMarket::do_mint(&who, vtoken_id, vtoken_value)?;
-					let deposits = lend_market::Pallet::<T>::account_deposits(vtoken_id, &who);
-					if !deposits.is_collateral {
-						T::LendMarket::do_collateral_asset(&who, vtoken_id, true)?;
-					}
-
-					token_value = market.collateral_factor * token_value;
-					token_value = match token_total_value < token_value {
-						true => {
-							vtoken_total_amount = vtoken_total_amount
-								.checked_add(vtoken_value)
-								.ok_or(ArithmeticError::Overflow)?;
-							T::LendMarket::do_borrow(&who, asset_id, token_total_value)?;
-							let vtoken_value = T::VtokenMinting::mint(
-								who.clone(),
-								asset_id,
-								token_total_value,
-								BoundedVec::default(),
-								None,
-							)?;
-							T::LendMarket::do_mint(&who, vtoken_id, vtoken_value)?;
-							let deposits =
-								lend_market::Pallet::<T>::account_deposits(vtoken_id, &who);
-							if !deposits.is_collateral {
-								T::LendMarket::do_collateral_asset(&who, vtoken_id, true)?;
-							}
-							vtoken_total_amount = vtoken_total_amount
-								.checked_add(vtoken_value)
-								.ok_or(ArithmeticError::Overflow)?;
-							token_total_value = Zero::zero();
-							token_total_value
-						},
-						false => {
-							vtoken_total_amount = vtoken_total_amount
-								.checked_add(vtoken_value)
-								.ok_or(ArithmeticError::Overflow)?;
-							T::LendMarket::do_borrow(&who, asset_id, token_value)?;
-							token_total_value = token_total_value.saturating_sub(token_value);
-							token_value
-						},
-					};
-				}
-				AccountFlashLoans::<T>::insert(
-					asset_id,
-					&who,
-					AccountFlashLoanInfo {
-						amount: input_value,
-						leverage_rate: rate,
-						vtoken_amount: vtoken_total_amount,
-						collateral_factor: market.collateral_factor,
-					},
-				);
-			}
-
-			Self::deposit_event(Event::<T>::FlashLoanDeposited {
-				who,
-				asset_id,
-				rate,
-				amount: input_value,
-			});
-			Ok(().into())
-=======
 		) -> DispatchResult {
 			Pallet::<T>::flash_loan_deposit_inner(origin, asset_id, rate)
->>>>>>> 60b265bf
 		}
 	}
 }
