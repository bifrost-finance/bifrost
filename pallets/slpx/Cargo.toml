--- conflicted
+++ resolved
@@ -13,18 +13,6 @@
 codec = { package = "parity-scale-codec", version = "3.0.0", default-features = false, features = ["derive"] }
 scale-info = { version = "2.1.1", default-features = false, features = ["derive"] }
 serde = { version = "1.0.152", default-features = false,  features = ["derive"] }
-<<<<<<< HEAD
-frame-benchmarking = { git = "https://github.com/paritytech/substrate.git", branch = "polkadot-v0.9.38",default-features = false, optional = true }
-frame-support = { git = "https://github.com/paritytech/substrate.git", branch = "polkadot-v0.9.38",default-features = false }
-frame-system = { git = "https://github.com/paritytech/substrate.git", branch = "polkadot-v0.9.38",default-features = false }
-cumulus-primitives-core = { git = "https://github.com/paritytech/cumulus", branch = "polkadot-v0.9.38", default-features = false }
-sp-std = { git = "https://github.com/paritytech/substrate", branch = "polkadot-v0.9.38", default-features = false }
-cumulus-pallet-xcm = { git = "https://github.com/paritytech/cumulus", branch = "polkadot-v0.9.38",default-features = false }
-sp-core = { git = "https://github.com/paritytech/substrate.git", branch = "polkadot-v0.9.38",default-features = false }
-sp-runtime = { git = "https://github.com/paritytech/substrate.git", branch = "polkadot-v0.9.38",default-features = false }
-pallet-xcm = { git = "https://github.com/paritytech/polkadot", branch = "release-v0.9.38", default-features = false }
-xcm = { git = "https://github.com/paritytech/polkadot", branch = "release-v0.9.38", default-features = false }
-=======
 frame-benchmarking = { git = "https://github.com/paritytech/substrate.git", branch = "polkadot-v0.9.42",default-features = false, optional = true }
 frame-support = { git = "https://github.com/paritytech/substrate.git", branch = "polkadot-v0.9.42",default-features = false }
 frame-system = { git = "https://github.com/paritytech/substrate.git", branch = "polkadot-v0.9.42",default-features = false }
@@ -34,11 +22,9 @@
 sp-core = { git = "https://github.com/paritytech/substrate.git", branch = "polkadot-v0.9.42",default-features = false }
 sp-runtime = { git = "https://github.com/paritytech/substrate.git", branch = "polkadot-v0.9.42",default-features = false }
 xcm = { git = "https://github.com/paritytech/polkadot", branch = "release-v0.9.42", default-features = false }
->>>>>>> 4de0fd76
 orml-traits = { version = "0.4.1-dev", default-features = false }
 orml-xtokens = { version = "0.4.1-dev", default-features = false }
 zenlink-protocol = { version = "*", default-features = false }
-log = { version = "0.4.17", default-features = false }
 
 node-primitives = { path = "../../node/primitives", default-features = false }
 xcm-interface = { path = "../xcm-interface", default-features = false }
