// This file is part of Bifrost.

// Copyright (C) 2019-2022 Liebi Technologies (UK) Ltd.
// SPDX-License-Identifier: GPL-3.0-or-later WITH Classpath-exception-2.0

// This program is free software: you can redistribute it and/or modify
// it under the terms of the GNU General Public License as published by
// the Free Software Foundation, either version 3 of the License, or
// (at your option) any later version.

// This program is distributed in the hope that it will be useful,
// but WITHOUT ANY WARRANTY; without even the implied warranty of
// MERCHANTABILITY or FITNESS FOR A PARTICULAR PURPOSE. See the
// GNU General Public License for more details.

// You should have received a copy of the GNU General Public License
// along with this program. If not, see <https://www.gnu.org/licenses/>.

#![cfg_attr(not(feature = "std"), no_std)]
use bifrost_asset_registry::AssetMetadata;
use codec::{Decode, Encode, MaxEncodedLen};
use cumulus_primitives_core::ParaId;
use frame_support::{
	dispatch::{DispatchResult, DispatchResultWithPostInfo},
	ensure,
	sp_runtime::SaturatedConversion,
	traits::Get,
	RuntimeDebug,
};
use frame_system::{ensure_signed, pallet_prelude::OriginFor};
use node_primitives::{
	currency::{BNC, FIL, VBNC, VDOT, VFIL, VGLMR, VKSM, VMOVR},
	CurrencyId, CurrencyIdMapping, SlpxOperator, TokenInfo, TryConvertFrom, VtokenMintingInterface,
};
use orml_traits::{MultiCurrency, XcmTransfer};
pub use pallet::*;
use scale_info::TypeInfo;
use sp_core::{Hasher, H160};
use sp_runtime::{traits::BlakeTwo256, DispatchError, Saturating};
use sp_std::vec;
use xcm::{latest::prelude::*, v3::MultiLocation};
use zenlink_protocol::AssetBalance;
use log;

pub mod weights;
pub use weights::WeightInfo;

#[cfg(test)]
mod mock;

#[cfg(test)]
mod tests;

#[cfg(feature = "runtime-benchmarks")]
mod benchmarking;

pub type AccountIdOf<T> = <T as frame_system::Config>::AccountId;
pub type CurrencyIdOf<T> = <<T as Config>::MultiCurrency as MultiCurrency<
	<T as frame_system::Config>::AccountId,
>>::CurrencyId;
pub type BalanceOf<T> = <<T as Config>::MultiCurrency as MultiCurrency<AccountIdOf<T>>>::Balance;

#[derive(
	Encode,
	Decode,
	MaxEncodedLen,
	Eq,
	PartialEq,
	Copy,
	Clone,
	RuntimeDebug,
	PartialOrd,
	Ord,
	TypeInfo,
)]
pub enum SupportChain {
	Astar,
	Moonbeam,
	Hydradx,
}

#[derive(
	Encode,
	Decode,
	MaxEncodedLen,
	Eq,
	PartialEq,
	Copy,
	Clone,
	RuntimeDebug,
	PartialOrd,
	Ord,
	TypeInfo,
)]
pub enum TargetChain<AccountId> {
	Astar(AccountId),
	Moonbeam(H160),
	Hydradx(AccountId),
}

#[frame_support::pallet]
pub mod pallet {
	use super::*;
	use frame_support::pallet_prelude::{ValueQuery, *};
	use pallet_xcm::ensure_xcm;
	use node_primitives::RedeemType;
	use zenlink_protocol::{AssetId, ExportZenlink};

	#[pallet::pallet]
	pub struct Pallet<T>(_);

	#[pallet::config]
	pub trait Config: frame_system::Config {
		type RuntimeEvent: From<Event<Self>> + IsType<<Self as frame_system::Config>::RuntimeEvent>;
		type RuntimeOrigin: IsType<<Self as frame_system::Config>::RuntimeOrigin>
		+ Into<Result<pallet_xcm::Origin, <Self as Config>::RuntimeOrigin>>;
		type ControlOrigin: EnsureOrigin<<Self as frame_system::Config>::RuntimeOrigin>;
		type MultiCurrency: MultiCurrency<AccountIdOf<Self>, CurrencyId = CurrencyId>;

		type DexOperator: ExportZenlink<Self::AccountId, AssetId>;

		/// The interface to call VtokenMinting module functions.
		type VtokenMintingInterface: VtokenMintingInterface<
			AccountIdOf<Self>,
			CurrencyIdOf<Self>,
			BalanceOf<Self>,
		>;

		/// xtokens xcm transfer interface
		type XcmTransfer: XcmTransfer<AccountIdOf<Self>, BalanceOf<Self>, CurrencyIdOf<Self>>;

		/// Convert MultiLocation to `T::CurrencyId`.
		type CurrencyIdConvert: CurrencyIdMapping<
			CurrencyId,
			MultiLocation,
			AssetMetadata<BalanceOf<Self>>,
		>;

		/// TreasuryAccount
		#[pallet::constant]
		type TreasuryAccount: Get<AccountIdOf<Self>>;

		#[pallet::constant]
		type ParachainId: Get<ParaId>;

		type WeightInfo: WeightInfo;
	}

	#[pallet::event]
	#[pallet::generate_deposit(pub(super) fn deposit_event)]
	pub enum Event<T: Config> {
		AddWhitelistAccountId {
			support_chain: SupportChain,
			evm_contract_account_id: AccountIdOf<T>,
		},
		RemoveWhitelistAccountId {
			support_chain: SupportChain,
			evm_contract_account_id: AccountIdOf<T>,
		},
		XcmMint {
			evm_caller: H160,
			currency_id: CurrencyIdOf<T>,
			token_amount: BalanceOf<T>,
			support_chain: SupportChain,
		},
		XcmMintFailed {
			evm_caller: H160,
			currency_id: CurrencyIdOf<T>,
			token_amount: BalanceOf<T>,
			support_chain: SupportChain,
		},
		XcmSwap {
			evm_caller: H160,
			currency_id_in: CurrencyIdOf<T>,
			currency_id_out: CurrencyIdOf<T>,
			support_chain: SupportChain,
		},
		XcmSwapFailed {
			evm_caller: H160,
			currency_id_in: CurrencyIdOf<T>,
			currency_id_out: CurrencyIdOf<T>,
			support_chain: SupportChain,
		},
		XcmRedeem {
			evm_caller: H160,
			vtoken_id: CurrencyIdOf<T>,
			vtoken_amount: BalanceOf<T>,
			support_chain: SupportChain,
		},
		XcmRedeemFailed {
			evm_caller: H160,
			vtoken_id: CurrencyIdOf<T>,
			vtoken_amount: BalanceOf<T>,
			support_chain: SupportChain,
		},
		SetTransferToFee {
			support_chain: SupportChain,
			transfer_to_fee: BalanceOf<T>,
		},
		SetExecutionFee {
			currency_id: CurrencyId,
			execution_fee: BalanceOf<T>,
		},
	}

	#[pallet::error]
	pub enum Error<T> {
		/// Token not found in vtoken minting
		TokenNotFoundInVtokenMinting,
		/// Token not found in zenlink
		TokenNotFoundInZenlink,
		/// Contract Account already exists in the whitelist
		AccountIdAlreadyInWhitelist,
		/// Contract Account is not in the whitelist
		AccountIdNotInWhitelist,
		/// The maximum number of whitelist addresses is 10
		ExceededWhitelistMaxNumber,
		/// Execution fee not set
		NotSetExecutionFee,
		/// Insufficient balance to execute the fee
		FreeBalanceTooLow,
	}

	/// Contract whitelist
	#[pallet::storage]
	#[pallet::getter(fn whitelist_account_ids)]
	pub type WhitelistAccountId<T: Config> = StorageMap<
		_,
		Blake2_128Concat,
		SupportChain,
		BoundedVec<AccountIdOf<T>, ConstU32<10>>,
		ValueQuery,
	>;

	/// Charge corresponding fees for different CurrencyId
	#[pallet::storage]
	#[pallet::getter(fn execution_fee)]
	pub type ExecutionFee<T: Config> =
		StorageMap<_, Blake2_128Concat, CurrencyId, BalanceOf<T>, OptionQuery>;

	/// XCM fee for transferring to Moonbeam(BNC)
	#[pallet::storage]
	#[pallet::getter(fn transfer_to_fee)]
	pub type TransferToFee<T: Config> =
		StorageMap<_, Blake2_128Concat, SupportChain, BalanceOf<T>, OptionQuery>;

	#[pallet::call]
	impl<T: Config> Pallet<T> {
		/// vtoken mint and transfer to target chain
		#[pallet::call_index(0)]
		#[pallet::weight(<T as Config>::WeightInfo::mint())]
		pub fn mint(
			origin: OriginFor<T>,
			evm_caller: H160,
			currency_id: CurrencyIdOf<T>,
			support_chain: SupportChain,
		) -> DispatchResultWithPostInfo {
<<<<<<< HEAD
			let s = ensure_xcm(<T as Config>::RuntimeOrigin::from(origin))?;
			log::info!("================================{:?}",s);
			// let evm_contract_account_id = ensure_signed(origin)?;
			// let evm_caller_account_id = Self::h160_to_account_id(evm_caller);
			// Self::ensure_singer_on_whitelist(&evm_contract_account_id, support_chain)?;
			//
			// let target_chain =
			// 	Self::match_support_chain(support_chain, evm_caller_account_id.clone(), evm_caller);
			//
			// let token_amount = Self::charge_execution_fee(currency_id, &evm_caller_account_id)?;
			//
			// match T::VtokenMintingInterface::mint(
			// 	evm_caller_account_id.clone(),
			// 	currency_id,
			// 	token_amount,
			// ) {
			// 	Ok(_) => {
			// 		// success
			// 		let vtoken_id = T::VtokenMintingInterface::vtoken_id(currency_id)
			// 			.ok_or(Error::<T>::TokenNotFoundInVtokenMinting)?;
			// 		let vtoken_amount =
			// 			T::MultiCurrency::free_balance(vtoken_id, &evm_caller_account_id);
			//
			// 		Self::transfer_to(
			// 			evm_caller_account_id.clone(),
			// 			&evm_contract_account_id,
			// 			vtoken_id,
			// 			vtoken_amount,
			// 			target_chain,
			// 		)?;
			//
			// 		Self::deposit_event(Event::XcmMint {
			// 			evm_caller,
			// 			currency_id,
			// 			token_amount,
			// 			support_chain,
			// 		});
			// 	},
			// 	Err(_) => {
			// 		Self::transfer_to(
			// 			evm_caller_account_id.clone(),
			// 			&evm_contract_account_id,
			// 			currency_id,
			// 			token_amount,
			// 			target_chain,
			// 		)?;
			// 		Self::deposit_event(Event::XcmMintFailed {
			// 			evm_caller,
			// 			currency_id,
			// 			token_amount,
			// 			support_chain,
			// 		});
			// 	},
			// };
=======
			let evm_contract_account_id = ensure_signed(origin)?;
			let mut evm_caller_account_id = Self::h160_to_account_id(evm_caller);
			Self::ensure_singer_on_whitelist(&evm_contract_account_id, support_chain)?;

			if support_chain == SupportChain::Hydradx {
				evm_caller_account_id = evm_contract_account_id.clone();
			}

			let target_chain =
				Self::match_support_chain(support_chain, evm_caller_account_id.clone(), evm_caller);

			let token_amount = Self::charge_execution_fee(currency_id, &evm_caller_account_id)?;

			match T::VtokenMintingInterface::mint(
				evm_caller_account_id.clone(),
				currency_id,
				token_amount,
			) {
				Ok(_) => {
					// success
					let vtoken_id = T::VtokenMintingInterface::vtoken_id(currency_id)
						.ok_or(Error::<T>::TokenNotFoundInVtokenMinting)?;
					let vtoken_amount =
						T::MultiCurrency::free_balance(vtoken_id, &evm_caller_account_id);

					Self::transfer_to(
						evm_caller_account_id.clone(),
						&evm_contract_account_id,
						vtoken_id,
						vtoken_amount,
						target_chain,
					)?;

					Self::deposit_event(Event::XcmMint {
						evm_caller,
						currency_id,
						token_amount,
						support_chain,
					});
				},
				Err(_) => {
					Self::transfer_to(
						evm_caller_account_id.clone(),
						&evm_contract_account_id,
						currency_id,
						token_amount,
						target_chain,
					)?;
					Self::deposit_event(Event::XcmMintFailed {
						evm_caller,
						currency_id,
						token_amount,
						support_chain,
					});
				},
			};
>>>>>>> 4de0fd76
			Ok(().into())
		}

		/// Swap and transfer to target chain
		#[pallet::call_index(1)]
		#[pallet::weight(<T as Config>::WeightInfo::swap())]
		pub fn swap(
			origin: OriginFor<T>,
			evm_caller: H160,
			currency_id_in: CurrencyIdOf<T>,
			currency_id_out: CurrencyIdOf<T>,
			currency_id_out_min: AssetBalance,
			support_chain: SupportChain,
		) -> DispatchResultWithPostInfo {
			let evm_contract_account_id = ensure_signed(origin)?;
			let mut evm_caller_account_id = Self::h160_to_account_id(evm_caller);
			Self::ensure_singer_on_whitelist(&evm_contract_account_id, support_chain)?;

			if support_chain == SupportChain::Hydradx {
				evm_caller_account_id = evm_contract_account_id.clone();
			}

			let target_chain =
				Self::match_support_chain(support_chain, evm_caller_account_id.clone(), evm_caller);

			let in_asset_id: AssetId =
				AssetId::try_convert_from(currency_id_in, T::ParachainId::get().into())
					.map_err(|_| Error::<T>::TokenNotFoundInZenlink)?;
			let out_asset_id: AssetId =
				AssetId::try_convert_from(currency_id_out, T::ParachainId::get().into())
					.map_err(|_| Error::<T>::TokenNotFoundInZenlink)?;

			let currency_id_in_amount =
				Self::charge_execution_fee(currency_id_in, &evm_caller_account_id)?;

			let path = vec![in_asset_id, out_asset_id];
			match T::DexOperator::inner_swap_exact_assets_for_assets(
				&evm_caller_account_id,
				currency_id_in_amount.saturated_into(),
				currency_id_out_min,
				&path,
				&evm_caller_account_id,
			) {
				Ok(_) => {
					let currency_id_out_amount =
						T::MultiCurrency::free_balance(currency_id_out, &evm_caller_account_id);

					Self::transfer_to(
						evm_caller_account_id.clone(),
						&evm_contract_account_id,
						currency_id_out,
						currency_id_out_amount,
						target_chain,
					)?;

					Self::deposit_event(Event::XcmSwap {
						evm_caller,
						currency_id_in,
						currency_id_out,
						support_chain,
					});
				},
				Err(_) => Self::transfer_to(
					evm_caller_account_id.clone(),
					&evm_contract_account_id,
					currency_id_in,
					currency_id_in_amount,
					target_chain,
				)?,
			}
			Ok(().into())
		}

		/// Redeem
		#[pallet::call_index(2)]
		#[pallet::weight(<T as Config>::WeightInfo::redeem())]
		pub fn redeem(
			origin: OriginFor<T>,
			evm_caller: H160,
			vtoken_id: CurrencyIdOf<T>,
			support_chain: SupportChain,
		) -> DispatchResultWithPostInfo {
			let evm_contract_account_id = ensure_signed(origin)?;
			let mut evm_caller_account_id = Self::h160_to_account_id(evm_caller);
			Self::ensure_singer_on_whitelist(&evm_contract_account_id, support_chain)?;

			if support_chain == SupportChain::Hydradx {
				evm_caller_account_id = evm_contract_account_id.clone();
			}

			let target_chain =
				Self::match_support_chain(support_chain, evm_caller_account_id.clone(), evm_caller);

			let vtoken_amount = Self::charge_execution_fee(vtoken_id, &evm_caller_account_id)?;

			let redeem_type = match support_chain {
				SupportChain::Astar => RedeemType::Astar,
				SupportChain::Moonbeam => RedeemType::Moonbeam(evm_caller),
				SupportChain::Hydradx => RedeemType::Hydradx,
			};

			if vtoken_id == VFIL {
				let fee_amount = Self::transfer_to_fee(SupportChain::Moonbeam)
					.unwrap_or_else(|| Self::get_default_fee(BNC));
				T::MultiCurrency::transfer(
					BNC,
					&evm_contract_account_id,
					&evm_caller_account_id,
					fee_amount,
				)?;
			}

			match T::VtokenMintingInterface::xcm_action_redeem(
				evm_caller_account_id.clone(),
				vtoken_id,
				vtoken_amount,
				redeem_type,
			) {
				Ok(_) => Self::deposit_event(Event::XcmRedeem {
					evm_caller,
					vtoken_id,
					vtoken_amount,
					support_chain,
				}),
				Err(_) => {
					Self::transfer_to(
						evm_caller_account_id.clone(),
						&evm_contract_account_id,
						vtoken_id,
						vtoken_amount,
						target_chain,
					)?;
					Self::deposit_event(Event::XcmRedeemFailed {
						evm_caller,
						vtoken_id,
						vtoken_amount,
						support_chain,
					});
				},
			};
			Ok(().into())
		}

		#[pallet::call_index(3)]
		#[pallet::weight(<T as Config>::WeightInfo::add_whitelist())]
		pub fn add_whitelist(
			origin: OriginFor<T>,
			support_chain: SupportChain,
			evm_contract_account_id: T::AccountId,
		) -> DispatchResultWithPostInfo {
			// Check the validity of origin
			T::ControlOrigin::ensure_origin(origin)?;

			let mut whitelist_account_ids = WhitelistAccountId::<T>::get(&support_chain);

			ensure!(
				!whitelist_account_ids.contains(&evm_contract_account_id),
				Error::<T>::AccountIdAlreadyInWhitelist
			);
			whitelist_account_ids
				.try_push(evm_contract_account_id.clone())
				.map_err(|_| Error::<T>::ExceededWhitelistMaxNumber)?;
			WhitelistAccountId::<T>::insert(support_chain, whitelist_account_ids);
			Self::deposit_event(Event::AddWhitelistAccountId {
				support_chain,
				evm_contract_account_id,
			});
			Ok(().into())
		}

		#[pallet::call_index(4)]
		#[pallet::weight(<T as Config>::WeightInfo::remove_whitelist())]
		pub fn remove_whitelist(
			origin: OriginFor<T>,
			support_chain: SupportChain,
			evm_contract_account_id: T::AccountId,
		) -> DispatchResultWithPostInfo {
			// Check the validity of origin
			T::ControlOrigin::ensure_origin(origin)?;

			let mut whitelist_account_ids = WhitelistAccountId::<T>::get(&support_chain);

			ensure!(
				whitelist_account_ids.contains(&evm_contract_account_id),
				Error::<T>::AccountIdNotInWhitelist
			);
			whitelist_account_ids.retain(|x| *x != evm_contract_account_id);
			WhitelistAccountId::<T>::insert(support_chain, whitelist_account_ids);
			Self::deposit_event(Event::RemoveWhitelistAccountId {
				support_chain,
				evm_contract_account_id,
			});
			Ok(().into())
		}

		#[pallet::call_index(5)]
		#[pallet::weight(<T as Config>::WeightInfo::set_execution_fee())]
		pub fn set_execution_fee(
			origin: OriginFor<T>,
			currency_id: CurrencyId,
			execution_fee: BalanceOf<T>,
		) -> DispatchResultWithPostInfo {
			// Check the validity of origin
			T::ControlOrigin::ensure_origin(origin)?;
			ExecutionFee::<T>::insert(currency_id, execution_fee);
			Self::deposit_event(Event::SetExecutionFee { currency_id, execution_fee });
			Ok(().into())
		}

		#[pallet::call_index(6)]
		#[pallet::weight(<T as Config>::WeightInfo::set_transfer_to_fee())]
		pub fn set_transfer_to_fee(
			origin: OriginFor<T>,
			support_chain: SupportChain,
			transfer_to_fee: BalanceOf<T>,
		) -> DispatchResultWithPostInfo {
			// Check the validity of origin
			T::ControlOrigin::ensure_origin(origin)?;
			TransferToFee::<T>::insert(support_chain, transfer_to_fee);
			Self::deposit_event(Event::SetTransferToFee { support_chain, transfer_to_fee });
			Ok(().into())
		}
	}
}

impl<T: Config> Pallet<T> {
	/// Check if the signer is in the whitelist
	fn ensure_singer_on_whitelist(
		evm_contract_account_id: &T::AccountId,
		support_chain: SupportChain,
	) -> DispatchResult {
		let whitelist_account_ids = WhitelistAccountId::<T>::get(&support_chain);
		ensure!(
			whitelist_account_ids.contains(evm_contract_account_id),
			Error::<T>::AccountIdNotInWhitelist
		);
		Ok(())
	}

	/// Charge an execution fee
	fn charge_execution_fee(
		currency_id: CurrencyIdOf<T>,
		evm_caller_account_id: &T::AccountId,
	) -> Result<BalanceOf<T>, DispatchError> {
		let free_balance = T::MultiCurrency::free_balance(currency_id, evm_caller_account_id);
		let execution_fee =
			Self::execution_fee(currency_id).unwrap_or_else(|| Self::get_default_fee(currency_id));
		let minimum_balance = T::MultiCurrency::minimum_balance(currency_id);
		ensure!(
			free_balance > execution_fee.saturating_add(minimum_balance),
			Error::<T>::FreeBalanceTooLow
		);
		T::MultiCurrency::transfer(
			currency_id,
			evm_caller_account_id,
			&T::TreasuryAccount::get(),
			execution_fee,
		)?;
		Ok(free_balance - execution_fee.saturating_add(minimum_balance))
	}

	fn match_support_chain(
		support_chain: SupportChain,
		evm_caller_account_id: T::AccountId,
		evm_caller: H160,
	) -> TargetChain<T::AccountId> {
		match support_chain {
			SupportChain::Astar => TargetChain::Astar(evm_caller_account_id),
			SupportChain::Moonbeam => TargetChain::Moonbeam(evm_caller),
			SupportChain::Hydradx => TargetChain::Hydradx(evm_caller_account_id),
		}
	}

	fn transfer_to(
		caller: T::AccountId,
		evm_contract_account_id: &T::AccountId,
		currency_id: CurrencyIdOf<T>,
		amount: BalanceOf<T>,
		target_chain: TargetChain<T::AccountId>,
	) -> DispatchResult {
		match target_chain {
			TargetChain::Astar(receiver) => {
				let dest = MultiLocation {
					parents: 1,
					interior: X2(
						Parachain(T::VtokenMintingInterface::get_astar_parachain_id()),
						AccountId32 { network: None, id: receiver.encode().try_into().unwrap() },
					),
				};

				T::XcmTransfer::transfer(caller, currency_id, amount, dest, Unlimited)?;
			},
			TargetChain::Hydradx(receiver) => {
				let dest = MultiLocation {
					parents: 1,
					interior: X2(
						Parachain(T::VtokenMintingInterface::get_hydradx_parachain_id()),
						AccountId32 { network: None, id: receiver.encode().try_into().unwrap() },
					),
				};

				T::XcmTransfer::transfer(caller, currency_id, amount, dest, Unlimited)?;
			},
			TargetChain::Moonbeam(receiver) => {
				let dest = MultiLocation {
					parents: 1,
					interior: X2(
						Parachain(T::VtokenMintingInterface::get_moonbeam_parachain_id()),
						AccountKey20 { network: None, key: receiver.to_fixed_bytes() },
					),
				};
				let fee_amount = Self::transfer_to_fee(SupportChain::Moonbeam)
					.unwrap_or_else(|| Self::get_default_fee(BNC));
				match currency_id {
					VKSM | VMOVR | VBNC | FIL | VFIL | VDOT | VGLMR => {
						T::MultiCurrency::transfer(
							BNC,
							evm_contract_account_id,
							&caller,
							fee_amount,
						)?;
						let assets = vec![(currency_id, amount), (BNC, fee_amount)];

						T::XcmTransfer::transfer_multicurrencies(
							caller, assets, 1, dest, Unlimited,
						)?;
					},
					_ => {
						T::XcmTransfer::transfer(caller, currency_id, amount, dest, Unlimited)?;
					},
				};
			},
		};
		Ok(())
	}

	fn h160_to_account_id(address: H160) -> T::AccountId {
		let mut data = [0u8; 24];
		data[0..4].copy_from_slice(b"evm:");
		data[4..24].copy_from_slice(&address[..]);
		let hash = BlakeTwo256::hash(&data);

		let account_id_32 = sp_runtime::AccountId32::from(Into::<[u8; 32]>::into(hash));
		T::AccountId::decode(&mut account_id_32.as_ref()).expect("Fail to decode address")
	}

	pub fn get_default_fee(currency_id: CurrencyId) -> BalanceOf<T> {
		let decimals = currency_id
			.decimals()
			.unwrap_or(
				T::CurrencyIdConvert::get_currency_metadata(currency_id)
					.map_or(12, |metatata| metatata.decimals.into()),
			)
			.into();

		BalanceOf::<T>::saturated_from(10u128.saturating_pow(decimals).saturating_div(100u128))
	}
}

// Functions to be called by other pallets.
impl<T: Config> SlpxOperator<BalanceOf<T>> for Pallet<T> {
	fn get_moonbeam_transfer_to_fee() -> BalanceOf<T> {
		Self::transfer_to_fee(SupportChain::Moonbeam).unwrap_or_else(|| Self::get_default_fee(BNC))
	}
}<|MERGE_RESOLUTION|>--- conflicted
+++ resolved
@@ -40,7 +40,6 @@
 use sp_std::vec;
 use xcm::{latest::prelude::*, v3::MultiLocation};
 use zenlink_protocol::AssetBalance;
-use log;
 
 pub mod weights;
 pub use weights::WeightInfo;
@@ -102,7 +101,6 @@
 pub mod pallet {
 	use super::*;
 	use frame_support::pallet_prelude::{ValueQuery, *};
-	use pallet_xcm::ensure_xcm;
 	use node_primitives::RedeemType;
 	use zenlink_protocol::{AssetId, ExportZenlink};
 
@@ -112,8 +110,6 @@
 	#[pallet::config]
 	pub trait Config: frame_system::Config {
 		type RuntimeEvent: From<Event<Self>> + IsType<<Self as frame_system::Config>::RuntimeEvent>;
-		type RuntimeOrigin: IsType<<Self as frame_system::Config>::RuntimeOrigin>
-		+ Into<Result<pallet_xcm::Origin, <Self as Config>::RuntimeOrigin>>;
 		type ControlOrigin: EnsureOrigin<<Self as frame_system::Config>::RuntimeOrigin>;
 		type MultiCurrency: MultiCurrency<AccountIdOf<Self>, CurrencyId = CurrencyId>;
 
@@ -255,62 +251,6 @@
 			currency_id: CurrencyIdOf<T>,
 			support_chain: SupportChain,
 		) -> DispatchResultWithPostInfo {
-<<<<<<< HEAD
-			let s = ensure_xcm(<T as Config>::RuntimeOrigin::from(origin))?;
-			log::info!("================================{:?}",s);
-			// let evm_contract_account_id = ensure_signed(origin)?;
-			// let evm_caller_account_id = Self::h160_to_account_id(evm_caller);
-			// Self::ensure_singer_on_whitelist(&evm_contract_account_id, support_chain)?;
-			//
-			// let target_chain =
-			// 	Self::match_support_chain(support_chain, evm_caller_account_id.clone(), evm_caller);
-			//
-			// let token_amount = Self::charge_execution_fee(currency_id, &evm_caller_account_id)?;
-			//
-			// match T::VtokenMintingInterface::mint(
-			// 	evm_caller_account_id.clone(),
-			// 	currency_id,
-			// 	token_amount,
-			// ) {
-			// 	Ok(_) => {
-			// 		// success
-			// 		let vtoken_id = T::VtokenMintingInterface::vtoken_id(currency_id)
-			// 			.ok_or(Error::<T>::TokenNotFoundInVtokenMinting)?;
-			// 		let vtoken_amount =
-			// 			T::MultiCurrency::free_balance(vtoken_id, &evm_caller_account_id);
-			//
-			// 		Self::transfer_to(
-			// 			evm_caller_account_id.clone(),
-			// 			&evm_contract_account_id,
-			// 			vtoken_id,
-			// 			vtoken_amount,
-			// 			target_chain,
-			// 		)?;
-			//
-			// 		Self::deposit_event(Event::XcmMint {
-			// 			evm_caller,
-			// 			currency_id,
-			// 			token_amount,
-			// 			support_chain,
-			// 		});
-			// 	},
-			// 	Err(_) => {
-			// 		Self::transfer_to(
-			// 			evm_caller_account_id.clone(),
-			// 			&evm_contract_account_id,
-			// 			currency_id,
-			// 			token_amount,
-			// 			target_chain,
-			// 		)?;
-			// 		Self::deposit_event(Event::XcmMintFailed {
-			// 			evm_caller,
-			// 			currency_id,
-			// 			token_amount,
-			// 			support_chain,
-			// 		});
-			// 	},
-			// };
-=======
 			let evm_contract_account_id = ensure_signed(origin)?;
 			let mut evm_caller_account_id = Self::h160_to_account_id(evm_caller);
 			Self::ensure_singer_on_whitelist(&evm_contract_account_id, support_chain)?;
@@ -367,7 +307,6 @@
 					});
 				},
 			};
->>>>>>> 4de0fd76
 			Ok(().into())
 		}
 
