--- conflicted
+++ resolved
@@ -65,22 +65,9 @@
 		Balances: pallet_balances::{Pallet, Call, Storage, Config<T>, Event<T>},
 		Currencies: orml_currencies::{Pallet, Call, Storage},
 		VstokenConversion: bifrost_vstoken_conversion::{Pallet, Call, Storage, Event<T>},
-<<<<<<< HEAD
 		AssetRegistry: bifrost_asset_registry::{Pallet, Call, Event<T>, Storage},
-=======
-		AssetRegistry: bifrost_asset_registry::{Pallet, Call,Storage, Event<T>},
->>>>>>> 1edf9ff2
 	}
 );
-
-ord_parameter_types! {
-	pub const CouncilAccount: AccountId = AccountId::from([1u8; 32]);
-}
-impl bifrost_asset_registry::Config for Runtime {
-	type Event = Event;
-	type Currency = Balances;
-	type RegisterOrigin = EnsureSignedBy<CouncilAccount, AccountId>;
-}
 
 type UncheckedExtrinsic = frame_system::mocking::MockUncheckedExtrinsic<Runtime>;
 type Block = frame_system::mocking::MockBlock<Runtime>;
@@ -175,14 +162,9 @@
 
 ord_parameter_types! {
 	pub const One: AccountId = ALICE;
-<<<<<<< HEAD
 	// pub const RelayCurrencyId: CurrencyId = CurrencyId::Token2(DOT_TOKEN_ID);
-=======
->>>>>>> 1edf9ff2
 	pub const RelayCurrencyId: CurrencyId = CurrencyId::Token(TokenSymbol::KSM);
 }
-
-use bifrost_asset_registry::AssetIdMaps;
 
 impl bifrost_vstoken_conversion::Config for Runtime {
 	type Event = Event;
