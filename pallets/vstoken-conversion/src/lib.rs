// This file is part of Bifrost.

// Copyright (C) 2019-2022 Liebi Technologies (UK) Ltd.
// SPDX-License-Identifier: GPL-3.0-or-later WITH Classpath-exception-2.0

// This program is free software: you can redistribute it and/or modify
// it under the terms of the GNU General Public License as published by
// the Free Software Foundation, either version 3 of the License, or
// (at your option) any later version.

// This program is distributed in the hope that it will be useful,
// but WITHOUT ANY WARRANTY; without even the implied warranty of
// MERCHANTABILITY or FITNESS FOR A PARTICULAR PURPOSE. See the
// GNU General Public License for more details.

// You should have received a copy of the GNU General Public License
// along with this program. If not, see <https://www.gnu.org/licenses/>.

// Ensure we're `no_std` when compiling for Wasm.
#![cfg_attr(not(feature = "std"), no_std)]

#[cfg(test)]
mod mock;

#[cfg(test)]
mod tests;

#[cfg(feature = "runtime-benchmarks")]
mod benchmarking;

pub mod primitives;
pub mod weights;

use frame_support::{
	pallet_prelude::*,
	sp_runtime::traits::{AccountIdConversion, CheckedSub},
	PalletId,
};
use frame_system::pallet_prelude::*;
use node_primitives::{CurrencyId, CurrencyIdConversion, TokenSymbol};
use orml_traits::MultiCurrency;
pub use pallet::*;
pub use primitives::{VstokenConversionExchangeFee, VstokenConversionExchangeRate};
use sp_arithmetic::per_things::Percent;
pub use weights::WeightInfo;

pub type AccountIdOf<T> = <T as frame_system::Config>::AccountId;

pub type CurrencyIdOf<T> = <<T as Config>::MultiCurrency as MultiCurrency<
	<T as frame_system::Config>::AccountId,
>>::CurrencyId;

type BalanceOf<T> = <<T as Config>::MultiCurrency as MultiCurrency<AccountIdOf<T>>>::Balance;

#[frame_support::pallet]
pub mod pallet {
	use super::*;

	#[pallet::pallet]
	pub struct Pallet<T>(_);

	#[pallet::config]
	pub trait Config: frame_system::Config {
		type RuntimeEvent: From<Event<Self>> + IsType<<Self as frame_system::Config>::RuntimeEvent>;

		type MultiCurrency: MultiCurrency<AccountIdOf<Self>, CurrencyId = CurrencyId>;

		#[pallet::constant]
		type RelayCurrencyId: Get<CurrencyId>;

		type ControlOrigin: EnsureOrigin<Self::RuntimeOrigin>;

		#[pallet::constant]
		type TreasuryAccount: Get<Self::AccountId>;

		#[pallet::constant]
		type VsbondAccount: Get<PalletId>;

		type CurrencyIdConversion: CurrencyIdConversion<CurrencyId>;

		/// Set default weight.
		type WeightInfo: WeightInfo;
	}

	#[pallet::event]
	#[pallet::generate_deposit(pub(super) fn deposit_event)]
	pub enum Event<T: Config> {
		VsbondConvertToVsksm {
			address: AccountIdOf<T>,
			currency_id: CurrencyIdOf<T>,
			vsbond_amount: BalanceOf<T>,
			vsksm_amount: BalanceOf<T>,
		},
		VsksmConvertToVsbond {
			address: AccountIdOf<T>,
			currency_id: CurrencyIdOf<T>,
			vsbond_amount: BalanceOf<T>,
			vsksm_amount: BalanceOf<T>,
		},
		VsbondConvertToVsdot {
			address: AccountIdOf<T>,
			currency_id: CurrencyIdOf<T>,
			vsbond_amount: BalanceOf<T>,
			vsdot_amount: BalanceOf<T>,
		},
		VsdotConvertToVsbond {
			address: AccountIdOf<T>,
			currency_id: CurrencyIdOf<T>,
			vsbond_amount: BalanceOf<T>,
			vsdot_amount: BalanceOf<T>,
		},
		VsbondConvertToVstoken {
			address: AccountIdOf<T>,
			currency_id: CurrencyIdOf<T>,
			vsbond_amount: BalanceOf<T>,
			vstoken_amount: BalanceOf<T>,
		},
		VstokenConvertToVsbond {
			address: AccountIdOf<T>,
			currency_id: CurrencyIdOf<T>,
			vsbond_amount: BalanceOf<T>,
			vstoken_amount: BalanceOf<T>,
		},
		ExchangeFeeSet {
			exchange_fee: VstokenConversionExchangeFee<BalanceOf<T>>,
		},
		ExchangeRateSet {
			lease: i32,
			exchange_rate: VstokenConversionExchangeRate,
		},
		RelaychainLeaseSet {
			lease: u32,
		},
	}

	#[pallet::error]
	pub enum Error<T> {
		NotEnoughBalance,
		NotSupportTokenType,
		CalculationOverflow,
	}

	#[pallet::storage]
	#[pallet::getter(fn relaychain_lease)]
	pub type RelaychainLease<T: Config> = StorageValue<_, u32, ValueQuery>;

	#[pallet::storage]
	#[pallet::getter(fn exchange_rate)]
	pub type ExchangeRate<T: Config> =
		StorageMap<_, Twox64Concat, i32, VstokenConversionExchangeRate, ValueQuery>;

	/// exchange fee
	#[pallet::storage]
	#[pallet::getter(fn exchange_fee)]
	pub type ExchangeFee<T: Config> =
		StorageValue<_, VstokenConversionExchangeFee<BalanceOf<T>>, ValueQuery>;

	#[pallet::hooks]
	impl<T: Config> Hooks<BlockNumberFor<T>> for Pallet<T> {}

	#[pallet::call]
	impl<T: Config> Pallet<T> {
		#[pallet::call_index(0)]
<<<<<<< HEAD
		#[pallet::weight({10000})]
=======
		#[pallet::weight(T::WeightInfo::vsbond_convert_to_vstoken())]
>>>>>>> 77e05d7d
		pub fn vsbond_convert_to_vstoken(
			origin: OriginFor<T>,
			vs_bond_currency_id: CurrencyIdOf<T>,
			vsbond_amount: BalanceOf<T>,
			minimum_vstoken: BalanceOf<T>,
		) -> DispatchResult {
			// Check origin
			let exchanger = ensure_signed(origin)?;
			let user_vsbond_balance =
				T::MultiCurrency::free_balance(vs_bond_currency_id, &exchanger);
			ensure!(user_vsbond_balance >= vsbond_amount, Error::<T>::NotEnoughBalance);
			ensure!(
				minimum_vstoken >= T::MultiCurrency::minimum_balance(T::RelayCurrencyId::get()),
				Error::<T>::NotEnoughBalance
			);

			// Calculate lease
			let relay_lease = RelaychainLease::<T>::get();
			let mut remaining_due_lease: i32 = match vs_bond_currency_id {
				CurrencyId::VSBond(TokenSymbol::KSM, .., expire_lease) |
				CurrencyId::VSBond(TokenSymbol::BNC, .., expire_lease) |
				CurrencyId::VSBond2(.., expire_lease) => {
					let mut remaining_due_lease: i32 = (expire_lease as i64 - relay_lease as i64)
						.try_into()
						.map_err(|_| Error::<T>::CalculationOverflow)?;
					remaining_due_lease = remaining_due_lease
						.checked_add(1i32)
						.ok_or(Error::<T>::CalculationOverflow)?;
					remaining_due_lease
				},
				_ => return Err(Error::<T>::NotSupportTokenType.into()),
			};
			ensure!(remaining_due_lease <= 9i32, Error::<T>::NotSupportTokenType);

			// Get exchange rate, exchange fee
			if remaining_due_lease < -2_i32 {
				remaining_due_lease = -2_i32
			}
			let exchange_rate = ExchangeRate::<T>::get(remaining_due_lease);
			let exchange_fee = ExchangeFee::<T>::get();
			let vsbond_balance = vsbond_amount
				.checked_sub(&exchange_fee.vsbond_exchange_fee_of_vstoken)
				.ok_or(Error::<T>::CalculationOverflow)?;
			let vstoken_balance = exchange_rate.vsbond_convert_to_vstoken * vsbond_balance;
			ensure!(vstoken_balance >= minimum_vstoken, Error::<T>::NotEnoughBalance);

			T::MultiCurrency::transfer(
				vs_bond_currency_id,
				&exchanger,
				&T::VsbondAccount::get().into_account_truncating(),
				vsbond_amount,
			)?;
			T::MultiCurrency::deposit(
				T::CurrencyIdConversion::convert_to_vstoken(T::RelayCurrencyId::get())
					.map_err(|_| Error::<T>::NotSupportTokenType)?,
				&exchanger,
				vstoken_balance,
			)?;
			T::MultiCurrency::deposit(
				vs_bond_currency_id,
				&T::TreasuryAccount::get(),
				exchange_fee.vsbond_exchange_fee_of_vstoken,
			)?;

			Self::deposit_event(Event::VsbondConvertToVstoken {
				address: exchanger,
				currency_id: vs_bond_currency_id,
				vsbond_amount,
				vstoken_amount: vstoken_balance,
			});
			Ok(())
		}

		#[pallet::call_index(1)]
<<<<<<< HEAD
		#[pallet::weight({10000})]
=======
		#[pallet::weight(T::WeightInfo::vstoken_convert_to_vsbond())]
>>>>>>> 77e05d7d
		pub fn vstoken_convert_to_vsbond(
			origin: OriginFor<T>,
			currency_id: CurrencyIdOf<T>,
			vstoken_amount: BalanceOf<T>,
			minimum_vsbond: BalanceOf<T>,
		) -> DispatchResult {
			// Check origin
			let exchanger = ensure_signed(origin)?;
			let vs_token_currency_id =
				T::CurrencyIdConversion::convert_to_vstoken(T::RelayCurrencyId::get())
					.map_err(|_| Error::<T>::NotSupportTokenType)?;
			let user_vstoken_balance =
				T::MultiCurrency::free_balance(vs_token_currency_id, &exchanger);
			ensure!(user_vstoken_balance >= vstoken_amount, Error::<T>::NotEnoughBalance);
			ensure!(
				minimum_vsbond >= T::MultiCurrency::minimum_balance(currency_id),
				Error::<T>::NotEnoughBalance
			);

			// Calculate lease
			let relay_lease = RelaychainLease::<T>::get();
			let mut remaining_due_lease: i32 = match currency_id {
				CurrencyId::VSBond(TokenSymbol::KSM, .., expire_lease) |
				CurrencyId::VSBond(TokenSymbol::BNC, .., expire_lease) |
				CurrencyId::VSBond2(.., expire_lease) => {
					let mut remaining_due_lease: i32 = (expire_lease as i64 - relay_lease as i64)
						.try_into()
						.map_err(|_| Error::<T>::CalculationOverflow)?;
					remaining_due_lease = remaining_due_lease
						.checked_add(1i32)
						.ok_or(Error::<T>::CalculationOverflow)?;
					remaining_due_lease
				},
				_ => return Err(Error::<T>::NotSupportTokenType.into()),
			};
			ensure!(remaining_due_lease <= 9i32, Error::<T>::NotSupportTokenType);

			// Get exchange rate, exchange fee
			if remaining_due_lease < -2_i32 {
				remaining_due_lease = -2_i32
			}
			let exchange_rate = ExchangeRate::<T>::get(remaining_due_lease);
			ensure!(
				exchange_rate.vstoken_convert_to_vsbond != Percent::from_percent(0),
				Error::<T>::CalculationOverflow
			);

			let exchange_fee = ExchangeFee::<T>::get();
			let vstoken_balance = vstoken_amount
				.checked_sub(&exchange_fee.vstoken_exchange_fee)
				.ok_or(Error::<T>::CalculationOverflow)?;
			let vsbond_balance = exchange_rate
				.vstoken_convert_to_vsbond
				.saturating_reciprocal_mul(vstoken_balance);
			ensure!(vsbond_balance >= minimum_vsbond, Error::<T>::NotEnoughBalance);

			T::MultiCurrency::transfer(
				currency_id,
				&T::VsbondAccount::get().into_account_truncating(),
				&exchanger,
				vsbond_balance,
			)?;
			T::MultiCurrency::withdraw(vs_token_currency_id, &exchanger, vstoken_amount)?;
			T::MultiCurrency::deposit(
				vs_token_currency_id,
				&T::TreasuryAccount::get(),
				exchange_fee.vstoken_exchange_fee,
			)?;

			Self::deposit_event(Event::VstokenConvertToVsbond {
				address: exchanger,
				currency_id,
				vsbond_amount: vsbond_balance,
				vstoken_amount: vstoken_balance,
			});
			Ok(())
		}

		#[pallet::call_index(2)]
<<<<<<< HEAD
		#[pallet::weight({0})]
=======
		#[pallet::weight(T::WeightInfo::set_exchange_fee())]
>>>>>>> 77e05d7d
		pub fn set_exchange_fee(
			origin: OriginFor<T>,
			exchange_fee: VstokenConversionExchangeFee<BalanceOf<T>>,
		) -> DispatchResult {
			ensure_root(origin)?;

			ExchangeFee::<T>::mutate(|old_exchange_fee| {
				*old_exchange_fee = exchange_fee.clone();
			});

			Self::deposit_event(Event::ExchangeFeeSet { exchange_fee });
			Ok(())
		}

		#[pallet::call_index(3)]
<<<<<<< HEAD
		#[pallet::weight({0})]
=======
		#[pallet::weight(T::WeightInfo::set_exchange_rate())]
>>>>>>> 77e05d7d
		pub fn set_exchange_rate(
			origin: OriginFor<T>,
			lease: i32,
			exchange_rate: VstokenConversionExchangeRate,
		) -> DispatchResult {
			T::ControlOrigin::ensure_origin(origin)?;

			ExchangeRate::<T>::mutate(lease, |old_exchange_rate| {
				*old_exchange_rate = exchange_rate.clone();
			});

			Self::deposit_event(Event::ExchangeRateSet { lease, exchange_rate });
			Ok(())
		}

		#[pallet::call_index(4)]
<<<<<<< HEAD
		#[pallet::weight({0})]
=======
		#[pallet::weight(T::WeightInfo::set_relaychain_lease())]
>>>>>>> 77e05d7d
		pub fn set_relaychain_lease(origin: OriginFor<T>, lease: u32) -> DispatchResult {
			T::ControlOrigin::ensure_origin(origin)?;

			RelaychainLease::<T>::mutate(|old_lease| {
				*old_lease = lease;
			});

			Self::deposit_event(Event::RelaychainLeaseSet { lease });
			Ok(())
		}
	}
}<|MERGE_RESOLUTION|>--- conflicted
+++ resolved
@@ -161,11 +161,7 @@
 	#[pallet::call]
 	impl<T: Config> Pallet<T> {
 		#[pallet::call_index(0)]
-<<<<<<< HEAD
-		#[pallet::weight({10000})]
-=======
 		#[pallet::weight(T::WeightInfo::vsbond_convert_to_vstoken())]
->>>>>>> 77e05d7d
 		pub fn vsbond_convert_to_vstoken(
 			origin: OriginFor<T>,
 			vs_bond_currency_id: CurrencyIdOf<T>,
@@ -240,11 +236,7 @@
 		}
 
 		#[pallet::call_index(1)]
-<<<<<<< HEAD
-		#[pallet::weight({10000})]
-=======
 		#[pallet::weight(T::WeightInfo::vstoken_convert_to_vsbond())]
->>>>>>> 77e05d7d
 		pub fn vstoken_convert_to_vsbond(
 			origin: OriginFor<T>,
 			currency_id: CurrencyIdOf<T>,
@@ -324,11 +316,7 @@
 		}
 
 		#[pallet::call_index(2)]
-<<<<<<< HEAD
-		#[pallet::weight({0})]
-=======
 		#[pallet::weight(T::WeightInfo::set_exchange_fee())]
->>>>>>> 77e05d7d
 		pub fn set_exchange_fee(
 			origin: OriginFor<T>,
 			exchange_fee: VstokenConversionExchangeFee<BalanceOf<T>>,
@@ -344,11 +332,7 @@
 		}
 
 		#[pallet::call_index(3)]
-<<<<<<< HEAD
-		#[pallet::weight({0})]
-=======
 		#[pallet::weight(T::WeightInfo::set_exchange_rate())]
->>>>>>> 77e05d7d
 		pub fn set_exchange_rate(
 			origin: OriginFor<T>,
 			lease: i32,
@@ -365,11 +349,7 @@
 		}
 
 		#[pallet::call_index(4)]
-<<<<<<< HEAD
-		#[pallet::weight({0})]
-=======
 		#[pallet::weight(T::WeightInfo::set_relaychain_lease())]
->>>>>>> 77e05d7d
 		pub fn set_relaychain_lease(origin: OriginFor<T>, lease: u32) -> DispatchResult {
 			T::ControlOrigin::ensure_origin(origin)?;
 
