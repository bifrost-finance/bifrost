--- conflicted
+++ resolved
@@ -1530,38 +1530,7 @@
 		/// *****************************
 		/// ****** Storage Setters ******
 		/// *****************************
-<<<<<<< HEAD
-		#[pallet::call_index(21)]
-		#[pallet::weight(<T as Config>::WeightInfo::set_xcm_dest_weight_and_fee())]
-		pub fn set_xcm_dest_weight_and_fee(
-			origin: OriginFor<T>,
-			currency_id: CurrencyId,
-			operation: XcmOperation,
-			weight_and_fee: Option<(XcmWeight, BalanceOf<T>)>,
-		) -> DispatchResult {
-			// Check the validity of origin
-			T::ControlOrigin::ensure_origin(origin)?;
-
-			// If param weight_and_fee is a none, it will delete the storage. Otherwise, revise the
-			// storage to the new value if exists, or insert a new record if not exists before.
-			T::XcmWeightAndFeeHandler::set_xcm_dest_weight_and_fee(
-				currency_id,
-				operation,
-				weight_and_fee,
-			)?;
-
-			// Deposit event.
-			Pallet::<T>::deposit_event(Event::XcmDestWeightAndFeeSet {
-				currency_id,
-				operation,
-				weight_and_fee,
-			});
-
-			Ok(())
-		}
-
-=======
->>>>>>> 7c2bae0c
+
 		/// Update storage OperateOrigins<T>.
 		#[pallet::call_index(22)]
 		#[pallet::weight(<T as Config>::WeightInfo::set_operate_origin())]
