// This file is part of Bifrost.

// Copyright (C) 2019-2022 Liebi Technologies (UK) Ltd.
// SPDX-License-Identifier: GPL-3.0-or-later WITH Classpath-exception-2.0

// This program is free software: you can redistribute it and/or modify
// it under the terms of the GNU General Public License as published by
// the Free Software Foundation, either version 3 of the License, or
// (at your option) any later version.

// This program is distributed in the hope that it will be useful,
// but WITHOUT ANY WARRANTY; without even the implied warranty of
// MERCHANTABILITY or FITNESS FOR A PARTICULAR PURPOSE. See the
// GNU General Public License for more details.

// You should have received a copy of the GNU General Public License
// along with this program. If not, see <https://www.gnu.org/licenses/>.

#![cfg_attr(not(feature = "std"), no_std)]

extern crate core;

use crate::{agents::PolkadotAgent, Junction::GeneralIndex, Junctions::X2};
pub use crate::{
	primitives::{
		Delays, LedgerUpdateEntry, MinimumsMaximums, QueryId, SubstrateLedger,
		ValidatorsByDelegatorUpdateEntry, XcmOperation, BNC, KSM, MOVR, PHA,
	},
	traits::{OnRefund, QueryResponseManager, StakingAgent},
	Junction::AccountId32,
	Junctions::X1,
};
use cumulus_primitives_core::{relay_chain::HashT, ParaId};
use frame_support::{pallet_prelude::*, weights::Weight};
use frame_system::{
	pallet_prelude::{BlockNumberFor, OriginFor},
	RawOrigin,
};
use node_primitives::{
	CurrencyId, CurrencyIdExt, SlpOperator, TimeUnit, VtokenMintingOperator, DOT, FIL, GLMR,
};
use orml_traits::MultiCurrency;
use parachain_staking::ParachainStakingInterface;
pub use primitives::Ledger;
use sp_arithmetic::{per_things::Permill, traits::Zero};
use sp_core::H160;
use sp_io::hashing::blake2_256;
use sp_runtime::traits::{CheckedAdd, CheckedSub, Convert, TrailingZeroInput};
use sp_std::{boxed::Box, vec, vec::Vec};
pub use weights::WeightInfo;
use xcm::{
	prelude::*,
	v3::{ExecuteXcm, Junction, Junctions, MultiLocation, SendXcm, Weight as XcmWeight, Xcm},
};

mod agents;
pub mod migration2;
mod mocks;
pub mod primitives;
mod tests;
pub mod traits;
pub mod weights;

#[cfg(feature = "runtime-benchmarks")]
mod benchmarking;

pub use pallet::*;

pub type Result<T, E> = core::result::Result<T, E>;
type Hash<T> = <T as frame_system::Config>::Hash;
type AccountIdOf<T> = <T as frame_system::Config>::AccountId;
pub type BalanceOf<T> = <<T as Config>::MultiCurrency as MultiCurrency<AccountIdOf<T>>>::Balance;
type StakingAgentBoxType<T> = Box<
	dyn StakingAgent<
		BalanceOf<T>,
		AccountIdOf<T>,
		LedgerUpdateEntry<BalanceOf<T>>,
		ValidatorsByDelegatorUpdateEntry,
		pallet::Error<T>,
	>,
>;
<<<<<<< HEAD
pub type CurrencyIdOf<T> = <<T as Config>::MultiCurrency as MultiCurrency<
	<T as frame_system::Config>::AccountId,
>>::CurrencyId;
=======
const SIX_MONTHS: u32 = 5 * 60 * 24 * 180;
>>>>>>> 24430679

#[frame_support::pallet]
pub mod pallet {
	use super::*;
	use crate::agents::{FilecoinAgent, MoonbeamAgent, ParachainStakingAgent, PhalaAgent};
	use node_primitives::RedeemType;
	use orml_traits::XcmTransfer;
	use pallet_xcm::ensure_response;
	use xcm::v3::{MaybeErrorCode, Response};

	#[pallet::config]
	pub trait Config: frame_system::Config {
		type RuntimeEvent: From<Event<Self>> + IsType<<Self as frame_system::Config>::RuntimeEvent>;
		type RuntimeOrigin: IsType<<Self as frame_system::Config>::RuntimeOrigin>
			+ Into<Result<pallet_xcm::Origin, <Self as Config>::RuntimeOrigin>>;

		type RuntimeCall: Parameter + From<Call<Self>>;

		/// Currency operations handler
		type MultiCurrency: MultiCurrency<AccountIdOf<Self>, CurrencyId = CurrencyId>;
		/// The only origin that can modify pallet params
		type ControlOrigin: EnsureOrigin<<Self as frame_system::Config>::RuntimeOrigin>;

		/// Set default weight.
		type WeightInfo: WeightInfo;

		/// The interface to call VtokenMinting module functions.
		type VtokenMinting: VtokenMintingOperator<
			CurrencyId,
			BalanceOf<Self>,
			AccountIdOf<Self>,
			TimeUnit,
		>;

		/// xtokens xcm transfer interface
		type XcmTransfer: XcmTransfer<AccountIdOf<Self>, BalanceOf<Self>, CurrencyIdOf<Self>>;

		/// Substrate account converter, which can convert a u16 number into a sub-account with
		/// MultiLocation format.
		type AccountConverter: Convert<(u16, CurrencyId), MultiLocation>;

		/// Parachain Id which is gotten from the runtime.
		type ParachainId: Get<ParaId>;

		/// Routes the XCM message outbound.
		type XcmRouter: SendXcm;

		/// XCM executor.
		type XcmExecutor: ExecuteXcm<<Self as frame_system::Config>::RuntimeCall>;

		/// Substrate response manager.
		type SubstrateResponseManager: QueryResponseManager<
			QueryId,
			MultiLocation,
			BlockNumberFor<Self>,
			<Self as pallet::Config>::RuntimeCall,
		>;

		/// Handler to notify the runtime when refund.
		/// If you don't need it, you can specify the type `()`.
		type OnRefund: OnRefund<AccountIdOf<Self>, CurrencyId, BalanceOf<Self>>;

		//【For xcm v3】
		// /// This chain's Universal Location. Enabled only for xcm v3 version.
		// type UniversalLocation: Get<InteriorMultiLocation>;

		/// The maximum number of entries to be confirmed in a block for update queue in the
		/// on_initialize queue.
		#[pallet::constant]
		type MaxTypeEntryPerBlock: Get<u32>;

		#[pallet::constant]
		type MaxRefundPerBlock: Get<u32>;

		type ParachainStaking: ParachainStakingInterface<AccountIdOf<Self>, BalanceOf<Self>>;
	}

	#[pallet::error]
	pub enum Error<T> {
		OperateOriginNotSet,
		NotAuthorized,
		NotSupportedCurrencyId,
		FailToAddDelegator,
		OverFlow,
		UnderFlow,
		NotExist,
		LowerThanMinimum,
		GreaterThanMaximum,
		AlreadyBonded,
		AccountNotExist,
		DelegatorNotExist,
		XcmFailure,
		DelegatorNotBonded,
		ExceedActiveMaximum,
		ProblematicLedger,
		NotEnoughToUnbond,
		ExceedUnlockingRecords,
		RebondExceedUnlockingAmount,
		DecodingError,
		EncodingError,
		VectorEmpty,
		ValidatorSetNotExist,
		ValidatorNotExist,
		InvalidTimeUnit,
		AmountZero,
		AmountNotZero,
		AlreadyExist,
		ValidatorStillInUse,
		TimeUnitNotExist,
		FeeSourceNotExist,
		WeightAndFeeNotExists,
		MinimumsAndMaximumsNotExist,
		QueryNotExist,
		DelaysNotExist,
		Unexpected,
		QueryResponseRemoveError,
		InvalidHostingFee,
		InvalidAccount,
		IncreaseTokenPoolError,
		TuneExchangeRateLimitNotSet,
		CurrencyLatestTuneRecordNotExist,
		InvalidTransferSource,
		ValidatorNotProvided,
		Unsupported,
		ValidatorNotBonded,
		AlreadyRequested,
		RequestNotExist,
		AlreadyLeaving,
		DelegatorNotLeaving,
		RequestNotDue,
		LeavingNotDue,
		DelegatorSetNotExist,
		DelegatorLeaving,
		DelegatorAlreadyLeaving,
		ValidatorError,
		AmountNone,
		InvalidDelays,
		OngoingTimeUnitUpdateIntervalNotExist,
		LastTimeUpdatedOngoingTimeUnitNotExist,
		TooFrequent,
		DestAccountNotValid,
		WhiteListNotExist,
		DelegatorAlreadyTuned,
		FeeTooHigh,
		NotEnoughBalance,
		VectorTooLong,
		MultiCurrencyError,
		NotDelegateValidator,
		DividedByZero,
		SharePriceNotValid,
		InvalidAmount,
		ValidatorMultilocationNotvalid,
		AmountNotProvided,
		FailToConvert,
	}

	#[pallet::event]
	#[pallet::generate_deposit(pub (crate) fn deposit_event)]
	pub enum Event<T: Config> {
		DelegatorInitialized {
			currency_id: CurrencyId,
			delegator_id: MultiLocation,
		},
		DelegatorBonded {
			currency_id: CurrencyId,
			delegator_id: MultiLocation,
			#[codec(compact)]
			bonded_amount: BalanceOf<T>,
			#[codec(compact)]
			query_id: QueryId,
			query_id_hash: Hash<T>,
			validator: Option<MultiLocation>,
		},
		DelegatorBondExtra {
			currency_id: CurrencyId,
			delegator_id: MultiLocation,
			#[codec(compact)]
			extra_bonded_amount: BalanceOf<T>,
			#[codec(compact)]
			query_id: QueryId,
			query_id_hash: Hash<T>,
			validator: Option<MultiLocation>,
		},
		DelegatorUnbond {
			currency_id: CurrencyId,
			delegator_id: MultiLocation,
			#[codec(compact)]
			unbond_amount: BalanceOf<T>,
			#[codec(compact)]
			query_id: QueryId,
			query_id_hash: Hash<T>,
			validator: Option<MultiLocation>,
		},
		DelegatorUnbondAll {
			currency_id: CurrencyId,
			delegator_id: MultiLocation,
			#[codec(compact)]
			query_id: QueryId,
			query_id_hash: Hash<T>,
		},
		DelegatorRebond {
			currency_id: CurrencyId,
			delegator_id: MultiLocation,
			rebond_amount: Option<BalanceOf<T>>,
			#[codec(compact)]
			query_id: QueryId,
			query_id_hash: Hash<T>,
			validator: Option<MultiLocation>,
		},
		Delegated {
			currency_id: CurrencyId,
			delegator_id: MultiLocation,
			targets: Option<Vec<MultiLocation>>,
			#[codec(compact)]
			query_id: QueryId,
			query_id_hash: Hash<T>,
		},
		Undelegated {
			currency_id: CurrencyId,
			delegator_id: MultiLocation,
			targets: Vec<MultiLocation>,
			#[codec(compact)]
			query_id: QueryId,
			query_id_hash: Hash<T>,
		},
		Payout {
			currency_id: CurrencyId,
			validator: MultiLocation,
			time_unit: Option<TimeUnit>,
		},
		Liquidize {
			currency_id: CurrencyId,
			delegator_id: MultiLocation,
			time_unit: Option<TimeUnit>,
			#[codec(compact)]
			query_id: QueryId,
			query_id_hash: Hash<T>,
			amount: Option<BalanceOf<T>>,
		},
		Chill {
			currency_id: CurrencyId,
			delegator_id: MultiLocation,
			#[codec(compact)]
			query_id: QueryId,
			query_id_hash: Hash<T>,
		},
		TransferBack {
			currency_id: CurrencyId,
			from: MultiLocation,
			to: MultiLocation,
			#[codec(compact)]
			amount: BalanceOf<T>,
		},
		TransferTo {
			currency_id: CurrencyId,
			from: MultiLocation,
			to: MultiLocation,
			#[codec(compact)]
			amount: BalanceOf<T>,
		},
		ConvertAsset {
			currency_id: CurrencyId,
			who: MultiLocation,
			#[codec(compact)]
			amount: BalanceOf<T>,
		},
		DelegatorAdded {
			currency_id: CurrencyId,
			#[codec(compact)]
			index: u16,
			delegator_id: MultiLocation,
		},
		DelegatorRemoved {
			currency_id: CurrencyId,
			delegator_id: MultiLocation,
		},
		ValidatorsAdded {
			currency_id: CurrencyId,
			validator_id: MultiLocation,
		},
		ValidatorsRemoved {
			currency_id: CurrencyId,
			validator_id: MultiLocation,
		},
		Refund {
			currency_id: CurrencyId,
			time_unit: TimeUnit,
			#[codec(compact)]
			index: u32,
			#[codec(compact)]
			amount: BalanceOf<T>,
		},
		FundMoveFromExitToEntrance {
			currency_id: CurrencyId,
			#[codec(compact)]
			amount: BalanceOf<T>,
		},
		TimeUnitUpdated {
			currency_id: CurrencyId,
			old: Option<TimeUnit>,
			new: TimeUnit,
		},
		PoolTokenIncreased {
			currency_id: CurrencyId,
			#[codec(compact)]
			amount: BalanceOf<T>,
		},
		HostingFeeCharged {
			currency_id: CurrencyId,
			#[codec(compact)]
			amount: BalanceOf<T>,
		},
		PoolTokenDecreased {
			currency_id: CurrencyId,
			#[codec(compact)]
			amount: BalanceOf<T>,
		},
		FeeSupplemented {
			currency_id: CurrencyId,
			#[codec(compact)]
			amount: BalanceOf<T>,
			from: MultiLocation,
			to: MultiLocation,
		},
		ValidatorsByDelegatorSet {
			currency_id: CurrencyId,
			validators_list: Vec<MultiLocation>,
			delegator_id: MultiLocation,
		},
		XcmDestWeightAndFeeSet {
			currency_id: CurrencyId,
			operation: XcmOperation,
			weight_and_fee: Option<(XcmWeight, BalanceOf<T>)>,
		},
		OperateOriginSet {
			currency_id: CurrencyId,
			operator: Option<AccountIdOf<T>>,
		},
		FeeSourceSet {
			currency_id: CurrencyId,
			who_and_fee: Option<(MultiLocation, BalanceOf<T>)>,
		},
		DelegatorLedgerSet {
			currency_id: CurrencyId,
			delegator: MultiLocation,
			ledger: Option<Ledger<BalanceOf<T>>>,
		},
		DelegatorLedgerQueryResponseConfirmed {
			#[codec(compact)]
			query_id: QueryId,
			entry: LedgerUpdateEntry<BalanceOf<T>>,
		},
		DelegatorLedgerQueryResponseFailed {
			#[codec(compact)]
			query_id: QueryId,
		},
		ValidatorsByDelegatorQueryResponseConfirmed {
			#[codec(compact)]
			query_id: QueryId,
			entry: ValidatorsByDelegatorUpdateEntry,
		},
		ValidatorsByDelegatorQueryResponseFailed {
			#[codec(compact)]
			query_id: QueryId,
		},
		MinimumsMaximumsSet {
			currency_id: CurrencyId,
			minimums_and_maximums: Option<MinimumsMaximums<BalanceOf<T>>>,
		},
		CurrencyDelaysSet {
			currency_id: CurrencyId,
			delays: Option<Delays>,
		},
		HostingFeesSet {
			currency_id: CurrencyId,
			fees: Option<(Permill, MultiLocation)>,
		},
		CurrencyTuneExchangeRateLimitSet {
			currency_id: CurrencyId,
			tune_exchange_rate_limit: Option<(u32, Permill)>,
		},
		OngoingTimeUnitUpdateIntervalSet {
			currency_id: CurrencyId,
			interval: Option<BlockNumberFor<T>>,
		},
		SupplementFeeAccountWhitelistAdded {
			currency_id: CurrencyId,
			who: MultiLocation,
		},
		SupplementFeeAccountWhitelistRemoved {
			currency_id: CurrencyId,
			who: MultiLocation,
		},
		ValidatorsReset {
			currency_id: CurrencyId,
			validator_list: Vec<MultiLocation>,
		},

		ValidatorBoostListSet {
			currency_id: CurrencyId,
			validator_boost_list: Vec<(MultiLocation, BlockNumberFor<T>)>,
		},

		ValidatorBoostListAdded {
			currency_id: CurrencyId,
			who: MultiLocation,
			due_block_number: BlockNumberFor<T>,
		},

		RemovedFromBoostList {
			currency_id: CurrencyId,
			who: MultiLocation,
		},
	}

	/// The dest weight limit and fee for execution XCM msg sended out. Must be
	/// sufficient, otherwise the execution of XCM msg on the dest chain will fail.
	///
	/// XcmDestWeightAndFee: DoubleMap: CurrencyId, XcmOperation => (XcmWeight, Balance)
	#[pallet::storage]
	#[pallet::getter(fn xcm_dest_weight_and_fee)]
	pub type XcmDestWeightAndFee<T> = StorageDoubleMap<
		_,
		Blake2_128Concat,
		CurrencyId,
		Blake2_128Concat,
		XcmOperation,
		(XcmWeight, BalanceOf<T>),
		OptionQuery,
	>;

	/// One operate origin(can be a multisig account) for a currency. An operating origins are
	/// normal account in Bifrost chain.
	#[pallet::storage]
	#[pallet::getter(fn get_operate_origin)]
	pub type OperateOrigins<T> = StorageMap<_, Blake2_128Concat, CurrencyId, AccountIdOf<T>>;

	/// Origins and Amounts for the staking operating account fee supplement. An operating account
	/// is identified in MultiLocation format.
	#[pallet::storage]
	#[pallet::getter(fn get_fee_source)]
	pub type FeeSources<T> =
		StorageMap<_, Blake2_128Concat, CurrencyId, (MultiLocation, BalanceOf<T>)>;

	/// Hosting fee percentage and beneficiary account for different chains
	#[pallet::storage]
	#[pallet::getter(fn get_hosting_fee)]
	pub type HostingFees<T> = StorageMap<_, Blake2_128Concat, CurrencyId, (Permill, MultiLocation)>;

	/// Delegators in service. A delegator is identified in MultiLocation format.
	/// Currency Id + Sub-account index => MultiLocation
	#[pallet::storage]
	#[pallet::getter(fn get_delegator_multilocation_by_index)]
	pub type DelegatorsIndex2Multilocation<T> = StorageDoubleMap<
		_,
		Blake2_128Concat,
		CurrencyId,
		Blake2_128Concat,
		u16,
		MultiLocation,
		OptionQuery,
	>;

	/// Delegators in service. Currency Id + MultiLocation => Sub-account index
	#[pallet::storage]
	#[pallet::getter(fn get_delegator_index_by_multilocation)]
	pub type DelegatorsMultilocation2Index<T> = StorageDoubleMap<
		_,
		Blake2_128Concat,
		CurrencyId,
		Blake2_128Concat,
		MultiLocation,
		u16,
		OptionQuery,
	>;

	/// Next index of different currency delegators.
	#[pallet::storage]
	#[pallet::getter(fn get_delegator_next_index)]
	pub type DelegatorNextIndex<T> = StorageMap<_, Blake2_128Concat, CurrencyId, u16, ValueQuery>;

	/// (VWL) Validator in service. A validator is identified in MultiLocation format.
	#[pallet::storage]
	#[pallet::getter(fn get_validators)]
	pub type Validators<T> = StorageMap<_, Blake2_128Concat, CurrencyId, Vec<MultiLocation>>;

	/// (VBL) Validator Boost List -> (validator multilocation, due block number)
	#[pallet::storage]
	#[pallet::getter(fn get_validator_boost_list)]
	pub type ValidatorBoostList<T> =
		StorageMap<_, Blake2_128Concat, CurrencyId, Vec<(MultiLocation, BlockNumberFor<T>)>>;

	/// Validators for each delegator. CurrencyId + Delegator => Vec<Validator>
	#[pallet::storage]
	#[pallet::getter(fn get_validators_by_delegator)]
	pub type ValidatorsByDelegator<T> = StorageDoubleMap<
		_,
		Blake2_128Concat,
		CurrencyId,
		Blake2_128Concat,
		MultiLocation,
		Vec<MultiLocation>,
		OptionQuery,
	>;

	#[pallet::storage]
	#[pallet::getter(fn get_validators_by_delegator_update_entry)]
	pub type ValidatorsByDelegatorXcmUpdateQueue<T> = StorageMap<
		_,
		Blake2_128Concat,
		QueryId,
		(ValidatorsByDelegatorUpdateEntry, BlockNumberFor<T>),
	>;

	/// Delegator ledgers. A delegator is identified in MultiLocation format.
	#[pallet::storage]
	#[pallet::getter(fn get_delegator_ledger)]
	pub type DelegatorLedgers<T> = StorageDoubleMap<
		_,
		Blake2_128Concat,
		CurrencyId,
		Blake2_128Concat,
		MultiLocation,
		Ledger<BalanceOf<T>>,
		OptionQuery,
	>;

	#[pallet::storage]
	#[pallet::getter(fn get_delegator_ledger_update_entry)]
	pub type DelegatorLedgerXcmUpdateQueue<T> = StorageMap<
		_,
		Blake2_128Concat,
		QueryId,
		(LedgerUpdateEntry<BalanceOf<T>>, BlockNumberFor<T>),
	>;

	/// Minimum and Maximum constraints for different chains.
	#[pallet::storage]
	#[pallet::getter(fn get_minimums_maximums)]
	pub type MinimumsAndMaximums<T> =
		StorageMap<_, Blake2_128Concat, CurrencyId, MinimumsMaximums<BalanceOf<T>>>;

	/// TimeUnit delay params for different chains.
	#[pallet::storage]
	#[pallet::getter(fn get_currency_delays)]
	pub type CurrencyDelays<T> = StorageMap<_, Blake2_128Concat, CurrencyId, Delays>;

	/// A delegator's tuning record of exchange rate for the current time unit.
	/// Currency Id + Delegator Id => latest tuned TimeUnit
	#[pallet::storage]
	#[pallet::getter(fn get_delegator_latest_tune_record)]
	pub type DelegatorLatestTuneRecord<T> = StorageDoubleMap<
		_,
		Blake2_128Concat,
		CurrencyId,
		Blake2_128Concat,
		MultiLocation,
		TimeUnit,
		OptionQuery,
	>;

	/// Currency's tuning record of exchange rate for the current time unit.
	/// Currency Id => (latest tuned TimeUnit, number of tuning times)
	#[pallet::storage]
	#[pallet::getter(fn get_currency_latest_tune_record)]
	pub type CurrencyLatestTuneRecord<T> =
		StorageMap<_, Blake2_128Concat, CurrencyId, (TimeUnit, u32), OptionQuery>;

	/// For each currencyId: how many times that a Currency's all delegators can tune the exchange
	/// rate for a single time unit, and how much at most each time can tune the
	/// exchange rate
	#[pallet::storage]
	#[pallet::getter(fn get_currency_tune_exchange_rate_limit)]
	pub type CurrencyTuneExchangeRateLimit<T> =
		StorageMap<_, Blake2_128Concat, CurrencyId, (u32, Permill)>;

	/// reflect if all delegations are on a decrease/revoke status. If yes, then new user redeeming
	/// is unaccepted.
	#[pallet::storage]
	#[pallet::getter(fn get_all_delegations_occupied_status)]
	pub type DelegationsOccupied<T> = StorageMap<_, Blake2_128Concat, CurrencyId, bool>;

	#[pallet::storage]
	#[pallet::getter(fn get_last_time_updated_ongoing_time_unit)]
	pub type LastTimeUpdatedOngoingTimeUnit<T> =
		StorageMap<_, Blake2_128Concat, CurrencyId, BlockNumberFor<T>>;

	#[pallet::storage]
	#[pallet::getter(fn get_ongoing_time_unit_update_interval)]
	pub type OngoingTimeUnitUpdateInterval<T> =
		StorageMap<_, Blake2_128Concat, CurrencyId, BlockNumberFor<T>>;

	#[pallet::storage]
	#[pallet::getter(fn get_supplement_fee_account_wihtelist)]
	pub type SupplementFeeAccountWhitelist<T> =
		StorageMap<_, Blake2_128Concat, CurrencyId, Vec<(MultiLocation, Hash<T>)>>;

	#[pallet::pallet]
	#[pallet::without_storage_info]
	pub struct Pallet<T>(PhantomData<T>);

	#[pallet::hooks]
	impl<T: Config> Hooks<BlockNumberFor<T>> for Pallet<T> {}

	#[pallet::call]
	impl<T: Config> Pallet<T> {
		/// *****************************/
		/// ****** Outer Calls ******/
		/// *****************************/
		///
		/// Delegator initialization work. Generate a new delegator and return its ID.
		#[pallet::call_index(0)]
		#[pallet::weight(T::WeightInfo::initialize_delegator())]
		pub fn initialize_delegator(
			origin: OriginFor<T>,
			currency_id: CurrencyId,
			delegator_location: Option<Box<MultiLocation>>,
		) -> DispatchResult {
			// Check the validity of origin
			T::ControlOrigin::ensure_origin(origin)?;

			let staking_agent = Self::get_currency_staking_agent(currency_id)?;
			let delegator_id =
				staking_agent.initialize_delegator(currency_id, delegator_location)?;

			// Deposit event.
			Pallet::<T>::deposit_event(Event::DelegatorInitialized { currency_id, delegator_id });
			Ok(())
		}

		/// First time bonding some amount to a delegator.
		#[pallet::call_index(1)]
		#[pallet::weight(T::WeightInfo::bond())]
		pub fn bond(
			origin: OriginFor<T>,
			currency_id: CurrencyId,
			who: Box<MultiLocation>,
			#[pallet::compact] amount: BalanceOf<T>,
			validator: Option<MultiLocation>,
		) -> DispatchResult {
			// Ensure origin
			Self::ensure_authorized(origin, currency_id)?;

			let staking_agent = Self::get_currency_staking_agent(currency_id)?;
			let query_id = staking_agent.bond(&who, amount, &validator, currency_id)?;
			let query_id_hash = T::Hashing::hash(&query_id.encode());

			// Deposit event.
			Pallet::<T>::deposit_event(Event::DelegatorBonded {
				currency_id,
				delegator_id: *who,
				bonded_amount: amount,
				query_id,
				query_id_hash,
				validator,
			});
			Ok(())
		}

		/// Bond extra amount to a delegator.
		#[pallet::call_index(2)]
		#[pallet::weight(T::WeightInfo::bond_extra())]
		pub fn bond_extra(
			origin: OriginFor<T>,
			currency_id: CurrencyId,
			who: Box<MultiLocation>,
			validator: Option<MultiLocation>,
			#[pallet::compact] amount: BalanceOf<T>,
		) -> DispatchResult {
			// Ensure origin
			Self::ensure_authorized(origin, currency_id)?;

			let staking_agent = Self::get_currency_staking_agent(currency_id)?;
			let query_id = staking_agent.bond_extra(&who, amount, &validator, currency_id)?;
			let query_id_hash = <T as frame_system::Config>::Hashing::hash(&query_id.encode());

			// Deposit event.
			Pallet::<T>::deposit_event(Event::DelegatorBondExtra {
				currency_id,
				delegator_id: *who,
				extra_bonded_amount: amount,
				query_id,
				query_id_hash,
				validator,
			});
			Ok(())
		}

		/// Decrease some amount to a delegator. Leave no less than the minimum delegator
		/// requirement.
		#[pallet::call_index(3)]
		#[pallet::weight(T::WeightInfo::unbond())]
		pub fn unbond(
			origin: OriginFor<T>,
			currency_id: CurrencyId,
			who: Box<MultiLocation>,
			validator: Option<MultiLocation>,
			#[pallet::compact] amount: BalanceOf<T>,
		) -> DispatchResult {
			// Ensure origin
			Self::ensure_authorized(origin, currency_id)?;

			let staking_agent = Self::get_currency_staking_agent(currency_id)?;
			let query_id = staking_agent.unbond(&who, amount, &validator, currency_id)?;
			let query_id_hash = <T as frame_system::Config>::Hashing::hash(&query_id.encode());

			// Deposit event.
			Pallet::<T>::deposit_event(Event::DelegatorUnbond {
				currency_id,
				delegator_id: *who,
				unbond_amount: amount,
				query_id,
				query_id_hash,
				validator,
			});
			Ok(())
		}

		/// Unbond all the active amount of a delegator.
		#[pallet::call_index(4)]
		#[pallet::weight(T::WeightInfo::unbond_all())]
		pub fn unbond_all(
			origin: OriginFor<T>,
			currency_id: CurrencyId,
			who: Box<MultiLocation>,
		) -> DispatchResult {
			// Ensure origin
			Self::ensure_authorized(origin, currency_id)?;

			let staking_agent = Self::get_currency_staking_agent(currency_id)?;
			let query_id = staking_agent.unbond_all(&who, currency_id)?;
			let query_id_hash = <T as frame_system::Config>::Hashing::hash(&query_id.encode());

			// Deposit event.
			Pallet::<T>::deposit_event(Event::DelegatorUnbondAll {
				currency_id,
				delegator_id: *who,
				query_id,
				query_id_hash,
			});
			Ok(())
		}

		/// Rebond some unlocking amount to a delegator.
		#[pallet::call_index(5)]
		#[pallet::weight(T::WeightInfo::rebond())]
		pub fn rebond(
			origin: OriginFor<T>,
			currency_id: CurrencyId,
			who: Box<MultiLocation>,
			validator: Option<MultiLocation>,
			amount: Option<BalanceOf<T>>,
		) -> DispatchResult {
			// Ensure origin
			Self::ensure_authorized(origin, currency_id)?;

			let staking_agent = Self::get_currency_staking_agent(currency_id)?;
			let query_id = staking_agent.rebond(&who, amount, &validator, currency_id)?;
			let query_id_hash = T::Hashing::hash(&query_id.encode());

			// Deposit event.
			Pallet::<T>::deposit_event(Event::DelegatorRebond {
				currency_id,
				delegator_id: *who,
				rebond_amount: amount,
				query_id,
				query_id_hash,
				validator,
			});
			Ok(())
		}

		/// Delegate to some validator set.
		#[pallet::call_index(6)]
		#[pallet::weight(T::WeightInfo::delegate())]
		pub fn delegate(
			origin: OriginFor<T>,
			currency_id: CurrencyId,
			who: Box<MultiLocation>,
			targets: Vec<MultiLocation>,
		) -> DispatchResult {
			// Ensure origin
			Self::ensure_authorized(origin, currency_id)?;

			let staking_agent = Self::get_currency_staking_agent(currency_id)?;
			let query_id = staking_agent.delegate(&who, &targets, currency_id)?;
			let query_id_hash = <T as frame_system::Config>::Hashing::hash(&query_id.encode());

			// Deposit event.
			Pallet::<T>::deposit_event(Event::Delegated {
				currency_id,
				delegator_id: *who,
				targets: Some(targets),
				query_id,
				query_id_hash,
			});
			Ok(())
		}

		/// Re-delegate existing delegation to a new validator set.
		#[pallet::call_index(7)]
		#[pallet::weight(T::WeightInfo::undelegate())]
		pub fn undelegate(
			origin: OriginFor<T>,
			currency_id: CurrencyId,
			who: Box<MultiLocation>,
			targets: Vec<MultiLocation>,
		) -> DispatchResult {
			// Ensure origin
			Self::ensure_authorized(origin, currency_id)?;

			let staking_agent = Self::get_currency_staking_agent(currency_id)?;
			let query_id = staking_agent.undelegate(&who, &targets, currency_id)?;
			let query_id_hash = <T as frame_system::Config>::Hashing::hash(&query_id.encode());

			// Deposit event.
			Pallet::<T>::deposit_event(Event::Undelegated {
				currency_id,
				delegator_id: *who,
				targets,
				query_id,
				query_id_hash,
			});
			Ok(())
		}

		/// Re-delegate existing delegation to a new validator set.
		#[pallet::call_index(8)]
		#[pallet::weight(T::WeightInfo::redelegate())]
		pub fn redelegate(
			origin: OriginFor<T>,
			currency_id: CurrencyId,
			who: Box<MultiLocation>,
			targets: Option<Vec<MultiLocation>>,
		) -> DispatchResult {
			// Ensure origin
			Self::ensure_authorized(origin, currency_id)?;

			let staking_agent = Self::get_currency_staking_agent(currency_id)?;
			let query_id = staking_agent.redelegate(&who, &targets, currency_id)?;
			let query_id_hash = <T as frame_system::Config>::Hashing::hash(&query_id.encode());

			// Deposit event.
			Pallet::<T>::deposit_event(Event::Delegated {
				currency_id,
				delegator_id: *who,
				targets,
				query_id,
				query_id_hash,
			});
			Ok(())
		}

		/// Initiate payout for a certain delegator.
		#[pallet::call_index(9)]
		#[pallet::weight(T::WeightInfo::payout())]
		pub fn payout(
			origin: OriginFor<T>,
			currency_id: CurrencyId,
			who: Box<MultiLocation>,
			validator: Box<MultiLocation>,
			when: Option<TimeUnit>,
		) -> DispatchResult {
			// Ensure origin
			Self::ensure_authorized(origin, currency_id)?;

			let staking_agent = Self::get_currency_staking_agent(currency_id)?;
			staking_agent.payout(&who, &validator, &when, currency_id)?;

			// Deposit event.
			Pallet::<T>::deposit_event(Event::Payout {
				currency_id,
				validator: *validator,
				time_unit: when,
			});
			Ok(())
		}

		/// Withdraw the due payout into free balance.
		#[pallet::call_index(10)]
		#[pallet::weight(T::WeightInfo::liquidize())]
		pub fn liquidize(
			origin: OriginFor<T>,
			currency_id: CurrencyId,
			who: Box<MultiLocation>,
			when: Option<TimeUnit>,
			validator: Option<MultiLocation>,
			amount: Option<BalanceOf<T>>,
		) -> DispatchResult {
			// Ensure origin
			Self::ensure_authorized(origin, currency_id)?;

			let staking_agent = Self::get_currency_staking_agent(currency_id)?;
			let query_id = staking_agent.liquidize(&who, &when, &validator, currency_id, amount)?;
			let query_id_hash = <T as frame_system::Config>::Hashing::hash(&query_id.encode());

			// Deposit event.
			Pallet::<T>::deposit_event(Event::Liquidize {
				currency_id,
				delegator_id: *who,
				time_unit: when,
				query_id,
				query_id_hash,
				amount,
			});
			Ok(())
		}

		/// Initiate payout for a certain delegator.
		#[pallet::call_index(11)]
		#[pallet::weight(T::WeightInfo::chill())]
		pub fn chill(
			origin: OriginFor<T>,
			currency_id: CurrencyId,
			who: Box<MultiLocation>,
		) -> DispatchResult {
			// Ensure origin
			Self::ensure_authorized(origin, currency_id)?;

			let staking_agent = Self::get_currency_staking_agent(currency_id)?;
			let query_id = staking_agent.chill(&who, currency_id)?;
			let query_id_hash = <T as frame_system::Config>::Hashing::hash(&query_id.encode());

			// Deposit event.
			Pallet::<T>::deposit_event(Event::Chill {
				currency_id,
				delegator_id: *who,
				query_id,
				query_id_hash,
			});
			Ok(())
		}

		#[pallet::call_index(12)]
		#[pallet::weight(T::WeightInfo::transfer_back())]
		pub fn transfer_back(
			origin: OriginFor<T>,
			currency_id: CurrencyId,
			from: Box<MultiLocation>,
			to: Box<MultiLocation>,
			#[pallet::compact] amount: BalanceOf<T>,
		) -> DispatchResult {
			// Ensure origin
			Self::ensure_authorized(origin, currency_id)?;

			let staking_agent = Self::get_currency_staking_agent(currency_id)?;
			staking_agent.transfer_back(&from, &to, amount, currency_id)?;

			// Deposit event.
			Pallet::<T>::deposit_event(Event::TransferBack {
				currency_id,
				from: *from,
				to: *to,
				amount,
			});

			Ok(())
		}

		#[pallet::call_index(13)]
		#[pallet::weight(T::WeightInfo::transfer_to())]
		pub fn transfer_to(
			origin: OriginFor<T>,
			currency_id: CurrencyId,
			from: Box<MultiLocation>,
			to: Box<MultiLocation>,
			#[pallet::compact] amount: BalanceOf<T>,
		) -> DispatchResult {
			// Ensure origin
			Self::ensure_authorized(origin, currency_id)?;

			let staking_agent = Self::get_currency_staking_agent(currency_id)?;
			staking_agent.transfer_to(&from, &to, amount, currency_id)?;

			// Deposit event.
			Pallet::<T>::deposit_event(Event::TransferTo {
				currency_id,
				from: *from,
				to: *to,
				amount,
			});

			Ok(())
		}

		// Convert token to another token.
		// if we convert from currency_id to some other currency, then if_from_currency should be
		// true. if we convert from some other currency to currency_id, then if_from_currency should
		// be false.
		#[pallet::call_index(14)]
		#[pallet::weight(T::WeightInfo::convert_asset())]
		pub fn convert_asset(
			origin: OriginFor<T>,
			currency_id: CurrencyId,
			who: Box<MultiLocation>,
			#[pallet::compact] amount: BalanceOf<T>,
			if_from_currency: bool,
		) -> DispatchResult {
			// Ensure origin
			Self::ensure_authorized(origin, currency_id)?;

			let staking_agent = Self::get_currency_staking_agent(currency_id)?;
			staking_agent.convert_asset(&who, amount, currency_id, if_from_currency)?;

			// Deposit event.
			Pallet::<T>::deposit_event(Event::ConvertAsset { currency_id, who: *who, amount });

			Ok(())
		}

		#[pallet::call_index(15)]
		#[pallet::weight(T::WeightInfo::increase_token_pool())]
		pub fn increase_token_pool(
			origin: OriginFor<T>,
			currency_id: CurrencyId,
			#[pallet::compact] amount: BalanceOf<T>,
		) -> DispatchResult {
			// Check the validity of origin
			T::ControlOrigin::ensure_origin(origin)?;

			// Ensure the amount is valid.
			ensure!(amount > Zero::zero(), Error::<T>::AmountZero);

			T::VtokenMinting::increase_token_pool(currency_id, amount)?;

			// Deposit event.
			Pallet::<T>::deposit_event(Event::PoolTokenIncreased { currency_id, amount });
			Ok(())
		}

		#[pallet::call_index(16)]
		#[pallet::weight(T::WeightInfo::decrease_token_pool())]
		pub fn decrease_token_pool(
			origin: OriginFor<T>,
			currency_id: CurrencyId,
			#[pallet::compact] amount: BalanceOf<T>,
		) -> DispatchResult {
			// Check the validity of origin
			T::ControlOrigin::ensure_origin(origin)?;

			// Ensure the amount is valid.
			ensure!(amount > Zero::zero(), Error::<T>::AmountZero);

			T::VtokenMinting::decrease_token_pool(currency_id, amount)?;

			// Deposit event.
			Pallet::<T>::deposit_event(Event::PoolTokenDecreased { currency_id, amount });
			Ok(())
		}

		#[pallet::call_index(17)]
		#[pallet::weight(T::WeightInfo::update_ongoing_time_unit())]
		pub fn update_ongoing_time_unit(
			origin: OriginFor<T>,
			currency_id: CurrencyId,
			time_unit: TimeUnit,
		) -> DispatchResult {
			// Ensure origin
			Self::ensure_authorized(origin, currency_id)?;

			// check current block is beyond the interval of ongoing timeunit updating.
			let interval = OngoingTimeUnitUpdateInterval::<T>::get(currency_id)
				.ok_or(Error::<T>::OngoingTimeUnitUpdateIntervalNotExist)?;

			let last_update_block = LastTimeUpdatedOngoingTimeUnit::<T>::get(currency_id)
				.ok_or(Error::<T>::LastTimeUpdatedOngoingTimeUnitNotExist)?;
			let current_block = frame_system::Pallet::<T>::block_number();
			let blocks_between =
				current_block.checked_sub(&last_update_block).ok_or(Error::<T>::UnderFlow)?;

			ensure!(blocks_between >= interval, Error::<T>::TooFrequent);

			let old_op = T::VtokenMinting::get_ongoing_time_unit(currency_id);

			if let Some(old) = old_op.clone() {
				// enusre old TimeUnit < new TimeUnit
				ensure!(old < time_unit, Error::<T>::InvalidTimeUnit);
			}

			T::VtokenMinting::update_ongoing_time_unit(currency_id, time_unit.clone())?;

			// update LastTimeUpdatedOngoingTimeUnit storage
			LastTimeUpdatedOngoingTimeUnit::<T>::insert(currency_id, current_block);

			// Deposit event.
			Pallet::<T>::deposit_event(Event::TimeUnitUpdated {
				currency_id,
				old: old_op,
				new: time_unit,
			});

			Ok(())
		}

		#[pallet::call_index(18)]
		#[pallet::weight(T::WeightInfo::refund_currency_due_unbond())]
		pub fn refund_currency_due_unbond(
			origin: OriginFor<T>,
			currency_id: CurrencyId,
		) -> DispatchResultWithPostInfo {
			// Ensure origin
			Self::ensure_authorized(origin, currency_id)?;

			// Get entrance_account and exit_account, as well as their currency balances.
			let (entrance_account, exit_account) =
				T::VtokenMinting::get_entrance_and_exit_accounts();
			let mut exit_account_balance =
				T::MultiCurrency::free_balance(currency_id, &exit_account);

			if exit_account_balance.is_zero() {
				return Ok(().into());
			}

			// Get the currency due unlocking records
			let time_unit = T::VtokenMinting::get_ongoing_time_unit(currency_id)
				.ok_or(Error::<T>::TimeUnitNotExist)?;
			let rs = T::VtokenMinting::get_unlock_records(currency_id, time_unit.clone());

			let mut extra_weight = 0 as u64;

			// Refund due unlocking records one by one.
			if let Some((_locked_amount, idx_vec)) = rs {
				let mut counter = 0;

				for idx in idx_vec.iter() {
					if counter >= T::MaxRefundPerBlock::get() {
						break;
					}
					// get idx record amount
					let idx_record_amount_op =
						T::VtokenMinting::get_token_unlock_ledger(currency_id, *idx);

					if let Some((user_account, idx_record_amount, _unlock_era, redeem_type)) =
						idx_record_amount_op
					{
						let mut deduct_amount = idx_record_amount;
						if exit_account_balance < idx_record_amount {
							match redeem_type {
								RedeemType::Native => {},
								RedeemType::Astar | RedeemType::Moonbeam(_) => break,
							};
							deduct_amount = exit_account_balance;
						};
						match redeem_type {
							RedeemType::Native => {
								// Transfer some amount from the exit_account to the user's account
								T::MultiCurrency::transfer(
									currency_id,
									&exit_account,
									&user_account,
									deduct_amount,
								)?;
							},
							RedeemType::Astar => {
								let dest = MultiLocation {
									parents: 1,
									interior: X2(
										Parachain(redeem_type.get_parachain_id()),
										AccountId32 {
											network: None,
											id: user_account.encode().try_into().unwrap(),
										},
									),
								};
								T::XcmTransfer::transfer(
									user_account.clone(),
									currency_id,
									deduct_amount,
									dest,
									Unlimited,
								)?;
							},
							RedeemType::Moonbeam(evm_caller) => {
								let dest = MultiLocation {
									parents: 1,
									interior: X2(
										Parachain(redeem_type.get_parachain_id()),
										AccountKey20 {
											network: None,
											key: evm_caller.to_fixed_bytes(),
										},
									),
								};
								T::XcmTransfer::transfer(
									user_account.clone(),
									currency_id,
									deduct_amount,
									dest,
									Unlimited,
								)?;
							},
						};
						// Delete the corresponding unlocking record storage.
						T::VtokenMinting::deduct_unlock_amount(currency_id, *idx, deduct_amount)?;

						extra_weight =
							T::OnRefund::on_refund(currency_id, user_account, deduct_amount);

						// Deposit event.
						Pallet::<T>::deposit_event(Event::Refund {
							currency_id,
							time_unit: time_unit.clone(),
							index: *idx,
							amount: deduct_amount,
						});

						counter = counter.saturating_add(1);

						exit_account_balance = exit_account_balance
							.checked_sub(&deduct_amount)
							.ok_or(Error::<T>::UnderFlow)?;
						if exit_account_balance == Zero::zero() {
							break;
						}
					}
				}
			} else {
				// Automatically move the rest amount in exit account to entrance account.
				T::MultiCurrency::transfer(
					currency_id,
					&exit_account,
					&entrance_account,
					exit_account_balance,
				)?;
			}

			if extra_weight != 0 {
				Ok(Some(
					T::WeightInfo::refund_currency_due_unbond() +
						Weight::from_ref_time(extra_weight),
				)
				.into())
			} else {
				Ok(().into())
			}
		}

		#[pallet::call_index(19)]
		#[pallet::weight(T::WeightInfo::supplement_fee_reserve())]
		pub fn supplement_fee_reserve(
			origin: OriginFor<T>,
			currency_id: CurrencyId,
			dest: Box<MultiLocation>,
		) -> DispatchResult {
			// Ensure origin
			Self::ensure_authorized(origin, currency_id)?;

			// Ensure dest is one of delegators accounts, or operators account, or in
			// SupplementFeeAccountWhitelist.
			let mut valid_account = false;

			if DelegatorsMultilocation2Index::<T>::contains_key(currency_id, dest.clone()) {
				valid_account = true;
			}

			if !valid_account {
				let dest_account_id = Self::multilocation_to_account(&dest)?;
				let operate_account_op = OperateOrigins::<T>::get(currency_id);

				if let Some(operate_account) = operate_account_op {
					if dest_account_id == operate_account {
						valid_account = true;
					}
				}
			}

			if !valid_account {
				let white_list_op = SupplementFeeAccountWhitelist::<T>::get(currency_id);

				if let Some(white_list) = white_list_op {
					let multi_hash = T::Hashing::hash(&dest.encode());
					white_list
						.binary_search_by_key(&multi_hash, |(_multi, hash)| *hash)
						.map_err(|_| Error::<T>::DestAccountNotValid)?;

					valid_account = true;
				}
			}

			ensure!(valid_account, Error::<T>::DestAccountNotValid);

			// Get the  fee source account and reserve amount from the FeeSources<T> storage.
			let (source_location, reserved_fee) =
				FeeSources::<T>::get(currency_id).ok_or(Error::<T>::FeeSourceNotExist)?;

			// If currency is BNC, transfer directly.
			// Otherwise, call supplement_fee_reserve of StakingFeeManager trait.
			if currency_id.is_native() {
				let source_account = Self::native_multilocation_to_account(&source_location)?;
				let dest_account = Self::native_multilocation_to_account(&dest)?;
				T::MultiCurrency::transfer(
					currency_id,
					&source_account,
					&dest_account,
					reserved_fee,
				)?;
			} else {
				let staking_agent = Self::get_currency_staking_agent(currency_id)?;
				staking_agent.supplement_fee_reserve(
					reserved_fee,
					&source_location,
					&dest,
					currency_id,
				)?;
			}

			// Deposit event.
			Pallet::<T>::deposit_event(Event::FeeSupplemented {
				currency_id,
				amount: reserved_fee,
				from: source_location,
				to: *dest,
			});

			Ok(())
		}

		#[pallet::call_index(20)]
		#[pallet::weight(T::WeightInfo::charge_host_fee_and_tune_vtoken_exchange_rate())]
		/// Charge staking host fee, tune vtoken/token exchange rate, and update delegator ledger
		/// for single delegator.
		pub fn charge_host_fee_and_tune_vtoken_exchange_rate(
			origin: OriginFor<T>,
			currency_id: CurrencyId,
			#[pallet::compact] value: BalanceOf<T>,
			who: Option<MultiLocation>,
		) -> DispatchResult {
			// Ensure origin
			Self::ensure_authorized(origin, currency_id)?;

			// Ensure the value is valid.
			ensure!(value > Zero::zero(), Error::<T>::AmountZero);

			// Ensure the value is valid.
			let (limit_num, max_permill) = Self::get_currency_tune_exchange_rate_limit(currency_id)
				.ok_or(Error::<T>::TuneExchangeRateLimitNotSet)?;
			// Get pool token value
			let pool_token = T::VtokenMinting::get_token_pool(currency_id);
			// Calculate max increase allowed.
			let max_to_increase = max_permill.mul_floor(pool_token);
			ensure!(value <= max_to_increase, Error::<T>::GreaterThanMaximum);

			// Ensure this tune is within limit.
			// Get current TimeUnit.
			let current_time_unit = T::VtokenMinting::get_ongoing_time_unit(currency_id)
				.ok_or(Error::<T>::TimeUnitNotExist)?;
			// If this is the first time.
			if !CurrencyLatestTuneRecord::<T>::contains_key(currency_id) {
				// Insert an empty record into CurrencyLatestTuneRecord storage.
				CurrencyLatestTuneRecord::<T>::insert(currency_id, (current_time_unit.clone(), 0));
			}

			// Get CurrencyLatestTuneRecord for the currencyId.
			let (latest_time_unit, tune_num) =
				Self::get_currency_latest_tune_record(currency_id)
					.ok_or(Error::<T>::CurrencyLatestTuneRecordNotExist)?;

			// See if exceeds tuning limit.
			// If it has been tuned in the current time unit, ensure this tuning is within limit.
			let mut new_tune_num = Zero::zero();
			if latest_time_unit == current_time_unit {
				ensure!(tune_num < limit_num, Error::<T>::GreaterThanMaximum);
				new_tune_num = tune_num;
			}

			new_tune_num = new_tune_num.checked_add(1).ok_or(Error::<T>::OverFlow)?;

			// Get charged fee value
			let (fee_permill, beneficiary) =
				Self::get_hosting_fee(currency_id).ok_or(Error::<T>::InvalidHostingFee)?;
			let fee_to_charge = fee_permill.mul_floor(value);

			// Should first charge fee, and then tune exchange rate. Otherwise, the rate will be
			// wrong.
			let staking_agent = Self::get_currency_staking_agent(currency_id)?;
			staking_agent.charge_hosting_fee(
				fee_to_charge,
				// Dummy value for 【from】account
				&beneficiary,
				&beneficiary,
				currency_id,
			)?;

			// Tune the new exchange rate.
			staking_agent.tune_vtoken_exchange_rate(
				&who,
				value,
				// Dummy value for vtoken amount
				Zero::zero(),
				currency_id,
			)?;

			// Update the CurrencyLatestTuneRecord<T> storage.
			CurrencyLatestTuneRecord::<T>::insert(currency_id, (current_time_unit, new_tune_num));

			// Deposit event.
			Pallet::<T>::deposit_event(Event::HostingFeeCharged {
				currency_id,
				amount: fee_to_charge,
			});
			Pallet::<T>::deposit_event(Event::PoolTokenIncreased { currency_id, amount: value });
			Ok(())
		}

		/// *****************************/
		/// ****** Storage Setters ******/
		/// *****************************/
		///
		/// Update storage XcmDestWeightAndFee<T>.
		#[pallet::call_index(21)]
		#[pallet::weight(T::WeightInfo::set_xcm_dest_weight_and_fee())]
		pub fn set_xcm_dest_weight_and_fee(
			origin: OriginFor<T>,
			currency_id: CurrencyId,
			operation: XcmOperation,
			weight_and_fee: Option<(XcmWeight, BalanceOf<T>)>,
		) -> DispatchResult {
			// Check the validity of origin
			T::ControlOrigin::ensure_origin(origin)?;

			// If param weight_and_fee is a none, it will delete the storage. Otherwise, revise the
			// storage to the new value if exists, or insert a new record if not exists before.
			XcmDestWeightAndFee::<T>::mutate_exists(currency_id, &operation, |wt_n_f| {
				*wt_n_f = weight_and_fee;
			});

			// Deposit event.
			Pallet::<T>::deposit_event(Event::XcmDestWeightAndFeeSet {
				currency_id,
				operation,
				weight_and_fee,
			});

			Ok(())
		}

		/// Update storage OperateOrigins<T>.
		#[pallet::call_index(22)]
		#[pallet::weight(T::WeightInfo::set_operate_origin())]
		pub fn set_operate_origin(
			origin: OriginFor<T>,
			currency_id: CurrencyId,
			who: Option<AccountIdOf<T>>,
		) -> DispatchResult {
			// Check the validity of origin
			T::ControlOrigin::ensure_origin(origin)?;

			OperateOrigins::<T>::mutate_exists(currency_id, |operator| {
				*operator = who.clone();
			});

			// Deposit event.
			Pallet::<T>::deposit_event(Event::OperateOriginSet { currency_id, operator: who });

			Ok(())
		}

		/// Update storage FeeSources<T>.
		#[pallet::call_index(23)]
		#[pallet::weight(T::WeightInfo::set_fee_source())]
		pub fn set_fee_source(
			origin: OriginFor<T>,
			currency_id: CurrencyId,
			who_and_fee: Option<(MultiLocation, BalanceOf<T>)>,
		) -> DispatchResult {
			// Check the validity of origin
			T::ControlOrigin::ensure_origin(origin)?;

			FeeSources::<T>::mutate_exists(currency_id, |w_n_f| {
				*w_n_f = who_and_fee;
			});

			// Deposit event.
			Pallet::<T>::deposit_event(Event::FeeSourceSet { currency_id, who_and_fee });

			Ok(())
		}

		/// Update storage DelegatorsIndex2Multilocation<T> 和 DelegatorsMultilocation2Index<T>.
		#[pallet::call_index(24)]
		#[pallet::weight(T::WeightInfo::add_delegator())]
		pub fn add_delegator(
			origin: OriginFor<T>,
			currency_id: CurrencyId,
			#[pallet::compact] index: u16,
			who: Box<MultiLocation>,
		) -> DispatchResult {
			// Check the validity of origin
			T::ControlOrigin::ensure_origin(origin)?;

			Pallet::<T>::inner_add_delegator(index, &who, currency_id)?;

			// Deposit event.
			Pallet::<T>::deposit_event(Event::DelegatorAdded {
				currency_id,
				index,
				delegator_id: *who,
			});
			Ok(())
		}

		/// Update storage DelegatorsIndex2Multilocation<T> 和 DelegatorsMultilocation2Index<T>.
		#[pallet::call_index(25)]
		#[pallet::weight(T::WeightInfo::remove_delegator())]
		pub fn remove_delegator(
			origin: OriginFor<T>,
			currency_id: CurrencyId,
			who: Box<MultiLocation>,
		) -> DispatchResult {
			// Check the validity of origin
			T::ControlOrigin::ensure_origin(origin)?;

			let staking_agent = Self::get_currency_staking_agent(currency_id)?;
			staking_agent.remove_delegator(&who, currency_id)?;

			// Deposit event.
			Pallet::<T>::deposit_event(Event::DelegatorRemoved { currency_id, delegator_id: *who });
			Ok(())
		}

		/// Update storage Validators<T>.
		#[pallet::call_index(26)]
		#[pallet::weight(T::WeightInfo::add_validator())]
		pub fn add_validator(
			origin: OriginFor<T>,
			currency_id: CurrencyId,
			who: Box<MultiLocation>,
		) -> DispatchResult {
			// Check the validity of origin
			T::ControlOrigin::ensure_origin(origin)?;

			if currency_id == PHA {
				if let &MultiLocation {
					parents: 1,
					interior: X2(GeneralIndex(_pool_id), GeneralIndex(_collection_id)),
				} = who.as_ref()
				{
					Pallet::<T>::inner_add_validator(&who, currency_id)?;
				} else {
					Err(Error::<T>::ValidatorMultilocationNotvalid)?;
				}
			} else {
				Pallet::<T>::inner_add_validator(&who, currency_id)?;
			}

			Ok(())
		}

		/// Update storage Validators<T>.
		#[pallet::call_index(27)]
		#[pallet::weight(T::WeightInfo::remove_validator())]
		pub fn remove_validator(
			origin: OriginFor<T>,
			currency_id: CurrencyId,
			who: Box<MultiLocation>,
		) -> DispatchResult {
			// Check the validity of origin
			T::ControlOrigin::ensure_origin(origin)?;

			Pallet::<T>::inner_remove_validator(&who, currency_id)?;

			Ok(())
		}

		/// Update storage ValidatorsByDelegator<T>.
		#[pallet::call_index(28)]
		#[pallet::weight(T::WeightInfo::set_validators_by_delegator())]
		pub fn set_validators_by_delegator(
			origin: OriginFor<T>,
			currency_id: CurrencyId,
			who: Box<MultiLocation>,
			validators: Vec<MultiLocation>,
		) -> DispatchResult {
			// Check the validity of origin
			T::ControlOrigin::ensure_origin(origin)?;

			// Check the length of validators
			let minimums_and_maximums = MinimumsAndMaximums::<T>::get(currency_id)
				.ok_or(Error::<T>::MinimumsAndMaximumsNotExist)?;
			ensure!(
				validators.len() as u32 <= minimums_and_maximums.validators_back_maximum,
				Error::<T>::GreaterThanMaximum
			);

			// check delegator
			// Check if it is bonded already.
			ensure!(
				DelegatorLedgers::<T>::contains_key(currency_id, who.clone()),
				Error::<T>::DelegatorNotBonded
			);

			let validators_list = Self::remove_validators_duplicates(currency_id, &validators)?;

			// Update ValidatorsByDelegator storage
			ValidatorsByDelegator::<T>::insert(currency_id, who.clone(), validators_list.clone());

			// Deposit event.
			Pallet::<T>::deposit_event(Event::ValidatorsByDelegatorSet {
				currency_id,
				validators_list,
				delegator_id: *who,
			});

			Ok(())
		}

		/// Update storage DelegatorLedgers<T>.
		#[pallet::call_index(29)]
		#[pallet::weight(T::WeightInfo::set_delegator_ledger())]
		pub fn set_delegator_ledger(
			origin: OriginFor<T>,
			currency_id: CurrencyId,
			who: Box<MultiLocation>,
			ledger: Box<Option<Ledger<BalanceOf<T>>>>,
		) -> DispatchResult {
			// Check the validity of origin
			Self::ensure_authorized(origin, currency_id)?;

			// Update the ledger.
			DelegatorLedgers::<T>::mutate_exists(currency_id, &*who, |old_ledger| {
				*old_ledger = *ledger.clone();
			});

			// Deposit event.
			Pallet::<T>::deposit_event(Event::DelegatorLedgerSet {
				currency_id,
				delegator: *who,
				ledger: *ledger,
			});

			Ok(())
		}

		/// Update storage MinimumsAndMaximums<T>.
		#[pallet::call_index(30)]
		#[pallet::weight(T::WeightInfo::set_minimums_and_maximums())]
		pub fn set_minimums_and_maximums(
			origin: OriginFor<T>,
			currency_id: CurrencyId,
			constraints: Option<MinimumsMaximums<BalanceOf<T>>>,
		) -> DispatchResult {
			// Check the validity of origin
			T::ControlOrigin::ensure_origin(origin)?;

			MinimumsAndMaximums::<T>::mutate_exists(currency_id, |minimums_maximums| {
				*minimums_maximums = constraints.clone();
			});

			// Deposit event.
			Pallet::<T>::deposit_event(Event::MinimumsMaximumsSet {
				currency_id,
				minimums_and_maximums: constraints,
			});

			Ok(())
		}

		/// Update storage Delays<T>.
		#[pallet::call_index(31)]
		#[pallet::weight(T::WeightInfo::set_currency_delays())]
		pub fn set_currency_delays(
			origin: OriginFor<T>,
			currency_id: CurrencyId,
			maybe_delays: Option<Delays>,
		) -> DispatchResult {
			// Check the validity of origin
			T::ControlOrigin::ensure_origin(origin)?;

			CurrencyDelays::<T>::mutate_exists(currency_id, |delays| {
				*delays = maybe_delays.clone();
			});

			// Deposit event.
			Pallet::<T>::deposit_event(Event::CurrencyDelaysSet {
				currency_id,
				delays: maybe_delays,
			});

			Ok(())
		}

		/// Set HostingFees storage.
		#[pallet::call_index(32)]
		#[pallet::weight(T::WeightInfo::set_hosting_fees())]
		pub fn set_hosting_fees(
			origin: OriginFor<T>,
			currency_id: CurrencyId,
			maybe_fee_set: Option<(Permill, MultiLocation)>,
		) -> DispatchResult {
			// Check the validity of origin
			T::ControlOrigin::ensure_origin(origin)?;

			HostingFees::<T>::mutate_exists(currency_id, |fee_set| {
				*fee_set = maybe_fee_set;
			});

			Pallet::<T>::deposit_event(Event::HostingFeesSet { currency_id, fees: maybe_fee_set });

			Ok(())
		}

		/// Set  CurrencyTuneExchangeRateLimit<T> storage.
		#[pallet::call_index(33)]
		#[pallet::weight(T::WeightInfo::set_currency_tune_exchange_rate_limit())]
		pub fn set_currency_tune_exchange_rate_limit(
			origin: OriginFor<T>,
			currency_id: CurrencyId,
			maybe_tune_exchange_rate_limit: Option<(u32, Permill)>,
		) -> DispatchResult {
			// Check the validity of origin
			T::ControlOrigin::ensure_origin(origin)?;

			CurrencyTuneExchangeRateLimit::<T>::mutate_exists(currency_id, |exchange_rate_limit| {
				*exchange_rate_limit = maybe_tune_exchange_rate_limit;
			});

			Pallet::<T>::deposit_event(Event::CurrencyTuneExchangeRateLimitSet {
				currency_id,
				tune_exchange_rate_limit: maybe_tune_exchange_rate_limit,
			});

			Ok(())
		}

		/// Set  OngoingTimeUnitUpdateInterval<T> storage.
		#[pallet::call_index(34)]
		#[pallet::weight(T::WeightInfo::set_ongoing_time_unit_update_interval())]
		pub fn set_ongoing_time_unit_update_interval(
			origin: OriginFor<T>,
			currency_id: CurrencyId,
			maybe_interval: Option<BlockNumberFor<T>>,
		) -> DispatchResult {
			// Check the validity of origin
			T::ControlOrigin::ensure_origin(origin)?;

			if maybe_interval.is_none() {
				LastTimeUpdatedOngoingTimeUnit::<T>::remove(currency_id);
			} else {
				// if this is the first time to set interval, add an item to
				// LastTimeUpdatedOngoingTimeUnit
				if !OngoingTimeUnitUpdateInterval::<T>::contains_key(currency_id) {
					let zero_block = BlockNumberFor::<T>::from(0u32);
					LastTimeUpdatedOngoingTimeUnit::<T>::insert(currency_id, zero_block);
				}
			}

			OngoingTimeUnitUpdateInterval::<T>::mutate_exists(currency_id, |interval_op| {
				*interval_op = maybe_interval;
			});

			Pallet::<T>::deposit_event(Event::OngoingTimeUnitUpdateIntervalSet {
				currency_id,
				interval: maybe_interval,
			});

			Ok(())
		}

		// Add an account to SupplementFeeAccountWhitelist
		#[pallet::call_index(35)]
		#[pallet::weight(T::WeightInfo::add_supplement_fee_account_to_whitelist())]
		pub fn add_supplement_fee_account_to_whitelist(
			origin: OriginFor<T>,
			currency_id: CurrencyId,
			who: Box<MultiLocation>,
		) -> DispatchResult {
			// Check the validity of origin
			T::ControlOrigin::ensure_origin(origin)?;

			let multi_hash = T::Hashing::hash(&who.encode());
			if !SupplementFeeAccountWhitelist::<T>::contains_key(&currency_id) {
				SupplementFeeAccountWhitelist::<T>::insert(
					currency_id,
					vec![(who.clone(), multi_hash)],
				);
			} else {
				SupplementFeeAccountWhitelist::<T>::mutate_exists(
					currency_id,
					|whitelist_op| -> Result<(), Error<T>> {
						if let Some(whitelist) = whitelist_op {
							let rs =
								whitelist.binary_search_by_key(&multi_hash, |(_multi, hash)| *hash);
							if let Err(idx) = rs {
								whitelist.insert(idx, (*who.clone(), multi_hash));
							} else {
								Err(Error::<T>::AlreadyExist)?;
							}
						} else {
							Err(Error::<T>::Unexpected)?;
						}

						Ok(())
					},
				)?;
			}

			Pallet::<T>::deposit_event(Event::SupplementFeeAccountWhitelistAdded {
				currency_id,
				who: *who,
			});

			Ok(())
		}

		// Add an account to SupplementFeeAccountWhitelist
		#[pallet::call_index(36)]
		#[pallet::weight(T::WeightInfo::remove_supplement_fee_account_from_whitelist())]
		pub fn remove_supplement_fee_account_from_whitelist(
			origin: OriginFor<T>,
			currency_id: CurrencyId,
			who: Box<MultiLocation>,
		) -> DispatchResult {
			// Check the validity of origin
			T::ControlOrigin::ensure_origin(origin)?;

			let multi_hash = T::Hashing::hash(&who.encode());
			if !SupplementFeeAccountWhitelist::<T>::contains_key(&currency_id) {
				Err(Error::<T>::WhiteListNotExist)?;
			} else {
				SupplementFeeAccountWhitelist::<T>::mutate_exists(
					currency_id,
					|whitelist_op| -> Result<(), Error<T>> {
						if let Some(whitelist) = whitelist_op {
							let rs =
								whitelist.binary_search_by_key(&multi_hash, |(_multi, hash)| *hash);
							if let Ok(idx) = rs {
								whitelist.remove(idx);
							} else {
								Err(Error::<T>::AccountNotExist)?;
							}
						} else {
							Err(Error::<T>::Unexpected)?;
						}

						Ok(())
					},
				)?;
			}

			Pallet::<T>::deposit_event(Event::SupplementFeeAccountWhitelistRemoved {
				currency_id,
				who: *who,
			});

			Ok(())
		}

		/// ********************************************************************
		/// *************Outer Confirming Xcm queries functions ****************
		/// ********************************************************************
		#[pallet::call_index(37)]
		#[pallet::weight(T::WeightInfo::confirm_delegator_ledger_query_response())]
		pub fn confirm_delegator_ledger_query_response(
			origin: OriginFor<T>,
			currency_id: CurrencyId,
			#[pallet::compact] query_id: QueryId,
		) -> DispatchResult {
			// Ensure origin
			Self::ensure_authorized(origin, currency_id)?;
			Self::get_ledger_update_agent_then_process(query_id, true)?;
			Ok(())
		}

		#[pallet::call_index(38)]
		#[pallet::weight(T::WeightInfo::fail_delegator_ledger_query_response())]
		pub fn fail_delegator_ledger_query_response(
			origin: OriginFor<T>,
			currency_id: CurrencyId,
			#[pallet::compact] query_id: QueryId,
		) -> DispatchResult {
			// Ensure origin
			Self::ensure_authorized(origin, currency_id)?;

			Self::do_fail_delegator_ledger_query_response(query_id)?;
			Ok(())
		}

		#[pallet::call_index(39)]
		#[pallet::weight(T::WeightInfo::confirm_validators_by_delegator_query_response())]
		pub fn confirm_validators_by_delegator_query_response(
			origin: OriginFor<T>,
			currency_id: CurrencyId,
			#[pallet::compact] query_id: QueryId,
		) -> DispatchResult {
			// Ensure origin
			Self::ensure_authorized(origin, currency_id)?;
			Self::get_validators_by_delegator_update_agent_then_process(query_id, true)?;

			Ok(())
		}

		#[pallet::call_index(40)]
		#[pallet::weight(T::WeightInfo::fail_validators_by_delegator_query_response())]
		pub fn fail_validators_by_delegator_query_response(
			origin: OriginFor<T>,
			currency_id: CurrencyId,
			#[pallet::compact] query_id: QueryId,
		) -> DispatchResult {
			// Ensure origin
			Self::ensure_authorized(origin, currency_id)?;

			Self::do_fail_validators_by_delegator_query_response(query_id)?;
			Ok(())
		}

		#[pallet::call_index(41)]
		#[pallet::weight(T::WeightInfo::confirm_delegator_ledger_query_response())]
		pub fn confirm_delegator_ledger(
			origin: OriginFor<T>,
			query_id: QueryId,
			response: Response,
		) -> DispatchResult {
			// Ensure origin
			ensure_response(<T as Config>::RuntimeOrigin::from(origin))?;
			if let Response::DispatchResult(MaybeErrorCode::Success) = response {
				Self::get_ledger_update_agent_then_process(query_id, true)?;
			} else {
				Self::do_fail_validators_by_delegator_query_response(query_id)?;
			}
			Ok(())
		}

		#[pallet::call_index(42)]
		#[pallet::weight(T::WeightInfo::confirm_validators_by_delegator_query_response())]
		pub fn confirm_validators_by_delegator(
			origin: OriginFor<T>,
			query_id: QueryId,
			response: Response,
		) -> DispatchResult {
			// Ensure origin
			ensure_response(<T as Config>::RuntimeOrigin::from(origin))?;
			if let Response::DispatchResult(MaybeErrorCode::Success) = response {
				Self::get_validators_by_delegator_update_agent_then_process(query_id, true)?;
			} else {
				Self::do_fail_validators_by_delegator_query_response(query_id)?;
			}
			Ok(())
		}

		/// Reset the whole storage Validators<T>.
		#[pallet::call_index(43)]
		#[pallet::weight(T::WeightInfo::reset_validators())]
		pub fn reset_validators(
			origin: OriginFor<T>,
			currency_id: CurrencyId,
			validator_list: Vec<MultiLocation>,
		) -> DispatchResult {
			// Check the validity of origin
			T::ControlOrigin::ensure_origin(origin)?;

			let validator_set =
				Pallet::<T>::check_length_and_deduplicate(currency_id, validator_list)?;

			// Change corresponding storage.
			Validators::<T>::insert(currency_id, validator_set.clone());

			// Deposit event.
			Pallet::<T>::deposit_event(Event::ValidatorsReset {
				currency_id,
				validator_list: validator_set,
			});
			Ok(())
		}

		/// Reset the whole storage Validator_boost_list<T>.
		#[pallet::call_index(44)]
		#[pallet::weight(T::WeightInfo::set_validator_boost_list())]
		pub fn set_validator_boost_list(
			origin: OriginFor<T>,
			currency_id: CurrencyId,
			validator_list: Vec<MultiLocation>,
		) -> DispatchResult {
			// Check the validity of origin
			T::ControlOrigin::ensure_origin(origin)?;

			let validator_set =
				Pallet::<T>::check_length_and_deduplicate(currency_id, validator_list)?;

			// get current block number
			let current_block_number = <frame_system::Pallet<T>>::block_number();
			// get the due block number
			let due_block_number = current_block_number
				.checked_add(&T::BlockNumber::from(SIX_MONTHS))
				.ok_or(Error::<T>::OverFlow)?;

			let mut validator_boost_list: Vec<(MultiLocation, BlockNumberFor<T>)> = vec![];

			for validator in validator_set.iter() {
				validator_boost_list.push((*validator, due_block_number));
			}

			// Change corresponding storage.
			ValidatorBoostList::<T>::insert(currency_id, validator_boost_list.clone());

			// Deposit event.
			Pallet::<T>::deposit_event(Event::ValidatorBoostListSet {
				currency_id,
				validator_boost_list: validator_boost_list.clone(),
			});

			// Add the boost list to the validator set
			Validators::<T>::mutate(currency_id, |validator_set_op| {
				if let Some(ref mut validator_set) = validator_set_op {
					for (validator, _) in validator_boost_list.iter() {
						if !validator_set.contains(validator) {
							validator_set.push(*validator);
						}
					}
				} else {
					*validator_set_op =
						Some(validator_boost_list.iter().map(|(v, _)| *v).collect());
				}
			});

			let new_validator_set =
				Validators::<T>::get(currency_id).ok_or(Error::<T>::ValidatorSetNotExist)?;

			// Deposit event.
			Pallet::<T>::deposit_event(Event::ValidatorsReset {
				currency_id,
				validator_list: new_validator_set,
			});

			Ok(())
		}

		#[pallet::call_index(45)]
		#[pallet::weight(T::WeightInfo::add_to_validator_boost_list())]
		pub fn add_to_validator_boost_list(
			origin: OriginFor<T>,
			currency_id: CurrencyId,
			who: Box<MultiLocation>,
		) -> DispatchResult {
			// Check the validity of origin
			T::ControlOrigin::ensure_origin(origin)?;

			// get current block number
			let current_block_number = <frame_system::Pallet<T>>::block_number();

			// get the due block number if the validator is not in the validator boost list
			let mut due_block_number = current_block_number
				.checked_add(&T::BlockNumber::from(SIX_MONTHS))
				.ok_or(Error::<T>::OverFlow)?;

			ValidatorBoostList::<T>::mutate(
				currency_id,
				|validator_boost_list_op| -> DispatchResult {
					if let Some(ref mut validator_boost_list) = validator_boost_list_op {
						// if the validator is in the validator boost list, change the due block
						// number
						if let Some(index) = validator_boost_list
							.iter()
							.position(|(validator, _)| validator == who.as_ref())
						{
							let original_due_block = validator_boost_list[index].1;
							// get the due block number
							due_block_number = original_due_block
								.checked_add(&T::BlockNumber::from(SIX_MONTHS))
								.ok_or(Error::<T>::OverFlow)?;

							validator_boost_list[index].1 = due_block_number;
						} else {
							validator_boost_list.push((*who, due_block_number));
						}
					} else {
						*validator_boost_list_op = Some(vec![(*who, due_block_number)]);
					}

					Ok(())
				},
			)?;

			// Deposit event.
			Pallet::<T>::deposit_event(Event::ValidatorBoostListAdded {
				currency_id,
				who: *who,
				due_block_number,
			});

			// Add the newly added validator to the validator set
			Validators::<T>::mutate(currency_id, |validator_set_op| {
				if let Some(ref mut validator_set) = validator_set_op {
					if !validator_set.contains(who.as_ref()) {
						validator_set.push(*who);
					}
				} else {
					*validator_set_op = Some(vec![*who]);
				}
			});

			let new_validator_set =
				Validators::<T>::get(currency_id).ok_or(Error::<T>::ValidatorSetNotExist)?;

			// Deposit event.
			Pallet::<T>::deposit_event(Event::ValidatorsReset {
				currency_id,
				validator_list: new_validator_set,
			});

			Ok(())
		}

		/// Update storage Validator_boost_list<T>.
		#[pallet::call_index(46)]
		#[pallet::weight(T::WeightInfo::remove_from_validator_boot_list())]
		pub fn remove_from_validator_boot_list(
			origin: OriginFor<T>,
			currency_id: CurrencyId,
			who: Box<MultiLocation>,
		) -> DispatchResult {
			// Check the validity of origin
			T::ControlOrigin::ensure_origin(origin)?;

			// check if the validator is in the validator boost list
			ValidatorBoostList::<T>::mutate(currency_id, |validator_boost_list_op| {
				if let Some(ref mut validator_boost_list) = validator_boost_list_op {
					// if the validator is in the validator boost list, remove it
					if let Some(index) = validator_boost_list
						.iter()
						.position(|(validator, _)| validator == who.as_ref())
					{
						validator_boost_list.remove(index);

						// if the validator boost list is empty, remove it
						if validator_boost_list.is_empty() {
							*validator_boost_list_op = None;
						}

						// Deposit event.
						Pallet::<T>::deposit_event(Event::RemovedFromBoostList {
							currency_id,
							who: *who,
						});
					}
				}
			});

			Ok(())
		}
	}

	impl<T: Config> Pallet<T> {
		/// Ensure privileged origin
		fn ensure_authorized(
			origin: OriginFor<T>,
			currency_id: CurrencyId,
		) -> Result<(), Error<T>> {
			match origin.clone().into() {
				Ok(RawOrigin::Signed(ref signer))
					if Some(signer) == <OperateOrigins<T>>::get(currency_id).as_ref() =>
					Ok(()),
				_ => {
					T::ControlOrigin::ensure_origin(origin)
						.map_err(|_| Error::<T>::NotAuthorized)?;
					Ok(())
				},
			}
		}

		pub(crate) fn get_currency_staking_agent(
			currency_id: CurrencyId,
		) -> Result<StakingAgentBoxType<T>, Error<T>> {
			match currency_id {
				KSM | DOT => Ok(Box::new(PolkadotAgent::<T>::new())),
				MOVR | GLMR => Ok(Box::new(MoonbeamAgent::<T>::new())),
				BNC => Ok(Box::new(ParachainStakingAgent::<T>::new())),
				FIL => Ok(Box::new(FilecoinAgent::<T>::new())),
				PHA => Ok(Box::new(PhalaAgent::<T>::new())),
				_ => Err(Error::<T>::NotSupportedCurrencyId),
			}
		}

		pub fn confirm_delegator_ledger_call() -> <T as Config>::RuntimeCall {
			let call =
				Call::<T>::confirm_delegator_ledger { query_id: 0, response: Default::default() };
			<T as Config>::RuntimeCall::from(call)
		}

		pub fn confirm_validators_by_delegator_call() -> <T as Config>::RuntimeCall {
			let call = Call::<T>::confirm_validators_by_delegator {
				query_id: 0,
				response: Default::default(),
			};
			<T as Config>::RuntimeCall::from(call)
		}
	}

	// Functions to be called by other pallets.
	impl<T: Config> SlpOperator<CurrencyId> for Pallet<T> {
		fn all_delegation_requests_occupied(currency_id: CurrencyId) -> bool {
			DelegationsOccupied::<T>::get(currency_id).unwrap_or_default()
		}
	}
}<|MERGE_RESOLUTION|>--- conflicted
+++ resolved
@@ -79,13 +79,10 @@
 		pallet::Error<T>,
 	>,
 >;
-<<<<<<< HEAD
 pub type CurrencyIdOf<T> = <<T as Config>::MultiCurrency as MultiCurrency<
 	<T as frame_system::Config>::AccountId,
 >>::CurrencyId;
-=======
 const SIX_MONTHS: u32 = 5 * 60 * 24 * 180;
->>>>>>> 24430679
 
 #[frame_support::pallet]
 pub mod pallet {
