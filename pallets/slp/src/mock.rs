--- conflicted
+++ resolved
@@ -72,22 +72,9 @@
 		Tokens: orml_tokens::{Pallet, Call, Storage, Event<T>},
 		Slp: bifrost_slp::{Pallet, Call, Storage, Event<T>},
 		VtokenMinting: bifrost_vtoken_minting::{Pallet, Call, Storage, Event<T>},
-<<<<<<< HEAD
 		AssetRegistry: bifrost_asset_registry::{Pallet, Call, Event<T>, Storage},
-=======
-		AssetRegistry: bifrost_asset_registry::{Pallet, Call,Storage, Event<T>},
->>>>>>> 1edf9ff2
 	}
 );
-
-ord_parameter_types! {
-	pub const CouncilAccount: AccountId = AccountId::from([1u8; 32]);
-}
-impl bifrost_asset_registry::Config for Runtime {
-	type Event = Event;
-	type Currency = Balances;
-	type RegisterOrigin = EnsureSignedBy<CouncilAccount, AccountId>;
-}
 
 parameter_types! {
 	pub const NativeCurrencyId: CurrencyId = BNC;
@@ -184,8 +171,6 @@
 	pub BifrostFeeAccount: AccountId = hex!["e4da05f08e89bf6c43260d96f26fffcfc7deae5b465da08669a9d008e64c2c63"].into();
 }
 
-use bifrost_asset_registry::AssetIdMaps;
-
 impl bifrost_vtoken_minting::Config for Runtime {
 	type Event = Event;
 	type MultiCurrency = Currencies;
@@ -199,7 +184,6 @@
 	type BifrostSlp = Slp;
 	type WeightInfo = ();
 	type OnRedeemSuccess = ();
-	type CurrencyIdConversion = AssetIdMaps<Runtime>;
 }
 
 ord_parameter_types! {
