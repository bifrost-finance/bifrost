--- conflicted
+++ resolved
@@ -1023,7 +1023,9 @@
 		DelegatorLedgerXcmUpdateQueue::<T>::remove(query_id);
 
 		// Deposit event.
-		Pallet::<T>::deposit_event(Event::DelegatorLedgerQueryResponseFailed { query_id });
+		Pallet::<T>::deposit_event(Event::DelegatorLedgerQueryResponseFailSuccessfully {
+			query_id,
+		});
 
 		Ok(())
 	}
@@ -1096,7 +1098,7 @@
 		let responder = Self::get_moonbeam_para_multilocation(currency_id)?;
 		let now = frame_system::Pallet::<T>::block_number();
 		let timeout = T::BlockNumber::from(TIMEOUT_BLOCKS).saturating_add(now);
-		let query_id = T::SubstrateResponseManager::create_query_record(&responder, None, timeout);
+		let query_id = T::SubstrateResponseManager::create_query_record(&responder, timeout);
 
 		let (call_as_subaccount, fee, weight) =
 			Self::prepare_send_as_subaccount_call_params_with_query_id(
@@ -1108,7 +1110,7 @@
 			)?;
 
 		let xcm_message =
-			Self::construct_xcm_message(call_as_subaccount, fee, weight, currency_id, None)?;
+			Self::construct_xcm_message(call_as_subaccount, fee, weight, currency_id)?;
 
 		Ok((query_id, timeout, fee, xcm_message))
 	}
@@ -1128,7 +1130,7 @@
 			)?;
 
 		let xcm_message =
-			Self::construct_xcm_message(call_as_subaccount, fee, weight, currency_id, None)?;
+			Self::construct_xcm_message(call_as_subaccount, fee, weight, currency_id)?;
 
 		let dest = Self::get_moonbeam_para_multilocation(currency_id)?;
 		send_xcm::<T::XcmRouter>(dest, xcm_message).map_err(|_e| Error::<T>::XcmFailure)?;
@@ -1715,7 +1717,6 @@
 		extra_fee: BalanceOf<T>,
 		weight: XcmWeight,
 		currency_id: CurrencyId,
-		_query_id: Option<QueryId>,
 	) -> Result<Xcm<()>, Error<T>> {
 		let multi = Self::get_glmr_local_multilocation(currency_id)?;
 
@@ -1737,11 +1738,7 @@
 			},
 			RefundSurplus,
 			DepositAsset {
-<<<<<<< HEAD
-				assets: All.into(),
-=======
 				assets: AllCounted(8).into(),
->>>>>>> dade5d35
 				beneficiary: MultiLocation {
 					parents: 0,
 					interior: X1(AccountKey20 {
