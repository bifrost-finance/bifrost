--- conflicted
+++ resolved
@@ -408,12 +408,7 @@
 		let timeout = BlockNumberFor::<T>::from(TIMEOUT_BLOCKS).saturating_add(now);
 		let responder = Self::get_para_multilocation_by_currency_id(currency_id)?;
 
-<<<<<<< HEAD
 		let (notify_call_weight, callback_option) = match (currency_id, operation) {
-			(PHA, _) => (Weight::default(), None),
-=======
-		let callback_option = match (currency_id, operation) {
->>>>>>> da311d67
 			(DOT, &XcmOperationType::Delegate) |
 			(DOT, &XcmOperationType::Undelegate) |
 			(KSM, &XcmOperationType::Delegate) |
