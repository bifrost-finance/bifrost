--- conflicted
+++ resolved
@@ -16,13 +16,9 @@
 // You should have received a copy of the GNU General Public License
 // along with this program. If not, see <https://www.gnu.org/licenses/>.
 use crate::{
-<<<<<<< HEAD
-	agents::{PhalaCall, VaultCall, WrappedBalancesCall, XtransferCall},
-=======
 	agents::{
 		PhalaCall, PhalaUtilityCall, StakePoolv2Call, VaultCall, WrappedBalancesCall, XtransferCall,
 	},
->>>>>>> 9d9c73ab
 	pallet::{Error, Event},
 	primitives::{
 		Ledger, PhalaLedger, QueryId, SubstrateLedgerUpdateEntry, SubstrateLedgerUpdateOperation,
@@ -37,11 +33,7 @@
 pub use cumulus_primitives_core::ParaId;
 use frame_support::{ensure, traits::Get};
 use frame_system::pallet_prelude::BlockNumberFor;
-<<<<<<< HEAD
-use node_primitives::{TokenSymbol, VtokenMintingOperator, XcmOperationType};
-=======
 use parity_scale_codec::Encode;
->>>>>>> 9d9c73ab
 use sp_core::U256;
 use sp_runtime::{
 	traits::{CheckedAdd, CheckedSub, Convert, UniqueSaturatedFrom, UniqueSaturatedInto, Zero},
@@ -146,11 +138,7 @@
 		let (query_id, timeout, _fee, xcm_message) =
 			Pallet::<T>::construct_xcm_as_subaccount_with_query_id(
 				XcmOperationType::Bond,
-<<<<<<< HEAD
-				calls.encode(),
-=======
 				calls,
->>>>>>> 9d9c73ab
 				who,
 				currency_id,
 			)?;
@@ -264,11 +252,7 @@
 		let (query_id, timeout, _fee, xcm_message) =
 			Pallet::<T>::construct_xcm_as_subaccount_with_query_id(
 				XcmOperationType::Unbond,
-<<<<<<< HEAD
-				calls.encode(),
-=======
 				call,
->>>>>>> 9d9c73ab
 				who,
 				currency_id,
 			)?;
@@ -495,11 +479,7 @@
 		let (query_id, _timeout, _fee, xcm_message) =
 			Pallet::<T>::construct_xcm_as_subaccount_with_query_id(
 				XcmOperationType::Payout,
-<<<<<<< HEAD
-				calls.encode(),
-=======
 				call,
->>>>>>> 9d9c73ab
 				who,
 				currency_id,
 			)?;
@@ -655,11 +635,7 @@
 		let (query_id, _timeout, _fee, xcm_message) =
 			Pallet::<T>::construct_xcm_as_subaccount_with_query_id(
 				XcmOperationType::ConvertAsset,
-<<<<<<< HEAD
-				calls.encode(),
-=======
 				call.encode(),
->>>>>>> 9d9c73ab
 				who,
 				currency_id,
 			)?;
