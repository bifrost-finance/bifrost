// This file is part of Bifrost.

// Copyright (C) Liebi Technologies PTE. LTD.
// SPDX-License-Identifier: GPL-3.0-or-later WITH Classpath-exception-2.0

// This program is free software: you can redistribute it and/or modify
// it under the terms of the GNU General Public License as published by
// the Free Software Foundation, either version 3 of the License, or
// (at your option) any later version.

// This program is distributed in the hope that it will be useful,
// but WITHOUT ANY WARRANTY; without even the implied warranty of
// MERCHANTABILITY or FITNESS FOR A PARTICULAR PURPOSE. See the
// GNU General Public License for more details.

// You should have received a copy of the GNU General Public License
// along with this program. If not, see <https://www.gnu.org/licenses/>.

//! # Asset Registry Module
//!
//! Local and foreign assets management. The foreign assets can be updated without runtime upgrade.

#![cfg_attr(not(feature = "std"), no_std)]

pub use bifrost_primitives::{
	AssetIds, CurrencyId,
	CurrencyId::{Native, Token, Token2},
	CurrencyIdConversion, CurrencyIdMapping, CurrencyIdRegister, ForeignAssetId, LeasePeriod,
	ParaId, PoolId, TokenId, TokenInfo, TokenSymbol,
};
use frame_support::{
	dispatch::DispatchResult,
	ensure,
	pallet_prelude::*,
	traits::{Currency, EnsureOrigin},
	weights::{constants::WEIGHT_REF_TIME_PER_SECOND, Weight},
};
use frame_system::pallet_prelude::*;
use scale_info::{prelude::string::String, TypeInfo};
use sp_runtime::{
	traits::{One, UniqueSaturatedFrom},
	ArithmeticError, FixedPointNumber, FixedU128, RuntimeDebug,
};
use sp_std::{boxed::Box, vec::Vec};
use xcm::{
	opaque::lts::XcmContext,
	v3::MultiLocation,
	v4::{prelude::*, Asset, Location},
	VersionedLocation,
};
use xcm_builder::TakeRevenue;
use xcm_executor::{traits::WeightTrader, AssetsInHolding};

pub mod migration;
mod mock;
mod tests;
pub mod weights;

#[cfg(feature = "runtime-benchmarks")]
mod benchmarking;

pub use pallet::*;
pub use weights::WeightInfo;

/// Type alias for currency balance.
pub type BalanceOf<T> =
	<<T as Config>::Currency as Currency<<T as frame_system::Config>::AccountId>>::Balance;

#[frame_support::pallet]
pub mod pallet {
	use super::*;

	#[pallet::config]
	pub trait Config: frame_system::Config {
		/// The overarching event type.
		type RuntimeEvent: From<Event<Self>> + IsType<<Self as frame_system::Config>::RuntimeEvent>;

		/// Currency type for withdraw and balance storage.
		type Currency: Currency<Self::AccountId>;

		/// Required origin for registering asset.
		type RegisterOrigin: EnsureOrigin<Self::RuntimeOrigin>;

		/// Weight information for the extrinsics in this module.
		type WeightInfo: WeightInfo;
	}

	#[derive(Clone, Eq, PartialEq, RuntimeDebug, Encode, Decode, TypeInfo)]
	pub struct AssetMetadata<Balance> {
		pub name: Vec<u8>,
		pub symbol: Vec<u8>,
		pub decimals: u8,
		pub minimal_balance: Balance,
	}

	#[pallet::error]
	pub enum Error<T> {
		/// The given location could not be used (e.g. because it cannot be expressed in the
		/// desired version of XCM).
		BadLocation,
		/// Location existed
		LocationExisted,
		/// AssetId not exists
		AssetIdNotExists,
		/// AssetId exists
		AssetIdExisted,
		/// CurrencyId not exists
		CurrencyIdNotExists,
		/// CurrencyId exists
		CurrencyIdExisted,
	}

	#[pallet::event]
	#[pallet::generate_deposit(pub(super) fn deposit_event)]
	pub enum Event<T: Config> {
		/// The asset registered.
		AssetRegistered { asset_id: AssetIds, metadata: AssetMetadata<BalanceOf<T>> },
		/// The asset updated.
		AssetUpdated { asset_id: AssetIds, metadata: AssetMetadata<BalanceOf<T>> },
		/// The CurrencyId registered.
		CurrencyIdRegistered { currency_id: CurrencyId, metadata: AssetMetadata<BalanceOf<T>> },
		/// Location Force set.
		LocationSet { currency_id: CurrencyId, location: Location, weight: Weight },
		/// The CurrencyId updated.
		CurrencyIdUpdated { currency_id: CurrencyId, metadata: AssetMetadata<BalanceOf<T>> },
	}

	/// Next available Foreign AssetId ID.
	///
	/// NextForeignAssetId: ForeignAssetId
	#[pallet::storage]
	#[pallet::getter(fn next_foreign_asset_id)]
	pub type NextForeignAssetId<T: Config> = StorageValue<_, ForeignAssetId, ValueQuery>;

	/// Next available TokenId ID.
	///
	/// NextTokenId: TokenId
	#[pallet::storage]
	#[pallet::getter(fn next_token_id)]
	pub type NextTokenId<T: Config> = StorageValue<_, TokenId, ValueQuery>;

	/// The storages for Locations.
	///
	/// CurrencyIdToLocations: map CurrencyId => Option<Location>
	#[pallet::storage]
	#[pallet::getter(fn currency_id_to_locations)]
	pub type CurrencyIdToLocations<T: Config> =
		StorageMap<_, Twox64Concat, CurrencyId, xcm::v3::Location, OptionQuery>;

	/// The storages for CurrencyIds.
	///
	/// LocationToCurrencyIds: map Location => Option<CurrencyId>
	#[pallet::storage]
	#[pallet::getter(fn location_to_currency_ids)]
	pub type LocationToCurrencyIds<T: Config> =
		StorageMap<_, Twox64Concat, xcm::v3::Location, CurrencyId, OptionQuery>;

	#[pallet::storage]
	#[pallet::getter(fn currency_id_to_weight)]
	pub type CurrencyIdToWeights<T: Config> =
		StorageMap<_, Twox64Concat, CurrencyId, Weight, OptionQuery>;

	/// The storages for AssetMetadatas.
	///
	/// AssetMetadatas: map AssetIds => Option<AssetMetadata>
	#[pallet::storage]
	#[pallet::getter(fn asset_metadatas)]
	pub type AssetMetadatas<T: Config> =
		StorageMap<_, Twox64Concat, AssetIds, AssetMetadata<BalanceOf<T>>, OptionQuery>;

	/// The storages for AssetMetadata.
	///
	/// CurrencyMetadatas: map CurrencyId => Option<AssetMetadata>
	#[pallet::storage]
	#[pallet::getter(fn currency_metadatas)]
	pub type CurrencyMetadatas<T: Config> =
		StorageMap<_, Twox64Concat, CurrencyId, AssetMetadata<BalanceOf<T>>, OptionQuery>;

	#[pallet::genesis_config]
	#[derive(frame_support::DefaultNoBound)]
	pub struct GenesisConfig<T: Config> {
		pub currency: Vec<(CurrencyId, BalanceOf<T>, Option<(String, String, u8)>)>,
		pub vcurrency: Vec<CurrencyId>,
		pub vsbond: Vec<(CurrencyId, u32, u32, u32)>,
		pub phantom: PhantomData<T>,
	}

	#[pallet::genesis_build]
	impl<T: Config> BuildGenesisConfig for GenesisConfig<T> {
		fn build(&self) {
			for (currency_id, metadata) in
				self.currency.iter().map(|(currency_id, minimal_balance, metadata)| {
					(
						currency_id,
						match &metadata {
							None => AssetMetadata {
								name: currency_id
									.name()
									.map(|s| s.as_bytes().to_vec())
									.unwrap_or_default(),
								symbol: currency_id
									.symbol()
									.map(|s| s.as_bytes().to_vec())
									.unwrap_or_default(),
								decimals: currency_id.decimals().unwrap_or_default(),
								minimal_balance: *minimal_balance,
							},
							Some(metadata) => AssetMetadata {
								name: metadata.0.as_bytes().to_vec(),
								symbol: metadata.1.as_bytes().to_vec(),
								decimals: metadata.2,
								minimal_balance: *minimal_balance,
							},
						},
					)
				}) {
				if let CurrencyId::Token2(_token_id) = *currency_id {
					Pallet::<T>::get_next_token_id().expect("Token register");
				}
				Pallet::<T>::do_register_metadata(*currency_id, &metadata).expect("Token register");
			}

			for (currency, para_id, first_slot, last_slot) in self.vsbond.iter() {
				match currency {
					Token(symbol) | Native(symbol) => {
						AssetIdMaps::<T>::register_vsbond_metadata(
							*symbol,
							*para_id,
							*first_slot,
							*last_slot,
						)
						.expect("VSBond register");
					},
					Token2(token_id) => {
						AssetIdMaps::<T>::register_vsbond2_metadata(
							*token_id,
							*para_id,
							*first_slot,
							*last_slot,
						)
						.expect("VToken register");
					},
					_ => (),
				}
			}

			for &currency in self.vcurrency.iter() {
				match currency {
					CurrencyId::VToken(symbol) => {
						AssetIdMaps::<T>::register_vtoken_metadata(symbol)
							.expect("VToken register");
					},
					CurrencyId::VToken2(token_id) => {
						AssetIdMaps::<T>::register_vtoken2_metadata(token_id)
							.expect("VToken register");
					},
					CurrencyId::VSToken(symbol) => {
						AssetIdMaps::<T>::register_vstoken_metadata(symbol)
							.expect("VSToken register");
					},
					CurrencyId::VSToken2(token_id) => {
						AssetIdMaps::<T>::register_vstoken2_metadata(token_id)
							.expect("VSToken register");
					},
					_ => (),
				}
			}
		}
	}

	#[pallet::pallet]
	#[pallet::without_storage_info]
	pub struct Pallet<T>(_);

	#[pallet::call]
	impl<T: Config> Pallet<T> {
		#[pallet::call_index(0)]
		#[pallet::weight(T::WeightInfo::register_native_asset())]
		pub fn register_native_asset(
			origin: OriginFor<T>,
			currency_id: CurrencyId,
			location: Box<VersionedLocation>,
			metadata: Box<AssetMetadata<BalanceOf<T>>>,
		) -> DispatchResult {
			T::RegisterOrigin::ensure_origin(origin)?;

			let location: Location =
				(*location).try_into().map_err(|()| Error::<T>::BadLocation)?;
			Self::do_register_native_asset(currency_id, &location, &metadata)?;

			Self::deposit_event(Event::<T>::AssetRegistered {
				asset_id: AssetIds::NativeAssetId(currency_id),
				metadata: *metadata,
			});
			Ok(())
		}

		#[pallet::call_index(1)]
		#[pallet::weight(T::WeightInfo::update_native_asset())]
		pub fn update_native_asset(
			origin: OriginFor<T>,
			currency_id: CurrencyId,
			location: Box<VersionedLocation>,
			metadata: Box<AssetMetadata<BalanceOf<T>>>,
		) -> DispatchResult {
			T::RegisterOrigin::ensure_origin(origin)?;

			let location: Location =
				(*location).try_into().map_err(|()| Error::<T>::BadLocation)?;
			Self::do_update_native_asset(currency_id, &location, &metadata)?;

			Self::deposit_event(Event::<T>::AssetUpdated {
				asset_id: AssetIds::NativeAssetId(currency_id),
				metadata: *metadata,
			});
			Ok(())
		}

		#[pallet::call_index(2)]
		#[pallet::weight(T::WeightInfo::register_token_metadata())]
		pub fn register_token_metadata(
			origin: OriginFor<T>,
			metadata: Box<AssetMetadata<BalanceOf<T>>>,
		) -> DispatchResult {
			T::RegisterOrigin::ensure_origin(origin)?;

			let token_id = Self::get_next_token_id()?;
			let currency_id = Token2(token_id);
			Self::do_register_metadata(currency_id, &metadata)?;

			Ok(())
		}

		#[pallet::call_index(3)]
		#[pallet::weight(T::WeightInfo::register_vtoken_metadata())]
		pub fn register_vtoken_metadata(origin: OriginFor<T>, token_id: TokenId) -> DispatchResult {
			T::RegisterOrigin::ensure_origin(origin)?;

			if let Some(token_metadata) = CurrencyMetadatas::<T>::get(Token2(token_id)) {
				let vtoken_metadata = Self::convert_to_vtoken_metadata(token_metadata);
				Self::do_register_metadata(CurrencyId::VToken2(token_id), &vtoken_metadata)?;

				return Ok(());
			} else {
				return Err(Error::<T>::CurrencyIdNotExists)?;
			}
		}

		#[pallet::call_index(4)]
		#[pallet::weight(T::WeightInfo::register_vstoken_metadata())]
		pub fn register_vstoken_metadata(
			origin: OriginFor<T>,
			token_id: TokenId,
		) -> DispatchResult {
			T::RegisterOrigin::ensure_origin(origin)?;

			if let Some(token_metadata) = CurrencyMetadatas::<T>::get(CurrencyId::Token2(token_id))
			{
				let vstoken_metadata = Self::convert_to_vstoken_metadata(token_metadata);
				Self::do_register_metadata(CurrencyId::VSToken2(token_id), &vstoken_metadata)?;

				return Ok(());
			} else {
				return Err(Error::<T>::CurrencyIdNotExists)?;
			}
		}

		#[pallet::call_index(5)]
		#[pallet::weight(T::WeightInfo::register_vsbond_metadata())]
		pub fn register_vsbond_metadata(
			origin: OriginFor<T>,
			token_id: TokenId,
			para_id: ParaId,
			first_slot: LeasePeriod,
			last_slot: LeasePeriod,
		) -> DispatchResult {
			T::RegisterOrigin::ensure_origin(origin)?;

			if let Some(token_metadata) = CurrencyMetadatas::<T>::get(CurrencyId::Token2(token_id))
			{
				let vsbond_metadata = Self::convert_to_vsbond_metadata(
					token_metadata,
					para_id,
					first_slot,
					last_slot,
				);
				Self::do_register_metadata(
					CurrencyId::VSBond2(token_id, para_id, first_slot, last_slot),
					&vsbond_metadata,
				)?;

				return Ok(());
			} else {
				return Err(Error::<T>::CurrencyIdNotExists)?;
			}
		}

		#[pallet::call_index(6)]
		#[pallet::weight(T::WeightInfo::register_location())]
		pub fn register_location(
			origin: OriginFor<T>,
			currency_id: CurrencyId,
			location: Box<VersionedLocation>,
			weight: Weight,
		) -> DispatchResult {
			T::RegisterOrigin::ensure_origin(origin)?;

			let location: Location =
				(*location).try_into().map_err(|()| Error::<T>::BadLocation)?;
			Self::do_register_location(currency_id, &location)?;
			Self::do_register_weight(currency_id, weight)?;

			Ok(())
		}

		#[pallet::call_index(7)]
		#[pallet::weight(T::WeightInfo::force_set_location())]
		pub fn force_set_location(
			origin: OriginFor<T>,
			currency_id: CurrencyId,
			location: Box<VersionedLocation>,
			weight: Weight,
		) -> DispatchResult {
			T::RegisterOrigin::ensure_origin(origin)?;

			let location: Location =
				(*location).try_into().map_err(|()| Error::<T>::BadLocation)?;

			let v3_location = xcm::v3::Location::try_from(location.clone())
				.map_err(|()| Error::<T>::BadLocation)?;

			ensure!(
				CurrencyMetadatas::<T>::get(currency_id).is_some(),
				Error::<T>::CurrencyIdNotExists
			);

			LocationToCurrencyIds::<T>::insert(v3_location, currency_id);
			CurrencyIdToLocations::<T>::insert(currency_id, v3_location);
			CurrencyIdToWeights::<T>::insert(currency_id, weight);

			Pallet::<T>::deposit_event(Event::<T>::LocationSet { currency_id, location, weight });

			Ok(())
		}

		#[pallet::call_index(8)]
		#[pallet::weight(T::WeightInfo::update_currency_metadata())]
		pub fn update_currency_metadata(
			origin: OriginFor<T>,
			currency_id: CurrencyId,
			asset_name: Option<Vec<u8>>,
			asset_symbol: Option<Vec<u8>>,
			asset_decimals: Option<u8>,
			asset_minimal_balance: Option<BalanceOf<T>>,
		) -> DispatchResult {
			T::RegisterOrigin::ensure_origin(origin)?;

			// Check if the currency metadata exists
			let mut metadata =
				CurrencyMetadatas::<T>::get(currency_id).ok_or(Error::<T>::CurrencyIdNotExists)?;

			// Update the metadata fields based on the provided options
			if let Some(name) = asset_name {
				metadata.name = name;
			}
			if let Some(symbol) = asset_symbol {
				metadata.symbol = symbol;
			}
			if let Some(decimals) = asset_decimals {
				metadata.decimals = decimals;
			}
			if let Some(minimal_balance) = asset_minimal_balance {
				metadata.minimal_balance = minimal_balance;
			}

			// Store the updated metadata
			CurrencyMetadatas::<T>::insert(currency_id, metadata.clone());
			Self::deposit_event(Event::<T>::CurrencyIdUpdated { currency_id, metadata });

			Ok(())
		}
	}
}

impl<T: Config> Pallet<T> {
	pub fn get_next_token_id() -> Result<TokenId, DispatchError> {
		NextTokenId::<T>::try_mutate(|current| -> Result<TokenId, DispatchError> {
			let id = *current;
			*current = current.checked_add(One::one()).ok_or(ArithmeticError::Overflow)?;
			Ok(id)
		})
	}

	pub fn do_register_native_asset(
		currency_id: CurrencyId,
		location: &Location,
		metadata: &AssetMetadata<BalanceOf<T>>,
	) -> DispatchResult {
		let v3_location =
			xcm::v3::Location::try_from(location.clone()).map_err(|()| Error::<T>::BadLocation)?;

		ensure!(LocationToCurrencyIds::<T>::get(v3_location).is_none(), Error::<T>::AssetIdExisted);
		ensure!(
			CurrencyIdToLocations::<T>::get(currency_id).is_none(),
			Error::<T>::LocationExisted
		);
		ensure!(
			AssetMetadatas::<T>::get(AssetIds::NativeAssetId(currency_id)).is_none(),
			Error::<T>::AssetIdExisted
		);

		LocationToCurrencyIds::<T>::insert(v3_location, currency_id);
		CurrencyIdToLocations::<T>::insert(currency_id, v3_location);
		AssetMetadatas::<T>::insert(AssetIds::NativeAssetId(currency_id), metadata);

		Ok(())
	}

	pub fn convert_to_vtoken_metadata(
		token_metadata: AssetMetadata<BalanceOf<T>>,
	) -> AssetMetadata<BalanceOf<T>> {
		let mut name = "Voucher ".as_bytes().to_vec();
		name.extend_from_slice(&token_metadata.symbol);
		let mut symbol = "v".as_bytes().to_vec();
		symbol.extend_from_slice(&token_metadata.symbol);
		AssetMetadata { name, symbol, ..token_metadata }
	}

	pub fn convert_to_vstoken_metadata(
		token_metadata: AssetMetadata<BalanceOf<T>>,
	) -> AssetMetadata<BalanceOf<T>> {
		let mut name = "Voucher Slot ".as_bytes().to_vec();
		name.extend_from_slice(&token_metadata.symbol);
		let mut symbol = "vs".as_bytes().to_vec();
		symbol.extend_from_slice(&token_metadata.symbol);
		AssetMetadata { name, symbol, ..token_metadata }
	}

	pub fn convert_to_vsbond_metadata(
		token_metadata: AssetMetadata<BalanceOf<T>>,
		para_id: ParaId,
		first_slot: LeasePeriod,
		last_slot: LeasePeriod,
	) -> AssetMetadata<BalanceOf<T>> {
		let name = scale_info::prelude::format!(
			"vsBOND-{}-{}-{}-{}",
			core::str::from_utf8(&token_metadata.symbol).unwrap_or(""),
			para_id,
			first_slot,
			last_slot
		)
		.as_bytes()
		.to_vec();
		AssetMetadata { name: name.clone(), symbol: name, ..token_metadata }
	}

	pub fn do_register_metadata(
		currency_id: CurrencyId,
		metadata: &AssetMetadata<BalanceOf<T>>,
	) -> DispatchResult {
		ensure!(CurrencyMetadatas::<T>::get(currency_id).is_none(), Error::<T>::CurrencyIdExisted);

		CurrencyMetadatas::<T>::insert(currency_id, metadata.clone());

		Pallet::<T>::deposit_event(Event::<T>::CurrencyIdRegistered {
			currency_id,
			metadata: metadata.clone(),
		});

		Ok(())
	}

	pub fn do_register_location(currency_id: CurrencyId, location: &Location) -> DispatchResult {
		let v3_location =
			xcm::v3::Location::try_from(location.clone()).map_err(|()| Error::<T>::BadLocation)?;

		ensure!(
			CurrencyMetadatas::<T>::get(currency_id).is_some(),
			Error::<T>::CurrencyIdNotExists
		);
		ensure!(
			LocationToCurrencyIds::<T>::get(v3_location).is_none(),
			Error::<T>::CurrencyIdExisted
		);
		ensure!(
			CurrencyIdToLocations::<T>::get(currency_id).is_none(),
			Error::<T>::LocationExisted
		);

		LocationToCurrencyIds::<T>::insert(v3_location, currency_id);
		CurrencyIdToLocations::<T>::insert(currency_id, v3_location);

		Ok(())
	}

	pub fn do_register_weight(currency_id: CurrencyId, weight: Weight) -> DispatchResult {
		ensure!(
			CurrencyMetadatas::<T>::get(currency_id).is_some(),
			Error::<T>::CurrencyIdNotExists
		);

		CurrencyIdToWeights::<T>::insert(currency_id, weight);

		Ok(())
	}

	fn do_update_native_asset(
		currency_id: CurrencyId,
		location: &Location,
		metadata: &AssetMetadata<BalanceOf<T>>,
	) -> DispatchResult {
		let v3_location =
			xcm::v3::Location::try_from(location.clone()).map_err(|()| Error::<T>::BadLocation)?;

		ensure!(
			LocationToCurrencyIds::<T>::get(v3_location).is_some(),
			Error::<T>::AssetIdNotExists
		);
		ensure!(
			CurrencyIdToLocations::<T>::get(currency_id).is_some(),
			Error::<T>::LocationExisted
		);
		ensure!(
			AssetMetadatas::<T>::get(AssetIds::NativeAssetId(currency_id)).is_some(),
			Error::<T>::AssetIdNotExists
		);

		LocationToCurrencyIds::<T>::insert(v3_location, currency_id);
		CurrencyIdToLocations::<T>::insert(currency_id, v3_location);
		AssetMetadatas::<T>::insert(AssetIds::NativeAssetId(currency_id), metadata);

		Ok(())
	}
}

pub struct AssetIdMaps<T>(sp_std::marker::PhantomData<T>);

impl<T: Config> CurrencyIdMapping<CurrencyId, MultiLocation, AssetMetadata<BalanceOf<T>>>
	for AssetIdMaps<T>
{
	fn get_asset_metadata(asset_ids: AssetIds) -> Option<AssetMetadata<BalanceOf<T>>> {
		Pallet::<T>::asset_metadatas(asset_ids)
	}

	fn get_currency_metadata(currency_id: CurrencyId) -> Option<AssetMetadata<BalanceOf<T>>> {
		Pallet::<T>::currency_metadatas(currency_id)
	}

	fn get_all_currency() -> Vec<CurrencyId> {
		CurrencyMetadatas::<T>::iter_keys().collect()
	}

<<<<<<< HEAD
	fn get_multi_location(currency_id: CurrencyId) -> Option<MultiLocation> {
=======
	fn get_location(currency_id: CurrencyId) -> Option<Location> {
>>>>>>> 75df8c69
		Pallet::<T>::currency_id_to_locations(currency_id)
			.map(|location| location.try_into().ok())?
	}

	fn get_currency_id(multi_location: Location) -> Option<CurrencyId> {
		let v3_location = xcm::v3::Location::try_from(multi_location).ok()?;
		Pallet::<T>::location_to_currency_ids(v3_location)
	}
}

impl<T: Config> CurrencyIdConversion<CurrencyId> for AssetIdMaps<T> {
	fn convert_to_token(currency_id: CurrencyId) -> Result<CurrencyId, ()> {
		match currency_id {
			CurrencyId::VSBond(TokenSymbol::BNC, 2001, 13, 20) =>
				Ok(CurrencyId::Token(TokenSymbol::KSM)),
			CurrencyId::VToken(TokenSymbol::BNC) => Ok(CurrencyId::Native(TokenSymbol::BNC)),
			CurrencyId::VToken(token_symbol) |
			CurrencyId::VSToken(token_symbol) |
			CurrencyId::VSBond(token_symbol, ..) => Ok(CurrencyId::Token(token_symbol)),
			CurrencyId::VToken2(token_id) |
			CurrencyId::VSToken2(token_id) |
			CurrencyId::VSBond2(token_id, ..) => Ok(CurrencyId::Token2(token_id)),
			_ => Err(()),
		}
	}

	fn convert_to_vtoken(currency_id: CurrencyId) -> Result<CurrencyId, ()> {
		match currency_id {
			CurrencyId::Token(token_symbol) | CurrencyId::Native(token_symbol) =>
				Ok(CurrencyId::VToken(token_symbol)),
			CurrencyId::Token2(token_id) => Ok(CurrencyId::VToken2(token_id)),
			_ => Err(()),
		}
	}

	fn convert_to_vstoken(currency_id: CurrencyId) -> Result<CurrencyId, ()> {
		match currency_id {
			CurrencyId::Token(token_symbol) => Ok(CurrencyId::VSToken(token_symbol)),
			CurrencyId::Token2(token_id) => Ok(CurrencyId::VSToken2(token_id)),
			_ => Err(()),
		}
	}

	fn convert_to_vsbond(
		currency_id: CurrencyId,
		index: ParaId,
		first_slot: LeasePeriod,
		last_slot: LeasePeriod,
	) -> Result<CurrencyId, ()> {
		match currency_id {
			CurrencyId::Token(token_symbol) => {
				let mut vs_bond = CurrencyId::VSBond(token_symbol, index, first_slot, last_slot);
				if vs_bond == CurrencyId::VSBond(TokenSymbol::KSM, 2001, 13, 20) {
					// fix vsBOND::BNC
					vs_bond = CurrencyId::VSBond(TokenSymbol::BNC, 2001, 13, 20);
				}
				Ok(vs_bond)
			},
			CurrencyId::Token2(token_id) =>
				Ok(CurrencyId::VSBond2(token_id, index, first_slot, last_slot)),
			_ => Err(()),
		}
	}
}

impl<T: Config> CurrencyIdRegister<CurrencyId> for AssetIdMaps<T> {
	fn check_token_registered(token_symbol: TokenSymbol) -> bool {
		CurrencyMetadatas::<T>::get(CurrencyId::Token(token_symbol)).is_some()
	}

	fn check_vtoken_registered(token_symbol: TokenSymbol) -> bool {
		CurrencyMetadatas::<T>::get(CurrencyId::VToken(token_symbol)).is_some()
	}

	fn check_vstoken_registered(token_symbol: TokenSymbol) -> bool {
		CurrencyMetadatas::<T>::get(CurrencyId::VSToken(token_symbol)).is_some()
	}

	fn check_vsbond_registered(
		token_symbol: TokenSymbol,
		para_id: ParaId,
		first_slot: LeasePeriod,
		last_slot: LeasePeriod,
	) -> bool {
		CurrencyMetadatas::<T>::get(CurrencyId::VSBond(
			token_symbol,
			para_id,
			first_slot,
			last_slot,
		))
		.is_some()
	}

	fn register_vtoken_metadata(token_symbol: TokenSymbol) -> sp_runtime::DispatchResult {
		if let Some(token_metadata) = CurrencyMetadatas::<T>::get(CurrencyId::Token(token_symbol)) {
			let vtoken_metadata = Pallet::<T>::convert_to_vtoken_metadata(token_metadata);
			Pallet::<T>::do_register_metadata(CurrencyId::VToken(token_symbol), &vtoken_metadata)?;
			return Ok(());
		} else if let Some(token_metadata) =
			CurrencyMetadatas::<T>::get(CurrencyId::Native(token_symbol))
		{
			let vtoken_metadata = Pallet::<T>::convert_to_vtoken_metadata(token_metadata);
			Pallet::<T>::do_register_metadata(CurrencyId::VToken(token_symbol), &vtoken_metadata)?;
			return Ok(());
		} else {
			return Err(Error::<T>::CurrencyIdNotExists.into());
		}
	}

	fn register_vstoken_metadata(token_symbol: TokenSymbol) -> sp_runtime::DispatchResult {
		if let Some(token_metadata) = CurrencyMetadatas::<T>::get(CurrencyId::Token(token_symbol)) {
			let vstoken_metadata = Pallet::<T>::convert_to_vstoken_metadata(token_metadata);
			Pallet::<T>::do_register_metadata(
				CurrencyId::VSToken(token_symbol),
				&vstoken_metadata,
			)?;

			return Ok(());
		} else {
			return Err(Error::<T>::CurrencyIdNotExists.into());
		}
	}

	fn register_vsbond_metadata(
		token_symbol: TokenSymbol,
		para_id: ParaId,
		first_slot: LeasePeriod,
		last_slot: LeasePeriod,
	) -> sp_runtime::DispatchResult {
		let option_token_metadata =
			if CurrencyMetadatas::<T>::contains_key(CurrencyId::Token(token_symbol)) {
				CurrencyMetadatas::<T>::get(CurrencyId::Token(token_symbol))
			} else if token_symbol == TokenSymbol::BNC &&
				CurrencyMetadatas::<T>::contains_key(CurrencyId::Native(token_symbol))
			{
				CurrencyMetadatas::<T>::get(CurrencyId::Native(token_symbol))
			} else {
				None
			};

		if let Some(token_metadata) = option_token_metadata {
			let vsbond_metadata = Pallet::<T>::convert_to_vsbond_metadata(
				token_metadata,
				para_id,
				first_slot,
				last_slot,
			);
			Pallet::<T>::do_register_metadata(
				CurrencyId::VSBond(token_symbol, para_id, first_slot, last_slot),
				&vsbond_metadata,
			)?;

			return Ok(());
		} else {
			return Err(Error::<T>::CurrencyIdNotExists.into());
		}
	}

	fn check_token2_registered(token_id: TokenId) -> bool {
		CurrencyMetadatas::<T>::get(CurrencyId::Token2(token_id)).is_some()
	}

	fn check_vtoken2_registered(token_id: TokenId) -> bool {
		CurrencyMetadatas::<T>::get(CurrencyId::VToken2(token_id)).is_some()
	}

	fn check_vstoken2_registered(token_id: TokenId) -> bool {
		CurrencyMetadatas::<T>::get(CurrencyId::VSToken2(token_id)).is_some()
	}

	fn check_vsbond2_registered(
		token_id: TokenId,
		para_id: ParaId,
		first_slot: LeasePeriod,
		last_slot: LeasePeriod,
	) -> bool {
		CurrencyMetadatas::<T>::get(CurrencyId::VSBond2(token_id, para_id, first_slot, last_slot))
			.is_some()
	}

	fn register_vtoken2_metadata(token_id: TokenId) -> DispatchResult {
		if let Some(token_metadata) = CurrencyMetadatas::<T>::get(CurrencyId::Token2(token_id)) {
			let vtoken_metadata = Pallet::<T>::convert_to_vtoken_metadata(token_metadata);
			Pallet::<T>::do_register_metadata(CurrencyId::VToken2(token_id), &vtoken_metadata)?;

			return Ok(());
		} else {
			return Err(Error::<T>::CurrencyIdNotExists.into());
		}
	}

	fn register_vstoken2_metadata(token_id: TokenId) -> DispatchResult {
		if let Some(token_metadata) = CurrencyMetadatas::<T>::get(CurrencyId::Token2(token_id)) {
			let vstoken_metadata = Pallet::<T>::convert_to_vstoken_metadata(token_metadata);
			Pallet::<T>::do_register_metadata(CurrencyId::VSToken2(token_id), &vstoken_metadata)?;

			return Ok(());
		} else {
			return Err(Error::<T>::CurrencyIdNotExists.into());
		}
	}

	fn register_vsbond2_metadata(
		token_id: TokenId,
		para_id: ParaId,
		first_slot: LeasePeriod,
		last_slot: LeasePeriod,
	) -> DispatchResult {
		if let Some(token_metadata) = CurrencyMetadatas::<T>::get(CurrencyId::Token2(token_id)) {
			let vsbond_metadata = Pallet::<T>::convert_to_vsbond_metadata(
				token_metadata,
				para_id,
				first_slot,
				last_slot,
			);
			Pallet::<T>::do_register_metadata(
				CurrencyId::VSBond2(token_id, para_id, first_slot, last_slot),
				&vsbond_metadata,
			)?;

			return Ok(());
		} else {
			return Err(Error::<T>::CurrencyIdNotExists.into());
		}
	}

	fn register_blp_metadata(pool_id: PoolId, decimals: u8) -> DispatchResult {
		let name = scale_info::prelude::format!("Bifrost Stable Pool Token {}", pool_id)
			.as_bytes()
			.to_vec();
		let symbol = scale_info::prelude::format!("BLP{}", pool_id).as_bytes().to_vec();
		Pallet::<T>::do_register_metadata(
			CurrencyId::BLP(pool_id),
			&AssetMetadata {
				name,
				symbol,
				decimals,
				minimal_balance: BalanceOf::<T>::unique_saturated_from(1_000_000u128),
			},
		)
	}
}

/// Simple fee calculator that requires payment in a single fungible at a fixed rate.
///
/// The constant `FixedRate` type parameter should be the concrete fungible ID and the amount of it
/// required for one second of weight.
pub struct FixedRateOfAsset<T, FixedRate: Get<u128>, R: TakeRevenue> {
	weight: u64,
	amount: u128,
	ed_ratio: FixedU128,
	location: Option<Location>,
	_marker: PhantomData<(T, FixedRate, R)>,
}

impl<T: Config, FixedRate: Get<u128>, R: TakeRevenue> WeightTrader
	for FixedRateOfAsset<T, FixedRate, R>
where
	BalanceOf<T>: Into<u128>,
{
	fn new() -> Self {
		Self {
			weight: 0,
			amount: 0,
			ed_ratio: Default::default(),
			location: None,
			_marker: PhantomData,
		}
	}

	fn buy_weight(
		&mut self,
		weight: Weight,
		payment: AssetsInHolding,
		_context: &XcmContext,
	) -> Result<AssetsInHolding, XcmError> {
		log::trace!(target: "asset-registry::weight", "buy_weight weight: {:?}, payment: {:?}", weight, payment);

		// only support first fungible assets now.
		let asset_id = payment
			.fungible
			.iter()
			.next()
			.map_or(Err(XcmError::TooExpensive), |v| Ok(v.0))?;

		let AssetId(ref location) = asset_id.clone();
		log::debug!(target: "asset-registry::weight", "buy_weight location: {:?}", location);

		let v3_location =
			xcm::v3::Location::try_from(location.clone()).map_err(|_| XcmError::InvalidLocation)?;

		if let Some(currency_id) = Pallet::<T>::location_to_currency_ids(v3_location) {
			if let Some(currency_metadatas) = Pallet::<T>::currency_metadatas(currency_id) {
				// The integration tests can ensure the ed is non-zero.
				let ed_ratio = FixedU128::saturating_from_rational(
					currency_metadatas.minimal_balance.into(),
					T::Currency::minimum_balance().into(),
				);
				// The WEIGHT_REF_TIME_PER_SECOND is non-zero.
				let weight_ratio = FixedU128::saturating_from_rational(
					weight.ref_time(),
					WEIGHT_REF_TIME_PER_SECOND,
				);
				let amount =
					ed_ratio.saturating_mul_int(weight_ratio.saturating_mul_int(FixedRate::get()));

				let required = Asset { id: asset_id.clone(), fun: Fungible(amount) };

				log::trace!(
					target: "asset-registry::weight", "buy_weight payment: {:?}, required: {:?}, fixed_rate: {:?}, ed_ratio: {:?}, weight_ratio: {:?}",
					payment, required, FixedRate::get(), ed_ratio, weight_ratio
				);
				let unused =
					payment.clone().checked_sub(required).map_err(|_| XcmError::TooExpensive)?;
				self.weight = self.weight.saturating_add(weight.ref_time());
				self.amount = self.amount.saturating_add(amount);
				self.ed_ratio = ed_ratio;
				self.location = Some(location.clone());
				return Ok(unused);
			}
		};

		log::trace!(target: "asset-registry::weight", "no concrete fungible asset");
		Err(XcmError::TooExpensive)
	}

	fn refund_weight(&mut self, weight: Weight, _context: &XcmContext) -> Option<Asset> {
		log::trace!(
			target: "asset-registry::weight", "refund_weight weight: {:?}, weight: {:?}, amount: {:?}, ed_ratio: {:?}, location: {:?}",
			weight, self.weight, self.amount, self.ed_ratio, self.location
		);
		let weight = weight.min(Weight::from_parts(self.weight, 0));
		let weight_ratio =
			FixedU128::saturating_from_rational(weight.ref_time(), WEIGHT_REF_TIME_PER_SECOND);
		let amount = self
			.ed_ratio
			.saturating_mul_int(weight_ratio.saturating_mul_int(FixedRate::get()));

		self.weight = self.weight.saturating_sub(weight.ref_time());
		self.amount = self.amount.saturating_sub(amount);

		log::trace!(target: "asset-registry::weight", "refund_weight amount: {:?}", amount);
		if amount > 0 && self.location.is_some() {
			Some(Asset {
				fun: Fungible(amount),
				id: AssetId(
					self.location.clone().expect("checked is non-empty; qed").try_into().unwrap(),
				),
			})
		} else {
			None
		}
	}
}

impl<T, FixedRate: Get<u128>, R: TakeRevenue> Drop for FixedRateOfAsset<T, FixedRate, R> {
	fn drop(&mut self) {
		log::trace!(target: "asset-registry::weight", "take revenue, weight: {:?}, amount: {:?}, location: {:?}", self.weight, self.amount, self.location);
		if self.amount > 0 && self.location.is_some() {
			R::take_revenue(Asset {
				fun: Fungible(self.amount),
				id: AssetId(
					self.location.clone().expect("checked is non-empty; qed").try_into().unwrap(),
				),
			});
		}
	}
}<|MERGE_RESOLUTION|>--- conflicted
+++ resolved
@@ -650,11 +650,7 @@
 		CurrencyMetadatas::<T>::iter_keys().collect()
 	}
 
-<<<<<<< HEAD
-	fn get_multi_location(currency_id: CurrencyId) -> Option<MultiLocation> {
-=======
 	fn get_location(currency_id: CurrencyId) -> Option<Location> {
->>>>>>> 75df8c69
 		Pallet::<T>::currency_id_to_locations(currency_id)
 			.map(|location| location.try_into().ok())?
 	}
