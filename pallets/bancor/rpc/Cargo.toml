--- conflicted
+++ resolved
@@ -9,18 +9,10 @@
 jsonrpc-core = "18.0.0"
 jsonrpc-core-client = "18.0.0"
 jsonrpc-derive = "18.0.0"
-<<<<<<< HEAD
-sp-api = { git = "https://github.com/paritytech/substrate", branch = "polkadot-v0.9.15" }
-sp-runtime = { git = "https://github.com/paritytech/substrate", branch = "polkadot-v0.9.15" }
-sp-blockchain = { git = "https://github.com/paritytech/substrate", branch = "polkadot-v0.9.15" }
-sp-core = { git = "https://github.com/paritytech/substrate", branch = "polkadot-v0.9.15" }
-sp-rpc = { git = "https://github.com/paritytech/substrate", branch = "polkadot-v0.9.15" }
-=======
 sp-api = { git = "https://github.com/paritytech/substrate", branch = "polkadot-v0.9.16" }
 sp-runtime = { git = "https://github.com/paritytech/substrate", branch = "polkadot-v0.9.16" }
 sp-blockchain = { git = "https://github.com/paritytech/substrate", branch = "polkadot-v0.9.16" }
 sp-core = { git = "https://github.com/paritytech/substrate", branch = "polkadot-v0.9.16" }
 sp-rpc = { git = "https://github.com/paritytech/substrate", branch = "polkadot-v0.9.16" }
->>>>>>> ddeca919
 bifrost-bancor-runtime-api = { path = "./runtime-api" }
 node-primitives = { path = "../../../node/primitives", default-features = false }