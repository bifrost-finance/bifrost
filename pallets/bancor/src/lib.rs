// This file is part of Bifrost.

// Copyright (C) 2019-2021 Liebi Technologies (UK) Ltd.
// SPDX-License-Identifier: GPL-3.0-or-later WITH Classpath-exception-2.0

// This program is free software: you can redistribute it and/or modify
// it under the terms of the GNU General Public License as published by
// the Free Software Foundation, either version 3 of the License, or
// (at your option) any later version.

// This program is distributed in the hope that it will be useful,
// but WITHOUT ANY WARRANTY; without even the implied warranty of
// MERCHANTABILITY or FITNESS FOR A PARTICULAR PURPOSE. See the
// GNU General Public License for more details.

// You should have received a copy of the GNU General Public License
// along with this program. If not, see <https://www.gnu.org/licenses/>.

#![cfg_attr(not(feature = "std"), no_std)]

use frame_support::pallet_prelude::*;
use frame_system::pallet_prelude::*;
use orml_traits::MultiCurrency;
<<<<<<< HEAD
use sp_runtime::{SaturatedConversion, traits::{Zero, Saturating, CheckedSub, CheckedMul, CheckedAdd, CheckedDiv}};
use node_primitives::{TokenSymbol, CurrencyId};
use sp_arithmetic::per_things::Perbill;
use num_bigint::BigUint;
=======
use sp_runtime::{SaturatedConversion, traits::{Zero, Saturating}};
use num_integer::Roots;
use node_primitives::{TokenSymbol, CurrencyId, traits::BancorHandler};
>>>>>>> ccd34998

mod mock;
mod tests;

pub use pallet::*;

type AccountIdOf<T> = <T as frame_system::Config>::AccountId;
type BalanceOf<T> = <<T as Config>::MultiCurrenciesHandler as MultiCurrency<AccountIdOf<T>>>::Balance;

const TWELVE_TEN: u128 = 1_000_000_000_000;
const BILLION: u128 = 1_000_000_000;

#[derive(Encode, Decode, Clone, Eq, PartialEq, Debug)]
pub struct BancorPool<Balance>{
	pub(crate) currency_id: CurrencyId,  // ksm, dot, etc.
	pub(crate) token_pool: Balance,  // token supply of the pool
	pub(crate) vstoken_pool: Balance, // vstoken balance of the pool
	pub(crate) token_ceiling: Balance, // token available for sale
	pub(crate) token_base_supply: Balance, // initial virtual supply of token for the pool
	pub(crate) vstoken_base_supply: Balance,  // initial virtual balance of vstoken for the pool
}

<<<<<<< HEAD
pub trait BancorHandler<Balance> {
	fn add_token(currency_id: CurrencyId, amount: Balance) -> Result<(), DispatchError>;
}

=======
>>>>>>> ccd34998
#[frame_support::pallet]
pub mod pallet {
	use super::*;

	#[pallet::config]
	pub trait Config: frame_system::Config {
		type Event: From<Event<Self>> + IsType<<Self as frame_system::Config>::Event>;
		type MultiCurrenciesHandler: MultiCurrency<AccountIdOf<Self>, CurrencyId = CurrencyId>;

		// This constant is a percentage number but in an integer presentation. When used, should be divided by 100.
		#[pallet::constant]
		type InterventionPercentage: Get<BalanceOf<Self>>;
	}

	#[pallet::error]
	pub enum Error<T> {
		NotEnoughBalance,
		CurrencyIdNotExist,
		AmountNotGreaterThanZero,
		BancorPoolNotExist,
		ConversionError,
		TokenSupplyNotEnought,
		VSTokenSupplyNotEnought,
		PriceNotQualified,
		CalculationOverflow
	}

	#[pallet::event]
	#[pallet::generate_deposit(pub (crate) fn deposit_event)]
	pub enum Event<T: Config> {
		/// Token has been sold.
		///
		/// [buyer, currencyId, token_sold, vsToken_paid]
		TokenSold(AccountIdOf<T>, CurrencyId, BalanceOf<T>, BalanceOf<T>),
		/// [buyer, currencyId, vsToken_sold, Token_paid]
		VSTokenSold(AccountIdOf<T>, CurrencyId, BalanceOf<T>, BalanceOf<T>),
	}

	// key is token, value is BancorPool struct.
	#[pallet::storage]
	#[pallet::getter(fn get_bancor_pool)]
	pub type BancorPools<T> = StorageMap<Hasher = Blake2_128Concat, Key = CurrencyId, Value = BancorPool<BalanceOf<T>>>;

	#[pallet::genesis_config]
	pub struct GenesisConfig<T: Config> {
		pub bancor_pools: Vec<(CurrencyId, BalanceOf<T>)>,
	}

	#[cfg(feature = "std")]
	impl<T: Config> Default for GenesisConfig<T> {
		fn default() -> Self {
			Self {
				bancor_pools: vec![
					(CurrencyId::Token(TokenSymbol::DOT), BalanceOf::<T>::saturated_from(10_000 * TWELVE_TEN as u128)),
					(CurrencyId::Token(TokenSymbol::KSM), BalanceOf::<T>::saturated_from(1_000_000 * TWELVE_TEN as u128)),
				],
			}
		}
	}

	#[pallet::genesis_build]
	impl<T: Config> GenesisBuild<T> for GenesisConfig<T> {
		fn build(&self) {
			for (currency_id, base_balance) in self.bancor_pools.iter() {

				let pool = BancorPool {
					currency_id: *currency_id,
					token_pool: Zero::zero(),
					vstoken_pool: Zero::zero(),
					token_ceiling: Zero::zero(),
					token_base_supply: base_balance.saturating_mul(BalanceOf::<T>::from(2u32)),
					vstoken_base_supply: *base_balance,
				};

				BancorPools::<T>::insert(currency_id, pool);
			}
		}
	}

	#[pallet::pallet]
	pub struct Pallet<T>(PhantomData<T>);

	#[pallet::hooks]
	impl<T: Config> Hooks<T::BlockNumber> for Pallet<T> {}

	#[pallet::call]
	impl<T: Config> Pallet<T> {
		// exchange vstoken for token
		#[pallet::weight(1_000)]
		pub fn exchange_for_token(
			origin: OriginFor<T>,
			currency_id: CurrencyId,
			vstoken_amount: BalanceOf<T>,
			token_out_min: BalanceOf<T>,
		) -> DispatchResultWithPostInfo {
			// Check origin
			let exchanger = ensure_signed(origin)?;
			let vstoken_id =currency_id.to_vstoken().map_err(|_| Error::<T>::ConversionError)?;

			// Get exchanger's vstoken balance
			let vstoken_balance = T::MultiCurrenciesHandler::free_balance(vstoken_id, &exchanger);
			ensure!(vstoken_balance >= vstoken_amount, Error::<T>::NotEnoughBalance);

			// make changes in the bancor pool
			let token_amount = Self::calculate_price_for_token(currency_id, vstoken_amount)?;

			ensure!(token_amount >= token_out_min, Error::<T>::PriceNotQualified);

			Self::revise_bancor_pool_vstoken_buy_token(currency_id, token_amount, vstoken_amount)?;

			// make changes in account balance
			T::MultiCurrenciesHandler::withdraw(vstoken_id, &exchanger,  vstoken_amount)?;
			T::MultiCurrenciesHandler::deposit(currency_id, &exchanger, token_amount)?;
			
			Self::deposit_event(Event::TokenSold(exchanger, currency_id, token_amount, vstoken_amount));

			Ok(().into())
		}

		// exchange token for vstoken
		#[pallet::weight(1_000)]
		pub fn exchange_for_vstoken(
			origin: OriginFor<T>,
			currency_id: CurrencyId,
			token_amount: BalanceOf<T>,
			vstoken_out_min: BalanceOf<T>,
		) -> DispatchResultWithPostInfo {
			// Check origin
			let exchanger = ensure_signed(origin)?;
			let vstoken_id =currency_id.to_vstoken().map_err(|_| Error::<T>::ConversionError)?;

			// Get exchanger's token balance
			let token_balance = T::MultiCurrenciesHandler::free_balance(currency_id, &exchanger);
			ensure!(token_balance >= token_amount, Error::<T>::NotEnoughBalance);

			// make changes in the bancor pool
			let vstoken_amount = Self::calculate_price_for_vstoken(currency_id, token_amount)?;

			ensure!(vstoken_amount >= vstoken_out_min, Error::<T>::PriceNotQualified);

			Self::revise_bancor_pool_token_buy_vstoken(currency_id, token_amount, vstoken_amount)?;

			// make changes in account balance
			T::MultiCurrenciesHandler::withdraw(currency_id, &exchanger, token_amount)?;
			T::MultiCurrenciesHandler::deposit(vstoken_id, &exchanger, vstoken_amount)?;
			
			Self::deposit_event(Event::VSTokenSold(exchanger, currency_id, vstoken_amount, token_amount));

			Ok(().into())
		}
	}
}

impl<T: Config> Pallet<T> {
	/// Formula: Supply * ((1 + vsDOT/Balance) ^CW -1)
	/// Supply: The total amount of DOT currently Sent in plus initiated virtual amount of DOT
	/// Balance: The total amount of vsDOT currently Sent in plus initiated virtual amount of vsDOT
	/// CW: Constant, here is 1/2
	pub fn calculate_price_for_token(token_id: CurrencyId, vstoken_amount: BalanceOf<T>) -> Result<BalanceOf<T>, Error<T>> {
		// ensure!(token_id.exist(), Error::<T>::CurrencyIdNotExist);
		ensure!(vstoken_amount > Zero::zero(), Error::<T>::AmountNotGreaterThanZero);

		let pool_info = Self::get_bancor_pool(token_id).ok_or(Error::<T>::BancorPoolNotExist)?;
		// Only if token_ceiling is not zero, then exchangers can exchange vstokens for tokens.
		ensure!(pool_info.token_ceiling > Zero::zero(), Error::<T>::TokenSupplyNotEnought);

		let (token_supply, vstoken_supply) = (pool_info.token_base_supply + pool_info.token_pool, pool_info.vstoken_base_supply + pool_info.vstoken_pool);
		ensure!(vstoken_supply > Zero::zero(), Error::<T>::AmountNotGreaterThanZero);

		// To avoid overflow, we introduce num-bigint package.
		let vstoken_amount = {
			let temp: u128 = vstoken_amount.saturated_into();
			BigUint::from(temp)
		};
		let vstoken_supply = {
			let temp: u128 = vstoken_supply.saturated_into();
			BigUint::from(temp)
		};
		let token_supply = {
			let temp: u128 = token_supply.saturated_into();
			BigUint::from(temp)
		};
		let token_supply_squre = token_supply.checked_mul(&token_supply).ok_or(Error::<T>::CalculationOverflow)?;

		let nominator_lhs = token_supply_squre.checked_mul(&vstoken_supply).ok_or(Error::<T>::CalculationOverflow)?;
		let nominator_rhs = token_supply_squre.checked_mul(&vstoken_amount).ok_or(Error::<T>::CalculationOverflow)?;
		let nominator = nominator_lhs.checked_add(&nominator_rhs).ok_or(Error::<T>::CalculationOverflow)?;

		let inside = nominator.checked_div(&vstoken_supply).ok_or(Error::<T>::CalculationOverflow)?;
		let squre_root = inside.nth_root(2);
		let result = squre_root.checked_sub(&token_supply).ok_or(Error::<T>::CalculationOverflow)?;
		let result_convert: u128 = u128::from_str_radix(&result.to_str_radix(10), 10).map_err(|_| Error::<T>::ConversionError)?;

		let price = BalanceOf::<T>::saturated_from(result_convert);

		// We can not exchage for more than that the the pool has
		ensure!(price <= pool_info.token_ceiling, Error::<T>::TokenSupplyNotEnought);

		Ok(price)
	}

	/// Formula: Balance * (1 - (1 - DOT/Supply)^ (1/CW))
	/// Supply: The total amount of DOT currently Sent in plus initiated virtual amount of DOT
	/// Balance: The total amount of vsDOT currently Sent in plus initiated virtual amount of vsDOT
	/// CW: Constant, here is 1/2
	pub fn calculate_price_for_vstoken(token_id: CurrencyId, token_amount: BalanceOf<T>) -> Result<BalanceOf<T>, Error<T>> {
		// ensure!(token_id.exist(), Error::<T>::CurrencyIdNotExist);
		ensure!(token_amount > Zero::zero(), Error::<T>::AmountNotGreaterThanZero);

		let pool_info = Self::get_bancor_pool(token_id).ok_or(Error::<T>::BancorPoolNotExist)?;
		ensure!(pool_info.vstoken_pool > Zero::zero(), Error::<T>::VSTokenSupplyNotEnought);

		let (token_supply, vstoken_supply) = (pool_info.token_base_supply + pool_info.token_pool, pool_info.vstoken_base_supply + pool_info.vstoken_pool);
		
		// Since token_amount will be deducted from the total token_supply, token_amount should be less than or eqaul to token_supply.
		ensure!(token_amount <= token_supply, Error::<T>::TokenSupplyNotEnought);
		let square_item = Perbill::from_rational_approximation(token_supply - token_amount, token_supply).square();

		// Destruct the nominator from permill and divide the result by the denominator of a million.
		let rhs = Perbill::one().saturating_sub(square_item);
		let rhs_nominator = BalanceOf::<T>::saturated_from(rhs.deconstruct());
		let price = rhs_nominator.saturating_mul(vstoken_supply) / BalanceOf::<T>::saturated_from(BILLION);

		// We can not exchage for more than that the the pool has
		ensure!(price <= pool_info.vstoken_pool, Error::<T>::VSTokenSupplyNotEnought);

		Ok(price)
	}

<<<<<<< HEAD
	/// one vstoken worths how many tokens
	// formula: token_supply/ (vstoken_balance/ cw). Note: cw = 1/2
	// return value: (nominator, denominator)
	pub fn get_instant_vstoken_price(currency_id: CurrencyId) -> Result<(BalanceOf<T>, BalanceOf<T>), Error<T>> {
		let pool_info = Self::get_bancor_pool(currency_id).ok_or(Error::<T>::BancorPoolNotExist)?;
		let (token_supply, vstoken_supply) = (pool_info.token_base_supply + pool_info.token_pool, pool_info.vstoken_base_supply + pool_info.vstoken_pool);

		Ok((token_supply, BalanceOf::<T>::saturated_from(2u128).saturating_mul(vstoken_supply)))
		
	}

	// one token worths how many vstokens
	pub fn get_instant_token_price(currency_id: CurrencyId) -> Result<(BalanceOf<T>, BalanceOf<T>), Error<T>> {
		let pool_info = Self::get_bancor_pool(currency_id).ok_or(Error::<T>::BancorPoolNotExist)?;
		let (token_supply, vstoken_supply) = (pool_info.token_base_supply + pool_info.token_pool, pool_info.vstoken_base_supply + pool_info.vstoken_pool);

		Ok((BalanceOf::<T>::saturated_from(2u128).saturating_mul(vstoken_supply), token_supply))
	}

	pub(crate) fn increase_bancor_pool_ceiling(currency_id: CurrencyId, increase_amount: BalanceOf<T>) -> Result<(), Error<T>> {
		BancorPools::<T>::mutate(currency_id, |pool| -> Result<(), Error<T>>{
			match pool {
				Some(pool_info) => {
					pool_info.token_ceiling = pool_info.token_ceiling.saturating_add(increase_amount);
					Ok(())
				},
				_ => Err(Error::<T>::BancorPoolNotExist)
			}
		})?;

		Ok(())
	}

	pub(crate) fn revise_bancor_pool_token_buy_vstoken(currency_id: CurrencyId, token_amount: BalanceOf<T>, vstoken_amount: BalanceOf<T>) -> Result<(), Error<T>> {
		BancorPools::<T>::mutate(currency_id, |pool| -> Result<(), Error<T>>{
			match pool {
				Some(pool_info) => {
					ensure!(pool_info.token_pool >= token_amount, Error::<T>::TokenSupplyNotEnought);
					ensure!(pool_info.vstoken_pool >= vstoken_amount, Error::<T>::VSTokenSupplyNotEnought);
					pool_info.token_pool = pool_info.token_pool.saturating_sub(token_amount);
					pool_info.vstoken_pool = pool_info.vstoken_pool.saturating_sub(vstoken_amount);
					Ok(())
				},
				_ => Err(Error::<T>::BancorPoolNotExist)
			}
		})?;

		Ok(())
	}

	pub(crate) fn revise_bancor_pool_vstoken_buy_token(currency_id: CurrencyId, token_amount: BalanceOf<T>, vstoken_amount: BalanceOf<T>) -> Result<(), Error<T>> {
		BancorPools::<T>::mutate(currency_id, |pool| -> Result<(), Error<T>>{
			match pool {
				Some(pool_info) => {
					ensure!(pool_info.token_ceiling >= token_amount, Error::<T>::TokenSupplyNotEnought);
					pool_info.token_ceiling = pool_info.token_ceiling.saturating_sub(token_amount);
					pool_info.token_pool = pool_info.token_pool.saturating_add(token_amount);
					pool_info.vstoken_pool = pool_info.vstoken_pool.saturating_add(vstoken_amount);
					Ok(())
				},
				_ => Err(Error::<T>::BancorPoolNotExist)
			}
=======
impl<T: Config> BancorHandler<BalanceOf<T>> for Pallet<T>{
	fn add_token(currency_id: CurrencyId, amount: BalanceOf<T>) -> DispatchResult {
		BancorPools::<T>::mutate(currency_id, |pool| -> DispatchResult {
			let pool = pool.as_mut().ok_or(Error::<T>::BancorPoolNotExist)?;
			pool.token_pool = pool.token_pool.saturating_add(amount);
			Ok(())
>>>>>>> ccd34998
		})?;

		Ok(())
	}
}

impl<T: Config> BancorHandler<BalanceOf<T>> for Pallet<T>{

	//  check whether the price of vstoken (token/vstoken) is lower than 75%. if yes, then half of this newly released token should be used to buy vstoken,
	//  so that the price of vstoken will increase. Meanwhile, the other half will be put on the ceiling variable to indicate exchange availability.
	//	If not, all the newly release token should be put aside to the ceiling to not to impact the pool price.
	fn add_token(currency_id: CurrencyId, token_amount: BalanceOf<T>) -> Result<(), DispatchError> {
		// get the current price of vstoken
		let (nominator, denominator) = Self::get_instant_vstoken_price(currency_id)?;

		let amount_kept: BalanceOf<T>;
		// if vstoken price is lower than 0.75 token
		if BalanceOf::<T>::saturated_from(100u128).saturating_mul(nominator) <= denominator.saturating_mul(T::InterventionPercentage::get()) {
			amount_kept = token_amount / BalanceOf::<T>::saturated_from(2u128);
		} else {
			amount_kept = token_amount;
		}

		let sell_amount = token_amount - amount_kept;

		// deal with ceiling variable
		if amount_kept != Zero::zero() {
			Self::increase_bancor_pool_ceiling(currency_id, amount_kept)?;
		}

		// deal with exchange transaction
		if sell_amount != Zero::zero() {
			// make changes in the bancor pool
			let vstoken_amount = Self::calculate_price_for_vstoken(currency_id, sell_amount)?;
			let sell_result = Self::revise_bancor_pool_token_buy_vstoken(currency_id, sell_amount, vstoken_amount);

			// if somehow not able to sell token, then add the amount to ceiling.
			if let Err(err_msg) = sell_result {
				match err_msg {
					Error::<T>::BancorPoolNotExist => Err(Error::<T>::BancorPoolNotExist),
					_ => Self::increase_bancor_pool_ceiling(currency_id, sell_amount)
				}?;
			}
		}

		Ok(())
	}
}

<|MERGE_RESOLUTION|>--- conflicted
+++ resolved
@@ -21,16 +21,10 @@
 use frame_support::pallet_prelude::*;
 use frame_system::pallet_prelude::*;
 use orml_traits::MultiCurrency;
-<<<<<<< HEAD
 use sp_runtime::{SaturatedConversion, traits::{Zero, Saturating, CheckedSub, CheckedMul, CheckedAdd, CheckedDiv}};
-use node_primitives::{TokenSymbol, CurrencyId};
+use node_primitives::{TokenSymbol, CurrencyId, traits::BancorHandler}};
 use sp_arithmetic::per_things::Perbill;
 use num_bigint::BigUint;
-=======
-use sp_runtime::{SaturatedConversion, traits::{Zero, Saturating}};
-use num_integer::Roots;
-use node_primitives::{TokenSymbol, CurrencyId, traits::BancorHandler};
->>>>>>> ccd34998
 
 mod mock;
 mod tests;
@@ -53,13 +47,6 @@
 	pub(crate) vstoken_base_supply: Balance,  // initial virtual balance of vstoken for the pool
 }
 
-<<<<<<< HEAD
-pub trait BancorHandler<Balance> {
-	fn add_token(currency_id: CurrencyId, amount: Balance) -> Result<(), DispatchError>;
-}
-
-=======
->>>>>>> ccd34998
 #[frame_support::pallet]
 pub mod pallet {
 	use super::*;
@@ -289,7 +276,6 @@
 		Ok(price)
 	}
 
-<<<<<<< HEAD
 	/// one vstoken worths how many tokens
 	// formula: token_supply/ (vstoken_balance/ cw). Note: cw = 1/2
 	// return value: (nominator, denominator)
@@ -352,14 +338,6 @@
 				},
 				_ => Err(Error::<T>::BancorPoolNotExist)
 			}
-=======
-impl<T: Config> BancorHandler<BalanceOf<T>> for Pallet<T>{
-	fn add_token(currency_id: CurrencyId, amount: BalanceOf<T>) -> DispatchResult {
-		BancorPools::<T>::mutate(currency_id, |pool| -> DispatchResult {
-			let pool = pool.as_mut().ok_or(Error::<T>::BancorPoolNotExist)?;
-			pool.token_pool = pool.token_pool.saturating_add(amount);
-			Ok(())
->>>>>>> ccd34998
 		})?;
 
 		Ok(())
