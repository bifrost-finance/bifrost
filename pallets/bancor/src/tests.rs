// This file is part of Bifrost.

// Copyright (C) 2019-2021 Liebi Technologies (UK) Ltd.
// SPDX-License-Identifier: GPL-3.0-or-later WITH Classpath-exception-2.0

// This program is free software: you can redistribute it and/or modify
// it under the terms of the GNU General Public License as published by
// the Free Software Foundation, either version 3 of the License, or
// (at your option) any later version.

// This program is distributed in the hope that it will be useful,
// but WITHOUT ANY WARRANTY; without even the implied warranty of
// MERCHANTABILITY or FITNESS FOR A PARTICULAR PURPOSE. See the
// GNU General Public License for more details.

// You should have received a copy of the GNU General Public License
// along with this program. If not, see <https://www.gnu.org/licenses/>.

#![cfg(test)]

use frame_support::{assert_noop, assert_ok};

<<<<<<< HEAD
#[test]
fn exchange_for_token_should_work() {
	ExtBuilder::default()
		.one_thousand_for_alice_n_bob()
		.build()
		.execute_with(|| {
			// Check if the bancor pools have already been initialized.
			let ksm_pool = Bancor::get_bancor_pool(KSM).unwrap();
			let dot_pool = Bancor::get_bancor_pool(DOT).unwrap();

			assert_eq!(
				ksm_pool,
				BancorPool {
					currency_id: CurrencyId::Token(TokenSymbol::KSM),
					token_pool: 0,
					vstoken_pool: 0,
					token_ceiling: 0,
					token_base_supply: 2 * VSKSM_BASE_SUPPLY,
					vstoken_base_supply: VSKSM_BASE_SUPPLY
				}
			);
			assert_eq!(
				dot_pool,
				BancorPool {
					currency_id: CurrencyId::Token(TokenSymbol::DOT),
					token_pool: 0,
					vstoken_pool: 0,
					token_ceiling: 0,
					token_base_supply: 2 * VSDOT_BASE_SUPPLY,
					vstoken_base_supply: VSDOT_BASE_SUPPLY
				}
			);

			// the pool has no real DOT
			assert_noop!(
				Bancor::exchange_for_token(Origin::signed(ALICE), DOT, 50, 48),
				Error::<Test>::TokenSupplyNotEnought
			);

			let updated_pool = BancorPool {
				currency_id: dot_pool.currency_id,
				token_pool: dot_pool.token_pool,
				vstoken_pool: dot_pool.vstoken_pool,
				token_ceiling: 100,
				token_base_supply: dot_pool.token_base_supply,
				vstoken_base_supply: dot_pool.vstoken_base_supply,
			};

			// add some DOTs to the pool
			BancorPools::<Test>::insert(DOT, updated_pool);

			// exchange rate is lower than the specified slippage(49 <50), which leads to exchange failure.
			assert_noop!(
				Bancor::exchange_for_token(Origin::signed(ALICE), DOT, 50, 50),
				Error::<Test>::PriceNotQualified
			);

			// exchange succeeds.
			assert_ok!(Bancor::exchange_for_token(
				Origin::signed(ALICE),
				DOT,
				50,
				48
			));
			let dot_pool = Bancor::get_bancor_pool(DOT).unwrap();
			assert_eq!(
				dot_pool,
				BancorPool {
					currency_id: CurrencyId::Token(TokenSymbol::DOT),
					token_pool: 49,
					vstoken_pool: 50,
					token_ceiling: 51,
					token_base_supply: 2 * VSDOT_BASE_SUPPLY,
					vstoken_base_supply: VSDOT_BASE_SUPPLY
				}
			);

			// check ALICE's account balances. ALICE should have 1000-50 VSDOT, and 1000+49 DOT.
			assert_eq!(Assets::free_balance(DOT, &ALICE), 1049);
			assert_eq!(Assets::free_balance(VSDOT, &ALICE), 950);
		});
}

#[test]
fn exchange_for_vstoken_should_work() {
	ExtBuilder::default()
		.one_thousand_for_alice_n_bob()
		.build()
		.execute_with(|| {
			// Check if the bancor pools have already been initialized.
			let ksm_pool = Bancor::get_bancor_pool(KSM).unwrap();
			let dot_pool = Bancor::get_bancor_pool(DOT).unwrap();

			assert_eq!(
				ksm_pool,
				BancorPool {
					currency_id: CurrencyId::Token(TokenSymbol::KSM),
					token_pool: 0,
					vstoken_pool: 0,
					token_ceiling: 0,
					token_base_supply: 2 * VSKSM_BASE_SUPPLY,
					vstoken_base_supply: VSKSM_BASE_SUPPLY
				}
			);
			assert_eq!(
				dot_pool,
				BancorPool {
					currency_id: CurrencyId::Token(TokenSymbol::DOT),
					token_pool: 0,
					vstoken_pool: 0,
					token_ceiling: 0,
					token_base_supply: 2 * VSDOT_BASE_SUPPLY,
					vstoken_base_supply: VSDOT_BASE_SUPPLY
				}
			);

			// the pool has no real VSDOT
			assert_noop!(
				Bancor::exchange_for_vstoken(Origin::signed(ALICE), DOT, 50, 48),
				Error::<Test>::VSTokenSupplyNotEnought
			);

			let updated_pool = BancorPool {
				currency_id: dot_pool.currency_id,
				token_pool: 50,
				vstoken_pool: 50,
				token_ceiling: 0,
				token_base_supply: dot_pool.token_base_supply,
				vstoken_base_supply: dot_pool.vstoken_base_supply,
			};

			// add some VSDOTs to the pool
			BancorPools::<Test>::insert(DOT, updated_pool);
			let dot_pool = Bancor::get_bancor_pool(DOT).unwrap();
			assert_eq!(
				dot_pool,
				BancorPool {
					currency_id: CurrencyId::Token(TokenSymbol::DOT),
					token_pool: 50,
					vstoken_pool: 50,
					token_ceiling: 0,
					token_base_supply: 2 * VSDOT_BASE_SUPPLY,
					vstoken_base_supply: VSDOT_BASE_SUPPLY
				}
			);

			// exchange rate is lower than the specified slippage(49 <50), which leads to exchange failure.
			assert_noop!(
				Bancor::exchange_for_vstoken(Origin::signed(ALICE), DOT, 49, 50),
				Error::<Test>::PriceNotQualified
			);

			// exchange succeeds.
			assert_ok!(Bancor::exchange_for_vstoken(
				Origin::signed(ALICE),
				DOT,
				49,
				48
			));
			let dot_pool = Bancor::get_bancor_pool(DOT).unwrap();
			assert_eq!(
				dot_pool,
				BancorPool {
					currency_id: CurrencyId::Token(TokenSymbol::DOT),
					token_pool: 1,
					vstoken_pool: 1,
					token_ceiling: 0,
					token_base_supply: 2 * VSDOT_BASE_SUPPLY,
					vstoken_base_supply: VSDOT_BASE_SUPPLY
				}
			);

			// check ALICE's account balances. ALICE should have 1000-49 DOT, and 1000+49 VSDOT.
			assert_eq!(Assets::free_balance(DOT, &ALICE), 951);
			assert_eq!(Assets::free_balance(VSDOT, &ALICE), 1049);
		});
}

#[test]
fn add_token_should_work() {
	ExtBuilder::default()
		.hundred_thousand_for_alice_n_bob()
		.build()
		.execute_with(|| {
			// At the beginning, the price is 1:1, so all the released token should be put into ceiling.
			assert_ok!(Bancor::add_token(DOT, 20000));

			let dot_pool = Bancor::get_bancor_pool(DOT).unwrap();
			assert_eq!(
				dot_pool,
				BancorPool {
					currency_id: CurrencyId::Token(TokenSymbol::DOT),
					token_pool: 0,
					vstoken_pool: 0,
					token_ceiling: 20000,
					token_base_supply: 2 * VSDOT_BASE_SUPPLY,
					vstoken_base_supply: VSDOT_BASE_SUPPLY
				}
			);

			// if someone buys a lot of tokens, the price of token will dramatically increase and the price of vstoken will decrease.
			// Here 20_000 vsDOT can only exchange for 14_641 DOT. So the price of vstoken is 73.205% of token.
			// If currently some tokens are release, half of them will be put in the ceiling variable while the others will used to buy back vstokens.
			let price = Bancor::calculate_price_for_token(DOT, 20000).unwrap();
			assert_ok!(Bancor::exchange_for_token(
				Origin::signed(ALICE),
				DOT,
				20000,
				1
			));
			let dot_pool = Bancor::get_bancor_pool(DOT).unwrap();
			assert_eq!(
				dot_pool,
				BancorPool {
					currency_id: CurrencyId::Token(TokenSymbol::DOT),
					token_pool: price,
					vstoken_pool: 20000,
					token_ceiling: 20000 - price,
					token_base_supply: 2 * VSDOT_BASE_SUPPLY,
					vstoken_base_supply: VSDOT_BASE_SUPPLY
				}
			);

=======
use crate::{mock::*, *};

#[test]
fn exchange_for_token_should_work() {
	ExtBuilder::default().one_thousand_for_alice_n_bob().build().execute_with(|| {
		// Check if the bancor pools have already been initialized.
		let ksm_pool = Bancor::get_bancor_pool(KSM).unwrap();
		let dot_pool = Bancor::get_bancor_pool(DOT).unwrap();

		assert_eq!(
			ksm_pool,
			BancorPool {
				currency_id: CurrencyId::Token(TokenSymbol::KSM),
				token_pool: 0,
				vstoken_pool: 0,
				token_ceiling: 0,
				token_base_supply: 2 * VSKSM_BASE_SUPPLY,
				vstoken_base_supply: VSKSM_BASE_SUPPLY
			}
		);
		assert_eq!(
			dot_pool,
			BancorPool {
				currency_id: CurrencyId::Token(TokenSymbol::DOT),
				token_pool: 0,
				vstoken_pool: 0,
				token_ceiling: 0,
				token_base_supply: 2 * VSDOT_BASE_SUPPLY,
				vstoken_base_supply: VSDOT_BASE_SUPPLY
			}
		);

		// the pool has no real DOT
		assert_noop!(
			Bancor::exchange_for_token(Origin::signed(ALICE), DOT, 50, 48),
			Error::<Test>::TokenSupplyNotEnought
		);

		let updated_pool = BancorPool {
			currency_id: dot_pool.currency_id,
			token_pool: dot_pool.token_pool,
			vstoken_pool: dot_pool.vstoken_pool,
			token_ceiling: 100,
			token_base_supply: dot_pool.token_base_supply,
			vstoken_base_supply: dot_pool.vstoken_base_supply,
		};

		// add some DOTs to the pool
		BancorPools::<Test>::insert(DOT, updated_pool);

		// exchange rate is lower than the specified slippage(49 <50), which leads to exchange
		// failure.
		assert_noop!(
			Bancor::exchange_for_token(Origin::signed(ALICE), DOT, 50, 50),
			Error::<Test>::PriceNotQualified
		);

		// exchange succeeds.
		assert_ok!(Bancor::exchange_for_token(Origin::signed(ALICE), DOT, 50, 48));
		let dot_pool = Bancor::get_bancor_pool(DOT).unwrap();
		assert_eq!(
			dot_pool,
			BancorPool {
				currency_id: CurrencyId::Token(TokenSymbol::DOT),
				token_pool: 49,
				vstoken_pool: 50,
				token_ceiling: 51,
				token_base_supply: 2 * VSDOT_BASE_SUPPLY,
				vstoken_base_supply: VSDOT_BASE_SUPPLY
			}
		);

		// check ALICE's account balances. ALICE should have 1000-50 VSDOT, and 1000+49 DOT.
		assert_eq!(Assets::free_balance(DOT, &ALICE), 1049);
		assert_eq!(Assets::free_balance(VSDOT, &ALICE), 950);
	});
}

#[test]
fn exchange_for_vstoken_should_work() {
	ExtBuilder::default().one_thousand_for_alice_n_bob().build().execute_with(|| {
		// Check if the bancor pools have already been initialized.
		let ksm_pool = Bancor::get_bancor_pool(KSM).unwrap();
		let dot_pool = Bancor::get_bancor_pool(DOT).unwrap();

		assert_eq!(
			ksm_pool,
			BancorPool {
				currency_id: CurrencyId::Token(TokenSymbol::KSM),
				token_pool: 0,
				vstoken_pool: 0,
				token_ceiling: 0,
				token_base_supply: 2 * VSKSM_BASE_SUPPLY,
				vstoken_base_supply: VSKSM_BASE_SUPPLY
			}
		);
		assert_eq!(
			dot_pool,
			BancorPool {
				currency_id: CurrencyId::Token(TokenSymbol::DOT),
				token_pool: 0,
				vstoken_pool: 0,
				token_ceiling: 0,
				token_base_supply: 2 * VSDOT_BASE_SUPPLY,
				vstoken_base_supply: VSDOT_BASE_SUPPLY
			}
		);

		// the pool has no real VSDOT
		assert_noop!(
			Bancor::exchange_for_vstoken(Origin::signed(ALICE), DOT, 50, 48),
			Error::<Test>::VSTokenSupplyNotEnought
		);

		let updated_pool = BancorPool {
			currency_id: dot_pool.currency_id,
			token_pool: 50,
			vstoken_pool: 50,
			token_ceiling: 0,
			token_base_supply: dot_pool.token_base_supply,
			vstoken_base_supply: dot_pool.vstoken_base_supply,
		};

		// add some VSDOTs to the pool
		BancorPools::<Test>::insert(DOT, updated_pool);
		let dot_pool = Bancor::get_bancor_pool(DOT).unwrap();
		assert_eq!(
			dot_pool,
			BancorPool {
				currency_id: CurrencyId::Token(TokenSymbol::DOT),
				token_pool: 50,
				vstoken_pool: 50,
				token_ceiling: 0,
				token_base_supply: 2 * VSDOT_BASE_SUPPLY,
				vstoken_base_supply: VSDOT_BASE_SUPPLY
			}
		);

		// exchange rate is lower than the specified slippage(49 <50), which leads to exchange
		// failure.
		assert_noop!(
			Bancor::exchange_for_vstoken(Origin::signed(ALICE), DOT, 49, 50),
			Error::<Test>::PriceNotQualified
		);

		// exchange succeeds.
		assert_ok!(Bancor::exchange_for_vstoken(Origin::signed(ALICE), DOT, 49, 48));
		let dot_pool = Bancor::get_bancor_pool(DOT).unwrap();
		assert_eq!(
			dot_pool,
			BancorPool {
				currency_id: CurrencyId::Token(TokenSymbol::DOT),
				token_pool: 1,
				vstoken_pool: 1,
				token_ceiling: 0,
				token_base_supply: 2 * VSDOT_BASE_SUPPLY,
				vstoken_base_supply: VSDOT_BASE_SUPPLY
			}
		);

		// check ALICE's account balances. ALICE should have 1000-49 DOT, and 1000+49 VSDOT.
		assert_eq!(Assets::free_balance(DOT, &ALICE), 951);
		assert_eq!(Assets::free_balance(VSDOT, &ALICE), 1049);
	});
}

#[test]
fn add_token_should_work() {
	ExtBuilder::default()
		.hundred_thousand_for_alice_n_bob()
		.build()
		.execute_with(|| {
			// At the beginning, the price is 1:1, so all the released token should be put into
			// ceiling.
			assert_ok!(Bancor::add_token(DOT, 20000));

			let dot_pool = Bancor::get_bancor_pool(DOT).unwrap();
			assert_eq!(
				dot_pool,
				BancorPool {
					currency_id: CurrencyId::Token(TokenSymbol::DOT),
					token_pool: 0,
					vstoken_pool: 0,
					token_ceiling: 20000,
					token_base_supply: 2 * VSDOT_BASE_SUPPLY,
					vstoken_base_supply: VSDOT_BASE_SUPPLY
				}
			);

			// if someone buys a lot of tokens, the price of token will dramatically increase and
			// the price of vstoken will decrease. Here 20_000 vsDOT can only exchange for 14_641
			// DOT. So the price of vstoken is 73.205% of token. If currently some tokens are
			// release, half of them will be put in the ceiling variable while the others will used
			// to buy back vstokens.
			let price = Bancor::calculate_price_for_token(DOT, 20000).unwrap();
			assert_ok!(Bancor::exchange_for_token(Origin::signed(ALICE), DOT, 20000, 1));
			let dot_pool = Bancor::get_bancor_pool(DOT).unwrap();
			assert_eq!(
				dot_pool,
				BancorPool {
					currency_id: CurrencyId::Token(TokenSymbol::DOT),
					token_pool: price,
					vstoken_pool: 20000,
					token_ceiling: 20000 - price,
					token_base_supply: 2 * VSDOT_BASE_SUPPLY,
					vstoken_base_supply: VSDOT_BASE_SUPPLY
				}
			);

>>>>>>> a95ebd83
			// token_ceiling should be 5359 + 50 = 5409, token_pool should be 14641 - 50 = 14591
			let price = Bancor::calculate_price_for_vstoken(DOT, 50).unwrap();
			assert_ok!(Bancor::add_token(DOT, 100));
			let dot_pool = Bancor::get_bancor_pool(DOT).unwrap();
			assert_eq!(
				dot_pool,
				BancorPool {
					currency_id: CurrencyId::Token(TokenSymbol::DOT),
					token_pool: 14641 - 50,
					vstoken_pool: 20000 - price,
					token_ceiling: 5359 + 50,
					token_base_supply: 2 * VSDOT_BASE_SUPPLY,
					vstoken_base_supply: VSDOT_BASE_SUPPLY
				}
			);
		});
}<|MERGE_RESOLUTION|>--- conflicted
+++ resolved
@@ -19,8 +19,9 @@
 #![cfg(test)]
 
 use frame_support::{assert_noop, assert_ok};
-
-<<<<<<< HEAD
+use crate::*;
+use crate::mock::*;
+
 #[test]
 fn exchange_for_token_should_work() {
 	ExtBuilder::default()
@@ -244,217 +245,6 @@
 				}
 			);
 
-=======
-use crate::{mock::*, *};
-
-#[test]
-fn exchange_for_token_should_work() {
-	ExtBuilder::default().one_thousand_for_alice_n_bob().build().execute_with(|| {
-		// Check if the bancor pools have already been initialized.
-		let ksm_pool = Bancor::get_bancor_pool(KSM).unwrap();
-		let dot_pool = Bancor::get_bancor_pool(DOT).unwrap();
-
-		assert_eq!(
-			ksm_pool,
-			BancorPool {
-				currency_id: CurrencyId::Token(TokenSymbol::KSM),
-				token_pool: 0,
-				vstoken_pool: 0,
-				token_ceiling: 0,
-				token_base_supply: 2 * VSKSM_BASE_SUPPLY,
-				vstoken_base_supply: VSKSM_BASE_SUPPLY
-			}
-		);
-		assert_eq!(
-			dot_pool,
-			BancorPool {
-				currency_id: CurrencyId::Token(TokenSymbol::DOT),
-				token_pool: 0,
-				vstoken_pool: 0,
-				token_ceiling: 0,
-				token_base_supply: 2 * VSDOT_BASE_SUPPLY,
-				vstoken_base_supply: VSDOT_BASE_SUPPLY
-			}
-		);
-
-		// the pool has no real DOT
-		assert_noop!(
-			Bancor::exchange_for_token(Origin::signed(ALICE), DOT, 50, 48),
-			Error::<Test>::TokenSupplyNotEnought
-		);
-
-		let updated_pool = BancorPool {
-			currency_id: dot_pool.currency_id,
-			token_pool: dot_pool.token_pool,
-			vstoken_pool: dot_pool.vstoken_pool,
-			token_ceiling: 100,
-			token_base_supply: dot_pool.token_base_supply,
-			vstoken_base_supply: dot_pool.vstoken_base_supply,
-		};
-
-		// add some DOTs to the pool
-		BancorPools::<Test>::insert(DOT, updated_pool);
-
-		// exchange rate is lower than the specified slippage(49 <50), which leads to exchange
-		// failure.
-		assert_noop!(
-			Bancor::exchange_for_token(Origin::signed(ALICE), DOT, 50, 50),
-			Error::<Test>::PriceNotQualified
-		);
-
-		// exchange succeeds.
-		assert_ok!(Bancor::exchange_for_token(Origin::signed(ALICE), DOT, 50, 48));
-		let dot_pool = Bancor::get_bancor_pool(DOT).unwrap();
-		assert_eq!(
-			dot_pool,
-			BancorPool {
-				currency_id: CurrencyId::Token(TokenSymbol::DOT),
-				token_pool: 49,
-				vstoken_pool: 50,
-				token_ceiling: 51,
-				token_base_supply: 2 * VSDOT_BASE_SUPPLY,
-				vstoken_base_supply: VSDOT_BASE_SUPPLY
-			}
-		);
-
-		// check ALICE's account balances. ALICE should have 1000-50 VSDOT, and 1000+49 DOT.
-		assert_eq!(Assets::free_balance(DOT, &ALICE), 1049);
-		assert_eq!(Assets::free_balance(VSDOT, &ALICE), 950);
-	});
-}
-
-#[test]
-fn exchange_for_vstoken_should_work() {
-	ExtBuilder::default().one_thousand_for_alice_n_bob().build().execute_with(|| {
-		// Check if the bancor pools have already been initialized.
-		let ksm_pool = Bancor::get_bancor_pool(KSM).unwrap();
-		let dot_pool = Bancor::get_bancor_pool(DOT).unwrap();
-
-		assert_eq!(
-			ksm_pool,
-			BancorPool {
-				currency_id: CurrencyId::Token(TokenSymbol::KSM),
-				token_pool: 0,
-				vstoken_pool: 0,
-				token_ceiling: 0,
-				token_base_supply: 2 * VSKSM_BASE_SUPPLY,
-				vstoken_base_supply: VSKSM_BASE_SUPPLY
-			}
-		);
-		assert_eq!(
-			dot_pool,
-			BancorPool {
-				currency_id: CurrencyId::Token(TokenSymbol::DOT),
-				token_pool: 0,
-				vstoken_pool: 0,
-				token_ceiling: 0,
-				token_base_supply: 2 * VSDOT_BASE_SUPPLY,
-				vstoken_base_supply: VSDOT_BASE_SUPPLY
-			}
-		);
-
-		// the pool has no real VSDOT
-		assert_noop!(
-			Bancor::exchange_for_vstoken(Origin::signed(ALICE), DOT, 50, 48),
-			Error::<Test>::VSTokenSupplyNotEnought
-		);
-
-		let updated_pool = BancorPool {
-			currency_id: dot_pool.currency_id,
-			token_pool: 50,
-			vstoken_pool: 50,
-			token_ceiling: 0,
-			token_base_supply: dot_pool.token_base_supply,
-			vstoken_base_supply: dot_pool.vstoken_base_supply,
-		};
-
-		// add some VSDOTs to the pool
-		BancorPools::<Test>::insert(DOT, updated_pool);
-		let dot_pool = Bancor::get_bancor_pool(DOT).unwrap();
-		assert_eq!(
-			dot_pool,
-			BancorPool {
-				currency_id: CurrencyId::Token(TokenSymbol::DOT),
-				token_pool: 50,
-				vstoken_pool: 50,
-				token_ceiling: 0,
-				token_base_supply: 2 * VSDOT_BASE_SUPPLY,
-				vstoken_base_supply: VSDOT_BASE_SUPPLY
-			}
-		);
-
-		// exchange rate is lower than the specified slippage(49 <50), which leads to exchange
-		// failure.
-		assert_noop!(
-			Bancor::exchange_for_vstoken(Origin::signed(ALICE), DOT, 49, 50),
-			Error::<Test>::PriceNotQualified
-		);
-
-		// exchange succeeds.
-		assert_ok!(Bancor::exchange_for_vstoken(Origin::signed(ALICE), DOT, 49, 48));
-		let dot_pool = Bancor::get_bancor_pool(DOT).unwrap();
-		assert_eq!(
-			dot_pool,
-			BancorPool {
-				currency_id: CurrencyId::Token(TokenSymbol::DOT),
-				token_pool: 1,
-				vstoken_pool: 1,
-				token_ceiling: 0,
-				token_base_supply: 2 * VSDOT_BASE_SUPPLY,
-				vstoken_base_supply: VSDOT_BASE_SUPPLY
-			}
-		);
-
-		// check ALICE's account balances. ALICE should have 1000-49 DOT, and 1000+49 VSDOT.
-		assert_eq!(Assets::free_balance(DOT, &ALICE), 951);
-		assert_eq!(Assets::free_balance(VSDOT, &ALICE), 1049);
-	});
-}
-
-#[test]
-fn add_token_should_work() {
-	ExtBuilder::default()
-		.hundred_thousand_for_alice_n_bob()
-		.build()
-		.execute_with(|| {
-			// At the beginning, the price is 1:1, so all the released token should be put into
-			// ceiling.
-			assert_ok!(Bancor::add_token(DOT, 20000));
-
-			let dot_pool = Bancor::get_bancor_pool(DOT).unwrap();
-			assert_eq!(
-				dot_pool,
-				BancorPool {
-					currency_id: CurrencyId::Token(TokenSymbol::DOT),
-					token_pool: 0,
-					vstoken_pool: 0,
-					token_ceiling: 20000,
-					token_base_supply: 2 * VSDOT_BASE_SUPPLY,
-					vstoken_base_supply: VSDOT_BASE_SUPPLY
-				}
-			);
-
-			// if someone buys a lot of tokens, the price of token will dramatically increase and
-			// the price of vstoken will decrease. Here 20_000 vsDOT can only exchange for 14_641
-			// DOT. So the price of vstoken is 73.205% of token. If currently some tokens are
-			// release, half of them will be put in the ceiling variable while the others will used
-			// to buy back vstokens.
-			let price = Bancor::calculate_price_for_token(DOT, 20000).unwrap();
-			assert_ok!(Bancor::exchange_for_token(Origin::signed(ALICE), DOT, 20000, 1));
-			let dot_pool = Bancor::get_bancor_pool(DOT).unwrap();
-			assert_eq!(
-				dot_pool,
-				BancorPool {
-					currency_id: CurrencyId::Token(TokenSymbol::DOT),
-					token_pool: price,
-					vstoken_pool: 20000,
-					token_ceiling: 20000 - price,
-					token_base_supply: 2 * VSDOT_BASE_SUPPLY,
-					vstoken_base_supply: VSDOT_BASE_SUPPLY
-				}
-			);
-
->>>>>>> a95ebd83
 			// token_ceiling should be 5359 + 50 = 5409, token_pool should be 14641 - 50 = 14591
 			let price = Bancor::calculate_price_for_vstoken(DOT, 50).unwrap();
 			assert_ok!(Bancor::add_token(DOT, 100));
