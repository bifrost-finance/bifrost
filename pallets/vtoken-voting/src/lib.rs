--- conflicted
+++ resolved
@@ -621,13 +621,8 @@
 			let responder = Self::ensure_xcm_response_or_governance(origin)?;
 			let success = Response::DispatchResult(MaybeErrorCode::Success) == response;
 
-<<<<<<< HEAD
 			if let Some((vtoken, poll_index, derivative_index, who, maybe_old_vote)) =
-				PendingVotingInfo::<T>::take(query_id)
-=======
-			if let Some((vtoken, poll_index, derivative_index, who, vote)) =
 				PendingVotingInfo::<T>::get(query_id)
->>>>>>> d29a3528
 			{
 				if !success {
 					// rollback vote
