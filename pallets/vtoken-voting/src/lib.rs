// This file is part of Bifrost.

// Copyright (C) 2019-2022 Liebi Technologies (UK) Ltd.
// SPDX-License-Identifier: GPL-3.0-or-later WITH Classpath-exception-2.0

// This program is free software: you can redistribute it and/or modify
// it under the terms of the GNU General Public License as published by
// the Free Software Foundation, either version 3 of the License, or
// (at your option) any later version.

// This program is distributed in the hope that it will be useful,
// but WITHOUT ANY WARRANTY; without even the implied warranty of
// MERCHANTABILITY or FITNESS FOR A PARTICULAR PURPOSE. See the
// GNU General Public License for more details.

// You should have received a copy of the GNU General Public License
// along with this program. If not, see <https://www.gnu.org/licenses/>.

// Ensure we're ,no_std, when compiling for Wasm.

#![cfg_attr(not(feature = "std"), no_std)]

#[cfg(feature = "runtime-benchmarks")]
mod benchmarking;
mod call;
#[cfg(test)]
mod mock;
#[cfg(test)]
mod tests;
mod traits;
mod vote;
pub mod weights;

use crate::vote::{Casting, Tally, Voting};
pub use crate::{
	call::*,
	vote::{AccountVote, PollStatus, ReferendumInfo, ReferendumStatus, VoteRole},
};
use cumulus_primitives_core::{ParaId, QueryId, Response};
use frame_support::{
	pallet_prelude::*,
	traits::{Get, LockIdentifier},
};
use frame_system::pallet_prelude::{BlockNumberFor, *};
use node_primitives::{
	currency::{VDOT, VKSM},
	traits::XcmDestWeightAndFeeHandler,
	CurrencyId, XcmInterfaceOperation,
};
use orml_traits::{MultiCurrency, MultiLockableCurrency};
pub use pallet::*;
use pallet_conviction_voting::UnvoteScope;
use sp_runtime::{
	traits::{BlockNumberProvider, CheckedSub, Saturating, UniqueSaturatedInto, Zero},
	ArithmeticError,
};
use sp_std::prelude::*;
use traits::DerivativeAccountHandler;
use weights::WeightInfo;
use xcm::v3::{prelude::*, Weight as XcmWeight};

const CONVICTION_VOTING_ID: LockIdentifier = *b"vtvoting";

pub type DerivativeIndex = u16;

type PollIndex = u32;

pub type AccountIdOf<T> = <T as frame_system::Config>::AccountId;

pub type CurrencyIdOf<T> =
	<<T as Config>::MultiCurrency as MultiCurrency<AccountIdOf<T>>>::CurrencyId;

pub type BalanceOf<T> = <<T as Config>::MultiCurrency as MultiCurrency<AccountIdOf<T>>>::Balance;

pub type TallyOf<T> = Tally<BalanceOf<T>, ()>;

type VotingOf<T> =
	Voting<BalanceOf<T>, AccountIdOf<T>, BlockNumberFor<T>, PollIndex, <T as Config>::MaxVotes>;

pub type ReferendumInfoOf<T> = ReferendumInfo<BlockNumberFor<T>, TallyOf<T>>;

#[frame_support::pallet]
pub mod pallet {
	use codec::HasCompact;

	use super::*;

	#[pallet::pallet]
	pub struct Pallet<T>(_);

	#[pallet::config]
	pub trait Config: frame_system::Config + pallet_xcm::Config {
		type RuntimeEvent: IsType<<Self as frame_system::Config>::RuntimeEvent> + From<Event<Self>>;

		type RuntimeOrigin: IsType<<Self as frame_system::Config>::RuntimeOrigin>
			+ Into<Result<pallet_xcm::Origin, <Self as Config>::RuntimeOrigin>>;

		type RuntimeCall: IsType<<Self as pallet_xcm::Config>::RuntimeCall> + From<Call<Self>>;

		type MultiCurrency: MultiLockableCurrency<AccountIdOf<Self>, CurrencyId = CurrencyId>;

		type ControlOrigin: EnsureOrigin<<Self as frame_system::Config>::RuntimeOrigin>;

		type ResponseOrigin: EnsureOrigin<
			<Self as frame_system::Config>::RuntimeOrigin,
			Success = MultiLocation,
		>;

		type PollIndex: Parameter + Member + Ord + Copy + MaxEncodedLen + HasCompact;

		type XcmDestWeightAndFee: XcmDestWeightAndFeeHandler<CurrencyId, BalanceOf<Self>>;

		type DerivativeAccount: DerivativeAccountHandler<Self>;

		type RelaychainBlockNumberProvider: BlockNumberProvider<BlockNumber = BlockNumberFor<Self>>;

		#[pallet::constant]
		type ParachainId: Get<ParaId>;

		/// The maximum number of concurrent votes an account may have.
		#[pallet::constant]
		type MaxVotes: Get<u32>;

		#[pallet::constant]
		type QueryTimeout: Get<BlockNumberFor<Self>>;

		/// Weight information for extrinsics in this pallet.
		type WeightInfo: WeightInfo;
	}

	#[pallet::event]
	#[pallet::generate_deposit(pub(super) fn deposit_event)]
	pub enum Event<T: Config> {
		Voted {
			who: AccountIdOf<T>,
			vtoken: CurrencyIdOf<T>,
			poll_index: PollIndex,
			vote: AccountVote<BalanceOf<T>>,
		},
		Unlocked {
			who: AccountIdOf<T>,
			vtoken: CurrencyIdOf<T>,
			poll_index: PollIndex,
		},
		DelegatorVoteRemoved {
			who: AccountIdOf<T>,
			vtoken: CurrencyIdOf<T>,
			derivative_index: DerivativeIndex,
		},
		DelegatorRoleSet {
			vtoken: CurrencyIdOf<T>,
			role: VoteRole,
			derivative_index: DerivativeIndex,
		},
		ReferendumInfoCreated {
			vtoken: CurrencyIdOf<T>,
			poll_index: PollIndex,
			info: ReferendumInfoOf<T>,
		},
		ReferendumInfoSet {
			vtoken: CurrencyIdOf<T>,
			poll_index: PollIndex,
			info: ReferendumInfoOf<T>,
		},
		VoteLockingPeriodSet {
			vtoken: CurrencyIdOf<T>,
			locking_period: BlockNumberFor<T>,
		},
		UndecidingTimeoutSet {
			vtoken: CurrencyIdOf<T>,
			undeciding_timeout: BlockNumberFor<T>,
		},
		ReferendumKilled {
			vtoken: CurrencyIdOf<T>,
			poll_index: PollIndex,
		},
		VoteNotified {
			vtoken: CurrencyIdOf<T>,
			poll_index: PollIndex,
			success: bool,
		},
		DelegatorTokenUnlockNotified {
			vtoken: CurrencyIdOf<T>,
			poll_index: PollIndex,
			success: bool,
		},
		ResponseReceived {
			responder: MultiLocation,
			query_id: QueryId,
			response: Response,
		},
	}

	#[pallet::error]
	pub enum Error<T> {
		/// XCM execution Failure
		XcmFailure,
		/// The given currency is not supported.
		VTokenNotSupport,
		/// Derivative index occupied.
		DerivativeIndexOccupied,
		/// Another vote is pending.
		PendingVote,
		/// Another update referendum status is pending.
		PendingUpdateReferendumStatus,
		/// No data available in storage.
		NoData,
		/// Poll is not ongoing.
		NotOngoing,
		/// Poll is not completed.
		NotCompleted,
		/// Poll is not killed.
		NotKilled,
		/// Poll is not expired.
		NotExpired,
		/// The given account did not vote on the poll.
		NotVoter,
		/// The actor has no permission to conduct the action.
		NoPermission,
		/// The actor has no permission to conduct the action right now but will do in the future.
		NoPermissionYet,
		/// The account is already delegating.
		AlreadyDelegating,
		/// Too high a balance was provided that the account cannot afford.
		InsufficientFunds,
		/// Maximum number of votes reached.
		MaxVotesReached,
		/// Maximum number of items reached.
		TooMany,
	}

	/// Information concerning any given referendum.
	#[pallet::storage]
	pub type ReferendumInfoFor<T: Config> = StorageDoubleMap<
		_,
		Twox64Concat,
		CurrencyIdOf<T>,
		Twox64Concat,
		PollIndex,
		ReferendumInfoOf<T>,
	>;

	/// All voting for a particular voter in a particular voting class. We store the balance for the
	/// number of votes that we have recorded.
	#[pallet::storage]
	pub type VotingFor<T: Config> =
		StorageMap<_, Twox64Concat, AccountIdOf<T>, VotingOf<T>, ValueQuery>;

	/// The voting classes which have a non-zero lock requirement and the lock amounts which they
	/// require. The actual amount locked on behalf of this pallet should always be the maximum of
	/// this list.
	#[pallet::storage]
	pub type ClassLocksFor<T: Config> = StorageMap<
		_,
		Twox64Concat,
		AccountIdOf<T>,
		BoundedVec<(PollIndex, BalanceOf<T>), T::MaxVotes>,
		ValueQuery,
	>;

	#[pallet::storage]
	pub type PendingReferendumInfo<T: Config> =
		StorageMap<_, Twox64Concat, QueryId, (CurrencyIdOf<T>, PollIndex)>;

	#[pallet::storage]
	pub type PendingVotingInfo<T: Config> = StorageMap<
		_,
		Twox64Concat,
		QueryId,
		(CurrencyIdOf<T>, PollIndex, DerivativeIndex, AccountIdOf<T>, AccountVote<BalanceOf<T>>),
	>;

	#[pallet::storage]
	pub type PendingRemoveDelegatorVote<T: Config> =
		StorageMap<_, Twox64Concat, QueryId, (CurrencyIdOf<T>, PollIndex, DerivativeIndex)>;

	#[pallet::storage]
	pub type VoteLockingPeriod<T: Config> =
		StorageMap<_, Twox64Concat, CurrencyIdOf<T>, BlockNumberFor<T>>;

	#[pallet::storage]
	pub type UndecidingTimeout<T: Config> =
		StorageMap<_, Twox64Concat, CurrencyIdOf<T>, BlockNumberFor<T>>;

	#[pallet::storage]
	pub type DelegatorVote<T: Config> = StorageDoubleMap<
		_,
		Twox64Concat,
		CurrencyIdOf<T>,
		Twox64Concat,
		DerivativeIndex,
		AccountVote<BalanceOf<T>>,
	>;

	#[pallet::storage]
	pub type ReferendumTimeout<T: Config> = StorageMap<
		_,
		Twox64Concat,
		BlockNumberFor<T>,
		BoundedVec<(CurrencyIdOf<T>, PollIndex), ConstU32<50>>,
		ValueQuery,
	>;

	#[pallet::genesis_config]
	pub struct GenesisConfig<T: Config> {
		pub delegator_votes: Vec<(CurrencyIdOf<T>, u8, DerivativeIndex)>,
		pub undeciding_timeouts: Vec<(CurrencyIdOf<T>, BlockNumberFor<T>)>,
	}

	#[cfg(feature = "std")]
	impl<T: Config> Default for GenesisConfig<T> {
		fn default() -> Self {
			GenesisConfig { delegator_votes: vec![], undeciding_timeouts: vec![] }
		}
	}

	#[pallet::genesis_build]
	impl<T: Config> GenesisBuild<T> for GenesisConfig<T> {
		fn build(&self) {
			self.delegator_votes.iter().for_each(|(vtoken, role, derivative_index)| {
				let vote_role = VoteRole::try_from(*role).unwrap();
				DelegatorVote::<T>::insert(
					vtoken,
					derivative_index,
					AccountVote::<BalanceOf<T>>::from(vote_role),
				);
			});
			self.undeciding_timeouts.iter().for_each(|(vtoken, undeciding_timeout)| {
				UndecidingTimeout::<T>::insert(vtoken, undeciding_timeout);
			});
		}
	}

	#[pallet::hooks]
	impl<T: Config> Hooks<BlockNumberFor<T>> for Pallet<T> {
		fn on_initialize(_: BlockNumberFor<T>) -> Weight {
			let relay_current_block_number =
				T::RelaychainBlockNumberProvider::current_block_number();
			ReferendumTimeout::<T>::get(relay_current_block_number).iter().for_each(
				|(vtoken, poll_index)| {
					ReferendumInfoFor::<T>::mutate(
						vtoken,
						poll_index,
						|maybe_info| match maybe_info {
							Some(info) =>
								if let ReferendumInfo::Ongoing(_) = info {
									*info = ReferendumInfo::Completed(relay_current_block_number);
								},
							None => {},
						},
					);
				},
			);
			Zero::zero()
		}
	}

	#[pallet::call]
	impl<T: Config> Pallet<T> {
		#[pallet::call_index(0)]
		#[pallet::weight(<T as Config>::WeightInfo::vote())]
		pub fn vote(
			origin: OriginFor<T>,
			vtoken: CurrencyIdOf<T>,
			#[pallet::compact] poll_index: PollIndex,
			vote: AccountVote<BalanceOf<T>>,
		) -> DispatchResult {
			let who = ensure_signed(origin)?;
			Self::ensure_vtoken(&vtoken)?;
			ensure!(UndecidingTimeout::<T>::contains_key(vtoken), Error::<T>::NoData);
			let derivative_index = Self::try_select_derivative_index(vtoken, vote)?;
			Self::ensure_no_pending_vote(vtoken, poll_index)?;

			// create referendum if not exist
			let mut submitted = false;
			if !ReferendumInfoFor::<T>::contains_key(vtoken, poll_index) {
				ReferendumInfoFor::<T>::insert(
					vtoken,
					poll_index,
					ReferendumInfo::Ongoing(ReferendumStatus {
						submitted: None,
						tally: TallyOf::<T>::from_parts(Zero::zero(), Zero::zero(), Zero::zero()),
					}),
				);
			} else {
				Self::ensure_referendum_ongoing(vtoken, poll_index)?;
				submitted = true;
			}

			// record vote info
			Self::try_vote(&who, vtoken, poll_index, vote)?;
			let new_vote =
				DelegatorVote::<T>::try_mutate_exists(vtoken, derivative_index, |maybe_vote| {
					if let Some(inner_vote) = maybe_vote {
						inner_vote.checked_add(vote).map_err(|_| Error::<T>::NoData)?;
						Ok(*inner_vote)
					} else {
						Err(Error::<T>::NoData)
					}
				})?;

			// send XCM message
			let vote_call = <RelayCall<T> as ConvictionVotingCall<T>>::vote(poll_index, new_vote);
			let notify_call = Call::<T>::notify_vote { query_id: 0, response: Default::default() };
			let (weight, extra_fee) = T::XcmDestWeightAndFee::get_operation_weight_and_fee(
				CurrencyId::to_token(&vtoken).map_err(|_| Error::<T>::NoData)?,
				XcmInterfaceOperation::VoteVtoken,
			)
			.ok_or(Error::<T>::NoData)?;
			Self::send_xcm_with_notify(
				derivative_index,
				vote_call,
				notify_call,
				weight,
				extra_fee,
				|query_id| {
					if !submitted {
						PendingReferendumInfo::<T>::insert(query_id, (vtoken, poll_index));
					}
					PendingVotingInfo::<T>::insert(
						query_id,
						(vtoken, poll_index, derivative_index, who.clone(), vote),
					)
				},
			)?;

			Self::deposit_event(Event::<T>::Voted { who, vtoken, poll_index, vote });

			Ok(())
		}

		#[pallet::call_index(1)]
		#[pallet::weight(<T as Config>::WeightInfo::unlock())]
		pub fn unlock(
			origin: OriginFor<T>,
			vtoken: CurrencyIdOf<T>,
			#[pallet::compact] poll_index: PollIndex,
		) -> DispatchResult {
			let who = ensure_signed(origin)?;
			Self::ensure_vtoken(&vtoken)?;
			Self::ensure_referendum_expired(vtoken, poll_index)
				.or(Self::ensure_referendum_killed(vtoken, poll_index))
				.map_err(|_| Error::<T>::NotExpired)?;

			Self::try_remove_vote(&who, vtoken, poll_index, UnvoteScope::Any)?;
			Self::update_lock(&who, vtoken, &poll_index)?;

			Self::deposit_event(Event::<T>::Unlocked { who, vtoken, poll_index });

			Ok(())
		}

		#[pallet::call_index(2)]
<<<<<<< HEAD
		#[pallet::weight(<T as Config>::WeightInfo::update_referendum_status())]
		pub fn update_referendum_status(
			origin: OriginFor<T>,
			vtoken: CurrencyIdOf<T>,
			#[pallet::compact] poll_index: PollIndex,
		) -> DispatchResult {
			let who = ensure_signed(origin)?;
			Self::ensure_vtoken(&vtoken)?;
			Self::ensure_no_pending_update_referendum_status(&vtoken, &poll_index)?;
			Self::ensure_referendum_ongoing(vtoken, poll_index)?;

			let notify_call = Call::<T>::notify_update_referendum_status {
				query_id: 0,
				response: Default::default(),
			};
			let derivative_index =
				Self::find_derivative_index_by_role(vtoken, VoteRole::SplitAbstain)
					.ok_or(Error::<T>::NoData)?;
			let remove_vote_call = RelayCall::<T>::ConvictionVoting(
				ConvictionVotingCall::<T>::remove_vote(None, poll_index),
			);
			let (weight, extra_fee) = T::XcmDestWeightAndFee::get_operation_weight_and_fee(
				CurrencyId::to_token(&vtoken).map_err(|_| Error::<T>::NoData)?,
				XcmInterfaceOperation::VoteRemoveDelegatorVote,
			)
			.ok_or(Error::<T>::NoData)?;
			Self::send_xcm_with_notify(
				derivative_index,
				remove_vote_call,
				notify_call,
				weight,
				extra_fee,
				|query_id| {
					PendingReferendumStatus::<T>::insert(
						query_id,
						(
							vtoken,
							poll_index,
							frame_system::Pallet::<T>::block_number()
								.saturating_add(T::QueryTimeout::get()),
						),
					);
				},
			)?;

			Self::deposit_event(Event::<T>::ReferendumStatusUpdated { who, vtoken, poll_index });

			Ok(())
		}

		#[pallet::call_index(3)]
=======
>>>>>>> 8b24ea78
		#[pallet::weight(<T as Config>::WeightInfo::remove_delegator_vote())]
		pub fn remove_delegator_vote(
			origin: OriginFor<T>,
			vtoken: CurrencyIdOf<T>,
			#[pallet::compact] poll_index: PollIndex,
			#[pallet::compact] derivative_index: DerivativeIndex,
		) -> DispatchResult {
			let who = ensure_signed(origin)?;
			Self::ensure_vtoken(&vtoken)?;
			Self::ensure_referendum_expired(vtoken, poll_index)?;
			ensure!(DelegatorVote::<T>::contains_key(vtoken, derivative_index), Error::<T>::NoData);

			let notify_call = Call::<T>::notify_remove_delegator_vote {
				query_id: 0,
				response: Default::default(),
			};
			let remove_vote_call =
				<RelayCall<T> as ConvictionVotingCall<T>>::remove_vote(None, poll_index);
			let (weight, extra_fee) = T::XcmDestWeightAndFee::get_operation_weight_and_fee(
				CurrencyId::to_token(&vtoken).map_err(|_| Error::<T>::NoData)?,
				XcmInterfaceOperation::VoteRemoveDelegatorVote,
			)
			.ok_or(Error::<T>::NoData)?;
			Self::send_xcm_with_notify(
				derivative_index,
				remove_vote_call,
				notify_call,
				weight,
				extra_fee,
				|query_id| {
					PendingRemoveDelegatorVote::<T>::insert(
						query_id,
						(vtoken, poll_index, derivative_index),
					);
				},
			)?;

			Self::deposit_event(Event::<T>::DelegatorVoteRemoved { who, vtoken, derivative_index });

			Ok(())
		}

		#[pallet::call_index(3)]
		#[pallet::weight(<T as Config>::WeightInfo::kill_referendum())]
		pub fn kill_referendum(
			origin: OriginFor<T>,
			vtoken: CurrencyIdOf<T>,
			#[pallet::compact] poll_index: PollIndex,
		) -> DispatchResult {
			T::ControlOrigin::ensure_origin(origin)?;
			Self::ensure_vtoken(&vtoken)?;
			Self::ensure_referendum_completed(vtoken, poll_index)?;

			ReferendumInfoFor::<T>::insert(
				vtoken,
				poll_index,
				ReferendumInfo::Killed(T::RelaychainBlockNumberProvider::current_block_number()),
			);

			Self::deposit_event(Event::<T>::ReferendumKilled { vtoken, poll_index });

			Ok(())
		}

		#[pallet::call_index(4)]
		#[pallet::weight(<T as Config>::WeightInfo::set_delegator_role())]
		pub fn set_delegator_role(
			origin: OriginFor<T>,
			vtoken: CurrencyIdOf<T>,
			#[pallet::compact] derivative_index: DerivativeIndex,
			vote_role: VoteRole,
		) -> DispatchResult {
			T::ControlOrigin::ensure_origin(origin)?;
			Self::ensure_vtoken(&vtoken)?;
			let token = CurrencyId::to_token(&vtoken).map_err(|_| Error::<T>::NoData)?;
			ensure!(
				T::DerivativeAccount::check_derivative_index_exists(token, derivative_index),
				Error::<T>::NoData
			);
			ensure!(
				!DelegatorVote::<T>::contains_key(vtoken, derivative_index),
				Error::<T>::DerivativeIndexOccupied
			);

			DelegatorVote::<T>::insert(
				vtoken,
				derivative_index,
				AccountVote::<BalanceOf<T>>::from(vote_role),
			);

			Self::deposit_event(Event::<T>::DelegatorRoleSet {
				vtoken,
				role: vote_role,
				derivative_index,
			});

			Ok(())
		}

		#[pallet::call_index(5)]
		#[pallet::weight(<T as Config>::WeightInfo::set_referendum_status())]
		pub fn set_referendum_status(
			origin: OriginFor<T>,
			vtoken: CurrencyIdOf<T>,
			#[pallet::compact] poll_index: PollIndex,
			info: ReferendumInfoOf<T>,
		) -> DispatchResult {
			T::ControlOrigin::ensure_origin(origin)?;
			Self::ensure_vtoken(&vtoken)?;

			ensure!(ReferendumInfoFor::<T>::contains_key(vtoken, poll_index), Error::<T>::NoData);
			ReferendumInfoFor::<T>::insert(vtoken, poll_index, info.clone());

			Self::deposit_event(Event::<T>::ReferendumInfoSet { vtoken, poll_index, info });

			Ok(())
		}

		#[pallet::call_index(6)]
		#[pallet::weight(<T as Config>::WeightInfo::set_vote_locking_period())]
		pub fn set_vote_locking_period(
			origin: OriginFor<T>,
			vtoken: CurrencyIdOf<T>,
			locking_period: BlockNumberFor<T>,
		) -> DispatchResult {
			T::ControlOrigin::ensure_origin(origin)?;
			Self::ensure_vtoken(&vtoken)?;
			VoteLockingPeriod::<T>::insert(vtoken, locking_period);
			Self::deposit_event(Event::<T>::VoteLockingPeriodSet { vtoken, locking_period });

			Ok(())
		}

		#[pallet::call_index(7)]
		#[pallet::weight(<T as Config>::WeightInfo::set_undeciding_timeout())]
		pub fn set_undeciding_timeout(
			origin: OriginFor<T>,
			vtoken: CurrencyIdOf<T>,
			undeciding_timeout: BlockNumberFor<T>,
		) -> DispatchResult {
			T::ControlOrigin::ensure_origin(origin)?;
			Self::ensure_vtoken(&vtoken)?;
			UndecidingTimeout::<T>::insert(vtoken, undeciding_timeout);
			Self::deposit_event(Event::<T>::UndecidingTimeoutSet { vtoken, undeciding_timeout });

			Ok(())
		}

		#[pallet::call_index(8)]
		#[pallet::weight(<T as Config>::WeightInfo::notify_vote())]
		pub fn notify_vote(
			origin: OriginFor<T>,
			query_id: QueryId,
			response: Response,
		) -> DispatchResult {
			let responder = Self::ensure_xcm_response_or_governance(origin)?;
			let success = Response::DispatchResult(MaybeErrorCode::Success) == response;

			if let Some((vtoken, poll_index, derivative_index, who, vote)) =
				PendingVotingInfo::<T>::take(query_id)
			{
				if !success {
					// rollback vote
					Self::try_remove_vote(&who, vtoken, poll_index, UnvoteScope::Any)?;
					Self::update_lock(&who, vtoken, &poll_index)?;
					DelegatorVote::<T>::try_mutate_exists(
						vtoken,
						derivative_index,
						|maybe_vote| {
							if let Some(inner_vote) = maybe_vote {
								inner_vote.checked_sub(vote).map_err(|_| Error::<T>::NoData)?;
								Ok(())
							} else {
								Err(Error::<T>::NoData)
							}
						},
					)?;
				}
				Self::deposit_event(Event::<T>::VoteNotified { vtoken, poll_index, success });
			}

			if let Some((vtoken, poll_index)) = PendingReferendumInfo::<T>::take(query_id) {
				if success {
					ReferendumInfoFor::<T>::try_mutate_exists(
						vtoken,
						poll_index,
						|maybe_info| -> DispatchResult {
							if let Some(info) = maybe_info {
								if let ReferendumInfo::Ongoing(status) = info {
									let relay_current_block_number =
										T::RelaychainBlockNumberProvider::current_block_number();
									status.submitted = Some(relay_current_block_number);
									ReferendumTimeout::<T>::mutate(
										relay_current_block_number.saturating_add(
											UndecidingTimeout::<T>::get(vtoken)
												.ok_or(Error::<T>::NoData)?,
										),
										|ref_vec| {
											ref_vec
												.try_push((vtoken, poll_index))
												.map_err(|_| Error::<T>::TooMany)
										},
									)?;
									Self::deposit_event(Event::<T>::ReferendumInfoCreated {
										vtoken,
										poll_index,
										info: info.clone(),
									});
								}
							}
							Ok(())
						},
					)?;
				} else {
					ReferendumInfoFor::<T>::remove(vtoken, poll_index);
				}
			}

			Self::deposit_event(Event::<T>::ResponseReceived { responder, query_id, response });

			Ok(())
		}

		#[pallet::call_index(10)]
		#[pallet::weight(<T as Config>::WeightInfo::notify_remove_delegator_vote())]
		pub fn notify_remove_delegator_vote(
			origin: OriginFor<T>,
			query_id: QueryId,
			response: Response,
		) -> DispatchResult {
			let responder = Self::ensure_xcm_response_or_governance(origin)?;
			if let Some((vtoken, poll_index, derivative_index)) =
				PendingRemoveDelegatorVote::<T>::take(query_id)
			{
				let success = Response::DispatchResult(MaybeErrorCode::Success) == response;
				if success {
					DelegatorVote::<T>::try_mutate_exists(
						vtoken,
						derivative_index,
						|maybe_vote| {
							if let Some(inner_vote) = maybe_vote {
								inner_vote
									.checked_sub(*inner_vote)
									.map_err(|_| Error::<T>::NoData)?;
								Ok(())
							} else {
								Err(Error::<T>::NoData)
							}
						},
					)?;
				}
				Self::deposit_event(Event::<T>::DelegatorTokenUnlockNotified {
					vtoken,
					poll_index,
					success,
				});
			}
			Self::deposit_event(Event::<T>::ResponseReceived { responder, query_id, response });

			Ok(())
		}
	}

	impl<T: Config> Pallet<T> {
		fn try_vote(
			who: &AccountIdOf<T>,
			vtoken: CurrencyIdOf<T>,
			poll_index: PollIndex,
			vote: AccountVote<BalanceOf<T>>,
		) -> DispatchResult {
			ensure!(
				vote.balance() <= T::MultiCurrency::total_balance(vtoken, who),
				Error::<T>::InsufficientFunds
			);
			Self::try_access_poll(vtoken, poll_index, |poll_status| {
				let tally = poll_status.ensure_ongoing().ok_or(Error::<T>::NotOngoing)?;
				VotingFor::<T>::try_mutate(who, |voting| {
					if let Voting::Casting(Casting { ref mut votes, delegations, .. }) = voting {
						match votes.binary_search_by_key(&poll_index, |i| i.0) {
							Ok(i) => {
								// Shouldn't be possible to fail, but we handle it gracefully.
								tally.remove(votes[i].1).ok_or(ArithmeticError::Underflow)?;
								if let Some(approve) = votes[i].1.as_standard() {
									tally.reduce(approve, *delegations);
								}
								votes[i].1 = vote;
							},
							Err(i) => {
								votes
									.try_insert(i, (poll_index, vote))
									.map_err(|_| Error::<T>::MaxVotesReached)?;
							},
						}
						// Shouldn't be possible to fail, but we handle it gracefully.
						tally.add(vote).ok_or(ArithmeticError::Overflow)?;
						if let Some(approve) = vote.as_standard() {
							tally.increase(approve, *delegations);
						}
					} else {
						return Err(Error::<T>::AlreadyDelegating.into());
					}
					// Extend the lock to `balance` (rather than setting it) since we don't know
					// what other votes are in place.
					Self::extend_lock(&who, vtoken, &poll_index, vote.balance())?;
					Ok(())
				})
			})
		}

		/// Remove the account's vote for the given poll if possible. This is possible when:
		/// - The poll has not finished.
		/// - The poll has finished and the voter lost their direction.
		/// - The poll has finished and the voter's lock period is up.
		///
		/// This will generally be combined with a call to `unlock`.
		pub(crate) fn try_remove_vote(
			who: &AccountIdOf<T>,
			vtoken: CurrencyIdOf<T>,
			poll_index: PollIndex,
			scope: UnvoteScope,
		) -> DispatchResult {
			VotingFor::<T>::try_mutate(who, |voting| {
				if let Voting::Casting(Casting { ref mut votes, delegations, ref mut prior }) =
					voting
				{
					let i = votes
						.binary_search_by_key(&poll_index, |i| i.0)
						.map_err(|_| Error::<T>::NotVoter)?;
					let v = votes.remove(i);

					Self::try_access_poll(vtoken, poll_index, |poll_status| match poll_status {
						PollStatus::Ongoing(tally) => {
							ensure!(matches!(scope, UnvoteScope::Any), Error::<T>::NoPermission);
							// Shouldn't be possible to fail, but we handle it gracefully.
							tally.remove(v.1).ok_or(ArithmeticError::Underflow)?;
							if let Some(approve) = v.1.as_standard() {
								tally.reduce(approve, *delegations);
							}
							Ok(())
						},
						PollStatus::Completed(end, approved) => {
							if let Some((lock_periods, balance)) = v.1.locked_if(approved) {
								let unlock_at = end.saturating_add(
									VoteLockingPeriod::<T>::get(vtoken)
										.ok_or(Error::<T>::NoData)?
										.saturating_mul(lock_periods.into()),
								);
								let now = T::RelaychainBlockNumberProvider::current_block_number();
								if now < unlock_at {
									ensure!(
										matches!(scope, UnvoteScope::Any),
										Error::<T>::NoPermissionYet
									);
									prior.accumulate(unlock_at, balance)
								}
							}
							Ok(())
						},
						PollStatus::None => Ok(()), // Poll was cancelled.
					})
				} else {
					Ok(())
				}
			})
		}

		/// Rejig the lock on an account. It will never get more stringent (since that would
		/// indicate a security hole) but may be reduced from what they are currently.
		pub(crate) fn update_lock(
			who: &AccountIdOf<T>,
			vtoken: CurrencyIdOf<T>,
			poll_index: &PollIndex,
		) -> DispatchResult {
			let class_lock_needed = VotingFor::<T>::mutate(who, |voting| {
				voting.rejig(frame_system::Pallet::<T>::block_number());
				voting.locked_balance()
			});
			let lock_needed = ClassLocksFor::<T>::mutate(who, |locks| {
				locks.retain(|x| &x.0 != poll_index);
				if !class_lock_needed.is_zero() {
					let ok = locks.try_push((*poll_index, class_lock_needed)).is_ok();
					debug_assert!(
						ok,
						"Vec bounded by number of classes; \
					all items in Vec associated with a unique class; \
					qed"
					);
				}
				locks.iter().map(|x| x.1).max().unwrap_or(Zero::zero())
			});
			if lock_needed.is_zero() {
				T::MultiCurrency::remove_lock(CONVICTION_VOTING_ID, vtoken, who)
			} else {
				T::MultiCurrency::set_lock(CONVICTION_VOTING_ID, vtoken, who, lock_needed)
			}
		}

		fn extend_lock(
			who: &AccountIdOf<T>,
			vtoken: CurrencyIdOf<T>,
			poll_index: &PollIndex,
			amount: BalanceOf<T>,
		) -> DispatchResult {
			ClassLocksFor::<T>::mutate(who, |locks| {
				match locks.iter().position(|x| &x.0 == poll_index) {
					Some(i) => locks[i].1 = locks[i].1.max(amount),
					None => {
						let ok = locks.try_push((*poll_index, amount)).is_ok();
						debug_assert!(
							ok,
							"Vec bounded by number of classes; \
						all items in Vec associated with a unique class; \
						qed"
						);
					},
				}
			});
			T::MultiCurrency::extend_lock(CONVICTION_VOTING_ID, vtoken, who, amount)
		}

		fn send_xcm_with_notify(
			derivative_index: DerivativeIndex,
			call: RelayCall<T>,
			notify_call: Call<T>,
			weight: XcmWeight,
			extra_fee: BalanceOf<T>,
			f: impl FnOnce(QueryId) -> (),
		) -> DispatchResult {
			let responder = MultiLocation::parent();
			let now = frame_system::Pallet::<T>::block_number();
			let timeout = now.saturating_add(T::QueryTimeout::get());
			let query_id = pallet_xcm::Pallet::<T>::new_notify_query(
				responder,
				<T as Config>::RuntimeCall::from(notify_call),
				timeout,
				Here,
			);
			f(query_id);

			let xcm_message = Self::construct_xcm_message(
				<RelayCall<T> as UtilityCall<RelayCall<T>>>::as_derivative(derivative_index, call)
					.encode(),
				extra_fee,
				weight,
				query_id,
			)?;

			send_xcm::<T::XcmRouter>(Parent.into(), xcm_message)
				.map_err(|_| Error::<T>::XcmFailure)?;

			Ok(())
		}

		fn construct_xcm_message(
			call: Vec<u8>,
			extra_fee: BalanceOf<T>,
			weight: XcmWeight,
			query_id: QueryId,
		) -> Result<Xcm<()>, Error<T>> {
			let para_id = T::ParachainId::get().into();
			let asset = MultiAsset {
				id: Concrete(MultiLocation::here()),
				fun: Fungible(UniqueSaturatedInto::<u128>::unique_saturated_into(extra_fee)),
			};
			let xcm_message = vec![
				WithdrawAsset(asset.clone().into()),
				BuyExecution { fees: asset, weight_limit: Unlimited },
				Transact {
					origin_kind: OriginKind::SovereignAccount,
					require_weight_at_most: weight,
					call: call.into(),
				},
				ReportTransactStatus(QueryResponseInfo {
					destination: MultiLocation::from(X1(Parachain(para_id))),
					query_id,
					max_weight: weight,
				}),
				RefundSurplus,
				DepositAsset {
					assets: All.into(),
					beneficiary: MultiLocation { parents: 0, interior: X1(Parachain(para_id)) },
				},
			];

			Ok(Xcm(xcm_message))
		}

		fn ensure_vtoken(vtoken: &CurrencyIdOf<T>) -> Result<(), DispatchError> {
			ensure!([VKSM, VDOT].contains(vtoken), Error::<T>::VTokenNotSupport);
			Ok(())
		}

		fn ensure_no_pending_vote(
			vtoken: CurrencyIdOf<T>,
			poll_index: PollIndex,
		) -> DispatchResult {
			ensure!(
				!PendingVotingInfo::<T>::iter()
					.any(|(_, (v, p, _, _, _))| v == vtoken && p == poll_index),
				Error::<T>::PendingVote
			);
			Ok(())
		}

		pub fn ensure_referendum_ongoing(
			vtoken: CurrencyIdOf<T>,
			poll_index: PollIndex,
		) -> Result<ReferendumStatus<BlockNumberFor<T>, TallyOf<T>>, DispatchError> {
			match ReferendumInfoFor::<T>::get(vtoken, poll_index) {
				Some(ReferendumInfo::Ongoing(status)) => Ok(status),
				_ => Err(Error::<T>::NotOngoing.into()),
			}
		}

		fn ensure_referendum_completed(
			vtoken: CurrencyIdOf<T>,
			poll_index: PollIndex,
		) -> Result<BlockNumberFor<T>, DispatchError> {
			match ReferendumInfoFor::<T>::get(vtoken, poll_index) {
				Some(ReferendumInfo::Completed(moment)) => Ok(moment),
				_ => Err(Error::<T>::NotCompleted.into()),
			}
		}

		fn ensure_referendum_expired(
			vtoken: CurrencyIdOf<T>,
			poll_index: PollIndex,
		) -> Result<BlockNumberFor<T>, DispatchError> {
			match ReferendumInfoFor::<T>::get(vtoken, poll_index) {
				Some(ReferendumInfo::Completed(moment)) => {
					let locking_period =
						VoteLockingPeriod::<T>::get(vtoken).ok_or(Error::<T>::NoData)?;
					Ok(moment.saturating_add(locking_period))
				},
				_ => Err(Error::<T>::NotCompleted.into()),
			}
		}

		fn ensure_referendum_killed(
			vtoken: CurrencyIdOf<T>,
			poll_index: PollIndex,
		) -> Result<BlockNumberFor<T>, DispatchError> {
			match ReferendumInfoFor::<T>::get(vtoken, poll_index) {
				Some(ReferendumInfo::Killed(moment)) => Ok(moment),
				_ => Err(Error::<T>::NotKilled.into()),
			}
		}

		fn ensure_xcm_response_or_governance(
			origin: OriginFor<T>,
		) -> Result<MultiLocation, DispatchError> {
			let responder = T::ResponseOrigin::ensure_origin(origin.clone())
				.or_else(|_| T::ControlOrigin::ensure_origin(origin).map(|_| Here.into()))?;
			Ok(responder)
		}

		fn try_access_poll<R>(
			vtoken: CurrencyIdOf<T>,
			poll_index: PollIndex,
			f: impl FnOnce(PollStatus<&mut TallyOf<T>, BlockNumberFor<T>>) -> Result<R, DispatchError>,
		) -> Result<R, DispatchError> {
			match ReferendumInfoFor::<T>::get(vtoken, poll_index) {
				Some(ReferendumInfo::Ongoing(mut status)) => {
					let result = f(PollStatus::Ongoing(&mut status.tally))?;
					ReferendumInfoFor::<T>::insert(
						vtoken,
						poll_index,
						ReferendumInfo::Ongoing(status),
					);
					Ok(result)
				},
				Some(ReferendumInfo::Completed(end)) => f(PollStatus::Completed(end, false)),
				_ => f(PollStatus::None),
			}
		}

		fn try_select_derivative_index(
			vtoken: CurrencyIdOf<T>,
			my_vote: AccountVote<BalanceOf<T>>,
		) -> Result<DerivativeIndex, DispatchError> {
			let token = CurrencyId::to_token(&vtoken).map_err(|_| Error::<T>::NoData)?;

			let mut data = DelegatorVote::<T>::iter_prefix(vtoken)
				.map(|(index, vote)| {
					let (_, active) = T::DerivativeAccount::get_stake_info(token, index)
						.unwrap_or(Default::default());
					(active, vote, index)
				})
				.filter(|(_, vote, _)| VoteRole::from(*vote) == VoteRole::from(my_vote))
				.collect::<Vec<_>>();
			data.sort_by(|a, b| {
				(b.0.saturating_sub(b.1.balance())).cmp(&(a.0.saturating_sub(a.1.balance())))
			});

			let (active, vote, index) = data.first().ok_or(Error::<T>::NoData)?;
			active
				.checked_sub(&vote.balance())
				.ok_or(ArithmeticError::Underflow)?
				.checked_sub(&my_vote.balance())
				.ok_or(ArithmeticError::Underflow)?;

			Ok(*index)
		}
	}
}<|MERGE_RESOLUTION|>--- conflicted
+++ resolved
@@ -451,60 +451,6 @@
 		}
 
 		#[pallet::call_index(2)]
-<<<<<<< HEAD
-		#[pallet::weight(<T as Config>::WeightInfo::update_referendum_status())]
-		pub fn update_referendum_status(
-			origin: OriginFor<T>,
-			vtoken: CurrencyIdOf<T>,
-			#[pallet::compact] poll_index: PollIndex,
-		) -> DispatchResult {
-			let who = ensure_signed(origin)?;
-			Self::ensure_vtoken(&vtoken)?;
-			Self::ensure_no_pending_update_referendum_status(&vtoken, &poll_index)?;
-			Self::ensure_referendum_ongoing(vtoken, poll_index)?;
-
-			let notify_call = Call::<T>::notify_update_referendum_status {
-				query_id: 0,
-				response: Default::default(),
-			};
-			let derivative_index =
-				Self::find_derivative_index_by_role(vtoken, VoteRole::SplitAbstain)
-					.ok_or(Error::<T>::NoData)?;
-			let remove_vote_call = RelayCall::<T>::ConvictionVoting(
-				ConvictionVotingCall::<T>::remove_vote(None, poll_index),
-			);
-			let (weight, extra_fee) = T::XcmDestWeightAndFee::get_operation_weight_and_fee(
-				CurrencyId::to_token(&vtoken).map_err(|_| Error::<T>::NoData)?,
-				XcmInterfaceOperation::VoteRemoveDelegatorVote,
-			)
-			.ok_or(Error::<T>::NoData)?;
-			Self::send_xcm_with_notify(
-				derivative_index,
-				remove_vote_call,
-				notify_call,
-				weight,
-				extra_fee,
-				|query_id| {
-					PendingReferendumStatus::<T>::insert(
-						query_id,
-						(
-							vtoken,
-							poll_index,
-							frame_system::Pallet::<T>::block_number()
-								.saturating_add(T::QueryTimeout::get()),
-						),
-					);
-				},
-			)?;
-
-			Self::deposit_event(Event::<T>::ReferendumStatusUpdated { who, vtoken, poll_index });
-
-			Ok(())
-		}
-
-		#[pallet::call_index(3)]
-=======
->>>>>>> 8b24ea78
 		#[pallet::weight(<T as Config>::WeightInfo::remove_delegator_vote())]
 		pub fn remove_delegator_vote(
 			origin: OriginFor<T>,
