// This file is part of Bifrost.

// Copyright (C) 2019-2022 Liebi Technologies (UK) Ltd.
// SPDX-License-Identifier: GPL-3.0-or-later WITH Classpath-exception-2.0

// This program is free software: you can redistribute it and/or modify
// it under the terms of the GNU General Public License as published by
// the Free Software Foundation, either version 3 of the License, or
// (at your option) any later version.

// This program is distributed in the hope that it will be useful,
// but WITHOUT ANY WARRANTY; without even the implied warranty of
// MERCHANTABILITY or FITNESS FOR A PARTICULAR PURPOSE. See the
// GNU General Public License for more details.

// You should have received a copy of the GNU General Public License
// along with this program. If not, see <https://www.gnu.org/licenses/>.

// Ensure we're ,no_std, when compiling for Wasm.

#![cfg_attr(not(feature = "std"), no_std)]

#[cfg(feature = "runtime-benchmarks")]
mod benchmarking;
#[cfg(test)]
mod mock;
#[cfg(test)]
mod tests;

mod call;
mod vote;
pub mod weights;

pub use crate::{
	call::*,
	vote::{AccountVote, PollStatus, ReferendumInfo, ReferendumStatus, VoteRole},
};
use crate::{
	traits::Tally,
	vote::{Casting, Voting},
};
use cumulus_primitives_core::{ParaId, QueryId, Response};
use frame_support::{
	pallet_prelude::*,
	traits::{Get, LockIdentifier, VoteTally},
};
use frame_system::pallet_prelude::{BlockNumberFor, *};
use node_primitives::{
	currency::{VDOT, VKSM},
	traits::XcmDestWeightAndFeeHandler,
	CurrencyId, XcmInterfaceOperation,
};
use orml_traits::{MultiCurrency, MultiLockableCurrency};
pub use pallet::*;
use pallet_conviction_voting::UnvoteScope;
use sp_runtime::{
	traits::{BlockNumberProvider, CheckedSub, Saturating, UniqueSaturatedInto, Zero},
	ArithmeticError,
};
use sp_std::prelude::*;
<<<<<<< HEAD
=======
use traits::{DerivativeAccountHandler, XcmDestWeightAndFeeHandler};
>>>>>>> 5e1fb652
use weights::WeightInfo;
use xcm::v3::{prelude::*, Weight as XcmWeight};

const CONVICTION_VOTING_ID: LockIdentifier = *b"vtvoting";

pub type DerivativeIndex = u16;

type PollIndex = u32;

pub type AccountIdOf<T> = <T as frame_system::Config>::AccountId;

pub type CurrencyIdOf<T> =
	<<T as Config>::MultiCurrency as MultiCurrency<AccountIdOf<T>>>::CurrencyId;

pub type BalanceOf<T> = <<T as Config>::MultiCurrency as MultiCurrency<AccountIdOf<T>>>::Balance;

pub type TallyOf<T> = Tally<BalanceOf<T>, ()>;

type VotingOf<T> =
	Voting<BalanceOf<T>, AccountIdOf<T>, BlockNumberFor<T>, PollIndex, <T as Config>::MaxVotes>;

pub type ReferendumInfoOf<T> = ReferendumInfo<BlockNumberFor<T>, TallyOf<T>>;

#[frame_support::pallet]
pub mod pallet {
	use super::*;

	#[pallet::pallet]
	pub struct Pallet<T>(_);

	#[pallet::config]
	pub trait Config: frame_system::Config + pallet_xcm::Config {
		type RuntimeEvent: IsType<<Self as frame_system::Config>::RuntimeEvent> + From<Event<Self>>;

		type RuntimeOrigin: IsType<<Self as frame_system::Config>::RuntimeOrigin>
			+ Into<Result<pallet_xcm::Origin, <Self as Config>::RuntimeOrigin>>;

		type RuntimeCall: IsType<<Self as pallet_xcm::Config>::RuntimeCall> + From<Call<Self>>;

		type MultiCurrency: MultiLockableCurrency<AccountIdOf<Self>, CurrencyId = CurrencyId>;

		type ControlOrigin: EnsureOrigin<<Self as frame_system::Config>::RuntimeOrigin>;

		type ResponseOrigin: EnsureOrigin<
			<Self as frame_system::Config>::RuntimeOrigin,
			Success = MultiLocation,
		>;

<<<<<<< HEAD
		type PollIndex: Parameter + Member + Ord + Copy + MaxEncodedLen + HasCompact;

		type XcmDestWeightAndFee: XcmDestWeightAndFeeHandler<CurrencyId, BalanceOf<Self>>;
=======
		type XcmDestWeightAndFee: XcmDestWeightAndFeeHandler<Self>;
>>>>>>> 5e1fb652

		type DerivativeAccount: DerivativeAccountHandler<Self>;

		type RelaychainBlockNumberProvider: BlockNumberProvider<BlockNumber = BlockNumberFor<Self>>;

		#[pallet::constant]
		type ParachainId: Get<ParaId>;

		/// The maximum number of concurrent votes an account may have.
		#[pallet::constant]
		type MaxVotes: Get<u32>;

		#[pallet::constant]
		type QueryTimeout: Get<BlockNumberFor<Self>>;

		/// Weight information for extrinsics in this pallet.
		type WeightInfo: WeightInfo;
	}

	#[pallet::event]
	#[pallet::generate_deposit(pub(super) fn deposit_event)]
	pub enum Event<T: Config> {
		Voted {
			who: AccountIdOf<T>,
			vtoken: CurrencyIdOf<T>,
			poll_index: PollIndex,
			vote: AccountVote<BalanceOf<T>>,
		},
		Unlocked {
			who: AccountIdOf<T>,
			vtoken: CurrencyIdOf<T>,
			poll_index: PollIndex,
		},
		ReferendumStatusUpdated {
			who: AccountIdOf<T>,
			vtoken: CurrencyIdOf<T>,
			poll_index: PollIndex,
		},
		DelegatorVoteRemoved {
			who: AccountIdOf<T>,
			vtoken: CurrencyIdOf<T>,
			derivative_index: DerivativeIndex,
		},
		DelegatorRoleSet {
			vtoken: CurrencyIdOf<T>,
			role: VoteRole,
			derivative_index: DerivativeIndex,
		},
		ReferendumInfoCreated {
			vtoken: CurrencyIdOf<T>,
			poll_index: PollIndex,
			info: ReferendumInfoOf<T>,
		},
		ReferendumInfoSet {
			vtoken: CurrencyIdOf<T>,
			poll_index: PollIndex,
			info: ReferendumInfoOf<T>,
		},
		VoteLockingPeriodSet {
			vtoken: CurrencyIdOf<T>,
			locking_period: BlockNumberFor<T>,
		},
		ReferendumKilled {
			vtoken: CurrencyIdOf<T>,
			poll_index: PollIndex,
		},
		VoteNotified {
			vtoken: CurrencyIdOf<T>,
			poll_index: PollIndex,
			success: bool,
		},
		ReferendumStatusUpdateNotified {
			vtoken: CurrencyIdOf<T>,
			poll_index: PollIndex,
			success: bool,
		},
		DelegatorTokenUnlockNotified {
			vtoken: CurrencyIdOf<T>,
			poll_index: PollIndex,
			success: bool,
		},
		ResponseReceived {
			responder: MultiLocation,
			query_id: QueryId,
			response: Response,
		},
	}

	#[pallet::error]
	pub enum Error<T> {
		/// XCM execution Failure
		XcmFailure,
		/// The given currency is not supported.
		VTokenNotSupport,
		/// Derivative index occupied.
		DerivativeIndexOccupied,
		/// Another vote is pending.
		PendingVote,
		/// Another update referendum status is pending.
		PendingUpdateReferendumStatus,
		/// No data available in storage.
		NoData,
		/// Poll is not ongoing.
		NotOngoing,
		/// Poll is not completed.
		NotCompleted,
		/// Poll is not killed.
		NotKilled,
		/// Poll is not expired.
		NotExpired,
		/// The given account did not vote on the poll.
		NotVoter,
		/// The actor has no permission to conduct the action.
		NoPermission,
		/// The actor has no permission to conduct the action right now but will do in the future.
		NoPermissionYet,
		/// The account is already delegating.
		AlreadyDelegating,
		/// Too high a balance was provided that the account cannot afford.
		InsufficientFunds,
		/// Maximum number of votes reached.
		MaxVotesReached,
	}

	/// Information concerning any given referendum.
	#[pallet::storage]
	pub type ReferendumInfoFor<T: Config> = StorageDoubleMap<
		_,
		Twox64Concat,
		CurrencyIdOf<T>,
		Twox64Concat,
		PollIndex,
		ReferendumInfoOf<T>,
	>;

	/// All voting for a particular voter in a particular voting class. We store the balance for the
	/// number of votes that we have recorded.
	#[pallet::storage]
	pub type VotingFor<T: Config> =
		StorageMap<_, Twox64Concat, AccountIdOf<T>, VotingOf<T>, ValueQuery>;

	/// The voting classes which have a non-zero lock requirement and the lock amounts which they
	/// require. The actual amount locked on behalf of this pallet should always be the maximum of
	/// this list.
	#[pallet::storage]
	pub type ClassLocksFor<T: Config> = StorageMap<
		_,
		Twox64Concat,
		AccountIdOf<T>,
		BoundedVec<(PollIndex, BalanceOf<T>), ConstU32<100>>,
		ValueQuery,
	>;

	#[pallet::storage]
	pub type PendingReferendumInfo<T: Config> =
		StorageMap<_, Twox64Concat, QueryId, (CurrencyIdOf<T>, PollIndex, BlockNumberFor<T>)>;

	#[pallet::storage]
	pub type PendingVotingInfo<T: Config> = StorageMap<
		_,
		Twox64Concat,
		QueryId,
		(
			CurrencyIdOf<T>,
			PollIndex,
			DerivativeIndex,
			AccountIdOf<T>,
			AccountVote<BalanceOf<T>>,
			BlockNumberFor<T>,
		),
	>;

	#[pallet::storage]
	pub type PendingReferendumStatus<T: Config> =
		StorageMap<_, Twox64Concat, QueryId, (CurrencyIdOf<T>, PollIndex, BlockNumberFor<T>)>;

	#[pallet::storage]
	pub type PendingRemoveDelegatorVote<T: Config> = StorageMap<
		_,
		Twox64Concat,
		QueryId,
		(CurrencyIdOf<T>, PollIndex, DerivativeIndex, BlockNumberFor<T>),
	>;

	#[pallet::storage]
	pub type VoteLockingPeriod<T: Config> =
		StorageMap<_, Twox64Concat, CurrencyIdOf<T>, BlockNumberFor<T>>;

	#[pallet::storage]
	pub type DelegatorVote<T: Config> = StorageDoubleMap<
		_,
		Twox64Concat,
		CurrencyIdOf<T>,
		Twox64Concat,
		DerivativeIndex,
		AccountVote<BalanceOf<T>>,
	>;

	#[pallet::genesis_config]
	pub struct GenesisConfig<T: Config> {
		pub roles: Vec<(CurrencyIdOf<T>, u8, DerivativeIndex)>,
	}

	#[cfg(feature = "std")]
	impl<T: Config> Default for GenesisConfig<T> {
		fn default() -> Self {
			GenesisConfig { roles: vec![] }
		}
	}

	#[pallet::genesis_build]
	impl<T: Config> GenesisBuild<T> for GenesisConfig<T> {
		fn build(&self) {
			self.roles.iter().for_each(|(vtoken, role, derivative_index)| {
				let vote_role = VoteRole::try_from(*role).unwrap();
				DelegatorVote::<T>::insert(
					vtoken,
					derivative_index,
					AccountVote::<BalanceOf<T>>::from(vote_role),
				);
			});
		}
	}

	#[pallet::call]
	impl<T: Config> Pallet<T> {
		#[pallet::call_index(0)]
		#[pallet::weight(<T as Config>::WeightInfo::vote())]
		pub fn vote(
			origin: OriginFor<T>,
			vtoken: CurrencyIdOf<T>,
			#[pallet::compact] poll_index: PollIndex,
			vote: AccountVote<BalanceOf<T>>,
		) -> DispatchResult {
			let who = ensure_signed(origin)?;
			Self::ensure_vtoken(&vtoken)?;
			let derivative_index = Self::try_select_derivative_index(vtoken, vote)?;
			Self::ensure_no_pending_vote(&vtoken, &poll_index)?;

			// create referendum if not exist
			let mut submitted = false;
			if !ReferendumInfoFor::<T>::contains_key(vtoken, poll_index) {
				let info = ReferendumInfo::Ongoing(ReferendumStatus {
					submitted: None,
					tally: TallyOf::<T>::new(0u16),
				});
				ReferendumInfoFor::<T>::insert(vtoken, poll_index, info.clone());
			} else {
				submitted = true;
			}

			// record vote info
			Self::try_vote(&who, vtoken, poll_index, vote)?;

			let new_vote =
				DelegatorVote::<T>::try_mutate_exists(vtoken, derivative_index, |maybe_vote| {
					if let Some(inner_vote) = maybe_vote {
						inner_vote.checked_add(vote).map_err(|_| Error::<T>::NoData)?;
						Ok(inner_vote.clone())
					} else {
						Err(Error::<T>::NoData)
					}
				})?;

			// send XCM message
			let vote_call = <RelayCall<T> as ConvictionVotingCall<T>>::vote(poll_index, new_vote);
			let notify_call = Call::<T>::notify_vote { query_id: 0, response: Default::default() };
			let (weight, extra_fee) = T::XcmDestWeightAndFee::get_operation_weight_and_fee(
				CurrencyId::to_token(&vtoken).map_err(|_| Error::<T>::NoData)?,
				XcmInterfaceOperation::VoteVtoken,
			)
			.ok_or(Error::<T>::NoData)?;
			Self::send_xcm_with_notify(
				derivative_index,
				vote_call,
				notify_call,
				weight,
				extra_fee,
				|query_id| {
					let expired_block_number = frame_system::Pallet::<T>::block_number()
						.saturating_add(T::QueryTimeout::get());
					if !submitted {
						PendingReferendumInfo::<T>::insert(
							query_id,
							(vtoken, poll_index, expired_block_number),
						);
					}
					PendingVotingInfo::<T>::insert(
						query_id,
						(
							vtoken,
							poll_index,
							derivative_index,
							who.clone(),
							vote,
							expired_block_number,
						),
					)
				},
			)?;

			Self::deposit_event(Event::<T>::Voted { who, vtoken, poll_index, vote });

			Ok(())
		}

		#[pallet::call_index(1)]
		#[pallet::weight(<T as Config>::WeightInfo::unlock())]
		pub fn unlock(
			origin: OriginFor<T>,
			vtoken: CurrencyIdOf<T>,
			#[pallet::compact] poll_index: PollIndex,
		) -> DispatchResult {
			let who = ensure_signed(origin)?;
			Self::ensure_vtoken(&vtoken)?;
			Self::ensure_referendum_expired(vtoken, poll_index)
				.or(Self::ensure_referendum_killed(vtoken, poll_index))
				.map_err(|_| Error::<T>::NotExpired)?;

			Self::try_remove_vote(&who, vtoken, poll_index, UnvoteScope::Any)?;
			Self::update_lock(&who, vtoken, &poll_index)?;

			Self::deposit_event(Event::<T>::Unlocked { who, vtoken, poll_index });

			Ok(())
		}

		#[pallet::call_index(2)]
		#[pallet::weight(<T as Config>::WeightInfo::update_referendum_status())]
		pub fn update_referendum_status(
			origin: OriginFor<T>,
			vtoken: CurrencyIdOf<T>,
			#[pallet::compact] poll_index: PollIndex,
		) -> DispatchResult {
			let who = ensure_signed(origin)?;
			Self::ensure_vtoken(&vtoken)?;
			Self::ensure_no_pending_update_referendum_status(&vtoken, &poll_index)?;
			Self::ensure_referendum_ongoing(vtoken, poll_index)?;

			let notify_call = Call::<T>::notify_update_referendum_status {
				query_id: 0,
				response: Default::default(),
			};
			let derivative_index =
				Self::find_derivative_index_by_role(vtoken, VoteRole::SplitAbstain)
					.ok_or(Error::<T>::NoData)?;
<<<<<<< HEAD
			let remove_vote_call = RelayCall::<T>::ConvictionVoting(
				ConvictionVotingCall::<T>::RemoveVote(None, poll_index),
			);
			let (weight, extra_fee) = T::XcmDestWeightAndFee::get_operation_weight_and_fee(
=======
			let remove_vote_call =
				<RelayCall<T> as ConvictionVotingCall<T>>::remove_vote(None, poll_index);
			let (weight, extra_fee) = T::XcmDestWeightAndFee::get_remove_vote(
>>>>>>> 5e1fb652
				CurrencyId::to_token(&vtoken).map_err(|_| Error::<T>::NoData)?,
				XcmInterfaceOperation::VoteRemoveDelegatorVote,
			)
			.ok_or(Error::<T>::NoData)?;
			Self::send_xcm_with_notify(
				derivative_index,
				remove_vote_call,
				notify_call,
				weight,
				extra_fee,
				|query_id| {
					PendingReferendumStatus::<T>::insert(
						query_id,
						(
							vtoken,
							poll_index,
							frame_system::Pallet::<T>::block_number()
								.saturating_add(T::QueryTimeout::get()),
						),
					);
				},
			)?;

			Self::deposit_event(Event::<T>::ReferendumStatusUpdated { who, vtoken, poll_index });

			Ok(())
		}

		#[pallet::call_index(3)]
		#[pallet::weight(<T as Config>::WeightInfo::unlock_delegator_token())]
		pub fn remove_delegator_vote(
			origin: OriginFor<T>,
			vtoken: CurrencyIdOf<T>,
			#[pallet::compact] poll_index: PollIndex,
			#[pallet::compact] derivative_index: DerivativeIndex,
		) -> DispatchResult {
			let who = ensure_signed(origin)?;
			Self::ensure_vtoken(&vtoken)?;
			Self::ensure_referendum_expired(vtoken, poll_index)?;
			ensure!(DelegatorVote::<T>::contains_key(vtoken, derivative_index), Error::<T>::NoData);

			let notify_call = Call::<T>::notify_remove_delegator_vote {
				query_id: 0,
				response: Default::default(),
			};
<<<<<<< HEAD
			let remove_vote_call = RelayCall::<T>::ConvictionVoting(
				ConvictionVotingCall::<T>::RemoveVote(None, poll_index),
			);
			let (weight, extra_fee) = T::XcmDestWeightAndFee::get_operation_weight_and_fee(
=======
			let remove_vote_call =
				<RelayCall<T> as ConvictionVotingCall<T>>::remove_vote(None, poll_index);
			let (weight, extra_fee) = T::XcmDestWeightAndFee::get_remove_vote(
>>>>>>> 5e1fb652
				CurrencyId::to_token(&vtoken).map_err(|_| Error::<T>::NoData)?,
				XcmInterfaceOperation::VoteRemoveDelegatorVote,
			)
			.ok_or(Error::<T>::NoData)?;
			Self::send_xcm_with_notify(
				derivative_index,
				remove_vote_call,
				notify_call,
				weight,
				extra_fee,
				|query_id| {
					PendingRemoveDelegatorVote::<T>::insert(
						query_id,
						(
							vtoken,
							poll_index,
							derivative_index,
							frame_system::Pallet::<T>::block_number()
								.saturating_add(T::QueryTimeout::get()),
						),
					);
				},
			)?;

			Self::deposit_event(Event::<T>::DelegatorVoteRemoved { who, vtoken, derivative_index });

			Ok(())
		}

		#[pallet::call_index(4)]
		#[pallet::weight(<T as Config>::WeightInfo::kill_referendum())]
		pub fn kill_referendum(
			origin: OriginFor<T>,
			vtoken: CurrencyIdOf<T>,
			#[pallet::compact] poll_index: PollIndex,
		) -> DispatchResult {
			T::ControlOrigin::ensure_origin(origin)?;
			Self::ensure_vtoken(&vtoken)?;
			Self::ensure_referendum_completed(vtoken, poll_index)?;

			ReferendumInfoFor::<T>::insert(
				vtoken,
				poll_index,
				ReferendumInfo::Killed(T::RelaychainBlockNumberProvider::current_block_number()),
			);

			Self::deposit_event(Event::<T>::ReferendumKilled { vtoken, poll_index });

			Ok(())
		}

		#[pallet::call_index(5)]
		#[pallet::weight(<T as Config>::WeightInfo::set_delegator_role())]
		pub fn set_delegator_role(
			origin: OriginFor<T>,
			vtoken: CurrencyIdOf<T>,
			#[pallet::compact] derivative_index: DerivativeIndex,
			vote_role: VoteRole,
		) -> DispatchResult {
			T::ControlOrigin::ensure_origin(origin)?;
			Self::ensure_vtoken(&vtoken)?;
			let token = CurrencyId::to_token(&vtoken).map_err(|_| Error::<T>::NoData)?;
			ensure!(
				T::DerivativeAccount::check_derivative_index_exists(token, derivative_index),
				Error::<T>::NoData
			);
			ensure!(
				!DelegatorVote::<T>::contains_key(vtoken, derivative_index),
				Error::<T>::DerivativeIndexOccupied
			);

			DelegatorVote::<T>::insert(
				vtoken,
				derivative_index,
				AccountVote::<BalanceOf<T>>::from(vote_role),
			);

			Self::deposit_event(Event::<T>::DelegatorRoleSet {
				vtoken,
				role: vote_role,
				derivative_index,
			});

			Ok(())
		}

		#[pallet::call_index(6)]
		#[pallet::weight(<T as Config>::WeightInfo::set_referendum_status())]
		pub fn set_referendum_status(
			origin: OriginFor<T>,
			vtoken: CurrencyIdOf<T>,
			#[pallet::compact] poll_index: PollIndex,
			info: ReferendumInfoOf<T>,
		) -> DispatchResult {
			T::ControlOrigin::ensure_origin(origin)?;
			Self::ensure_vtoken(&vtoken)?;

			ensure!(ReferendumInfoFor::<T>::contains_key(vtoken, poll_index), Error::<T>::NoData);
			ReferendumInfoFor::<T>::insert(vtoken, poll_index, info.clone());

			Self::deposit_event(Event::<T>::ReferendumInfoSet { vtoken, poll_index, info });

			Ok(())
		}

		#[pallet::call_index(7)]
		#[pallet::weight(<T as Config>::WeightInfo::set_vote_locking_period())]
		pub fn set_vote_locking_period(
			origin: OriginFor<T>,
			vtoken: CurrencyIdOf<T>,
			locking_period: BlockNumberFor<T>,
		) -> DispatchResult {
			T::ControlOrigin::ensure_origin(origin)?;
			Self::ensure_vtoken(&vtoken)?;
			VoteLockingPeriod::<T>::insert(vtoken, locking_period);
			Self::deposit_event(Event::<T>::VoteLockingPeriodSet { vtoken, locking_period });

			Ok(())
		}

		#[pallet::call_index(8)]
		#[pallet::weight(<T as Config>::WeightInfo::notify_vote())]
		pub fn notify_vote(
			origin: OriginFor<T>,
			query_id: QueryId,
			response: Response,
		) -> DispatchResult {
			let responder = Self::ensure_xcm_response_or_governance(origin)?;
			let success = Response::DispatchResult(MaybeErrorCode::Success) == response;

			if let Some((vtoken, poll_index, derivative_index, who, vote, _)) =
				PendingVotingInfo::<T>::take(query_id)
			{
				if !success {
					// rollback vote
					Self::try_remove_vote(&who, vtoken, poll_index, UnvoteScope::Any)?;
					Self::update_lock(&who, vtoken, &poll_index)?;
					DelegatorVote::<T>::try_mutate_exists(
						vtoken,
						derivative_index,
						|maybe_vote| {
							if let Some(inner_vote) = maybe_vote {
								inner_vote.checked_sub(vote).map_err(|_| Error::<T>::NoData)?;
								Ok(())
							} else {
								Err(Error::<T>::NoData)
							}
						},
					)?;
				}
				Self::deposit_event(Event::<T>::VoteNotified { vtoken, poll_index, success });
			}

			if let Some((vtoken, poll_index, _)) = PendingReferendumInfo::<T>::take(query_id) {
				if success {
					ReferendumInfoFor::<T>::try_mutate_exists(
						vtoken,
						poll_index,
						|maybe_info| -> DispatchResult {
							if let Some(info) = maybe_info {
								if let ReferendumInfo::Ongoing(status) = info {
									status.submitted = Some(
										T::RelaychainBlockNumberProvider::current_block_number(),
									);
									Self::deposit_event(Event::<T>::ReferendumInfoCreated {
										vtoken,
										poll_index,
										info: info.clone(),
									});
								}
							}
							Ok(())
						},
					)?;
				} else {
					ReferendumInfoFor::<T>::remove(vtoken, poll_index);
				}
			}

			Self::deposit_event(Event::<T>::ResponseReceived { responder, query_id, response });

			Ok(())
		}

		#[pallet::call_index(9)]
		#[pallet::weight(<T as Config>::WeightInfo::notify_update_referendum_status())]
		pub fn notify_update_referendum_status(
			origin: OriginFor<T>,
			query_id: QueryId,
			response: Response,
		) -> DispatchResult {
			let responder = Self::ensure_xcm_response_or_governance(origin)?;
			if let Some((vtoken, poll_index, _)) = PendingReferendumStatus::<T>::take(query_id) {
				let success = Response::DispatchResult(MaybeErrorCode::Success) == response;
				if success {
					ReferendumInfoFor::<T>::try_mutate_exists(
						vtoken,
						poll_index,
						|maybe_info| -> DispatchResult {
							if let Some(info) = maybe_info {
								*info = ReferendumInfo::Completed(
									T::RelaychainBlockNumberProvider::current_block_number(),
								);
							}
							Ok(())
						},
					)?;
				}
				Self::deposit_event(Event::<T>::ReferendumStatusUpdateNotified {
					vtoken,
					poll_index,
					success,
				});
			}
			Self::deposit_event(Event::<T>::ResponseReceived { responder, query_id, response });

			Ok(())
		}

		#[pallet::call_index(10)]
		#[pallet::weight(<T as Config>::WeightInfo::notify_remove_delegator_vote())]
		pub fn notify_remove_delegator_vote(
			origin: OriginFor<T>,
			query_id: QueryId,
			response: Response,
		) -> DispatchResult {
			let responder = Self::ensure_xcm_response_or_governance(origin)?;
			if let Some((vtoken, poll_index, derivative_index, _)) =
				PendingRemoveDelegatorVote::<T>::take(query_id)
			{
				let success = Response::DispatchResult(MaybeErrorCode::Success) == response;
				if success {
					DelegatorVote::<T>::try_mutate_exists(
						vtoken,
						derivative_index,
						|maybe_vote| {
							if let Some(inner_vote) = maybe_vote {
								inner_vote
									.checked_sub(inner_vote.clone())
									.map_err(|_| Error::<T>::NoData)?;
								Ok(())
							} else {
								Err(Error::<T>::NoData)
							}
						},
					)?;
				}
				Self::deposit_event(Event::<T>::DelegatorTokenUnlockNotified {
					vtoken,
					poll_index,
					success,
				});
			}
			Self::deposit_event(Event::<T>::ResponseReceived { responder, query_id, response });

			Ok(())
		}
	}

	impl<T: Config> Pallet<T> {
		fn try_vote(
			who: &AccountIdOf<T>,
			vtoken: CurrencyIdOf<T>,
			poll_index: PollIndex,
			vote: AccountVote<BalanceOf<T>>,
		) -> DispatchResult {
			ensure!(
				vote.balance() <= T::MultiCurrency::total_balance(vtoken, who),
				Error::<T>::InsufficientFunds
			);
			Self::try_access_poll(vtoken, poll_index, |poll_status| {
				let tally = poll_status.ensure_ongoing().ok_or(Error::<T>::NotOngoing)?;
				VotingFor::<T>::try_mutate(who, |voting| {
					if let Voting::Casting(Casting { ref mut votes, delegations, .. }) = voting {
						match votes.binary_search_by_key(&poll_index, |i| i.0) {
							Ok(i) => {
								// Shouldn't be possible to fail, but we handle it gracefully.
								tally.remove(votes[i].1).ok_or(ArithmeticError::Underflow)?;
								if let Some(approve) = votes[i].1.as_standard() {
									tally.reduce(approve, *delegations);
								}
								votes[i].1 = vote;
							},
							Err(i) => {
								votes
									.try_insert(i, (poll_index, vote))
									.map_err(|_| Error::<T>::MaxVotesReached)?;
							},
						}
						// Shouldn't be possible to fail, but we handle it gracefully.
						tally.add(vote).ok_or(ArithmeticError::Overflow)?;
						if let Some(approve) = vote.as_standard() {
							tally.increase(approve, *delegations);
						}
					} else {
						return Err(Error::<T>::AlreadyDelegating.into());
					}
					// Extend the lock to `balance` (rather than setting it) since we don't know
					// what other votes are in place.
					Self::extend_lock(&who, vtoken, &poll_index, vote.balance())?;
					Ok(())
				})
			})
		}

		/// Remove the account's vote for the given poll if possible. This is possible when:
		/// - The poll has not finished.
		/// - The poll has finished and the voter lost their direction.
		/// - The poll has finished and the voter's lock period is up.
		///
		/// This will generally be combined with a call to `unlock`.
		pub(crate) fn try_remove_vote(
			who: &AccountIdOf<T>,
			vtoken: CurrencyIdOf<T>,
			poll_index: PollIndex,
			scope: UnvoteScope,
		) -> DispatchResult {
			VotingFor::<T>::try_mutate(who, |voting| {
				if let Voting::Casting(Casting { ref mut votes, delegations, ref mut prior }) =
					voting
				{
					let i = votes
						.binary_search_by_key(&poll_index, |i| i.0)
						.map_err(|_| Error::<T>::NotVoter)?;
					let v = votes.remove(i);

					Self::try_access_poll(vtoken, poll_index, |poll_status| match poll_status {
						PollStatus::Ongoing(tally) => {
							ensure!(matches!(scope, UnvoteScope::Any), Error::<T>::NoPermission);
							// Shouldn't be possible to fail, but we handle it gracefully.
							tally.remove(v.1).ok_or(ArithmeticError::Underflow)?;
							if let Some(approve) = v.1.as_standard() {
								tally.reduce(approve, *delegations);
							}
							Ok(())
						},
						PollStatus::Completed(end, approved) => {
							if let Some((lock_periods, balance)) = v.1.locked_if(approved) {
								let unlock_at = end.saturating_add(
									VoteLockingPeriod::<T>::get(vtoken)
										.ok_or(Error::<T>::NoData)?
										.saturating_mul(lock_periods.into()),
								);
								let now = T::RelaychainBlockNumberProvider::current_block_number();
								if now < unlock_at {
									ensure!(
										matches!(scope, UnvoteScope::Any),
										Error::<T>::NoPermissionYet
									);
									prior.accumulate(unlock_at, balance)
								}
							}
							Ok(())
						},
						PollStatus::None => Ok(()), // Poll was cancelled.
					})
				} else {
					Ok(())
				}
			})
		}

		/// Rejig the lock on an account. It will never get more stringent (since that would
		/// indicate a security hole) but may be reduced from what they are currently.
		pub(crate) fn update_lock(
			who: &AccountIdOf<T>,
			vtoken: CurrencyIdOf<T>,
			poll_index: &PollIndex,
		) -> DispatchResult {
			let class_lock_needed = VotingFor::<T>::mutate(who, |voting| {
				voting.rejig(frame_system::Pallet::<T>::block_number());
				voting.locked_balance()
			});
			let lock_needed = ClassLocksFor::<T>::mutate(who, |locks| {
				locks.retain(|x| &x.0 != poll_index);
				if !class_lock_needed.is_zero() {
					let ok = locks.try_push((*poll_index, class_lock_needed)).is_ok();
					debug_assert!(
						ok,
						"Vec bounded by number of classes; \
					all items in Vec associated with a unique class; \
					qed"
					);
				}
				locks.iter().map(|x| x.1).max().unwrap_or(Zero::zero())
			});
			if lock_needed.is_zero() {
				T::MultiCurrency::remove_lock(CONVICTION_VOTING_ID, vtoken, who)
			} else {
				T::MultiCurrency::set_lock(CONVICTION_VOTING_ID, vtoken, who, lock_needed)
			}
		}

		fn extend_lock(
			who: &AccountIdOf<T>,
			vtoken: CurrencyIdOf<T>,
			poll_index: &PollIndex,
			amount: BalanceOf<T>,
		) -> DispatchResult {
			ClassLocksFor::<T>::mutate(who, |locks| {
				match locks.iter().position(|x| &x.0 == poll_index) {
					Some(i) => locks[i].1 = locks[i].1.max(amount),
					None => {
						let ok = locks.try_push((*poll_index, amount)).is_ok();
						debug_assert!(
							ok,
							"Vec bounded by number of classes; \
						all items in Vec associated with a unique class; \
						qed"
						);
					},
				}
			});
			T::MultiCurrency::extend_lock(CONVICTION_VOTING_ID, vtoken, who, amount)
		}

		fn send_xcm_with_notify(
			derivative_index: DerivativeIndex,
			call: RelayCall<T>,
			notify_call: Call<T>,
			weight: XcmWeight,
			extra_fee: BalanceOf<T>,
			f: impl FnOnce(QueryId) -> (),
		) -> DispatchResult {
			let responder = MultiLocation::parent();
			let now = frame_system::Pallet::<T>::block_number();
			let timeout = now.saturating_add(T::QueryTimeout::get());
			let query_id = pallet_xcm::Pallet::<T>::new_notify_query(
				responder,
				<T as Config>::RuntimeCall::from(notify_call),
				timeout,
				Here,
			);
			f(query_id);

			let xcm_message = Self::construct_xcm_message(
				<RelayCall<T> as UtilityCall<RelayCall<T>>>::as_derivative(derivative_index, call)
					.encode(),
				extra_fee,
				weight,
				query_id,
			)?;

			send_xcm::<T::XcmRouter>(Parent.into(), xcm_message)
				.map_err(|_| Error::<T>::XcmFailure)?;

			Ok(())
		}

		fn construct_xcm_message(
			call: Vec<u8>,
			extra_fee: BalanceOf<T>,
			weight: XcmWeight,
			query_id: QueryId,
		) -> Result<Xcm<()>, Error<T>> {
			let para_id = T::ParachainId::get().into();
			let asset = MultiAsset {
				id: Concrete(MultiLocation::here()),
				fun: Fungible(UniqueSaturatedInto::<u128>::unique_saturated_into(extra_fee)),
			};
			let xcm_message = vec![
				WithdrawAsset(asset.clone().into()),
				BuyExecution { fees: asset, weight_limit: Unlimited },
				Transact {
					origin_kind: OriginKind::SovereignAccount,
					require_weight_at_most: weight,
					call: call.into(),
				},
				ReportTransactStatus(QueryResponseInfo {
					destination: MultiLocation::from(X1(Parachain(para_id))),
					query_id,
					max_weight: weight,
				}),
				RefundSurplus,
				DepositAsset {
					assets: All.into(),
					beneficiary: MultiLocation { parents: 0, interior: X1(Parachain(para_id)) },
				},
			];

			Ok(Xcm(xcm_message))
		}

		fn ensure_vtoken(vtoken: &CurrencyIdOf<T>) -> Result<(), DispatchError> {
			ensure!([VKSM, VDOT].contains(vtoken), Error::<T>::VTokenNotSupport);
			Ok(())
		}

		fn ensure_no_pending_vote(
			vtoken: &CurrencyIdOf<T>,
			poll_index: &PollIndex,
		) -> DispatchResult {
			ensure!(
				PendingVotingInfo::<T>::iter()
					.find(|(_, (v, p, _, _, _, _))| v == vtoken && p == poll_index)
					.is_none(),
				Error::<T>::PendingVote
			);
			Ok(())
		}

		fn ensure_no_pending_update_referendum_status(
			vtoken: &CurrencyIdOf<T>,
			poll_index: &PollIndex,
		) -> DispatchResult {
			ensure!(
				PendingReferendumStatus::<T>::iter()
					.find(|(_, (v, p, _))| v == vtoken && p == poll_index)
					.is_none(),
				Error::<T>::PendingUpdateReferendumStatus
			);
			Ok(())
		}

		pub fn ensure_referendum_ongoing(
			vtoken: CurrencyIdOf<T>,
			poll_index: PollIndex,
		) -> Result<ReferendumStatus<BlockNumberFor<T>, TallyOf<T>>, DispatchError> {
			match ReferendumInfoFor::<T>::get(vtoken, poll_index) {
				Some(ReferendumInfo::Ongoing(status)) => Ok(status),
				_ => Err(Error::<T>::NotOngoing.into()),
			}
		}

		fn ensure_referendum_completed(
			vtoken: CurrencyIdOf<T>,
			poll_index: PollIndex,
		) -> Result<BlockNumberFor<T>, DispatchError> {
			match ReferendumInfoFor::<T>::get(vtoken, poll_index) {
				Some(ReferendumInfo::Completed(moment)) => Ok(moment),
				_ => Err(Error::<T>::NotCompleted.into()),
			}
		}

		fn ensure_referendum_expired(
			vtoken: CurrencyIdOf<T>,
			poll_index: PollIndex,
		) -> Result<BlockNumberFor<T>, DispatchError> {
			match ReferendumInfoFor::<T>::get(vtoken, poll_index) {
				Some(ReferendumInfo::Completed(moment)) => {
					let locking_period =
						VoteLockingPeriod::<T>::get(vtoken).ok_or(Error::<T>::NoData)?;
					Ok(moment.saturating_add(locking_period))
				},
				_ => Err(Error::<T>::NotCompleted.into()),
			}
		}

		fn ensure_referendum_killed(
			vtoken: CurrencyIdOf<T>,
			poll_index: PollIndex,
		) -> Result<BlockNumberFor<T>, DispatchError> {
			match ReferendumInfoFor::<T>::get(vtoken, poll_index) {
				Some(ReferendumInfo::Killed(moment)) => Ok(moment),
				_ => Err(Error::<T>::NotKilled.into()),
			}
		}

		fn ensure_xcm_response_or_governance(
			origin: OriginFor<T>,
		) -> Result<MultiLocation, DispatchError> {
			let responder = T::ResponseOrigin::ensure_origin(origin.clone())
				.or_else(|_| T::ControlOrigin::ensure_origin(origin).map(|_| Here.into()))?;
			Ok(responder)
		}

		fn try_access_poll<R>(
			vtoken: CurrencyIdOf<T>,
			poll_index: PollIndex,
			f: impl FnOnce(PollStatus<&mut TallyOf<T>, BlockNumberFor<T>>) -> Result<R, DispatchError>,
		) -> Result<R, DispatchError> {
			match ReferendumInfoFor::<T>::get(vtoken, poll_index) {
				Some(ReferendumInfo::Ongoing(mut status)) => {
					let result = f(PollStatus::Ongoing(&mut status.tally))?;
					ReferendumInfoFor::<T>::insert(
						vtoken,
						poll_index,
						ReferendumInfo::Ongoing(status),
					);
					Ok(result)
				},
				Some(ReferendumInfo::Completed(end)) => f(PollStatus::Completed(end, false)),
				_ => f(PollStatus::None),
			}
		}

		fn try_select_derivative_index(
			vtoken: CurrencyIdOf<T>,
			my_vote: AccountVote<BalanceOf<T>>,
		) -> Result<DerivativeIndex, DispatchError> {
			let token = CurrencyId::to_token(&vtoken).map_err(|_| Error::<T>::NoData)?;

			let mut data = DelegatorVote::<T>::iter_prefix(vtoken)
				.map(|(index, vote)| {
					let (_, active) = T::DerivativeAccount::get_stake_info(token, index)
						.unwrap_or(Default::default());
					(active, vote, index)
				})
				.filter(|(_, vote, _)| VoteRole::from(*vote) == VoteRole::from(my_vote))
				.collect::<Vec<_>>();
			data.sort_by(|a, b| {
				(b.0.saturating_sub(b.1.balance())).cmp(&(a.0.saturating_sub(a.1.balance())))
			});

			let (active, vote, index) = data.first().ok_or(Error::<T>::NoData)?;
			active
				.checked_sub(&vote.balance())
				.ok_or(ArithmeticError::Underflow)?
				.checked_sub(&my_vote.balance())
				.ok_or(ArithmeticError::Underflow)?;

			Ok(*index)
		}

		fn find_derivative_index_by_role(
			vtoken: CurrencyIdOf<T>,
			target_role: VoteRole,
		) -> Option<DerivativeIndex> {
			DelegatorVote::<T>::iter_prefix(vtoken).into_iter().find_map(|(index, vote)| {
				if target_role == vote.into() {
					Some(index)
				} else {
					None
				}
			})
		}
	}
}<|MERGE_RESOLUTION|>--- conflicted
+++ resolved
@@ -22,12 +22,12 @@
 
 #[cfg(feature = "runtime-benchmarks")]
 mod benchmarking;
+mod call;
 #[cfg(test)]
 mod mock;
 #[cfg(test)]
 mod tests;
-
-mod call;
+mod traits;
 mod vote;
 pub mod weights;
 
@@ -58,10 +58,7 @@
 	ArithmeticError,
 };
 use sp_std::prelude::*;
-<<<<<<< HEAD
-=======
-use traits::{DerivativeAccountHandler, XcmDestWeightAndFeeHandler};
->>>>>>> 5e1fb652
+use traits::DerivativeAccountHandler;
 use weights::WeightInfo;
 use xcm::v3::{prelude::*, Weight as XcmWeight};
 
@@ -87,6 +84,8 @@
 
 #[frame_support::pallet]
 pub mod pallet {
+	use codec::HasCompact;
+
 	use super::*;
 
 	#[pallet::pallet]
@@ -110,13 +109,9 @@
 			Success = MultiLocation,
 		>;
 
-<<<<<<< HEAD
 		type PollIndex: Parameter + Member + Ord + Copy + MaxEncodedLen + HasCompact;
 
 		type XcmDestWeightAndFee: XcmDestWeightAndFeeHandler<CurrencyId, BalanceOf<Self>>;
-=======
-		type XcmDestWeightAndFee: XcmDestWeightAndFeeHandler<Self>;
->>>>>>> 5e1fb652
 
 		type DerivativeAccount: DerivativeAccountHandler<Self>;
 
@@ -463,16 +458,10 @@
 			let derivative_index =
 				Self::find_derivative_index_by_role(vtoken, VoteRole::SplitAbstain)
 					.ok_or(Error::<T>::NoData)?;
-<<<<<<< HEAD
 			let remove_vote_call = RelayCall::<T>::ConvictionVoting(
-				ConvictionVotingCall::<T>::RemoveVote(None, poll_index),
+				ConvictionVotingCall::<T>::remove_vote(None, poll_index),
 			);
 			let (weight, extra_fee) = T::XcmDestWeightAndFee::get_operation_weight_and_fee(
-=======
-			let remove_vote_call =
-				<RelayCall<T> as ConvictionVotingCall<T>>::remove_vote(None, poll_index);
-			let (weight, extra_fee) = T::XcmDestWeightAndFee::get_remove_vote(
->>>>>>> 5e1fb652
 				CurrencyId::to_token(&vtoken).map_err(|_| Error::<T>::NoData)?,
 				XcmInterfaceOperation::VoteRemoveDelegatorVote,
 			)
@@ -518,16 +507,9 @@
 				query_id: 0,
 				response: Default::default(),
 			};
-<<<<<<< HEAD
-			let remove_vote_call = RelayCall::<T>::ConvictionVoting(
-				ConvictionVotingCall::<T>::RemoveVote(None, poll_index),
-			);
-			let (weight, extra_fee) = T::XcmDestWeightAndFee::get_operation_weight_and_fee(
-=======
 			let remove_vote_call =
 				<RelayCall<T> as ConvictionVotingCall<T>>::remove_vote(None, poll_index);
-			let (weight, extra_fee) = T::XcmDestWeightAndFee::get_remove_vote(
->>>>>>> 5e1fb652
+			let (weight, extra_fee) = T::XcmDestWeightAndFee::get_operation_weight_and_fee(
 				CurrencyId::to_token(&vtoken).map_err(|_| Error::<T>::NoData)?,
 				XcmInterfaceOperation::VoteRemoveDelegatorVote,
 			)
