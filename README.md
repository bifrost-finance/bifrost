<a href="https://bifrost.finance"><img align="center" src="./docs/res/readme/bifrost-banner.svg" alt="Bifrost Banner"/></a>

<a href="https://bifrost.finance"><img align="right" width="100" src="./docs/res/readme/bifrost-black-logo.svg" alt="Bifrost Logo"/></a>

<h1 align="left"><a href="https://bifrost.finance">Homepage</a></h1>

Welcome,

Bifrost is a DeFi protocol to provide derivative for pledged assets.

👉 *Discover the Bifrost project at [bifrost.finance](https://bifrost.finance/).*  
👉 *Learn to use the Bifrost network with our [technical docs](https://wiki.bifrost.finance/devops).*  

<h4>🐣 Supported by</h4>

<p align="left">
  <a href="https://web3.foundation/grants"><img src="docs/res/readme/web3-foundation-grant.svg" width="200" alt="Web3 Foundation Grants"></a>
  <a href="https://www.substrate.io/builders-program"><img src="docs/res/readme/substrate-builder.svg" width="200" alt="Substrate Builders Program"></a>
  <a href="https://bootcamp.web3.foundation/"><img src="docs/res/readme/web3-bootcamp.svg" width="200" alt="Web3 Bootcamp"></a>
</p>

[![master-build](https://img.shields.io/github/workflow/status/bifrost-finance/bifrost/master-build/master)](https://github.com/bifrost-finance/bifrost/actions)
[![Codacy Badge](https://app.codacy.com/project/badge/Grade/acec53276777415593c2b02b2200f62e)](https://www.codacy.com/gh/bifrost-finance/bifrost?utm_source=github.com&amp;utm_medium=referral&amp;utm_content=bifrost-finance/bifrost&amp;utm_campaign=Badge_Grade)
[![Substrate Version](https://img.shields.io/badge/Substrate-3.0.0-brightgreen?logo=Parity%20Substrate)](https://github.com/paritytech/substrate)
[![Docker](https://img.shields.io/badge/Docker-v0.4.0-brightgreen?logo=Docker)](https://hub.docker.com/repository/docker/bifrostnetwork/bifrost)
[![License](https://img.shields.io/github/license/bifrost-finance/bifrost?color=blue)](https://github.com/bifrost-finance/bifrost/blob/master/LICENSE)
[![Telegram](https://img.shields.io/badge/-Telegram-5c5c5c?logo=Telegram)](https://t.me/bifrost_finance)
[![Twitter](https://img.shields.io/badge/-Twitter-5c5c5c?logo=Twitter)](https://twitter.com/bifrost_finance)
[![Medium](https://img.shields.io/badge/-Medium-5c5c5c?logo=Medium)](https://medium.com/bifrost-finance)

## Install Rust and required tools

```bash
curl https://sh.rustup.rs -sSf | sh
make init
```

## Build binary

```bash
make build-all-release
```

## Testing

```bash
make test-all
```

## Generate runtime weights

if runtime logic change we may do the benchmarking to regenerate WeightInfo for dispatch calls

```bash
<<<<<<< HEAD
make run-benchmarking
=======
make generate-all-weights
>>>>>>> d6a30c2c
```

## Testing runtime migration

If modify the storage, should test the data migration before production upgrade.

```bash
make try-bifrost-runtime-upgrade
```

## Run development chain

```bash
make run-dev
```

## Run local testnet with polkadot-launch

### Install `polkadot-launch`

```bash
yarn global add polkadot-launch
cd -
```

### Build polkadot

```bash
git clone -n https://github.com/paritytech/polkadot.git /tmp/polkadot
cd /tmp/polkadot
git checkout release-v0.9.16
cargo build --release
cd -
```

### Launch Polkadot and the parachain

```bash
cd -
polkadot-launch ./scripts/bifrost-launch.json
```

It will take about 1-2 minutes for the parachain to start producing blocks.

## Run local testnet with parachain-launch

### Install `parachain-launch`

```sh
yarn global add @open-web3/parachain-launch
```

### Generate docker files

```sh
parachain-launch generate --config=scripts/bifrost-docker-launch.yml --yes
```

It will pull images and generate required docker files in a folder called `output` in your current working directory

### Start relaychain and parachain

To start the nodes, navigate to the output folder that the generated docker scripts in and start containers:

```sh
cd ./output
docker-compose up -d --build
```

## Run full node with docker

### Create `bifrost-fullnode` directory, generate `node-key` and get `bifrost.json`

```sh
mkdir -p ~/node-key
subkey generate-node-key --file ~/node-key/bifrost.key
```

### Start the node with docker

Replace your-fullnode-name
```sh
docker pull bifrostnetwork/bifrost:latest
docker run -d \
-v ~/node-key:/node-key \
-p 9944:9944 \
-p 9933:9933 \
-p 30333:30333 \
bifrostnetwork/bifrost:latest \
  --name your-fullnode-name \
  --base-path "/data" \
  --node-key-file "/node-key/bifrost.key" \
  --chain "/spec/bifrost.json" \
  --pruning=archive \
  --rpc-external \
  --ws-external \
  --rpc-cors all \
  --state-cache-size 0 \
  --execution wasm
```<|MERGE_RESOLUTION|>--- conflicted
+++ resolved
@@ -52,11 +52,7 @@
 if runtime logic change we may do the benchmarking to regenerate WeightInfo for dispatch calls
 
 ```bash
-<<<<<<< HEAD
-make run-benchmarking
-=======
 make generate-all-weights
->>>>>>> d6a30c2c
 ```
 
 ## Testing runtime migration
