--- conflicted
+++ resolved
@@ -183,10 +183,7 @@
 		call: DoubleEncoded<()>,
 		weight: u64,
 		relay: bool,
-<<<<<<< HEAD
 		nonce: u32,
-=======
->>>>>>> b1a82667
 	) -> Result<MessageId, XcmError> {
 		let mut message = Xcm::WithdrawAsset {
 			assets: vec![MultiAsset::ConcreteFungible {
@@ -208,56 +205,11 @@
 
 		if relay {
 			message = Xcm::<()>::RelayedFrom { who: origin, message: Box::new(message.clone()) };
-<<<<<<< HEAD
-=======
 		}
 
 		let data = VersionedXcm::<()>::from(message.clone()).encode();
 
 		let id = sp_io::hashing::blake2_256(&data[..]);
-
-		XcmSender::send_xcm(MultiLocation::X1(Junction::Parent), message)
-			.map_err(|_e| XcmError::Undefined)?;
-
-		Ok(id)
-	}
-
-	fn ump_transacts(
-		origin: MultiLocation,
-		calls: Vec<DoubleEncoded<()>>,
-		weight: u64,
-		relay: bool,
-	) -> XcmResult {
-		let transacts = calls
-			.iter()
-			.map(|call| Xcm::Transact {
-				origin_type: OriginKind::SovereignAccount,
-				require_weight_at_most: u64::MAX,
-				call: call.clone(),
-			})
-			.collect();
-		let mut message = Xcm::WithdrawAsset {
-			assets: vec![MultiAsset::ConcreteFungible {
-				id: MultiLocation::Null,
-				amount: WeightToFee::calc(&Self::transact_weight(weight)),
-			}],
-			effects: vec![Order::BuyExecution {
-				fees: MultiAsset::All,
-				weight: weight + 4 * BaseXcmWeight::get(),
-				debt: 2 * BaseXcmWeight::get(),
-				halt_on_error: true,
-				xcm: transacts,
-			}],
-		};
-
-		if relay {
-			message = Xcm::<()>::RelayedFrom { who: origin, message: Box::new(message) };
->>>>>>> b1a82667
-		}
-
-		let data = VersionedXcm::<()>::from(message.clone()).encode();
-
-		let id = Self::transact_id(&data);
 
 		XcmSender::send_xcm(MultiLocation::X1(Junction::Parent), message)
 			.map_err(|_e| XcmError::Undefined)?;
