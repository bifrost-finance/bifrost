[package]
name = "xcm-support"
description = "Supporting module for XCM integration."
version = "0.8.0"
authors = ["Bifrost Developers"]
edition = "2021"

[dependencies]
codec = { package = "parity-scale-codec", version = "2.3.0", default-features = false }
paste = "1.0.5"
smallvec = "1.6.1"
<<<<<<< HEAD
sp-std = { git = "https://github.com/paritytech/substrate", branch = "polkadot-v0.9.15", default-features = false }
sp-io = { git = "https://github.com/paritytech/substrate", branch = "polkadot-v0.9.15", default-features = false }
sp-runtime = { git = "https://github.com/paritytech/substrate", branch = "polkadot-v0.9.15", default-features = false }
frame-system = { git = "https://github.com/paritytech/substrate", branch = "polkadot-v0.9.15", default-features = false }
frame-support = { git = "https://github.com/paritytech/substrate", branch = "polkadot-v0.9.15", default-features = false }
xcm = { git = "https://github.com/paritytech/polkadot", branch = "release-v0.9.15", default-features = false }
cumulus-primitives-core = { git = "https://github.com/paritytech/cumulus", branch = "polkadot-v0.9.15", default-features = false }
=======
sp-std = { git = "https://github.com/paritytech/substrate", branch = "polkadot-v0.9.16", default-features = false }
sp-io = { git = "https://github.com/paritytech/substrate", branch = "polkadot-v0.9.16", default-features = false }
sp-runtime = { git = "https://github.com/paritytech/substrate", branch = "polkadot-v0.9.16", default-features = false }
frame-system = { git = "https://github.com/paritytech/substrate", branch = "polkadot-v0.9.16", default-features = false }
frame-support = { git = "https://github.com/paritytech/substrate", branch = "polkadot-v0.9.16", default-features = false }
xcm = { git = "https://github.com/paritytech/polkadot", branch = "release-v0.9.16", default-features = false }
cumulus-primitives-core = { git = "https://github.com/paritytech/cumulus", branch = "polkadot-v0.9.16", default-features = false }
>>>>>>> ddeca919
node-primitives = { default-features = false, path = "../node/primitives" }

[features]
default = ["std"]
std = [
	"codec/std",
	"sp-std/std",
	"sp-io/std",
	"sp-runtime/std",
	"frame-system/std",
	"frame-support/std",
	"xcm/std",
	"cumulus-primitives-core/std",
	"node-primitives/std",
]<|MERGE_RESOLUTION|>--- conflicted
+++ resolved
@@ -9,15 +9,6 @@
 codec = { package = "parity-scale-codec", version = "2.3.0", default-features = false }
 paste = "1.0.5"
 smallvec = "1.6.1"
-<<<<<<< HEAD
-sp-std = { git = "https://github.com/paritytech/substrate", branch = "polkadot-v0.9.15", default-features = false }
-sp-io = { git = "https://github.com/paritytech/substrate", branch = "polkadot-v0.9.15", default-features = false }
-sp-runtime = { git = "https://github.com/paritytech/substrate", branch = "polkadot-v0.9.15", default-features = false }
-frame-system = { git = "https://github.com/paritytech/substrate", branch = "polkadot-v0.9.15", default-features = false }
-frame-support = { git = "https://github.com/paritytech/substrate", branch = "polkadot-v0.9.15", default-features = false }
-xcm = { git = "https://github.com/paritytech/polkadot", branch = "release-v0.9.15", default-features = false }
-cumulus-primitives-core = { git = "https://github.com/paritytech/cumulus", branch = "polkadot-v0.9.15", default-features = false }
-=======
 sp-std = { git = "https://github.com/paritytech/substrate", branch = "polkadot-v0.9.16", default-features = false }
 sp-io = { git = "https://github.com/paritytech/substrate", branch = "polkadot-v0.9.16", default-features = false }
 sp-runtime = { git = "https://github.com/paritytech/substrate", branch = "polkadot-v0.9.16", default-features = false }
@@ -25,7 +16,6 @@
 frame-support = { git = "https://github.com/paritytech/substrate", branch = "polkadot-v0.9.16", default-features = false }
 xcm = { git = "https://github.com/paritytech/polkadot", branch = "release-v0.9.16", default-features = false }
 cumulus-primitives-core = { git = "https://github.com/paritytech/cumulus", branch = "polkadot-v0.9.16", default-features = false }
->>>>>>> ddeca919
 node-primitives = { default-features = false, path = "../node/primitives" }
 
 [features]
