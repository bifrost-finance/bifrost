[package]
name = "xcm-support"
description = "Supporting module for XCM integration."
version = "0.8.0"
authors = ["Bifrost Developers"]
edition = "2018"

[dependencies]
codec = { package = "parity-scale-codec", version = "2.0.0", default-features = false }
paste = "1.0.5"
smallvec = "1.6.1"
<<<<<<< HEAD
sp-std = { git = "https://github.com/paritytech/substrate", branch = "polkadot-v0.9.9", default-features = false }
sp-runtime = { git = "https://github.com/paritytech/substrate", branch = "polkadot-v0.9.9", default-features = false }
frame-system = { git = "https://github.com/paritytech/substrate", branch = "polkadot-v0.9.9", default-features = false }
frame-support = { git = "https://github.com/paritytech/substrate", branch = "polkadot-v0.9.9", default-features = false }
xcm = { git = "https://github.com/paritytech/polkadot", branch = "release-v0.9.9", default-features = false }
xcm-builder = { git = "https://github.com/paritytech/polkadot", branch = "release-v0.9.9", default-features = false }
xcm-executor = { git = "https://github.com/paritytech/polkadot", branch = "release-v0.9.9", default-features = false }
cumulus-primitives-core = { git = "https://github.com/paritytech/cumulus", branch = "polkadot-v0.9.9", default-features = false }
=======
sp-std = { git = "https://github.com/paritytech/substrate", branch = "polkadot-v0.9.8", default-features = false }
sp-io = { git = "https://github.com/paritytech/substrate", branch = "polkadot-v0.9.8", default-features = false }
sp-runtime = { git = "https://github.com/paritytech/substrate", branch = "polkadot-v0.9.8", default-features = false }
frame-system = { git = "https://github.com/paritytech/substrate", branch = "polkadot-v0.9.8", default-features = false }
frame-support = { git = "https://github.com/paritytech/substrate", branch = "polkadot-v0.9.8", default-features = false }
xcm = { git = "https://github.com/paritytech/polkadot", branch = "release-v0.9.8", default-features = false }
xcm-builder = { git = "https://github.com/paritytech/polkadot", default-features = false, branch = "release-v0.9.8" }
xcm-executor = { git = "https://github.com/paritytech/polkadot", branch = "release-v0.9.8", default-features = false }
cumulus-primitives-core = { git = "https://github.com/paritytech/cumulus", branch = "polkadot-v0.9.8", default-features = false }
>>>>>>> a8fad470
orml-traits = { version = "0.4.1-dev", default-features = false }
node-primitives = { default-features = false, path = "../node/primitives" }

[dev-dependencies]
sp-io = { git = "https://github.com/paritytech/substrate", branch = "polkadot-v0.9.9"}
sp-core = { git = "https://github.com/paritytech/substrate", branch = "polkadot-v0.9.9"}
pallet-balances = { git = "https://github.com/paritytech/substrate", branch = "polkadot-v0.9.9"}
cumulus-pallet-parachain-system = { git = "https://github.com/paritytech/cumulus", branch = "polkadot-v0.9.9"}
cumulus-pallet-xcmp-queue = { git = "https://github.com/paritytech/cumulus", branch = "polkadot-v0.9.9" }
cumulus-pallet-dmp-queue = { git = "https://github.com/paritytech/cumulus", branch = "polkadot-v0.9.9" }
cumulus-pallet-xcm = { git = "https://github.com/paritytech/cumulus", branch = "polkadot-v0.9.9" }
parachain-info = { git = "https://github.com/paritytech/cumulus", branch = "polkadot-v0.9.9" }
pallet-xcm = { git = "https://github.com/paritytech/polkadot", branch = "release-v0.9.9" }
polkadot-parachain = { git = "https://github.com/paritytech/polkadot", branch = "release-v0.9.9" }
polkadot-runtime-parachains = { git = "https://github.com/paritytech/polkadot", branch = "release-v0.9.9" }
polkadot-primitives = { git = "https://github.com/paritytech/polkadot", branch = "release-v0.9.9" }

[features]
default = ["std"]
std = [
	"codec/std",
	"sp-std/std",
	"sp-runtime/std",
	"frame-system/std",
	"frame-support/std",
	"xcm/std",
	"xcm-builder/std",
	"xcm-executor/std",
	"orml-traits/std",
	"node-primitives/std",
	"cumulus-primitives-core/std",
]<|MERGE_RESOLUTION|>--- conflicted
+++ resolved
@@ -9,8 +9,8 @@
 codec = { package = "parity-scale-codec", version = "2.0.0", default-features = false }
 paste = "1.0.5"
 smallvec = "1.6.1"
-<<<<<<< HEAD
 sp-std = { git = "https://github.com/paritytech/substrate", branch = "polkadot-v0.9.9", default-features = false }
+sp-io = { git = "https://github.com/paritytech/substrate", branch = "polkadot-v0.9.9", default-features = false }
 sp-runtime = { git = "https://github.com/paritytech/substrate", branch = "polkadot-v0.9.9", default-features = false }
 frame-system = { git = "https://github.com/paritytech/substrate", branch = "polkadot-v0.9.9", default-features = false }
 frame-support = { git = "https://github.com/paritytech/substrate", branch = "polkadot-v0.9.9", default-features = false }
@@ -18,17 +18,6 @@
 xcm-builder = { git = "https://github.com/paritytech/polkadot", branch = "release-v0.9.9", default-features = false }
 xcm-executor = { git = "https://github.com/paritytech/polkadot", branch = "release-v0.9.9", default-features = false }
 cumulus-primitives-core = { git = "https://github.com/paritytech/cumulus", branch = "polkadot-v0.9.9", default-features = false }
-=======
-sp-std = { git = "https://github.com/paritytech/substrate", branch = "polkadot-v0.9.8", default-features = false }
-sp-io = { git = "https://github.com/paritytech/substrate", branch = "polkadot-v0.9.8", default-features = false }
-sp-runtime = { git = "https://github.com/paritytech/substrate", branch = "polkadot-v0.9.8", default-features = false }
-frame-system = { git = "https://github.com/paritytech/substrate", branch = "polkadot-v0.9.8", default-features = false }
-frame-support = { git = "https://github.com/paritytech/substrate", branch = "polkadot-v0.9.8", default-features = false }
-xcm = { git = "https://github.com/paritytech/polkadot", branch = "release-v0.9.8", default-features = false }
-xcm-builder = { git = "https://github.com/paritytech/polkadot", default-features = false, branch = "release-v0.9.8" }
-xcm-executor = { git = "https://github.com/paritytech/polkadot", branch = "release-v0.9.8", default-features = false }
-cumulus-primitives-core = { git = "https://github.com/paritytech/cumulus", branch = "polkadot-v0.9.8", default-features = false }
->>>>>>> a8fad470
 orml-traits = { version = "0.4.1-dev", default-features = false }
 node-primitives = { default-features = false, path = "../node/primitives" }
 
@@ -51,6 +40,7 @@
 std = [
 	"codec/std",
 	"sp-std/std",
+	"sp-io/std",
 	"sp-runtime/std",
 	"frame-system/std",
 	"frame-support/std",
