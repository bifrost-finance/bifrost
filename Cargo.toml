[workspace]
members = [
<<<<<<< HEAD
	"cli",
	"executor",
	"primitives",
	"rpc",
	"rpc-client",
	"runtime",
	"testing",
	"brml/assets",
	"brml/settlement",
]
exclude = [
	"runtime/wasm",
=======
	"bin/node/cli",
	"bin/node/inspect",
	"bin/node/primitives",
	"bin/node/runtime",
	"bin/utils/chain-spec-builder",
	"bin/utils/subkey",
	"brml/assets",
	"brml/assets/rpc",
	"brml/bridge-eos",
	"brml/chainlink",
	"brml/convert",
	"brml/convert/rpc",
	"brml/oracle",
	"brml/swap",
	"brml/validator",
	"brml/voucher",
>>>>>>> 0d7b6c20
]

[profile.release]
panic = "unwind"<|MERGE_RESOLUTION|>--- conflicted
+++ resolved
@@ -1,19 +1,5 @@
 [workspace]
 members = [
-<<<<<<< HEAD
-	"cli",
-	"executor",
-	"primitives",
-	"rpc",
-	"rpc-client",
-	"runtime",
-	"testing",
-	"brml/assets",
-	"brml/settlement",
-]
-exclude = [
-	"runtime/wasm",
-=======
 	"bin/node/cli",
 	"bin/node/inspect",
 	"bin/node/primitives",
@@ -30,7 +16,6 @@
 	"brml/swap",
 	"brml/validator",
 	"brml/voucher",
->>>>>>> 0d7b6c20
 ]
 
 [profile.release]
