[workspace]
members = [
	"bin/node/cli",
	"bin/node/inspect",
	"bin/node/primitives",
	"bin/node/rpc",
	"bin/node/runtime/asgard",
	"bin/node/runtime/bifrost",
	"bin/node/runtime/rococo",
	"bin/node/service",
	"bin/utils/subkey",
	"brml/assets",
	"brml/assets/rpc",
	"brml/bridge-eos",
	"brml/bridge-iost",
	"brml/convert",
	"brml/convert/rpc",
	"brml/swap",
	"brml/voucher",
<<<<<<< HEAD
	"brml/vtoken-mint",
=======
	"brml/staking-reward",
>>>>>>> 1877c828
]

[profile.release]
panic = "unwind"

[patch.crates-io]
node-inspect = { git = "https://github.com/paritytech/substrate.git", branch = "master" }
frame-benchmarking = { git = "https://github.com/paritytech/substrate.git", branch = "master" }
frame-benchmarking-cli = { git = "https://github.com/paritytech/substrate.git", branch = "master" }
frame-executive = { git = "https://github.com/paritytech/substrate.git", branch = "master" }
frame-support = { git = "https://github.com/paritytech/substrate.git", branch = "master" }
frame-system = { git = "https://github.com/paritytech/substrate.git", branch = "master" }
frame-system-rpc-runtime-api = { git = "https://github.com/paritytech/substrate.git", branch = "master" }
pallet-authorship = { git = "https://github.com/paritytech/substrate.git", branch = "master" }
pallet-babe = { git = "https://github.com/paritytech/substrate.git", branch = "master" }
pallet-balances = { git = "https://github.com/paritytech/substrate.git", branch = "master" }
pallet-collective = { git = "https://github.com/paritytech/substrate.git", branch = "master" }
pallet-contracts = { git = "https://github.com/paritytech/substrate.git", branch = "master" }
pallet-contracts-primitives = { git = "https://github.com/paritytech/substrate.git", branch = "master" }
pallet-contracts-rpc = { git = "https://github.com/paritytech/substrate.git", branch = "master" }
pallet-contracts-rpc-runtime-api = { git = "https://github.com/paritytech/substrate.git", branch = "master" }
pallet-democracy = { git = "https://github.com/paritytech/substrate.git", branch = "master" }
pallet-elections-phragmen = { git = "https://github.com/paritytech/substrate.git", branch = "master" }
pallet-grandpa = { git = "https://github.com/paritytech/substrate.git", branch = "master" }
pallet-identity = { git = "https://github.com/paritytech/substrate.git", branch = "master" }
pallet-im-online = { git = "https://github.com/paritytech/substrate.git", branch = "master" }
pallet-indices = { git = "https://github.com/paritytech/substrate.git", branch = "master" }
pallet-membership = { git = "https://github.com/paritytech/substrate.git", branch = "master" }
pallet-multisig = { git = "https://github.com/paritytech/substrate.git", branch = "master" }
pallet-offences = { git = "https://github.com/paritytech/substrate.git", branch = "master" }
pallet-proxy = { git = "https://github.com/paritytech/substrate.git", branch = "master" }
pallet-randomness-collective-flip = { git = "https://github.com/paritytech/substrate.git", branch = "master" }
pallet-recovery = { git = "https://github.com/paritytech/substrate.git", branch = "master" }
pallet-scheduler = { git = "https://github.com/paritytech/substrate.git", branch = "master" }
pallet-session = { git = "https://github.com/paritytech/substrate.git", branch = "master" }
pallet-staking = { git = "https://github.com/paritytech/substrate.git", branch = "master" }
pallet-staking-reward-curve = { git = "https://github.com/paritytech/substrate.git", branch = "master" }
pallet-sudo = { git = "https://github.com/paritytech/substrate.git", branch = "master" }
pallet-timestamp = { git = "https://github.com/paritytech/substrate.git", branch = "master" }
pallet-transaction-payment = { git = "https://github.com/paritytech/substrate.git", branch = "master" }
pallet-transaction-payment-rpc = { git = "https://github.com/paritytech/substrate.git", branch = "master" }
pallet-transaction-payment-rpc-runtime-api = { git = "https://github.com/paritytech/substrate.git", branch = "master" }
pallet-treasury = { git = "https://github.com/paritytech/substrate.git", branch = "master" }
pallet-utility = { git = "https://github.com/paritytech/substrate.git", branch = "master" }
pallet-vesting = { git = "https://github.com/paritytech/substrate.git", branch = "master" }
sc-authority-discovery = { git = "https://github.com/paritytech/substrate.git", branch = "master" }
sc-basic-authorship = { git = "https://github.com/paritytech/substrate.git", branch = "master" }
sc-chain-spec = { git = "https://github.com/paritytech/substrate.git", branch = "master" }
sc-cli = { git = "https://github.com/paritytech/substrate.git", branch = "master" }
sc-client-api = { git = "https://github.com/paritytech/substrate.git", branch = "master" }
sc-client-db = { git = "https://github.com/paritytech/substrate.git", branch = "master" }
sc-consensus = { git = "https://github.com/paritytech/substrate.git", branch = "master" }
sc-consensus-babe = { git = "https://github.com/paritytech/substrate.git", branch = "master" }
sc-consensus-babe-rpc = { git = "https://github.com/paritytech/substrate.git", branch = "master" }
sc-consensus-epochs = { git = "https://github.com/paritytech/substrate.git", branch = "master" }
sc-consensus-slots = { git = "https://github.com/paritytech/substrate.git", branch = "master" }
sc-executor = { git = "https://github.com/paritytech/substrate.git", branch = "master" }
sc-finality-grandpa = { git = "https://github.com/paritytech/substrate.git", branch = "master" }
sc-finality-grandpa-rpc = { git = "https://github.com/paritytech/substrate.git", branch = "master" }
sc-informant = { git = "https://github.com/paritytech/substrate.git", branch = "master" }
sc-keystore = { git = "https://github.com/paritytech/substrate.git", branch = "master" }
sc-network = { git = "https://github.com/paritytech/substrate.git", branch = "master" }
sc-offchain = { git = "https://github.com/paritytech/substrate.git", branch = "master" }
sc-rpc = { git = "https://github.com/paritytech/substrate.git", branch = "master" }
sc-rpc-api = { git = "https://github.com/paritytech/substrate.git", branch = "master" }
sc-service = { git = "https://github.com/paritytech/substrate.git", branch = "master" }
sc-sync-state-rpc = { git = "https://github.com/paritytech/substrate.git", branch = "master" }
sc-telemetry = { git = "https://github.com/paritytech/substrate.git", branch = "master" }
sc-transaction-pool = { git = "https://github.com/paritytech/substrate.git", branch = "master" }
sc-tracing = { git = "https://github.com/paritytech/substrate.git", branch = "master" }
sp-api = { git = "https://github.com/paritytech/substrate.git", branch = "master" }
sp-application-crypto = { git = "https://github.com/paritytech/substrate.git", branch = "master" }
sp-arithmetic = { git = "https://github.com/paritytech/substrate.git", branch = "master" }
sp-authority-discovery = { git = "https://github.com/paritytech/substrate.git", branch = "master" }
sp-block-builder = { git = "https://github.com/paritytech/substrate.git", branch = "master" }
sp-blockchain = { git = "https://github.com/paritytech/substrate.git", branch = "master" }
sp-consensus = { git = "https://github.com/paritytech/substrate.git", branch = "master" }
sp-consensus-babe = { git = "https://github.com/paritytech/substrate.git", branch = "master" }
sp-core = { git = "https://github.com/paritytech/substrate.git", branch = "master" }
sp-externalities = { git = "https://github.com/paritytech/substrate.git", branch = "master" }
sp-finality-grandpa = { git = "https://github.com/paritytech/substrate.git", branch = "master" }
sp-inherents = { git = "https://github.com/paritytech/substrate.git", branch = "master" }
sp-io = { git = "https://github.com/paritytech/substrate.git", branch = "master" }
sp-keystore = { git = "https://github.com/paritytech/substrate.git", branch = "master" }
sp-offchain = { git = "https://github.com/paritytech/substrate.git", branch = "master" }
sp-rpc = { git = "https://github.com/paritytech/substrate.git", branch = "master" }
sp-runtime = { git = "https://github.com/paritytech/substrate.git", branch = "master" }
sp-runtime-interface = { git = "https://github.com/paritytech/substrate.git", branch = "master" }
sp-runtime-interface-proc-macro = { git = "https://github.com/paritytech/substrate.git", branch = "master" }
sp-sandbox = { git = "https://github.com/paritytech/substrate.git", branch = "master" }
sp-session = { git = "https://github.com/paritytech/substrate.git", branch = "master" }
sp-staking = { git = "https://github.com/paritytech/substrate.git", branch = "master" }
sp-state-machine = { git = "https://github.com/paritytech/substrate.git", branch = "master" }
sp-std = { git = "https://github.com/paritytech/substrate.git", branch = "master" }
sp-storage = { git = "https://github.com/paritytech/substrate.git", branch = "master" }
sp-timestamp = { git = "https://github.com/paritytech/substrate.git", branch = "master" }
sp-tracing = { git = "https://github.com/paritytech/substrate.git", branch = "master" }
sp-transaction-pool = { git = "https://github.com/paritytech/substrate.git", branch = "master" }
sp-trie = { git = "https://github.com/paritytech/substrate.git", branch = "master" }
sp-version = { git = "https://github.com/paritytech/substrate.git", branch = "master" }
substrate-frame-rpc-system = { git = "https://github.com/paritytech/substrate.git", branch = "master" }
substrate-wasm-builder = { git = "https://github.com/paritytech/substrate.git", branch = "master" }
substrate-test-runtime-client = { git = "https://github.com/paritytech/substrate.git", branch = "master" }<|MERGE_RESOLUTION|>--- conflicted
+++ resolved
@@ -17,11 +17,8 @@
 	"brml/convert/rpc",
 	"brml/swap",
 	"brml/voucher",
-<<<<<<< HEAD
+    "brml/staking-reward",
 	"brml/vtoken-mint",
-=======
-	"brml/staking-reward",
->>>>>>> 1877c828
 ]
 
 [profile.release]
