--- conflicted
+++ resolved
@@ -14,16 +14,11 @@
 	"brml/assets/rpc",
 	"brml/bid",
 	"brml/bridge-eos",
-<<<<<<< HEAD
 	"brml/bridge-iost",
-	"brml/convert",
-	"brml/convert/rpc",
-=======
 	"brml/poa-manager",
 	"brml/vtoken-mint",
 	"brml/vtoken-mint/rpc",
 	"brml/vesting",
->>>>>>> 1d3aa966
 	"brml/staking-reward",
 	"brml/swap",
 	"brml/voucher",
