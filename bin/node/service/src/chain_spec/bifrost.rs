--- conflicted
+++ resolved
@@ -23,13 +23,7 @@
 use bifrost_runtime::{
 	constants::currency::{BNCS as BNC, DOLLARS},
 	AssetsConfig, AuthorityDiscoveryConfig, BabeConfig, BalancesConfig,
-<<<<<<< HEAD
-	BridgeEosConfig,
-	BridgeIostConfig,
 	VtokenMintConfig, CouncilConfig, DemocracyConfig, ElectionsConfig,
-=======
-	ConvertConfig, CouncilConfig, DemocracyConfig, ElectionsConfig,
->>>>>>> e047af08
 	GenesisConfig, GrandpaConfig, ImOnlineConfig, IndicesConfig, SessionConfig, SessionKeys,
 	SocietyConfig, StakingConfig, SudoConfig, SystemConfig, TechnicalCommitteeConfig, VoucherConfig,
 	StakerStatus, WASM_BINARY, wasm_binary_unwrap,
@@ -271,15 +265,8 @@
 				(4, DOLLARS / 100), // KSM
 			], // initialize convert price as token = 100 * vtoken
 			pool: vec![
-<<<<<<< HEAD
 				(2, VtokenPool::new(1, 100)), // DOT
 				(4, VtokenPool::new(1, 100)), // KSM
-				(6, VtokenPool::new(1, 100)), // EOS
-				(8, VtokenPool::new(1, 100)), // IOST
-=======
-				(2, ConvertPool::new(1, 100)), // DOT
-				(4, ConvertPool::new(1, 100)), // KSM
->>>>>>> e047af08
 			],
 		}),
 		brml_voucher: {
