--- conflicted
+++ resolved
@@ -17,7 +17,6 @@
 use hex_literal::hex;
 use sc_chain_spec::ChainType;
 use sp_core::{crypto::UncheckedInto, sr25519};
-<<<<<<< HEAD
 use sp_runtime::{Perbill, Permill};
 use telemetry::TelemetryEndpoints;
 use node_primitives::{AccountId, CurrencyId, TokenSymbol};
@@ -27,18 +26,6 @@
 	GenesisConfig, GrandpaConfig, ImOnlineConfig, IndicesConfig, SessionConfig, SessionKeys,
 	SocietyConfig, StakingConfig, SudoConfig, SystemConfig, TechnicalCommitteeConfig, VoucherConfig,
 	StakerStatus, WASM_BINARY, wasm_binary_unwrap, VtokenMintConfig, MinterRewardConfig,
-=======
-use telemetry::TelemetryEndpoints;
-use node_primitives::AccountId;
-use pallet_im_online::sr25519::{AuthorityId as ImOnlineId};
-use bifrost_runtime::{
-	constants::currency::DOLLARS,
-	AuthorityDiscoveryConfig, BabeConfig, BalancesConfig,
-	CouncilConfig, DemocracyConfig, ImOnlineConfig, PoaManagerConfig,
-	GenesisConfig, GrandpaConfig, IndicesConfig, SessionConfig, SessionKeys,
-	SudoConfig, SystemConfig, TechnicalCommitteeConfig, VestingConfig,
-	WASM_BINARY, wasm_binary_unwrap
->>>>>>> ab95e2c4
 };
 use crate::chain_spec::{
 	Extensions, BabeId, GrandpaId, AuthorityDiscoveryId,
@@ -208,7 +195,6 @@
 				))
 			}).collect::<Vec<_>>(),
 		},
-<<<<<<< HEAD
 		pallet_staking: StakingConfig {
 			validator_count: 30,
 			minimum_validator_count: 3,
@@ -228,12 +214,6 @@
 				.map(|member| (member, STASH))
 				.collect(),
 		},
-=======
-		pallet_im_online: ImOnlineConfig {
-			keys: vec![],
-		},
-		pallet_democracy: DemocracyConfig::default(),
->>>>>>> ab95e2c4
 		pallet_collective_Instance1: CouncilConfig::default(),
 		pallet_collective_Instance2: TechnicalCommitteeConfig {
 			members: endowed_accounts.iter()
@@ -247,13 +227,10 @@
 		},
 		pallet_babe: BabeConfig {
 			authorities: vec![],
-<<<<<<< HEAD
 			epoch_config: Default::default(),
 		},
 		pallet_im_online: ImOnlineConfig {
 			keys: vec![],
-=======
->>>>>>> ab95e2c4
 		},
 		pallet_authority_discovery: AuthorityDiscoveryConfig {
 			keys: vec![],
@@ -263,7 +240,6 @@
 		},
 		pallet_membership_Instance1: Default::default(),
 		pallet_treasury: Default::default(),
-<<<<<<< HEAD
 		pallet_society: SocietyConfig {
 			members: endowed_accounts.iter()
 				.take((num_endowed_accounts + 1) / 2)
@@ -315,19 +291,6 @@
 			} else {
 				Default::default()
 			}
-=======
-		pallet_vesting: VestingConfig {
-			vesting: endowed_accounts
-				.iter()
-				.map(|account_id| (account_id.clone(), 0, 10000, ENDOWMENT / 2))
-				.collect::<Vec<_>>()
-		},
-		brml_poa_manager: PoaManagerConfig {
-			initial_validators: initial_authorities
-				.iter()
-				.map(|x| x.0.clone())
-				.collect::<Vec<_>>(),
->>>>>>> ab95e2c4
 		},
 	}
 }
