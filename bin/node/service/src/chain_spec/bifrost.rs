--- conflicted
+++ resolved
@@ -202,11 +202,7 @@
 		pallet_staking: Some(StakingConfig {
 			validator_count: 30,
 			minimum_validator_count: 3,
-<<<<<<< HEAD
-			stakers: initial_authorities[..].iter().map(|x| { // we need last three addresses
-=======
 			stakers: initial_authorities.iter().map(|x| { // we need last three addresses
->>>>>>> 0a2e79df
 				(x.0.clone(), x.1.clone(), STASH, StakerStatus::Validator)
 			}).collect(),
 			invulnerables: initial_authorities.iter().map(|x| x.0.clone())
