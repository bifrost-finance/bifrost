--- conflicted
+++ resolved
@@ -170,13 +170,9 @@
 			changes_trie_config: Default::default(),
 		},
 		pallet_balances: BalancesConfig {
-<<<<<<< HEAD
 			balances: endowed_accounts.iter()
 				.chain(super::faucet_accounts().iter())
 				.cloned()
-=======
-			balances: endowed_accounts.iter().cloned()
->>>>>>> ab95e2c4
 				.map(|x| (x, ENDOWMENT))
 				.collect()
 		},
@@ -186,28 +182,6 @@
 		pallet_sudo: SudoConfig {
 			key: root_key.clone(),
 		},
-<<<<<<< HEAD
-=======
-		brml_assets: AssetsConfig {
-			account_assets: vec![],
-			token_details: vec![
-				(0, Token::new(b"BNC".to_vec(), 12, 0, TokenType::Native)),
-				(1, Token::new(b"aUSD".to_vec(), 18, 0, TokenType::Stable)),
-				(2, Token::new(b"DOT".to_vec(), 12, 0, TokenType::Token)),
-				(4, Token::new(b"KSM".to_vec(), 12, 0, TokenType::Token)),
-			],
-		},
-		brml_vtoken_mint: VtokenMintConfig {
-			mint_price: vec![
-				(2, DOLLARS / 100), // DOT
-				(4, DOLLARS / 100), // KSM
-			], // initialize convert price as token = 100 * vtoken
-			pool: vec![
-				(2, VtokenPool::new(1, 100)), // DOT
-				(4, VtokenPool::new(1, 100)), // KSM
-			],
-		},
->>>>>>> ab95e2c4
 		brml_voucher: {
 			if let Some(vouchers) = initialize_all_vouchers() {
 				VoucherConfig { voucher: vouchers }
@@ -215,11 +189,7 @@
 				Default::default()
 			}
 		},
-<<<<<<< HEAD
 		orml_tokens: AssetsConfig {
-=======
-		orml_tokens: TokensConfig {
->>>>>>> ab95e2c4
 			endowed_accounts: endowed_accounts
 				.iter()
 				.chain(super::faucet_accounts().iter())
@@ -233,7 +203,6 @@
 				})
 				.collect(),
 		},
-<<<<<<< HEAD
 		brml_minter_reward: MinterRewardConfig {
 			wegiths: vec![
 				(CurrencyId::Token(TokenSymbol::DOT), 1 * 1),
@@ -269,8 +238,6 @@
 				(CurrencyId::Token(TokenSymbol::KSM), Permill::from_perthousand(150)) // 15.0%
 			],
 		},
-=======
->>>>>>> ab95e2c4
 		parachain_info: ParachainInfoConfig { parachain_id: id },
 	}
 }
