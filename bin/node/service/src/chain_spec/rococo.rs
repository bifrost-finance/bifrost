--- conflicted
+++ resolved
@@ -20,20 +20,11 @@
 use sp_runtime::Permill;
 use telemetry::TelemetryEndpoints;
 use cumulus_primitives_core::ParaId;
-<<<<<<< HEAD
 use node_primitives::{AccountId, CurrencyId, TokenSymbol};
 use rococo_runtime::{
 	constants::{currency::DOLLARS, time::DAYS},
 	BalancesConfig, GenesisConfig, IndicesConfig, SudoConfig, SystemConfig, VoucherConfig,
 	ParachainInfoConfig, WASM_BINARY, wasm_binary_unwrap, AssetsConfig, VtokenMintConfig, MinterRewardConfig,
-=======
-use node_primitives::{AccountId, VtokenPool, TokenType, Token, TokenSymbol, CurrencyId};
-use rococo_runtime::{
-	constants::currency::DOLLARS,
-	AssetsConfig, BalancesConfig, VtokenMintConfig,
-	GenesisConfig, IndicesConfig, SudoConfig, SystemConfig, TokensConfig, VoucherConfig,
-	ParachainInfoConfig, WASM_BINARY, wasm_binary_unwrap,
->>>>>>> ab95e2c4
 };
 use pallet_im_online::sr25519::{AuthorityId as ImOnlineId};
 use crate::chain_spec::{
@@ -179,13 +170,9 @@
 			changes_trie_config: Default::default(),
 		},
 		pallet_balances: BalancesConfig {
-<<<<<<< HEAD
 			balances: endowed_accounts.iter()
 				.chain(super::faucet_accounts().iter())
 				.cloned()
-=======
-			balances: endowed_accounts.iter().cloned()
->>>>>>> ab95e2c4
 				.map(|x| (x, ENDOWMENT))
 				.collect()
 		},
@@ -195,7 +182,6 @@
 		pallet_sudo: SudoConfig {
 			key: root_key.clone(),
 		},
-<<<<<<< HEAD
 		orml_tokens: AssetsConfig {
 			endowed_accounts: endowed_accounts
 				.iter()
@@ -209,26 +195,6 @@
 					]
 				})
 				.collect(),
-=======
-		brml_assets: AssetsConfig {
-			account_assets: vec![],
-			token_details: vec![
-				(0, Token::new(b"BNC".to_vec(), 12, 0, TokenType::Native)),
-				(1, Token::new(b"aUSD".to_vec(), 18, 0, TokenType::Stable)),
-				(2, Token::new(b"DOT".to_vec(), 12, 0, TokenType::Token)),
-				(4, Token::new(b"KSM".to_vec(), 12, 0, TokenType::Token)),
-			],
-		},
-		brml_vtoken_mint: VtokenMintConfig {
-			mint_price: vec![
-				(2, DOLLARS / 100), // DOT
-				(4, DOLLARS / 100), // KSM
-			], // initialize convert price as token = 100 * vtoken
-			pool: vec![
-				(2, VtokenPool::new(1, 100)), // DOT
-				(4, VtokenPool::new(1, 100)), // KSM
-			],
->>>>>>> ab95e2c4
 		},
 		brml_voucher: {
 			if let Some(vouchers) = initialize_all_vouchers() {
@@ -237,7 +203,6 @@
 				Default::default()
 			}
 		},
-<<<<<<< HEAD
 		brml_minter_reward: MinterRewardConfig {
 			wegiths: vec![
 				(CurrencyId::Token(TokenSymbol::vDOT), 1 * 1),
@@ -272,20 +237,6 @@
 				(CurrencyId::Token(TokenSymbol::ETH), Permill::from_perthousand(82)), // 8.2%
 				(CurrencyId::Token(TokenSymbol::KSM), Permill::from_perthousand(150)) // 15.0%
 			],
-=======
-		orml_tokens: TokensConfig {
-			endowed_accounts: endowed_accounts
-				.iter()
-				.flat_map(|x| {
-					vec![
-						(x.clone(), CurrencyId::Token(TokenSymbol::BNC), ENDOWMENT),
-						(x.clone(), CurrencyId::Token(TokenSymbol::AUSD), ENDOWMENT),
-						(x.clone(), CurrencyId::Token(TokenSymbol::DOT), ENDOWMENT),
-						(x.clone(), CurrencyId::Token(TokenSymbol::KSM), ENDOWMENT),
-					]
-				})
-				.collect(),
->>>>>>> ab95e2c4
 		},
 		parachain_info: ParachainInfoConfig { parachain_id: id },
 	}
