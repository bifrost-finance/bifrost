--- conflicted
+++ resolved
@@ -29,17 +29,10 @@
 use sc_executor::native_executor_instance;
 pub use sc_executor::NativeExecutionDispatch;
 use sc_service::{Configuration, PartialComponents, Role, TFullClient, TaskManager};
-<<<<<<< HEAD
 use telemetry::{Telemetry, TelemetryWorker, TelemetryWorkerHandle};
-=======
->>>>>>> b704b42d
 pub use sp_api::{ApiRef, ConstructRuntimeApi, Core as CoreApi, ProvideRuntimeApi, StateBackend};
 use sp_runtime::traits::BlakeTwo256;
 use sp_trie::PrefixedMemoryDB;
-<<<<<<< HEAD
-=======
-use telemetry::TelemetrySpan;
->>>>>>> b704b42d
 
 pub use asgard_runtime;
 pub use rococo_runtime;
@@ -202,18 +195,7 @@
 
 	let parachain_config = prepare_node_config(parachain_config);
 
-<<<<<<< HEAD
 	let params = new_partial::<RuntimeApi, Executor>(&parachain_config)?;
-=======
-	let polkadot_full_node =
-		cumulus_client_service::build_polkadot_full_node(polkadot_config, collator_key.public())
-			.map_err(|e| match e {
-				polkadot_service::Error::Sub(x) => x,
-				s => format!("{}", s).into(),
-			})?;
-
-	let params = new_partial(&parachain_config)?;
->>>>>>> b704b42d
 	params
 		.inherent_data_providers
 		.register_provider(sp_timestamp::InherentDataProvider)
@@ -343,7 +325,6 @@
 			polkadot_config,
 			id,
 			validator,
-<<<<<<< HEAD
 			|client| {
 				let mut io = jsonrpc_core::IoHandler::default();
 				use zenlink_protocol_rpc::{ZenlinkProtocol, ZenlinkProtocolApi};
@@ -352,9 +333,6 @@
 				)));
 				io
 			},
-=======
-			|_| Default::default(),
->>>>>>> b704b42d
 		)
 		.await
 		.map(|full| full.0)
