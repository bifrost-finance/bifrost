--- conflicted
+++ resolved
@@ -88,7 +88,6 @@
 # RPC related dependencies
 jsonrpc-core = "15.1.0"
 
-<<<<<<< HEAD
 # zenlink rpc
 zenlink-protocol-rpc = { path = "../../../../Zenlink-DEX-Module/zenlink-protocol/rpc" }
 
@@ -96,8 +95,6 @@
 brml-charge-transaction-fee-rpc = { path = "../../../brml/charge-transaction-fee/rpc" }
 
 
-=======
->>>>>>> ab95e2c4
 [dev-dependencies]
 env_logger = "0.8.1"
 
