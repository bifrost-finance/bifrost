[package]
name = "node-cli"
version = "0.3.2"
authors = ["Liebi Technologies <bifrost@liebi.com>"]
description = "Bifrost Parachain Node"
build = "build.rs"
edition = "2018"

[[bin]]
name = "bifrost-node"
path = "bin/main.rs"
required-features = ["cli"]

[lib]
crate-type = ["cdylib", "rlib"]

[dependencies]
# third-party dependencies
codec = { package = "parity-scale-codec", version = "1.3.1" }
serde = { version = "1.0.106", features = ["derive"] }
serde_json = "1.0.52"
futures = { version = "0.3.1", features = ["compat"] }
hex-literal = "0.2.1"
jsonrpc-core = "14.2.0"
log = "0.4.8"
rand = "0.7.2"
structopt = { version = "0.3.8", optional = true }
tracing = "0.1.10"
parking_lot = "0.10.0"

# primitives
sp-authority-discovery = "2.0.0-rc4"
sp-consensus-babe = { version = "0.8.0-rc4" }
grandpa-primitives = { version = "2.0.0-rc4", package = "sp-finality-grandpa" }
sp-core = "2.0.0-rc4"
sp-runtime = "2.0.0-rc4"
sp-timestamp = { version = "2.0.0-rc4", default-features = false }
sp-finality-tracker = { version = "2.0.0-rc4", default-features = false }
sp-inherents = "2.0.0-rc4"
sp-keyring = "2.0.0-rc4"
sp-io = "2.0.0-rc4"
sp-consensus = "0.8.0-rc4"
sp-transaction-pool = "2.0.0-rc4"

# client dependencies
sc-client-api = "2.0.0-rc4"
sc-chain-spec = "2.0.0-rc4"
sc-consensus = "0.8.0-rc4"
sc-transaction-pool = "2.0.0-rc4"
sc-network = "0.8.0-rc4"
sc-consensus-babe = "0.8.0-rc4"
grandpa = { version = "0.8.0-rc4", package = "sc-finality-grandpa" }
sc-finality-grandpa-rpc = "0.8.0-rc4"
sc-client-db = { version = "0.8.0-rc4", default-features = false }
sc-offchain = "2.0.0-rc4"
sc-rpc = "2.0.0-rc4"
sc-basic-authorship = "0.8.0-rc4"
sc-service = { version = "0.8.0-rc4", default-features = false }
sc-tracing = "2.0.0-rc4"
sc-telemetry = "2.0.0-rc4"
sc-authority-discovery = "0.8.0-rc4"

# frame dependencies
pallet-indices = "2.0.0-rc4"
pallet-timestamp = { version = "2.0.0-rc4", default-features = false }
frame-system = "2.0.0-rc4"
pallet-balances = "2.0.0-rc4"
pallet-transaction-payment = "2.0.0-rc4"
frame-support = { version = "2.0.0-rc4", default-features = false }
pallet-im-online = { version = "2.0.0-rc4", default-features = false }
pallet-authority-discovery = "2.0.0-rc4"
pallet-staking = "2.0.0-rc4"
pallet-grandpa = "2.0.0-rc4"

# node-specific dependencies
node-runtime = { path = "../runtime" }
node-primitives = { path = "../primitives" }

# CLI-specific dependencies
sc-cli = { version = "0.8.0-rc4", optional = true }
node-inspect = { optional = true, path = "../inspect" }

# new added after removed local node-rpc, node-primitives
sc-executor = "0.8.0-rc4"
sp-api = "2.0.0-rc4"
pallet-transaction-payment-rpc = "2.0.0-rc4"
substrate-frame-rpc-system = "2.0.0-rc4"
sc-consensus-babe-rpc = "0.8.0-rc4"
sc-keystore = "2.0.0-rc4"
sc-consensus-epochs = "0.8.0-rc4"
sp-blockchain = "2.0.0-rc4"
sc-rpc-api = "0.8.0-rc4"
sp-block-builder = "2.0.0-rc4"

# WASM-specific dependencies
wasm-bindgen = { version = "0.2.57", optional = true }
wasm-bindgen-futures = { version = "0.4.7", optional = true }
browser-utils = { package = "substrate-browser-utils", optional = true, version = "0.8.0-rc4" }

# for initialize producer schedule
brml-bridge-eos = { path = "../../../brml/bridge-eos", default-features = false }
<<<<<<< HEAD
brml-bridge-iost = { path = "../../../brml/bridge-iost", default-features = false }
eos-chain = { git = "https://github.com/bifrost-codes/rust-eos" }
=======
eos-chain = { git = "https://github.com/bifrost-finance/rust-eos" }
>>>>>>> 057ea638

# brml rpc crates
brml-assets-rpc = { path = "../../../brml/assets/rpc" }
brml-convert-rpc = { path = "../../../brml/convert/rpc" }
bs58 = { version = "0.3.0", default-features = false, features = ["alloc"] }

[target.'cfg(target_arch="x86_64")'.dependencies]
sc-cli = { version = "0.8.0-rc4", optional = true, features = [ "wasmtime" ] }
sc-service = { version = "0.8.0-rc4", default-features = false, features = [ "wasmtime" ] }

[build-dependencies]
structopt = { version = "0.3.8", optional = true }
node-inspect = { optional = true, path = "../inspect" }
substrate-build-script-utils = { version = "2.0.0-rc4", optional = true }

[build-dependencies.sc-cli]
version = "0.8.0-rc4"
package = "sc-cli"
optional = true

[features]
default = [ "cli" ]
browser = [
	"browser-utils",
	"wasm-bindgen",
	"wasm-bindgen-futures",
]
cli = [
	"sc-executor/wasmi-errno",
	"node-inspect",
	"sc-cli",
	"sc-service/db",
	"structopt",
	"substrate-build-script-utils",
]<|MERGE_RESOLUTION|>--- conflicted
+++ resolved
@@ -99,12 +99,8 @@
 
 # for initialize producer schedule
 brml-bridge-eos = { path = "../../../brml/bridge-eos", default-features = false }
-<<<<<<< HEAD
 brml-bridge-iost = { path = "../../../brml/bridge-iost", default-features = false }
-eos-chain = { git = "https://github.com/bifrost-codes/rust-eos" }
-=======
 eos-chain = { git = "https://github.com/bifrost-finance/rust-eos" }
->>>>>>> 057ea638
 
 # brml rpc crates
 brml-assets-rpc = { path = "../../../brml/assets/rpc" }
