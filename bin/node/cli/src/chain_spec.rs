// Copyright 2019-2020 Liebi Technologies.
// This file is part of Bifrost.

// Bifrost is free software: you can redistribute it and/or modify
// it under the terms of the GNU General Public License as published by
// the Free Software Foundation, either version 3 of the License, or
// (at your option) any later version.

// Bifrost is distributed in the hope that it will be useful,
// but WITHOUT ANY WARRANTY; without even the implied warranty of
// MERCHANTABILITY or FITNESS FOR A PARTICULAR PURPOSE.  See the
// GNU General Public License for more details.

// You should have received a copy of the GNU General Public License
// along with Bifrost.  If not, see <http://www.gnu.org/licenses/>.

//! Bifrost chain configurations.

use sc_chain_spec::ChainSpecExtension;
use sp_core::{Pair, Public, crypto::UncheckedInto, sr25519};
use serde::{Serialize, Deserialize};
use node_runtime::{
	AuthorityDiscoveryConfig, BabeConfig, BalancesConfig, CouncilConfig, DemocracyConfig, ElectionsConfig,
	GrandpaConfig, ImOnlineConfig, SessionConfig, SessionKeys, StakerStatus, StakingConfig,
	IndicesConfig, SocietyConfig, SudoConfig, SystemConfig, TechnicalCommitteeConfig, wasm_binary_unwrap,
	AssetsConfig, BridgeEosConfig, BridgeIostConfig, VoucherConfig, SwapConfig, ConvertConfig,
};
use node_runtime::Block;
use node_runtime::constants::currency::*;
use sc_service::ChainType;
use hex_literal::hex;
use sc_telemetry::TelemetryEndpoints;
use grandpa_primitives::{AuthorityId as GrandpaId};
use sp_consensus_babe::{AuthorityId as BabeId};
use pallet_im_online::sr25519::{AuthorityId as ImOnlineId};
use sp_authority_discovery::AuthorityId as AuthorityDiscoveryId;
use sp_runtime::{Perbill, traits::{Verify, IdentifyAccount}};

//pub use node_primitives::{AccountId, AccountAsset, Balance, Cost, Income, Signature, TokenSymbol, ConvertPool};
pub use node_primitives::{AccountId, AccountAsset, Balance, Cost, Income, Signature, TokenSymbol, ConvertPool};
pub use node_runtime::GenesisConfig;

type AccountPublic = <Signature as Verify>::Signer;

const STAGING_TELEMETRY_URL: &str = "wss://telemetry.polkadot.io/submit/";

/// Node `ChainSpec` extensions.
///
/// Additional parameters for some Substrate core modules,
/// customizable from the chain spec.
#[derive(Default, Clone, Serialize, Deserialize, ChainSpecExtension)]
#[serde(rename_all = "camelCase")]
pub struct Extensions {
	/// Block numbers with known hashes.
	pub fork_blocks: sc_client_api::ForkBlocks<Block>,
	/// Known bad block hashes.
	pub bad_blocks: sc_client_api::BadBlocks<Block>,
}

/// Specialized `ChainSpec`.
pub type ChainSpec = sc_service::GenericChainSpec<
	GenesisConfig,
	Extensions,
>;

fn session_keys(
	grandpa: GrandpaId,
	babe: BabeId,
	im_online: ImOnlineId,
	authority_discovery: AuthorityDiscoveryId,
) -> SessionKeys {
	SessionKeys { grandpa, babe, im_online, authority_discovery }
}

fn staging_testnet_config_genesis() -> GenesisConfig {
	// stash, controller, session-key
	// generated with secret:
	// for i in 1 2 3 4 ; do for j in stash controller; do subkey inspect "$secret"/fir/$j/$i; done; done
	// and
	// for i in 1 2 3 4 ; do for j in session; do subkey --ed25519 inspect "$secret"//fir//$j//$i; done; done

	let initial_authorities: Vec<(AccountId, AccountId, GrandpaId, BabeId, ImOnlineId, AuthorityDiscoveryId)> = vec![(
		// 5Fbsd6WXDGiLTxunqeK5BATNiocfCqu9bS1yArVjCgeBLkVy
		hex!["9c7a2ee14e565db0c69f78c7b4cd839fbf52b607d867e9e9c5a79042898a0d12"].into(),
		// 5EnCiV7wSHeNhjW3FSUwiJNkcc2SBkPLn5Nj93FmbLtBjQUq
		hex!["781ead1e2fa9ccb74b44c19d29cb2a7a4b5be3972927ae98cd3877523976a276"].into(),
		// 5Fb9ayurnxnaXj56CjmyQLBiadfRCqUbL2VWNbbe1nZU6wiC
		hex!["9becad03e6dcac03cee07edebca5475314861492cdfc96a2144a67bbe9699332"].unchecked_into(),
		// 5EZaeQ8djPcq9pheJUhgerXQZt9YaHnMJpiHMRhwQeinqUW8
		hex!["6e7e4eb42cbd2e0ab4cae8708ce5509580b8c04d11f6758dbf686d50fe9f9106"].unchecked_into(),
		// 5EZaeQ8djPcq9pheJUhgerXQZt9YaHnMJpiHMRhwQeinqUW8
		hex!["6e7e4eb42cbd2e0ab4cae8708ce5509580b8c04d11f6758dbf686d50fe9f9106"].unchecked_into(),
		// 5EZaeQ8djPcq9pheJUhgerXQZt9YaHnMJpiHMRhwQeinqUW8
		hex!["6e7e4eb42cbd2e0ab4cae8708ce5509580b8c04d11f6758dbf686d50fe9f9106"].unchecked_into(),
	),(
		// 5ERawXCzCWkjVq3xz1W5KGNtVx2VdefvZ62Bw1FEuZW4Vny2
		hex!["68655684472b743e456907b398d3a44c113f189e56d1bbfd55e889e295dfde78"].into(),
		// 5Gc4vr42hH1uDZc93Nayk5G7i687bAQdHHc9unLuyeawHipF
		hex!["c8dc79e36b29395413399edaec3e20fcca7205fb19776ed8ddb25d6f427ec40e"].into(),
		// 5EockCXN6YkiNCDjpqqnbcqd4ad35nU4RmA1ikM4YeRN4WcE
		hex!["7932cff431e748892fa48e10c63c17d30f80ca42e4de3921e641249cd7fa3c2f"].unchecked_into(),
		// 5DhLtiaQd1L1LU9jaNeeu9HJkP6eyg3BwXA7iNMzKm7qqruQ
		hex!["482dbd7297a39fa145c570552249c2ca9dd47e281f0c500c971b59c9dcdcd82e"].unchecked_into(),
		// 5DhLtiaQd1L1LU9jaNeeu9HJkP6eyg3BwXA7iNMzKm7qqruQ
		hex!["482dbd7297a39fa145c570552249c2ca9dd47e281f0c500c971b59c9dcdcd82e"].unchecked_into(),
		// 5DhLtiaQd1L1LU9jaNeeu9HJkP6eyg3BwXA7iNMzKm7qqruQ
		hex!["482dbd7297a39fa145c570552249c2ca9dd47e281f0c500c971b59c9dcdcd82e"].unchecked_into(),
	),(
		// 5DyVtKWPidondEu8iHZgi6Ffv9yrJJ1NDNLom3X9cTDi98qp
		hex!["547ff0ab649283a7ae01dbc2eb73932eba2fb09075e9485ff369082a2ff38d65"].into(),
		// 5FeD54vGVNpFX3PndHPXJ2MDakc462vBCD5mgtWRnWYCpZU9
		hex!["9e42241d7cd91d001773b0b616d523dd80e13c6c2cab860b1234ef1b9ffc1526"].into(),
		// 5E1jLYfLdUQKrFrtqoKgFrRvxM3oQPMbf6DfcsrugZZ5Bn8d
		hex!["5633b70b80a6c8bb16270f82cca6d56b27ed7b76c8fd5af2986a25a4788ce440"].unchecked_into(),
		// 5DhKqkHRkndJu8vq7pi2Q5S3DfftWJHGxbEUNH43b46qNspH
		hex!["482a3389a6cf42d8ed83888cfd920fec738ea30f97e44699ada7323f08c3380a"].unchecked_into(),
		// 5DhKqkHRkndJu8vq7pi2Q5S3DfftWJHGxbEUNH43b46qNspH
		hex!["482a3389a6cf42d8ed83888cfd920fec738ea30f97e44699ada7323f08c3380a"].unchecked_into(),
		// 5DhKqkHRkndJu8vq7pi2Q5S3DfftWJHGxbEUNH43b46qNspH
		hex!["482a3389a6cf42d8ed83888cfd920fec738ea30f97e44699ada7323f08c3380a"].unchecked_into(),
	),(
		// 5HYZnKWe5FVZQ33ZRJK1rG3WaLMztxWrrNDb1JRwaHHVWyP9
		hex!["f26cdb14b5aec7b2789fd5ca80f979cef3761897ae1f37ffb3e154cbcc1c2663"].into(),
		// 5EPQdAQ39WQNLCRjWsCk5jErsCitHiY5ZmjfWzzbXDoAoYbn
		hex!["66bc1e5d275da50b72b15de072a2468a5ad414919ca9054d2695767cf650012f"].into(),
		// 5DMa31Hd5u1dwoRKgC4uvqyrdK45RHv3CpwvpUC1EzuwDit4
		hex!["3919132b851ef0fd2dae42a7e734fe547af5a6b809006100f48944d7fae8e8ef"].unchecked_into(),
		// 5C4vDQxA8LTck2xJEy4Yg1hM9qjDt4LvTQaMo4Y8ne43aU6x
		hex!["00299981a2b92f878baaf5dbeba5c18d4e70f2a1fcd9c61b32ea18daf38f4378"].unchecked_into(),
		// 5C4vDQxA8LTck2xJEy4Yg1hM9qjDt4LvTQaMo4Y8ne43aU6x
		hex!["00299981a2b92f878baaf5dbeba5c18d4e70f2a1fcd9c61b32ea18daf38f4378"].unchecked_into(),
		// 5C4vDQxA8LTck2xJEy4Yg1hM9qjDt4LvTQaMo4Y8ne43aU6x
		hex!["00299981a2b92f878baaf5dbeba5c18d4e70f2a1fcd9c61b32ea18daf38f4378"].unchecked_into(),
	)];

	// generated with secret: subkey inspect "$secret"/fir
	let root_key: AccountId = hex![
		// 5Ff3iXP75ruzroPWRP2FYBHWnmGGBSb63857BgnzCoXNxfPo
		"9ee5e5bdc0ec239eb164f865ecc345ce4c88e76ee002e0f7e318097347471809"
	].into();

	let endowed_accounts: Vec<AccountId> = vec![root_key.clone()];

	testnet_genesis(
		initial_authorities,
		root_key,
		Some(endowed_accounts),
	)
}

/// Staging testnet config.
pub fn staging_testnet_config() -> ChainSpec {
	let boot_nodes = vec![];
	ChainSpec::from_genesis(
		"Bifrost Staging Testnet",
		"bifrost_staging_testnet",
		ChainType::Live,
		staging_testnet_config_genesis,
		boot_nodes,
		Some(TelemetryEndpoints::new(vec![(STAGING_TELEMETRY_URL.to_string(), 0)])
			.expect("Staging telemetry url is valid; qed")),
		None,
		None,
		Default::default(),
	)
}

/// Helper function to generate a crypto pair from seed
pub fn get_from_seed<TPublic: Public>(seed: &str) -> <TPublic::Pair as Pair>::Public {
	TPublic::Pair::from_string(&format!("//{}", seed), None)
		.expect("static values are valid; qed")
		.public()
}

/// Helper function to generate an account ID from seed
pub fn get_account_id_from_seed<TPublic: Public>(seed: &str) -> AccountId where
	AccountPublic: From<<TPublic::Pair as Pair>::Public>
{
	AccountPublic::from(get_from_seed::<TPublic>(seed)).into_account()
}

/// Helper function to generate stash, controller and session key from seed
pub fn authority_keys_from_seed(seed: &str) -> (
	AccountId,
	AccountId,
	GrandpaId,
	BabeId,
	ImOnlineId,
	AuthorityDiscoveryId,
) {
	(
		get_account_id_from_seed::<sr25519::Public>(&format!("{}//stash", seed)),
		get_account_id_from_seed::<sr25519::Public>(seed),
		get_from_seed::<GrandpaId>(seed),
		get_from_seed::<BabeId>(seed),
		get_from_seed::<ImOnlineId>(seed),
		get_from_seed::<AuthorityDiscoveryId>(seed),
	)
}

/// Helper function to create GenesisConfig for testing
pub fn testnet_genesis(
	initial_authorities: Vec<(
		AccountId,
		AccountId,
		GrandpaId,
		BabeId,
		ImOnlineId,
		AuthorityDiscoveryId,
	)>,
	root_key: AccountId,
	endowed_accounts: Option<Vec<AccountId>>,
) -> GenesisConfig {
	let endowed_accounts: Vec<AccountId> = endowed_accounts.unwrap_or_else(|| {
		vec![
			get_account_id_from_seed::<sr25519::Public>("Alice"),
			get_account_id_from_seed::<sr25519::Public>("Bob"),
			get_account_id_from_seed::<sr25519::Public>("Charlie"),
			get_account_id_from_seed::<sr25519::Public>("Dave"),
			get_account_id_from_seed::<sr25519::Public>("Eve"),
			get_account_id_from_seed::<sr25519::Public>("Ferdie"),
			get_account_id_from_seed::<sr25519::Public>("Alice//stash"),
			get_account_id_from_seed::<sr25519::Public>("Bob//stash"),
			get_account_id_from_seed::<sr25519::Public>("Charlie//stash"),
			get_account_id_from_seed::<sr25519::Public>("Dave//stash"),
			get_account_id_from_seed::<sr25519::Public>("Eve//stash"),
			get_account_id_from_seed::<sr25519::Public>("Ferdie//stash"),
		]
	});
	let num_endowed_accounts = endowed_accounts.len();

	const ENDOWMENT: Balance = 10_000 * DOLLARS;
	const STASH: Balance = 100 * DOLLARS;

	GenesisConfig {
		frame_system: Some(SystemConfig {
			code: wasm_binary_unwrap().to_vec(),
			changes_trie_config: Default::default(),
		}),
		pallet_balances: Some(BalancesConfig {
			balances: endowed_accounts.iter().cloned()
				.map(|k| (k, ENDOWMENT))
				.chain(initial_authorities.iter().map(|x| (x.0.clone(), STASH)))
				.collect(),
		}),
		pallet_indices: Some(IndicesConfig {
			indices: vec![],
		}),
		pallet_session: Some(SessionConfig {
			keys: initial_authorities.iter().map(|x| {
				(x.0.clone(), x.0.clone(), session_keys(
					x.2.clone(),
					x.3.clone(),
					x.4.clone(),
					x.5.clone(),
				))
			}).collect::<Vec<_>>(),
		}),
		pallet_staking: Some(StakingConfig {
			validator_count: initial_authorities.len() as u32 * 2,
			minimum_validator_count: initial_authorities.len() as u32,
			stakers: initial_authorities.iter().map(|x| {
				(x.0.clone(), x.1.clone(), STASH, StakerStatus::Validator)
			}).collect(),
			invulnerables: initial_authorities.iter().map(|x| x.0.clone()).collect(),
			slash_reward_fraction: Perbill::from_percent(10),
			.. Default::default()
		}),
		pallet_democracy: Some(DemocracyConfig::default()),
		pallet_elections_phragmen: Some(ElectionsConfig {
			members: endowed_accounts.iter()
						.take((num_endowed_accounts + 1) / 2)
						.cloned()
						.map(|member| (member, STASH))
						.collect(),
		}),
		pallet_collective_Instance1: Some(CouncilConfig::default()),
		pallet_collective_Instance2: Some(TechnicalCommitteeConfig {
			members: endowed_accounts.iter()
						.take((num_endowed_accounts + 1) / 2)
						.cloned()
						.collect(),
			phantom: Default::default(),
		}),
		pallet_sudo: Some(SudoConfig {
			key: root_key.clone(),
		}),
		pallet_babe: Some(BabeConfig {
			authorities: vec![],
		}),
		pallet_im_online: Some(ImOnlineConfig {
			keys: vec![],
		}),
		pallet_authority_discovery: Some(AuthorityDiscoveryConfig {
			keys: vec![],
		}),
		pallet_grandpa: Some(GrandpaConfig {
			authorities: vec![],
		}),
		pallet_membership_Instance1: Some(Default::default()),
		pallet_treasury: Some(Default::default()),
		pallet_society: Some(SocietyConfig {
			members: endowed_accounts.iter()
						.take((num_endowed_accounts + 1) / 2)
						.cloned()
						.collect(),
			pot: 0,
			max_members: 999,
		}),
		pallet_vesting: Some(Default::default()),
		brml_assets: Some(AssetsConfig {
			account_assets: vec![],
			next_asset_id: 9u32, // start from 7, [0..6] has been reserved
			token_details: vec![],
			prices: vec![],
		}),
		brml_convert: Some(ConvertConfig {
			convert_price: vec![
				(TokenSymbol::DOT, DOLLARS / 100),
				(TokenSymbol::KSM, DOLLARS / 100),
				(TokenSymbol::EOS, DOLLARS / 100),
				(TokenSymbol::IOST, DOLLARS / 100),
			], // initialize convert price as token = 100 * vtoken
			pool: vec![
				(TokenSymbol::DOT, ConvertPool::new(1, 100)),
				(TokenSymbol::KSM, ConvertPool::new(1, 100)),
				(TokenSymbol::EOS, ConvertPool::new(1, 100)),
				(TokenSymbol::IOST, ConvertPool::new(1, 100)),
			],
		}),
		brml_bridge_eos: Some(BridgeEosConfig {
			bridge_contract_account: (b"bifrostcross".to_vec(), 2),
			notary_keys: initial_authorities.iter().map(|x| x.0.clone()).collect::<Vec<_>>(),
			// alice and bob have the privilege to sign cross transaction
			cross_chain_privilege: [(root_key.clone(), true)].iter().cloned().collect::<Vec<_>>(),
			all_crosschain_privilege: Vec::new(),
			cross_trade_eos_limit: 50 * DOLLARS, // 50 EOS as limit
		}),
		brml_bridge_iost: Some(BridgeIostConfig {
<<<<<<< HEAD
			bridge_contract_account: (b"bifrost".to_vec(), 1),
=======
			bridge_contract_account: (b"lispczz4".to_vec(), 1),
>>>>>>> 26d4aeae
			notary_keys: initial_authorities.iter().map(|x| x.0.clone()).collect::<Vec<_>>(),
			// alice and bob have the privilege to sign cross transaction
			cross_chain_privilege: [(root_key.clone(), true)].iter().cloned().collect::<Vec<_>>(),
			all_crosschain_privilege: Vec::new(),
		}),
		brml_voucher: {
			if let Some(vouchers) = initialize_all_vouchers() {
				Some(VoucherConfig { voucher: vouchers })
			} else {
				None
			}
		},
		brml_swap: initialize_swap_module(root_key),
	}
}

fn initialize_swap_module(sudo: AccountId) -> Option<SwapConfig> {
	/*
	This list is each token for aUSD.
	Accroding to the weight to calculate how many token will be added to the pool.
	For example, if aUSD has 10000 in the pool, DOT has to be added 10000 / (300 * dot_amount) = 15 / 15 =>
	so dot_amount = 10000 / 300 = 33.3333
	aUSD 10000
	DOT 300 aUSD
	vDOT 3 aUSD
	KSM 8.6 aUSD
	vKSM 0.086 aUSD
	EOS 2.62 aUSD
	vEOS 0.0262 aUSD
	*/
	let all_pool_token = 1000 * DOLLARS;
	let count_of_supported_tokens = 7u8;
	let global_pool = {
		let pool = vec![
			(TokenSymbol::aUSD, 10000 * DOLLARS, 15),
			(TokenSymbol::DOT, (33.333_333_333_333f64 * DOLLARS as f64) as Balance, 15), // 33.333_333_333_333
			(TokenSymbol::vDOT, (2222.222222222222f64 * DOLLARS as f64) as Balance, 10), // 2222.222222222222
			(TokenSymbol::KSM, (1550.3875968992247f64 * DOLLARS as f64) as Balance, 20), // 1550.3875968992247
			(TokenSymbol::vKSM, (155038.75968992253f64 * DOLLARS as f64) as Balance, 20), // 155038.7596899225
			(TokenSymbol::EOS, (2544.529262086514f64 * DOLLARS as f64) as Balance, 10), // 2544.529262086514
			(TokenSymbol::vEOS, (254452.9262086514f64 * DOLLARS as f64) as Balance, 10), // 254452.9262086514
			(TokenSymbol::IOST, (2544.529262086514f64 * DOLLARS as f64) as Balance, 10), // 2544.529262086514
			(TokenSymbol::vIOST, (254452.9262086514f64 * DOLLARS as f64) as Balance, 10), // 254452.9262086514
		];
		(pool, 0)
	};
	let user_pool = {
		let pool = vec![
			(TokenSymbol::aUSD, 10000 * DOLLARS),
			(TokenSymbol::DOT, (33.333_333_333_333f64 * DOLLARS as f64) as Balance),
			(TokenSymbol::vDOT, (2222.222222222222f64 * DOLLARS as f64) as Balance),
			(TokenSymbol::KSM, (1550.3875968992247f64 * DOLLARS as f64) as Balance),
			(TokenSymbol::vKSM, (155038.75968992253f64 * DOLLARS as f64) as Balance),
			(TokenSymbol::EOS, (2544.529262086514f64 * DOLLARS as f64) as Balance),
			(TokenSymbol::vEOS, (254452.9262086514f64 * DOLLARS as f64) as Balance),
			(TokenSymbol::IOST, (2544.529262086514f64 * DOLLARS as f64) as Balance),
			(TokenSymbol::vIOST, (254452.9262086514f64 * DOLLARS as f64) as Balance),
		];
		vec![(sudo, (pool, all_pool_token))]
	};
	let swap_fee = 150;
	let exit_fee = 0;
	let total_weight = global_pool.0.iter().map(|p| p.2).collect();

	Some(SwapConfig {
		all_pool_token,
		count_of_supported_tokens,
		global_pool,
		user_pool,
		swap_fee,
		exit_fee,
		total_weight
	})
}

fn development_config_genesis() -> GenesisConfig {
	testnet_genesis(
		vec![
			authority_keys_from_seed("Alice"),
			authority_keys_from_seed("Bob"),
		],
		get_account_id_from_seed::<sr25519::Public>("Alice"),
		None,
	)
}

/// Development config (single validator Alice)
pub fn development_config() -> ChainSpec {
	let properties = {
		let mut props = serde_json::Map::new();

		props.insert(
			"ss58Format".to_owned(),
			serde_json::value::to_value(6u8).expect("The ss58Format cannot be convert to json value.")
		);
		props.insert(
			"tokenDecimals".to_owned(),
			serde_json::value::to_value(12u8).expect("The tokenDecimals cannot be convert to json value.")
		);
		props.insert(
			"tokenSymbol".to_owned(),
			serde_json::value::to_value("ASG".to_owned()).expect("The tokenSymbol cannot be convert to json value.")
		);
		Some(props)
	};
	let protocol_id = Some("bifrost-test");

	ChainSpec::from_genesis(
		"Development",
		"dev",
		ChainType::Development,
		development_config_genesis,
		vec![],
		None,
		protocol_id,
		properties,
		Default::default(),
	)
}

fn local_testnet_genesis() -> GenesisConfig {
	testnet_genesis(
		vec![
			authority_keys_from_seed("Alice"),
			authority_keys_from_seed("Bob"),
		],
		get_account_id_from_seed::<sr25519::Public>("Alice"),
		None,
	)
}

/// Local testnet config (multivalidator Alice + Bob)
pub fn local_testnet_config() -> ChainSpec {
	ChainSpec::from_genesis(
		"Local Testnet",
		"local_testnet",
		ChainType::Local,
		local_testnet_genesis,
		vec![],
		None,
		None,
		None,
		Default::default(),
	)
}

/// Helper function to create GenesisConfig for bifrost
pub fn bifrost_genesis(
	initial_authorities: Vec<(AccountId, AccountId, GrandpaId, BabeId, ImOnlineId, AuthorityDiscoveryId)>,
	root_key: AccountId,
	endowed_accounts: Vec<AccountId>,
) -> GenesisConfig {
	let num_endowed_accounts = endowed_accounts.len();

	const ENDOWMENT: Balance = 10_000 * DOLLARS;
	const STASH: Balance = 10_000 * DOLLARS;

	GenesisConfig {
		frame_system: Some(SystemConfig {
			code: wasm_binary_unwrap().to_vec(),
			changes_trie_config: Default::default(),
		}),
		pallet_balances: Some(BalancesConfig {
			balances: initial_authorities.iter()
				.map(|k| (k.0.clone(), ENDOWMENT))
				.chain(endowed_accounts.iter().cloned().map(|x| (x, STASH / 100)))
				.collect(),
		}),
		pallet_indices: Some(IndicesConfig {
			indices: initial_authorities.iter().map(|x| x.0.clone())
				.chain(endowed_accounts.iter().cloned()).
				enumerate().map(|accts| (accts.0 as u32, accts.1))
				.collect::<Vec<_>>(),
		}),
		pallet_session: Some(SessionConfig {
			keys: initial_authorities.iter().map(|x| {
				(x.0.clone(), x.0.clone(), session_keys(x.2.clone(), x.3.clone(), x.4.clone(), x.5.clone()))
			}).collect::<Vec<_>>(),
		}),
		pallet_staking: Some(StakingConfig {
			validator_count: 30,
			minimum_validator_count: 3,
			stakers: initial_authorities[2..5].iter().map(|x| { // we need last three addresses
				(x.0.clone(), x.1.clone(), STASH, StakerStatus::Validator)
			}).collect(),
			invulnerables: initial_authorities.iter().map(|x| x.0.clone())
				.chain(endowed_accounts.iter().cloned()).collect::<Vec<_>>(),
			slash_reward_fraction: Perbill::from_percent(10),
			.. Default::default()
		}),
		pallet_democracy: Some(DemocracyConfig::default()),
		pallet_elections_phragmen: Some(ElectionsConfig {
			members: endowed_accounts.iter()
				.take((num_endowed_accounts + 1) / 2)
				.cloned()
				.map(|member| (member, STASH / 100))
				.collect(),
		}),
		pallet_collective_Instance1: Some(CouncilConfig::default()),
		pallet_collective_Instance2: Some(TechnicalCommitteeConfig {
			members: initial_authorities.iter().map(|x| x.0.clone()).collect(),
			phantom: Default::default(),
		}),
		pallet_sudo: Some(SudoConfig {
			key: root_key.clone(),
		}),
		pallet_babe: Some(BabeConfig {
			authorities: vec![],
		}),
		pallet_im_online: Some(ImOnlineConfig {
			keys: vec![],
		}),
		pallet_authority_discovery: Some(AuthorityDiscoveryConfig {
			keys: vec![],
		}),
		pallet_grandpa: Some(GrandpaConfig {
			authorities: vec![],
		}),
		pallet_membership_Instance1: Some(Default::default()),
		pallet_treasury: Some(Default::default()),
		pallet_society: Some(SocietyConfig {
			members: initial_authorities.iter().map(|x| x.0.clone()).collect(),
			pot: 0,
			max_members: 999,
		}),
		pallet_vesting: Some(Default::default()),
		brml_assets: Some(AssetsConfig {
			account_assets: initialize_assets(),
			next_asset_id: 7u32, // start from 7, [0..6] has been reserved
			token_details: vec![],
			prices: vec![],
		}),
		brml_convert: Some(ConvertConfig {
			convert_price: vec![
				(TokenSymbol::DOT, DOLLARS / 100),
				(TokenSymbol::KSM, DOLLARS / 100),
				(TokenSymbol::EOS, DOLLARS / 100),
			], // initialize convert price as token = 100 * vtoken
			pool: vec![
				(TokenSymbol::DOT, ConvertPool::new(1, 100)),
				(TokenSymbol::KSM, ConvertPool::new(1, 100)),
				(TokenSymbol::EOS, ConvertPool::new(1, 100)),
			],
		}),
		brml_bridge_eos: Some(BridgeEosConfig {
			bridge_contract_account: (b"bifrostcross".to_vec(), 3), // this eos account needs 3 signer to sign a trade
			notary_keys: initial_authorities[2..5].iter().map(|x| x.0.clone()).collect::<Vec<_>>(),
			// root_key has the privilege to sign cross transaction
			cross_chain_privilege: [(root_key.clone(), true)].iter().cloned().collect::<Vec<_>>(),
			all_crosschain_privilege: Vec::new(),
			cross_trade_eos_limit: 50 * DOLLARS, // 50 EOS as limit
		}),
		brml_bridge_iost: Some(BridgeIostConfig {
<<<<<<< HEAD
			bridge_contract_account: (b"bifrost".to_vec(), 1),
=======
			bridge_contract_account: (b"lispczz4".to_vec(), 1),
>>>>>>> 26d4aeae
			notary_keys: initial_authorities.iter().map(|x| x.0.clone()).collect::<Vec<_>>(),
			// alice and bob have the privilege to sign cross transaction
			cross_chain_privilege: [(root_key.clone(), true)].iter().cloned().collect::<Vec<_>>(),
			all_crosschain_privilege: Vec::new(),
		}),
		brml_voucher: {
			if let Some(vouchers) = initialize_all_vouchers() {
				Some(VoucherConfig { voucher: vouchers })
			} else {
				None
			}
		},
		brml_swap: initialize_swap_module(root_key),
	}
}

fn initialize_all_vouchers() -> Option<Vec<(node_primitives::AccountId, node_primitives::Balance)>> {
	use std::collections::HashSet;

	let path = std::path::Path::join(
		&std::env::current_dir().ok()?,
		"bnc_vouchers.json"
	);

	if !path.exists() { return None; }
	let file = std::fs::File::open(path).ok()?;
	let reader = std::io::BufReader::new(file);

	let vouchers_str: Vec<(String, String)> = serde_json::from_reader(reader).ok()?;
	let vouchers: Vec<(node_primitives::AccountId, node_primitives::Balance)> = vouchers_str.iter().map(|v| {
		(parse_address(&v.0), v.1.parse().expect("Balance is invalid."))
	}).collect();

	let set = vouchers.iter().map(|v| v.0.clone()).collect::<HashSet<_>>();
	let mut final_vouchers = Vec::new();
	for i in set.iter() {
		let mut sum = 0;
		for j in vouchers.iter() {
			if *i == j.0 {
				sum += j.1;
			}
		}
		final_vouchers.push((i.clone(), sum));
	}

	Some(final_vouchers)
}

fn parse_address(address: impl AsRef<str>) -> AccountId {
	let decoded_ss58 = bs58::decode(address.as_ref()).into_vec().expect("decode account id failure");
	let mut data = [0u8; 32];
	data.copy_from_slice(&decoded_ss58[1..33]);

	node_primitives::AccountId::from(data)
}

/// initialize assets for specific bifrost accounts
fn initialize_assets() -> Vec<((TokenSymbol, AccountId), AccountAsset<Balance, Cost, Income>)> {
	let assets = vec![
		(
			(TokenSymbol::DOT, parse_address("5CDWwkPsyc37XdB9N5QpZosgrcqcKA48Lpb81KjDZ89W9GPm")),
			AccountAsset { balance: 5_000_000 * DOLLARS, ..Default::default() }
//			AccountAsset { balance: 5_000_000 * DOLLARS, available: 5_000_000 * DOLLARS, ..Default::default() }
		),
		(
			(TokenSymbol::KSM, parse_address("5DAQaLpQjAZKuX4F77Lb69e5qb3GtaKVLF1mdiYt5SAhXeLC")),
			AccountAsset { balance: 5_000_000 * DOLLARS, ..Default::default() }
//			AccountAsset { balance: 5_000_000 * DOLLARS, available: 5_000_000 * DOLLARS, ..Default::default() }
		),
	];
	assets
}

/// Configure genesis for bifrost test
fn bifrost_config_genesis() -> GenesisConfig {
	let initial_authorities: Vec<(AccountId, AccountId, GrandpaId, BabeId, ImOnlineId, AuthorityDiscoveryId)> = vec![(
		 // 5CSpDMTeczUJoZ14BuoJTAXJzF2FnWj7gwAsfredQKdvzkGL
		 hex!["10dccc17a745f12b6026fb8e8c73544ad6d0e67f1e39106a899094bcc707e034"].into(),
		 // 5CSpDMTeczUJoZ14BuoJTAXJzF2FnWj7gwAsfredQKdvzkGL
		 hex!["10dccc17a745f12b6026fb8e8c73544ad6d0e67f1e39106a899094bcc707e034"].into(),
		 // 5EZ7Ed8PNharn8PqUDVDpriCNMk54hGyXfNh3eV5z6cwBgj4
		 hex!["6e2209923b84e44d774cf692a7f4b2f67ffcddbfd1dfbf7bd6f1fb7d769aaf9d"].unchecked_into(),
		 // 5H6pFYqLatuQbnLLzKFUazX1VXjmqhnJQT6hVWVz67kaT94z
		 hex!["dec92f12684928aa042297f6d8927930b82d9ef28b1dfa1974e6a88c51c6ee75"].unchecked_into(),
		 // 5H6pFYqLatuQbnLLzKFUazX1VXjmqhnJQT6hVWVz67kaT94z
		 hex!["dec92f12684928aa042297f6d8927930b82d9ef28b1dfa1974e6a88c51c6ee75"].unchecked_into(),
		 // 5H6pFYqLatuQbnLLzKFUazX1VXjmqhnJQT6hVWVz67kaT94z
		 hex!["dec92f12684928aa042297f6d8927930b82d9ef28b1dfa1974e6a88c51c6ee75"].unchecked_into(),
	 ),(
		 // 5GCAXGqMdfzFbcGXfFWZKGJQb7NdAsx21mFSwQhmBdJVw4Mm
		 hex!["b6a16a837cad7ad3cadfd6eb3661488fdb4c419805ffd66ab1d5bdc2e7449a60"].into(),
		 // 5GCAXGqMdfzFbcGXfFWZKGJQb7NdAsx21mFSwQhmBdJVw4Mm
		 hex!["b6a16a837cad7ad3cadfd6eb3661488fdb4c419805ffd66ab1d5bdc2e7449a60"].into(),
		 // 5G2PmFJC4HDjUSZxkp18TbdyzCdbLoCVykaJJhKnUfsR2JCo
		 hex!["af2d88f20650a6048f6d67d26d27636eb7d08ee8d44d2c535946d83257d12e26"].unchecked_into(),
		 // 5DPiyVYRVUghxtYz5qPcUMAci5GPnL9sBYawqmDFp2YH76hh
		 hex!["3abda893fc4ce0c3d465ea434cf513bed824f1c2b564cf38003a72c47fda7147"].unchecked_into(),
		 // 5DPiyVYRVUghxtYz5qPcUMAci5GPnL9sBYawqmDFp2YH76hh
		 hex!["3abda893fc4ce0c3d465ea434cf513bed824f1c2b564cf38003a72c47fda7147"].unchecked_into(),
		 // 5DPiyVYRVUghxtYz5qPcUMAci5GPnL9sBYawqmDFp2YH76hh
		 hex!["3abda893fc4ce0c3d465ea434cf513bed824f1c2b564cf38003a72c47fda7147"].unchecked_into(),
	 ),(
		 // 5GGtX6U97Kb8qiCkzQhqDaspLkghK9zz42X9g8K98gubV5Zi
		 hex!["ba3bc59c52d7eaffef1a38d38ad41cca00936fcd471d1773aed308355b91600a"].into(),
		 // 5GGtX6U97Kb8qiCkzQhqDaspLkghK9zz42X9g8K98gubV5Zi
		 hex!["ba3bc59c52d7eaffef1a38d38ad41cca00936fcd471d1773aed308355b91600a"].into(),
		 // 5HXm38QXLsYNvEDXcNNLXES6r1mUUTqYaz1fmsGMyFdQ97Do
		 hex!["f1cf7fc925e4c35ab308234b51f72052a9354c71937c481bd8d128626d144de1"].unchecked_into(),
		 // 5HgpFg4DXfg2GZ5gKcRAtarF168y9SAi5zeAP7JRig2NW5Br
		 hex!["f8b788ebec50ba10e2676c6d59842dd1127b7701977d7daf3172016ac0d4632e"].unchecked_into(),
		 // 5HgpFg4DXfg2GZ5gKcRAtarF168y9SAi5zeAP7JRig2NW5Br
		 hex!["f8b788ebec50ba10e2676c6d59842dd1127b7701977d7daf3172016ac0d4632e"].unchecked_into(),
		 // 5HgpFg4DXfg2GZ5gKcRAtarF168y9SAi5zeAP7JRig2NW5Br
		 hex!["f8b788ebec50ba10e2676c6d59842dd1127b7701977d7daf3172016ac0d4632e"].unchecked_into(),
	 ),(
		 // 5D2DxHgaHafNc4cu6gi98NDwHrdRowkL1sRydtXTHbL5nDr1
		 hex!["2a57cff9e91f5ee1fedf20061cf5dec7a24ff468dd35b0c6db9a6a7639405d2f"].into(),
		 // 5D2DxHgaHafNc4cu6gi98NDwHrdRowkL1sRydtXTHbL5nDr1
		 hex!["2a57cff9e91f5ee1fedf20061cf5dec7a24ff468dd35b0c6db9a6a7639405d2f"].into(),
		 // 5GDf8Ut6d9a9qvSbLvUK7LTW5PSBH6JrBgzvsgzyhjKVMJrJ
		 hex!["b7c4f618fcc05c2f3eefeb0454ebb932f10712beca6fa4193e89ebd624133f66"].unchecked_into(),
		 // 5EtBGed7DkcURQSc3NAfQqVz6wcxgkj8wQBh6JsrjDSuvmQL
		 hex!["7cad48689d421015bb3b449a365fdbd2a2d3070df2d42f8077d8f714d88ad200"].unchecked_into(),
		 // 5EtBGed7DkcURQSc3NAfQqVz6wcxgkj8wQBh6JsrjDSuvmQL
		 hex!["7cad48689d421015bb3b449a365fdbd2a2d3070df2d42f8077d8f714d88ad200"].unchecked_into(),
		 // 5EtBGed7DkcURQSc3NAfQqVz6wcxgkj8wQBh6JsrjDSuvmQL
		 hex!["7cad48689d421015bb3b449a365fdbd2a2d3070df2d42f8077d8f714d88ad200"].unchecked_into(),
	 ), (
		 // 5GyAB9Jia3nWUMxZ34n8TNgXFaJyhXG1n5ttkuE4N7oNvPzp
		 hex!["d8f24a7af34e86ccfec746ce9546a22eee95587a448a221c880e5a3bb447d835"].into(),
		 // 5GyAB9Jia3nWUMxZ34n8TNgXFaJyhXG1n5ttkuE4N7oNvPzp
		 hex!["d8f24a7af34e86ccfec746ce9546a22eee95587a448a221c880e5a3bb447d835"].into(),
		 // 5CowAQJr7Cx6WZxV3yNRL5QrhT68sVYj94QazzQuQm8BgV2n
		 hex!["20f857f37fff5fbff14292b565bdc6aaa6a5e4e3d04d2a01b2f501dc9bda0b14"].unchecked_into(),
		 // 5DLHpKfdUCki9xYYYKCrWCVE6PfX2U1gLG7f6sGj9uHyS9MC
		 hex!["381f3b88a3bc9872c7137f8bfbd24ae039bfa5845cba51ffa2ad8e4d03d1af1a"].unchecked_into(),
		 // 5DLHpKfdUCki9xYYYKCrWCVE6PfX2U1gLG7f6sGj9uHyS9MC
		 hex!["381f3b88a3bc9872c7137f8bfbd24ae039bfa5845cba51ffa2ad8e4d03d1af1a"].unchecked_into(),
		 // 5DLHpKfdUCki9xYYYKCrWCVE6PfX2U1gLG7f6sGj9uHyS9MC
		 hex!["381f3b88a3bc9872c7137f8bfbd24ae039bfa5845cba51ffa2ad8e4d03d1af1a"].unchecked_into(),
	 )];

	// generated with secret: subkey inspect "$secret"/fir
	let root_key: AccountId = hex![
		// 5GjJNWYS6f2UQ9aiLexuB8qgjG8fRs2Ax4nHin1z1engpnNt
		"ce6072037670ca8e974fd571eae4f215a58d0bf823b998f619c3f87a911c3541"
	].into();

	let endowed_accounts: Vec<AccountId> = vec![root_key.clone()];

	bifrost_genesis(
		initial_authorities,
		root_key,
		endowed_accounts,
	)
}

/// Adapt local test as asgard test, create chain spec use the command: birost-node build-spec --chain=local > chain.json
pub fn bifrost_chainspec_config() -> ChainSpec {
	let properties = {
		let mut props = serde_json::Map::new();

		props.insert(
			"ss58Format".to_owned(),
			serde_json::value::to_value(6u8).expect("The ss58Format cannot be convert to json value.")
		);
		props.insert(
			"tokenDecimals".to_owned(),
			serde_json::value::to_value(12u8).expect("The tokenDecimals cannot be convert to json value.")
		);
		props.insert(
			"tokenSymbol".to_owned(),
			serde_json::value::to_value("ASG".to_owned()).expect("The tokenSymbol cannot be convert to json value.")
		);
		Some(props)
	};
	let protocol_id = Some("bifrost");

	ChainSpec::from_genesis(
		"Bifrost Asgard CC3",
		"bifrost_testnet",
		ChainType::Custom("Asgard Testnet".into()),
		bifrost_config_genesis,
		vec![
			"/dns/n1.testnet.liebi.com/tcp/30333/p2p/12D3KooWHjmfpAdrjL7EvZ7Zkk4pFmkqKDLL5JDENc7oJdeboxJJ".parse().expect("failed to parse multiaddress."),
			"/dns/n2.testnet.liebi.com/tcp/30333/p2p/12D3KooWBMjifHHUZxbQaQZS9t5jMmTDtZbugAtJ8TG9RuX4umEY".parse().expect("failed to parse multiaddress."),
			"/dns/n3.testnet.liebi.com/tcp/30333/p2p/12D3KooWLt3w5tadCR5Fc7ZvjciLy7iKJ2ZHq6qp4UVmUUHyCJuX".parse().expect("failed to parse multiaddress."),
			"/dns/n4.testnet.liebi.com/tcp/30333/p2p/12D3KooWMduQkmRVzpwxJuN6MQT4ex1iP9YquzL4h5K9Ru8qMXtQ".parse().expect("failed to parse multiaddress."),
			"/dns/n5.testnet.liebi.com/tcp/30333/p2p/12D3KooWLAHZyqMa9TQ1fR7aDRRKfWt857yFMT3k2ckK9mhYT9qR".parse().expect("failed to parse multiaddress.")
		],
		Some(TelemetryEndpoints::new(vec![(STAGING_TELEMETRY_URL.to_string(), 0)])
			.expect("Asgard Testnet telemetry url is valid; qed")),
		protocol_id,
		properties,
		Default::default(),
	)
}<|MERGE_RESOLUTION|>--- conflicted
+++ resolved
@@ -337,11 +337,7 @@
 			cross_trade_eos_limit: 50 * DOLLARS, // 50 EOS as limit
 		}),
 		brml_bridge_iost: Some(BridgeIostConfig {
-<<<<<<< HEAD
-			bridge_contract_account: (b"bifrost".to_vec(), 1),
-=======
 			bridge_contract_account: (b"lispczz4".to_vec(), 1),
->>>>>>> 26d4aeae
 			notary_keys: initial_authorities.iter().map(|x| x.0.clone()).collect::<Vec<_>>(),
 			// alice and bob have the privilege to sign cross transaction
 			cross_chain_privilege: [(root_key.clone(), true)].iter().cloned().collect::<Vec<_>>(),
@@ -383,8 +379,6 @@
 			(TokenSymbol::vKSM, (155038.75968992253f64 * DOLLARS as f64) as Balance, 20), // 155038.7596899225
 			(TokenSymbol::EOS, (2544.529262086514f64 * DOLLARS as f64) as Balance, 10), // 2544.529262086514
 			(TokenSymbol::vEOS, (254452.9262086514f64 * DOLLARS as f64) as Balance, 10), // 254452.9262086514
-			(TokenSymbol::IOST, (2544.529262086514f64 * DOLLARS as f64) as Balance, 10), // 2544.529262086514
-			(TokenSymbol::vIOST, (254452.9262086514f64 * DOLLARS as f64) as Balance, 10), // 254452.9262086514
 		];
 		(pool, 0)
 	};
@@ -397,8 +391,6 @@
 			(TokenSymbol::vKSM, (155038.75968992253f64 * DOLLARS as f64) as Balance),
 			(TokenSymbol::EOS, (2544.529262086514f64 * DOLLARS as f64) as Balance),
 			(TokenSymbol::vEOS, (254452.9262086514f64 * DOLLARS as f64) as Balance),
-			(TokenSymbol::IOST, (2544.529262086514f64 * DOLLARS as f64) as Balance),
-			(TokenSymbol::vIOST, (254452.9262086514f64 * DOLLARS as f64) as Balance),
 		];
 		vec![(sudo, (pool, all_pool_token))]
 	};
@@ -595,11 +587,7 @@
 			cross_trade_eos_limit: 50 * DOLLARS, // 50 EOS as limit
 		}),
 		brml_bridge_iost: Some(BridgeIostConfig {
-<<<<<<< HEAD
-			bridge_contract_account: (b"bifrost".to_vec(), 1),
-=======
 			bridge_contract_account: (b"lispczz4".to_vec(), 1),
->>>>>>> 26d4aeae
 			notary_keys: initial_authorities.iter().map(|x| x.0.clone()).collect::<Vec<_>>(),
 			// alice and bob have the privilege to sign cross transaction
 			cross_chain_privilege: [(root_key.clone(), true)].iter().cloned().collect::<Vec<_>>(),
