--- conflicted
+++ resolved
@@ -33,12 +33,7 @@
 
 pub use crate::currency::{CurrencyId, TokenSymbol};
 pub use crate::traits::{
-<<<<<<< HEAD
 	GetDecimals, CurrencyIdExt, AssetTrait, AssetReward, RewardHandler, VtokenMintExt, MinterRewardExt
-=======
-	AssetReward, AssetTrait, CurrencyIdExt, DEXOperations, GetDecimals, MinterRewardExt,
-	RewardHandler, VtokenMintExt,
->>>>>>> b704b42d
 };
 
 /// An index to a block.
@@ -387,22 +382,6 @@
 		type RuntimeAppPublic = ReporterId;
 		type GenericSignature = sp_core::sr25519::Signature;
 		type GenericPublic = sp_core::sr25519::Public;
-	}
-}
-
-#[derive(Encode, Decode, Clone, Copy, Debug, PartialEq)]
-#[cfg_attr(feature = "std", derive(serde::Deserialize, serde::Serialize))]
-#[non_exhaustive]
-pub enum StorageVersion {
-	V0,
-	V1,
-	V2,
-	V3,
-}
-
-impl Default for StorageVersion {
-	fn default() -> Self {
-		Self::V0
 	}
 }
 
