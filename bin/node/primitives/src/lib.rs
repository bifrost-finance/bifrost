--- conflicted
+++ resolved
@@ -104,16 +104,6 @@
 	}
 }
 
-<<<<<<< HEAD
-#[derive(Debug, Decode, Encode, Eq, PartialEq, Copy, Clone, PartialOrd, Ord)]
-#[cfg_attr(feature = "std", derive(serde::Serialize, serde::Deserialize))]
-#[non_exhaustive]
-pub enum AssetSymbol {
-	DOT = 0,
-	KSM,
-	EOS,
-	IOST,
-=======
 impl TokenSymbol {
 	pub fn paired_token(&self) -> (Self, Self) {
 		match *self {
@@ -124,18 +114,11 @@
 			_ => unimplemented!("aUSD or this token is not sopported now."),
 		}
 	}
->>>>>>> 057ea638
 }
 
 impl From<AssetId> for TokenSymbol {
 	fn from(id: AssetId) -> Self {
 		match id {
-<<<<<<< HEAD
-			0 => Self::DOT,
-			1 => Self::KSM,
-			2 => Self::EOS,
-			3 => Self::IOST,
-=======
 			0 => Self::aUSD,
 			1 => Self::DOT,
 			2 => Self::vDOT,
@@ -145,7 +128,6 @@
 			6 => Self::vEOS,
 			7 => Self::IOST,
 			8 => Self::vIOST,
->>>>>>> 057ea638
 			_ => unimplemented!("This asset id is not sopported now.")
 		}
 	}
@@ -154,29 +136,6 @@
 impl From<TokenSymbol> for AssetId {
 	fn from(symbol: TokenSymbol) -> Self {
 		match symbol {
-<<<<<<< HEAD
-			AssetSymbol::DOT => 0,
-			AssetSymbol::KSM => 1,
-			AssetSymbol::EOS => 2,
-			AssetSymbol::IOST => 3,
-		}
-	}
-}
-
-/// Token pair to bond token and vtoken
-#[derive(Encode, Decode, Default, Clone, Eq, PartialEq, Debug)]
-#[cfg_attr(feature = "std", derive(serde::Deserialize, serde::Serialize))]
-pub struct TokenPair<Balance> {
-	pub token: Token<Balance>,
-	pub vtoken: Token<Balance>,
-}
-
-impl<Balance> TokenPair<Balance> {
-	pub fn new(token: Token<Balance>, vtoken: Token<Balance>) -> Self {
-		Self {
-			token,
-			vtoken,
-=======
 			TokenSymbol::aUSD => 0,
 			TokenSymbol::DOT => 1,
 			TokenSymbol::vDOT => 2,
@@ -186,7 +145,6 @@
 			TokenSymbol::vEOS => 6,
 			TokenSymbol::IOST => 7,
 			TokenSymbol::vIOST => 8,
->>>>>>> 057ea638
 		}
 	}
 }
