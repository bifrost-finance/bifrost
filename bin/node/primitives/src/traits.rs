--- conflicted
+++ resolved
@@ -226,90 +226,4 @@
 		minted_vtoken: Balance,
 		block_num: BlockNumber
 	) -> Result<(), Self::Error>;
-<<<<<<< HEAD
-=======
-}
-
-/// Zenlink traits
-pub trait DEXOperations<AccountId> {
-	fn get_amount_out_by_path(
-		amount_in: TokenBalance,
-		path: &[ZenlinkAssetId],
-	) -> Result<Vec<TokenBalance>, DispatchError>;
-	
-	fn get_amount_in_by_path(
-		amount_out: TokenBalance,
-		path: &[ZenlinkAssetId],
-	) -> Result<Vec<TokenBalance>, DispatchError>;
-
-	fn inner_swap_tokens_for_exact_tokens(
-		who: &AccountId,
-		amount_out: TokenBalance,
-		amount_in_max: TokenBalance,
-		path: &[ZenlinkAssetId],
-		to: &AccountId,
-	) -> DispatchResult;
-
-	fn inner_swap_exact_tokens_for_tokens(
-		who: &AccountId,
-		amount_in: TokenBalance,
-		amount_out_min: TokenBalance,
-		path: &[ZenlinkAssetId],
-		to: &AccountId,
-	) -> DispatchResult;
-
-	fn inner_create_pair(token_0: &ZenlinkAssetId, token_1: &ZenlinkAssetId) -> DispatchResult;
-
-	fn get_pair_from_asset_id(
-		token_0: &ZenlinkAssetId,
-		token_1: &ZenlinkAssetId,
-	) -> Option<Pair<AccountId, TokenBalance>>;
-}
-
-impl<AccountId> DEXOperations<AccountId> for () {
-	fn get_amount_out_by_path(
-		amount_in: TokenBalance,
-		path: &[ZenlinkAssetId],
-	) -> Result<Vec<TokenBalance>, DispatchError> {
-		Ok(sp_std::vec![])
-	}
-	
-	fn get_amount_in_by_path(
-		amount_out: TokenBalance,
-		path: &[ZenlinkAssetId],
-	) -> Result<Vec<TokenBalance>, DispatchError> {
-		Ok(sp_std::vec![])
-	}
-
-	fn inner_swap_tokens_for_exact_tokens(
-		who: &AccountId,
-		amount_out: TokenBalance,
-		amount_in_max: TokenBalance,
-		path: &[ZenlinkAssetId],
-		to: &AccountId,
-	) -> DispatchResult {
-		Ok(())
-	}
-
-	fn inner_swap_exact_tokens_for_tokens(
-		who: &AccountId,
-		amount_in: TokenBalance,
-		amount_out_min: TokenBalance,
-		path: &[ZenlinkAssetId],
-		to: &AccountId,
-	) -> DispatchResult {
-		Ok(())
-	}
-
-	fn inner_create_pair(token_0: &ZenlinkAssetId, token_1: &ZenlinkAssetId) -> DispatchResult {
-		Ok(())
-	}
-
-	fn get_pair_from_asset_id(
-		token_0: &ZenlinkAssetId,
-		token_1: &ZenlinkAssetId,
-	) -> Option<Pair<AccountId, TokenBalance>> {
-		None
-	}
->>>>>>> b704b42d
 }