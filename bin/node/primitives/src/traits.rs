// Copyright 2019-2021 Liebi Technologies.
// This file is part of Bifrost.

// Bifrost is free software: you can redistribute it and/or modify
// it under the terms of the GNU General Public License as published by
// the Free Software Foundation, either version 3 of the License, or
// (at your option) any later version.

// Bifrost is distributed in the hope that it will be useful,
// but WITHOUT ANY WARRANTY; without even the implied warranty of
// MERCHANTABILITY or FITNESS FOR A PARTICULAR PURPOSE.  See the
// GNU General Public License for more details.

// You should have received a copy of the GNU General Public License
// along with Bifrost.  If not, see <http://www.gnu.org/licenses/>.

//! Low-level types used throughout the Bifrost code.

#![allow(clippy::unnecessary_cast)]

use crate::{AccountAsset, BridgeAssetBalance, Token};
use codec::FullCodec;
use sp_runtime::{
	traits::{AtLeast32BitUnsigned, MaybeSerializeDeserialize},
	DispatchResult,
};
use sp_std::{fmt::Debug, vec::Vec};

pub trait TokenInfo {
	fn currency_id(&self) -> u8;
	fn name(&self) -> &str;
	fn symbol(&self) -> &str;
	fn decimals(&self) -> u8;
}

/// Extension trait for CurrencyId
pub trait CurrencyIdExt {
	type TokenSymbol;
	fn is_vtoken(&self) -> bool;
	fn is_token(&self) -> bool;
	fn is_vstoken(&self) -> bool;
	fn is_vsbond(&self) -> bool;
	fn is_native(&self) -> bool;
<<<<<<< HEAD
	fn is_stable_token(&self) -> bool;
	fn exist(&self) -> bool;
	fn get_native_token(&self) -> Option<Self::TokenSymbol>;
	fn get_stable_token(&self) -> Option<Self::TokenSymbol>;
	fn get_token_pair(&self) -> Option<Self::PairTokens>;
=======
	fn is_stable(&self) -> bool;
>>>>>>> 632aea84
	fn into(symbol: Self::TokenSymbol) -> Self;
}

/// A handler to manipulate assets module
pub trait AssetTrait<CurrencyId, AccountId, Balance>
where
	CurrencyId: CurrencyIdExt,
{
	type Error;
	fn asset_issue(asset_id: CurrencyId, target: &AccountId, amount: Balance);

	fn asset_destroy(asset_id: CurrencyId, target: &AccountId, amount: Balance);

	fn asset_id_exists(who: &AccountId, symbol: &[u8], precision: u16) -> Option<CurrencyId>;

	fn token_exists(asset_id: CurrencyId) -> bool;

	fn get_account_asset(asset_id: CurrencyId, target: &AccountId) -> AccountAsset<Balance>;

	fn get_token(asset_id: CurrencyId) -> Token<CurrencyId, Balance>;
}

/// Default impls
impl<CurrencyId, AccountId, Balance> AssetTrait<CurrencyId, AccountId, Balance> for ()
where
	CurrencyId: Default + CurrencyIdExt,
	AccountId: Default,
	Balance: Default,
{
	type Error = core::convert::Infallible;
	fn asset_issue(_: CurrencyId, _: &AccountId, _: Balance) {}

	fn asset_destroy(_: CurrencyId, _: &AccountId, _: Balance) {}

	fn asset_id_exists(_: &AccountId, _: &[u8], _: u16) -> Option<CurrencyId> {
		Default::default()
	}

	fn token_exists(_: CurrencyId) -> bool {
		Default::default()
	}

	fn get_account_asset(_: CurrencyId, _: &AccountId) -> AccountAsset<Balance> {
		Default::default()
	}

	fn get_token(_: CurrencyId) -> Token<CurrencyId, Balance> {
		Default::default()
	}
}

pub trait TokenPriceHandler<CurrencyId, Price> {
	fn set_token_price(asset_id: CurrencyId, price: Price);
}

/// Asset redeem handler
pub trait AssetRedeem<CurrencyId, AccountId, Balance> {
	/// Asset redeem
	fn asset_redeem(
		asset_id: CurrencyId,
		target: AccountId,
		amount: Balance,
		to_name: Option<Vec<u8>>,
	);
}

/// Bridge asset from other blockchain to Bifrost
pub trait BridgeAssetFrom<AccountId, CurrencyId, Precision, Balance> {
	fn bridge_asset_from(
		target: AccountId,
		bridge_asset: BridgeAssetBalance<AccountId, CurrencyId, Precision, Balance>,
	);
}

/// Bridge asset from Bifrost to other blockchain
pub trait BridgeAssetTo<AccountId, CurrencyId, Precision, Balance> {
	type Error;
	fn bridge_asset_to(
		target: Vec<u8>,
		bridge_asset: BridgeAssetBalance<AccountId, CurrencyId, Precision, Balance>,
	) -> Result<(), Self::Error>;
	fn redeem(
		asset_id: CurrencyId,
		amount: Balance,
		validator_address: Vec<u8>,
	) -> Result<(), Self::Error>;
	fn stake(
		asset_id: CurrencyId,
		amount: Balance,
		validator_address: Vec<u8>,
	) -> Result<(), Self::Error>;
	fn unstake(
		asset_id: CurrencyId,
		amount: Balance,
		validator_address: Vec<u8>,
	) -> Result<(), Self::Error>;
}

pub trait AssetReward<CurrencyId, Balance> {
	type Output;
	type Error;
	fn set_asset_reward(asset_id: CurrencyId, reward: Balance)
		-> Result<Self::Output, Self::Error>;
}

pub trait RewardHandler<CurrencyId, Balance> {
	fn send_reward(asset_id: CurrencyId, reward: Balance);
}

pub trait RewardTrait<Balance, AccountId, CurrencyId> {
	type Error;
	fn record_reward(
		v_token_id: CurrencyId,
		vtoken_mint_amount: Balance,
		referer: AccountId,
	) -> Result<(), Self::Error>;
	fn dispatch_reward(v_token_id: CurrencyId, staking_profit: Balance) -> Result<(), Self::Error>;
}

/// Extension traits for assets module
pub trait MultiCurrencyExt<AccountId> {
	/// The currency identifier.
	type CurrencyId: FullCodec + Eq + PartialEq + Copy + MaybeSerializeDeserialize + Debug;

	/// The balance of an account.
	type Balance: AtLeast32BitUnsigned
		+ FullCodec
		+ Copy
		+ MaybeSerializeDeserialize
		+ Debug
		+ Default;

	/// Expand the total issuance by currency id
	fn expand_total_issuance(
		currency_id: Self::CurrencyId,
		amount: Self::Balance,
	) -> DispatchResult;

	/// Burn the total issuance by currency id
	fn reduce_total_issuance(
		currency_id: Self::CurrencyId,
		amount: Self::Balance,
	) -> DispatchResult;
}

/// Trait for others module to access vtoken-mint module
pub trait VtokenMintExt {
	/// The currency identifier.
	type CurrencyId: FullCodec
		+ Eq
		+ PartialEq
		+ Copy
		+ MaybeSerializeDeserialize
		+ Debug
		+ CurrencyIdExt;

	/// The balance of an account.
	type Balance: AtLeast32BitUnsigned
		+ FullCodec
		+ Copy
		+ MaybeSerializeDeserialize
		+ Debug
		+ Default;

	/// Get mint pool by currency id
	fn get_mint_pool(currency_id: Self::CurrencyId) -> Self::Balance;

	/// Expand mint pool
	fn expand_mint_pool(currency_id: Self::CurrencyId, amount: Self::Balance) -> DispatchResult;

	/// Reduce mint pool
	fn reduce_mint_pool(currency_id: Self::CurrencyId, amount: Self::Balance) -> DispatchResult;
}

/// Handle mint reward
pub trait MinterRewardExt<AccountId, Balance, CurrencyId, BlockNumber> {
	type Error;

	fn reward_minted_vtoken(
		minter: &AccountId,
		currency_id: CurrencyId,
		minted_vtoken: Balance,
		block_num: BlockNumber
	) -> Result<(), Self::Error>;
}<|MERGE_RESOLUTION|>--- conflicted
+++ resolved
@@ -41,15 +41,8 @@
 	fn is_vstoken(&self) -> bool;
 	fn is_vsbond(&self) -> bool;
 	fn is_native(&self) -> bool;
-<<<<<<< HEAD
-	fn is_stable_token(&self) -> bool;
-	fn exist(&self) -> bool;
-	fn get_native_token(&self) -> Option<Self::TokenSymbol>;
-	fn get_stable_token(&self) -> Option<Self::TokenSymbol>;
-	fn get_token_pair(&self) -> Option<Self::PairTokens>;
-=======
+	fn exist(&self) -> bool;	
 	fn is_stable(&self) -> bool;
->>>>>>> 632aea84
 	fn into(symbol: Self::TokenSymbol) -> Self;
 }
 
