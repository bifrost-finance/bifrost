// Copyright 2019-2021 Liebi Technologies.
// This file is part of Bifrost.

// Bifrost is free software: you can redistribute it and/or modify
// it under the terms of the GNU General Public License as published by
// the Free Software Foundation, either version 3 of the License, or
// (at your option) any later version.

// Bifrost is distributed in the hope that it will be useful,
// but WITHOUT ANY WARRANTY; without even the implied warranty of
// MERCHANTABILITY or FITNESS FOR A PARTICULAR PURPOSE.  See the
// GNU General Public License for more details.

// You should have received a copy of the GNU General Public License
// along with Bifrost.  If not, see <http://www.gnu.org/licenses/>.

//! Low-level types used throughout the Bifrost code.

use bstringify::bstringify;
use codec::{Encode, Decode};
<<<<<<< HEAD
use core::{convert::TryFrom, ops::Deref};
use crate::traits::{CurrencyIdExt, GetDecimals};
use sp_runtime::{RuntimeDebug, SaturatedConversion};
use sp_std::vec::Vec;
#[cfg(feature = "std")]
use serde::{Deserialize, Serialize};
use zenlink_protocol::{AssetId, NATIVE, LOCAL};
=======
use crate::traits::{CurrencyIdExt, TokenInfo};
use sp_runtime::RuntimeDebug;
use sp_std::{
	convert::{Into, TryFrom},
	ops::Deref,
	prelude::*,
};
#[cfg(feature = "std")]
use serde::{Deserialize, Serialize};
use crate::{ParaId, LeasePeriod};

macro_rules! create_currency_id {
    ($(#[$meta:meta])*
	$vis:vis enum TokenSymbol {
        $($(#[$vmeta:meta])* $symbol:ident($name:expr, $deci:literal) = $val:literal,)*
    }) => {
		$(#[$meta])*
		$vis enum TokenSymbol {
			$($(#[$vmeta])* $symbol = $val,)*
		}
>>>>>>> 632aea84

		impl TryFrom<u8> for TokenSymbol {
			type Error = ();

			fn try_from(v: u8) -> Result<Self, Self::Error> {
				match v {
					$($val => Ok(TokenSymbol::$symbol),)*
					_ => Err(()),
				}
			}
		}

		impl Into<u8> for TokenSymbol {
			fn into(self) -> u8 {
				match self {
					$(TokenSymbol::$symbol => ($val),)*
				}
			}
		}

		impl TryFrom<Vec<u8>> for CurrencyId {
			type Error = ();
			fn try_from(v: Vec<u8>) -> Result<CurrencyId, ()> {
				match v.as_slice() {
					$(bstringify!($symbol) => Ok(CurrencyId::Token(TokenSymbol::$symbol)),)*
					_ => Err(()),
				}
			}
		}

		impl TokenInfo for CurrencyId {
			fn currency_id(&self) -> u8 {
				match self {
					$(CurrencyId::Native(TokenSymbol::$symbol) => $val,)*
					$(CurrencyId::Stable(TokenSymbol::$symbol) => $val,)*
					$(CurrencyId::Token(TokenSymbol::$symbol) => $val,)*
					$(CurrencyId::VToken(TokenSymbol::$symbol) => $val,)*
					$(CurrencyId::VSToken(TokenSymbol::$symbol) => $val,)*
					$(CurrencyId::VSBond(TokenSymbol::$symbol, ..) => $val,)*
				}
			}
			fn name(&self) -> &str {
				match self {
					$(CurrencyId::Native(TokenSymbol::$symbol) => $name,)*
					$(CurrencyId::Stable(TokenSymbol::$symbol) => $name,)*
					$(CurrencyId::Token(TokenSymbol::$symbol) => $name,)*
					$(CurrencyId::VToken(TokenSymbol::$symbol) => $name,)*
					$(CurrencyId::VSToken(TokenSymbol::$symbol) => $name,)*
					$(CurrencyId::VSBond(TokenSymbol::$symbol, ..) => $name,)*
				}
			}
			fn symbol(&self) -> &str {
				match self {
					$(CurrencyId::Native(TokenSymbol::$symbol) => stringify!($symbol),)*
					$(CurrencyId::Stable(TokenSymbol::$symbol) => stringify!($symbol),)*
					$(CurrencyId::Token(TokenSymbol::$symbol) => stringify!($symbol),)*
					$(CurrencyId::VToken(TokenSymbol::$symbol) => stringify!($symbol),)*
					$(CurrencyId::VSToken(TokenSymbol::$symbol) => stringify!($symbol),)*
					$(CurrencyId::VSBond(TokenSymbol::$symbol, ..) => stringify!($symbol),)*
				}
			}
			fn decimals(&self) -> u8 {
				match self {
					$(CurrencyId::Native(TokenSymbol::$symbol) => $deci,)*
					$(CurrencyId::Stable(TokenSymbol::$symbol) => $deci,)*
					$(CurrencyId::Token(TokenSymbol::$symbol) => $deci,)*
					$(CurrencyId::VToken(TokenSymbol::$symbol) => $deci,)*
					$(CurrencyId::VSToken(TokenSymbol::$symbol) => $deci,)*
					$(CurrencyId::VSBond(TokenSymbol::$symbol, ..) => $deci,)*
				}
			}
		}

		// $(pub const $symbol: CurrencyId = CurrencyId::Token(TokenSymbol::$symbol);)*

		impl TokenSymbol {
			pub fn get_info() -> Vec<(&'static str, u32)> {
				vec![
					$((stringify!($symbol), $deci),)*
				]
			}
		}
    }
}

/// Bifrost Tokens list
create_currency_id! {
	// Represent a Token symbol with 8 bit
	// Bit 8 : 0 for Pokladot Ecosystem, 1 for Kusama Ecosystem
	// Bit 7 : Reserved
	// Bit 6 - 1 : The token ID
	#[derive(Encode, Decode, Eq, PartialEq, Copy, Clone, RuntimeDebug, PartialOrd, Ord)]
	#[cfg_attr(feature = "std", derive(Serialize, Deserialize))]
	#[repr(u8)]
	pub enum TokenSymbol {
		ASG("Asgard", 12) = 0,
		BNC("Bifrost", 12) = 1,
		AUSD("Acala Dollar", 12) = 2,
		DOT("Polkadot", 10) = 3,
		KSM("Kusama", 12) = 4,
		ETH("Ethereum", 18) = 5,
	}
}

impl Default for TokenSymbol {
	fn default() -> Self {
		Self::BNC
	}
}

/// Currency ID, it might be extended with more variants in the future.
#[derive(Encode, Decode, Eq, PartialEq, Copy, Clone, RuntimeDebug, PartialOrd, Ord)]
#[cfg_attr(feature = "std", derive(Serialize, Deserialize))]
#[non_exhaustive]
pub enum CurrencyId {
	Token(TokenSymbol),
	VToken(TokenSymbol),
	Native(TokenSymbol),
	Stable(TokenSymbol),
	VSToken(TokenSymbol),
	VSBond(TokenSymbol, ParaId, LeasePeriod, LeasePeriod),
}

impl Default for CurrencyId {
	fn default() -> Self {
		Self::Native(Default::default())
	}
}

impl From<TokenSymbol> for CurrencyId {
	fn from(symbol: TokenSymbol) -> Self {
		Self::Token(symbol)
	}
}

impl CurrencyId {
	pub fn to_token(&self) -> Result<Self, ()> {
		match self {
			Self::VToken(symbol) => Ok(Self::Token(symbol.clone())),
			_ => Err(()),
		}
	}

	pub fn to_vtoken(&self) -> Result<Self, ()> {
		match self {
			Self::Token(symbol) => Ok(Self::VToken(symbol.clone())),
			_ => Err(()),
		}
	}
}

impl CurrencyIdExt for CurrencyId {
	type TokenSymbol = TokenSymbol;

	fn is_vtoken(&self) -> bool {
		matches!(self, CurrencyId::VToken(_))
	}

	fn is_token(&self) -> bool {
        matches!(self, CurrencyId::Token(_))
    }

	fn is_vstoken(&self) -> bool {
		matches!(self, CurrencyId::VSToken(_))
	}

	fn is_vsbond(&self) -> bool {
		matches!(self, CurrencyId::VSBond(..))
	}

<<<<<<< HEAD
	fn exist(&self) -> bool {
		matches!(
			self.as_ref(),
			TokenSymbol::ASG | TokenSymbol::aUSD | TokenSymbol::vDOT | TokenSymbol::vKSM | TokenSymbol::vETH | TokenSymbol::vEOS | TokenSymbol::vIOST | TokenSymbol::DOT | TokenSymbol::KSM | TokenSymbol::ETH | TokenSymbol::EOS | TokenSymbol::IOST
		)
	}

	fn get_native_token(&self) -> Option<Self::TokenSymbol> {
		match self.as_ref() {
			TokenSymbol::ASG => Some(TokenSymbol::ASG),
			_ => None,
		}
	}

	fn get_stable_token(&self) -> Option<Self::TokenSymbol> {
		match self.as_ref() {
			TokenSymbol::aUSD => Some(TokenSymbol::aUSD),
			_ => None,
		}
=======
	fn is_native(&self) -> bool {
		matches!(self, CurrencyId::Native(_))
>>>>>>> 632aea84
	}

	fn is_stable(&self) -> bool {
		matches!(self, CurrencyId::Stable(_))
	}

	fn into(symbol: Self::TokenSymbol) -> Self {
		CurrencyId::Token(symbol)
	}
}

impl Deref for CurrencyId {
	type Target = TokenSymbol;
	fn deref(&self) -> &Self::Target {
		match *self {
			Self::Native(ref symbol) => symbol,
			Self::Stable(ref symbol) => symbol,
			Self::Token(ref symbol) => symbol,
			Self::VToken(ref symbol) => symbol,
			Self::VSToken(ref symbol) => symbol,
			Self::VSBond(ref symbol, ..) => symbol,
		}
	}
<<<<<<< HEAD
}

impl TryFrom<Vec<u8>> for CurrencyId {
	type Error = ();

	fn try_from(v: Vec<u8>) -> Result<Self, Self::Error> {
		match v.as_slice() {
			b"ASG" => Ok(CurrencyId::Token(TokenSymbol::ASG)),
			b"aUSD" => Ok(CurrencyId::Token(TokenSymbol::aUSD)),
			b"DOT" => Ok(CurrencyId::Token(TokenSymbol::DOT)),
			b"vDOT" => Ok(CurrencyId::Token(TokenSymbol::vDOT)),
			b"KSM" => Ok(CurrencyId::Token(TokenSymbol::KSM)),
			b"vKSM" => Ok(CurrencyId::Token(TokenSymbol::vKSM)),
			b"ETH" => Ok(CurrencyId::Token(TokenSymbol::ETH)),
			b"vETH" => Ok(CurrencyId::Token(TokenSymbol::vETH)),
			b"EOS" => Ok(CurrencyId::Token(TokenSymbol::EOS)),
			b"vEOS" => Ok(CurrencyId::Token(TokenSymbol::vEOS)),
			b"IOST" => Ok(CurrencyId::Token(TokenSymbol::IOST)),
			b"vIOST" => Ok(CurrencyId::Token(TokenSymbol::vIOST)),
			_ => Err(()),
		}
	}
}

// Below is the trait which can convert between Zenlink AssetId type and Bifrost CurrencyId type
pub const BIFROST_PARACHAIN_ID: u32 = 2001; // bifrost parachain id

// impl AssetId {
//     pub fn is_para_currency(&self) -> bool {
//         let _bnc_u32_id = 0;
//         matches!(self.asset_index, _bnc_u32_id)
//     }
// }

// impl From<u32> for AssetId {
//     fn from(id: u32) -> Self {
//         let mut module_idx = LOCAL;
//         if id == 0u32 {
//             module_idx = NATIVE;
//         }

//         Self {
//             chain_id: BIFROST_PARACHAIN_ID,
//             asset_type: module_idx,
//             asset_index: id,
//         }
//     }
// }

// impl From<u128> for AssetId {
//     fn from(id: u128) -> Self {
//         let mut module_idx = LOCAL;
//     if id == 0u128 {
//         module_idx = NATIVE;
//     }

//         Self {
//             chain_id: BIFROST_PARACHAIN_ID,
//             asset_type: module_idx,
//             asset_index: id as u32,
//         }
//     }
// }

impl From<CurrencyId> for AssetId {
    fn from(id: CurrencyId) -> Self {
        if id.is_native() {
            Self {
                chain_id: BIFROST_PARACHAIN_ID,
                asset_type: NATIVE,
                asset_index: 0u32,
            }
        } else {
            match id {
                CurrencyId::Token(some_id) => {
                    let u32_id = some_id as u32;
                    Self {
                        chain_id: BIFROST_PARACHAIN_ID,
                        asset_type: LOCAL,
                        asset_index: u32_id,
                    }
                }
                _ => todo!("Not support now."),
            }
        }
    }
}

impl Into<CurrencyId> for AssetId {
    fn into(self) -> CurrencyId {
        let id: u8 = self.asset_index.saturated_into();
        CurrencyId::Token(TokenSymbol::from(id))
    }
}
=======
}
>>>>>>> 632aea84
<|MERGE_RESOLUTION|>--- conflicted
+++ resolved
@@ -16,27 +16,19 @@
 
 //! Low-level types used throughout the Bifrost code.
 
+use crate::traits::{CurrencyIdExt, TokenInfo};
+use crate::{LeasePeriod, ParaId};
 use bstringify::bstringify;
-use codec::{Encode, Decode};
-<<<<<<< HEAD
-use core::{convert::TryFrom, ops::Deref};
-use crate::traits::{CurrencyIdExt, GetDecimals};
-use sp_runtime::{RuntimeDebug, SaturatedConversion};
-use sp_std::vec::Vec;
+use codec::{Decode, Encode};
 #[cfg(feature = "std")]
 use serde::{Deserialize, Serialize};
-use zenlink_protocol::{AssetId, NATIVE, LOCAL};
-=======
-use crate::traits::{CurrencyIdExt, TokenInfo};
-use sp_runtime::RuntimeDebug;
+use sp_runtime::{RuntimeDebug, SaturatedConversion};
 use sp_std::{
 	convert::{Into, TryFrom},
 	ops::Deref,
 	prelude::*,
 };
-#[cfg(feature = "std")]
-use serde::{Deserialize, Serialize};
-use crate::{ParaId, LeasePeriod};
+use zenlink_protocol::{AssetId, LOCAL, NATIVE};
 
 macro_rules! create_currency_id {
     ($(#[$meta:meta])*
@@ -47,7 +39,6 @@
 		$vis enum TokenSymbol {
 			$($(#[$vmeta])* $symbol = $val,)*
 		}
->>>>>>> 632aea84
 
 		impl TryFrom<u8> for TokenSymbol {
 			type Error = ();
@@ -207,8 +198,8 @@
 	}
 
 	fn is_token(&self) -> bool {
-        matches!(self, CurrencyId::Token(_))
-    }
+		matches!(self, CurrencyId::Token(_))
+	}
 
 	fn is_vstoken(&self) -> bool {
 		matches!(self, CurrencyId::VSToken(_))
@@ -218,34 +209,24 @@
 		matches!(self, CurrencyId::VSBond(..))
 	}
 
-<<<<<<< HEAD
+	fn is_native(&self) -> bool {
+		matches!(self, CurrencyId::Native(_))
+	}
+
+	fn is_stable(&self) -> bool {
+		matches!(self, CurrencyId::Stable(_))
+	}
+
 	fn exist(&self) -> bool {
 		matches!(
-			self.as_ref(),
-			TokenSymbol::ASG | TokenSymbol::aUSD | TokenSymbol::vDOT | TokenSymbol::vKSM | TokenSymbol::vETH | TokenSymbol::vEOS | TokenSymbol::vIOST | TokenSymbol::DOT | TokenSymbol::KSM | TokenSymbol::ETH | TokenSymbol::EOS | TokenSymbol::IOST
+			self,
+			CurrencyId::VToken(_)
+				| CurrencyId::Token(_)
+				| CurrencyId::VSToken(_)
+				| CurrencyId::VSBond(..)
+				| CurrencyId::Native(_)
+				| CurrencyId::Stable(_)
 		)
-	}
-
-	fn get_native_token(&self) -> Option<Self::TokenSymbol> {
-		match self.as_ref() {
-			TokenSymbol::ASG => Some(TokenSymbol::ASG),
-			_ => None,
-		}
-	}
-
-	fn get_stable_token(&self) -> Option<Self::TokenSymbol> {
-		match self.as_ref() {
-			TokenSymbol::aUSD => Some(TokenSymbol::aUSD),
-			_ => None,
-		}
-=======
-	fn is_native(&self) -> bool {
-		matches!(self, CurrencyId::Native(_))
->>>>>>> 632aea84
-	}
-
-	fn is_stable(&self) -> bool {
-		matches!(self, CurrencyId::Stable(_))
 	}
 
 	fn into(symbol: Self::TokenSymbol) -> Self {
@@ -265,101 +246,80 @@
 			Self::VSBond(ref symbol, ..) => symbol,
 		}
 	}
-<<<<<<< HEAD
-}
-
-impl TryFrom<Vec<u8>> for CurrencyId {
-	type Error = ();
-
-	fn try_from(v: Vec<u8>) -> Result<Self, Self::Error> {
-		match v.as_slice() {
-			b"ASG" => Ok(CurrencyId::Token(TokenSymbol::ASG)),
-			b"aUSD" => Ok(CurrencyId::Token(TokenSymbol::aUSD)),
-			b"DOT" => Ok(CurrencyId::Token(TokenSymbol::DOT)),
-			b"vDOT" => Ok(CurrencyId::Token(TokenSymbol::vDOT)),
-			b"KSM" => Ok(CurrencyId::Token(TokenSymbol::KSM)),
-			b"vKSM" => Ok(CurrencyId::Token(TokenSymbol::vKSM)),
-			b"ETH" => Ok(CurrencyId::Token(TokenSymbol::ETH)),
-			b"vETH" => Ok(CurrencyId::Token(TokenSymbol::vETH)),
-			b"EOS" => Ok(CurrencyId::Token(TokenSymbol::EOS)),
-			b"vEOS" => Ok(CurrencyId::Token(TokenSymbol::vEOS)),
-			b"IOST" => Ok(CurrencyId::Token(TokenSymbol::IOST)),
-			b"vIOST" => Ok(CurrencyId::Token(TokenSymbol::vIOST)),
-			_ => Err(()),
-		}
-	}
-}
+}
+
+// This part is for EOS and ISOT bridge.
+// impl TryFrom<Vec<u8>> for CurrencyId {
+// 	type Error = ();
+
+// 	fn try_from(v: Vec<u8>) -> Result<Self, Self::Error> {
+// 		match v.as_slice() {
+// 			b"ASG" => Ok(CurrencyId::Native(TokenSymbol::ASG)),
+// 			b"AUSD" => Ok(CurrencyId::Stable(TokenSymbol::AUSD)),
+// 			b"DOT" => Ok(CurrencyId::Token(TokenSymbol::DOT)),
+// 			b"vDOT" => Ok(CurrencyId::VToken(TokenSymbol::DOT)),
+// 			b"KSM" => Ok(CurrencyId::Token(TokenSymbol::KSM)),
+// 			b"vKSM" => Ok(CurrencyId::VToken(TokenSymbol::KSM)),
+// 			b"ETH" => Ok(CurrencyId::Token(TokenSymbol::ETH)),
+// 			b"vETH" => Ok(CurrencyId::VToken(TokenSymbol::ETH)),
+// 			b"EOS" => Ok(CurrencyId::Token(TokenSymbol::EOS)),
+// 			b"vEOS" => Ok(CurrencyId::VToken(TokenSymbol::EOS)),
+// 			b"IOST" => Ok(CurrencyId::Token(TokenSymbol::IOST)),
+// 			b"vIOST" => Ok(CurrencyId::VToken(TokenSymbol::IOST)),
+// 			_ => Err(()),
+// 		}
+// 	}
+// }
 
 // Below is the trait which can convert between Zenlink AssetId type and Bifrost CurrencyId type
 pub const BIFROST_PARACHAIN_ID: u32 = 2001; // bifrost parachain id
 
-// impl AssetId {
-//     pub fn is_para_currency(&self) -> bool {
-//         let _bnc_u32_id = 0;
-//         matches!(self.asset_index, _bnc_u32_id)
-//     }
-// }
-
-// impl From<u32> for AssetId {
-//     fn from(id: u32) -> Self {
-//         let mut module_idx = LOCAL;
-//         if id == 0u32 {
-//             module_idx = NATIVE;
-//         }
-
-//         Self {
-//             chain_id: BIFROST_PARACHAIN_ID,
-//             asset_type: module_idx,
-//             asset_index: id,
-//         }
-//     }
-// }
-
-// impl From<u128> for AssetId {
-//     fn from(id: u128) -> Self {
-//         let mut module_idx = LOCAL;
-//     if id == 0u128 {
-//         module_idx = NATIVE;
-//     }
-
-//         Self {
-//             chain_id: BIFROST_PARACHAIN_ID,
-//             asset_type: module_idx,
-//             asset_index: id as u32,
-//         }
-//     }
-// }
-
+// Temporary solution for conversion from Bifrost CurrencyId to Zenlink AssetId
 impl From<CurrencyId> for AssetId {
-    fn from(id: CurrencyId) -> Self {
-        if id.is_native() {
-            Self {
-                chain_id: BIFROST_PARACHAIN_ID,
-                asset_type: NATIVE,
-                asset_index: 0u32,
-            }
-        } else {
-            match id {
-                CurrencyId::Token(some_id) => {
-                    let u32_id = some_id as u32;
-                    Self {
-                        chain_id: BIFROST_PARACHAIN_ID,
-                        asset_type: LOCAL,
-                        asset_index: u32_id,
-                    }
-                }
-                _ => todo!("Not support now."),
-            }
-        }
-    }
+	fn from(id: CurrencyId) -> Self {
+		if id.is_native() {
+			Self {
+				chain_id: BIFROST_PARACHAIN_ID,
+				asset_type: NATIVE,
+				asset_index: 0u32,
+			}
+		} else {
+			let u8_id = match id {
+				CurrencyId::Stable(TokenSymbol::AUSD) => 2,
+
+				CurrencyId::Token(TokenSymbol::DOT) => 3,
+				CurrencyId::Token(TokenSymbol::KSM) => 4,
+				CurrencyId::Token(TokenSymbol::ETH) => 5,
+
+				CurrencyId::VToken(TokenSymbol::DOT) => 6,
+				CurrencyId::VToken(TokenSymbol::KSM) => 7,
+				CurrencyId::VToken(TokenSymbol::ETH) => 8,
+				_ => todo!("Not support now."),
+			};
+			Self {
+				chain_id: BIFROST_PARACHAIN_ID,
+				asset_type: LOCAL,
+				asset_index: u8_id as u32,
+			}
+		}
+	}
 }
 
 impl Into<CurrencyId> for AssetId {
-    fn into(self) -> CurrencyId {
-        let id: u8 = self.asset_index.saturated_into();
-        CurrencyId::Token(TokenSymbol::from(id))
-    }
-}
-=======
-}
->>>>>>> 632aea84
+	fn into(self) -> CurrencyId {
+		let id: u8 = self.asset_index.saturated_into();
+		match id {
+			0 => CurrencyId::Native(TokenSymbol::ASG),
+			2 => CurrencyId::Stable(TokenSymbol::AUSD),
+
+			3 => CurrencyId::Token(TokenSymbol::DOT),
+			4 => CurrencyId::Token(TokenSymbol::KSM),
+			5 => CurrencyId::Token(TokenSymbol::ETH),
+
+			6 => CurrencyId::VToken(TokenSymbol::DOT),
+			7 => CurrencyId::VToken(TokenSymbol::KSM),
+			8 => CurrencyId::VToken(TokenSymbol::ETH),
+			_ => todo!("Not support now."),
+		}
+	}
+}