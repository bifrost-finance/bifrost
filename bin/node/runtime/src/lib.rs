--- conflicted
+++ resolved
@@ -180,10 +180,7 @@
 	type MaximumBlockLength = MaximumBlockLength;
 	type AvailableBlockRatio = AvailableBlockRatio;
 	type Version = Version;
-<<<<<<< HEAD
-=======
 	type PalletInfo = PalletInfo;
->>>>>>> b07b30db
 	type AccountData = pallet_balances::AccountData<Balance>;
 	type OnNewAccount = ();
 	type OnKilledAccount = ();
@@ -275,11 +272,7 @@
 	type ProxyDepositBase = ProxyDepositBase;
 	type ProxyDepositFactor = ProxyDepositFactor;
 	type MaxProxies = MaxProxies;
-	type WeightInfo = weights::pallet_proxy::WeightInfo;
-	type MaxPending = MaxPending;
-	type CallHasher = BlakeTwo256;
-	type AnnouncementDepositBase = AnnouncementDepositBase;
-	type AnnouncementDepositFactor = AnnouncementDepositFactor;
+	type WeightInfo = ();
 }
 
 parameter_types! {
@@ -552,13 +545,8 @@
 	pub const ElectionsPhragmenModuleId: LockIdentifier = *b"phrelect";
 }
 
-<<<<<<< HEAD
-// Make sure that there are no more than `MAX_MEMBERS` members elected via elections-phragmen.
-// const_assert!(DesiredMembers::get() <= pallet_collective::MAX_MEMBERS);
-=======
 // Make sure that there are no more than `MaxMembers` members elected via elections-phragmen.
 const_assert!(DesiredMembers::get() <= CouncilMaxMembers::get());
->>>>>>> b07b30db
 
 impl pallet_elections_phragmen::Trait for Runtime {
 	type Event = Event;
@@ -649,13 +637,9 @@
 	type TipCountdown = TipCountdown;
 	type TipFindersFee = TipFindersFee;
 	type TipReportDepositBase = TipReportDepositBase;
-<<<<<<< HEAD
-	type Event = Event;
-=======
 	type DataDepositPerByte = DataDepositPerByte;
 	type Event = Event;
 	type OnSlash = ();
->>>>>>> b07b30db
 	type ProposalBond = ProposalBond;
 	type ProposalBondMinimum = ProposalBondMinimum;
 	type SpendPeriod = SpendPeriod;
@@ -1277,7 +1261,7 @@
 			];
 
 			let mut batches = Vec::<BenchmarkBatch>::new();
-			let params = (&config, &whitelist);
+			let params = (&pallet, &benchmark, &lowest_range_values, &highest_range_values, &steps, repeat, &whitelist, extra);
 
 			add_benchmark!(params, batches, pallet_babe, Babe);
 			add_benchmark!(params, batches, pallet_balances, Balances);
