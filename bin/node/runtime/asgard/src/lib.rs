--- conflicted
+++ resolved
@@ -23,19 +23,12 @@
 use codec::{Decode, Encode};
 use frame_support::{
 	construct_runtime, parameter_types,
-<<<<<<< HEAD
-=======
-	dispatch::DispatchResult,
->>>>>>> ab95e2c4
 	traits::{Get, Randomness},
 	weights::{
 		constants::{BlockExecutionWeight, ExtrinsicBaseWeight, RocksDbWeight, WEIGHT_PER_SECOND},
 		DispatchClass, IdentityFee, Weight,
 	},
-<<<<<<< HEAD
 	PalletId,
-=======
->>>>>>> ab95e2c4
 };
 use frame_system::{
 	limits::{BlockLength, BlockWeights},
@@ -48,16 +41,8 @@
 use pallet_transaction_payment::{FeeDetails, RuntimeDispatchInfo};
 pub use pallet_transaction_payment::{Multiplier, TargetedFeeAdjustment};
 use sp_api::impl_runtime_apis;
-<<<<<<< HEAD
 use sp_core::{crypto::KeyTypeId, OpaqueMetadata};
 use sp_inherents::{CheckInherentsResult, InherentData};
-=======
-use sp_runtime::{
-	Perbill, ApplyExtrinsicResult, Perquintill, FixedPointNumber,
-	impl_opaque_keys, generic, create_runtime_str
-};
-use sp_runtime::transaction_validity::{TransactionValidity, TransactionSource};
->>>>>>> ab95e2c4
 use sp_runtime::traits::{
 	self, BlakeTwo256, Block as BlockT, Convert, SaturatedConversion, StaticLookup, Zero,
 };
@@ -92,7 +77,6 @@
 use orml_traits::parameter_type_with_key;
 use orml_xcm_support::XcmHandler as XcmHandlerT;
 use polkadot_parachain::primitives::Sibling;
-<<<<<<< HEAD
 pub use xcm::v0::{
 	Junction::{self, GeneralKey, Parachain, Parent},
 	MultiAsset,
@@ -109,20 +93,6 @@
 use zenlink_protocol::{
 	make_x2_location, AssetId, MultiAssetHandler, NativeCurrencyAdaptor, OtherAssetAdaptor,
 	PairInfo, ParaChainWhiteList, TokenBalance, TransactorAdaptor,
-=======
-use xcm::v0::{MultiLocation, NetworkId, Junction, Xcm};
-use xcm_builder::{
-	ParentIsDefault, SiblingParachainConvertsVia, AccountId32Aliases, LocationInverter,
-	SovereignSignedViaLocation, SiblingParachainAsNative,
-	RelayChainAsNative, SignedAccountId32AsNative,
-};
-use xcm_executor::{Config, XcmExecutor};
-use cumulus_primitives_core::relay_chain::Balance as RelayChainBalance;
-
-pub use orml_xcm_support::{
-	CurrencyIdConverter, IsConcreteWithGeneralKey, MultiCurrencyAdapter, NativePalletAssetOr,
-	XcmHandler as XcmHandlerT,
->>>>>>> ab95e2c4
 };
 
 /// Weights for pallets used in the runtime.
@@ -499,22 +469,9 @@
 	type Event = Event;
 	type XcmExecutor = XcmExecutor<XcmConfig>;
 	type UpwardMessageSender = ParachainSystem;
-<<<<<<< HEAD
 	type SendXcmOrigin = EnsureRoot<AccountId>;
 	type AccountIdConverter = LocationConverter;
 	type XcmpMessageSender = ParachainSystem;
-=======
-	type HrmpMessageSender = ParachainSystem;
-	type SendXcmOrigin = EnsureRoot<AccountId>;
-	type AccountIdConverter = LocationConverter;
-}
-
-pub struct HandleXcm;
-impl orml_xcm_support::XcmHandler<AccountId> for HandleXcm {
-	fn execute_xcm(origin: AccountId, xcm: Xcm) -> DispatchResult {
-		XcmHandler::execute_xcm(origin, xcm)
-	}
->>>>>>> ab95e2c4
 }
 
 parameter_types! {
@@ -528,25 +485,6 @@
 	}
 }
 
-<<<<<<< HEAD
-=======
-parameter_type_with_key! {
-	pub ExistentialDeposits: |_currency_id: CurrencyId| -> Balance {
-		Zero::zero()
-	};
-}
-
-impl orml_tokens::Config for Runtime {
-	type Event = Event;
-	type Balance = Balance;
-	type Amount = Amount;
-	type CurrencyId = CurrencyId;
-	type WeightInfo = ();
-	type ExistentialDeposits = ExistentialDeposits;
-	type OnDust = ();
-}
-
->>>>>>> ab95e2c4
 parameter_types! {
 	pub const GetBifrostTokenId: CurrencyId = CurrencyId::Token(TokenSymbol::ASG);
 }
@@ -573,26 +511,11 @@
 type LocationConverter = (
 	ParentIsDefault<AccountId>,
 	SiblingParachainConvertsVia<Sibling, AccountId>,
-<<<<<<< HEAD
 	AccountId32Aliases<RococoNetwork, AccountId>,
 );
 
 pub type ZenlinkXcmTransactor =
 	TransactorAdaptor<ZenlinkProtocol, LocationConverter, AccountId, ParachainInfo>;
-=======
-	AccountId32Aliases<BifrostNetwork, AccountId>,
-);
-
-pub type LocalAssetTransactor = MultiCurrencyAdapter<
-	Currencies,
-	IsConcreteWithGeneralKey<CurrencyId, RelayToNative>,
-	// IsConcreteWithGeneralKey<CurrencyId, Identity>,
-	LocationConverter,
-	AccountId,
-	CurrencyIdConverter<CurrencyId, RelayChainCurrencyId>,
-	CurrencyId,
->;
->>>>>>> ab95e2c4
 
 type LocalOriginConverter = (
 	SovereignSignedViaLocation<LocationConverter, Origin>,
@@ -695,7 +618,6 @@
 impl orml_xtokens::Config for Runtime {
 	type Event = Event;
 	type Balance = Balance;
-<<<<<<< HEAD
 	type CurrencyId = CurrencyId;
 	type CurrencyIdConvert = CurrencyIdConvert;
 	type AccountId32Convert = AccountId32Convert;
@@ -743,15 +665,6 @@
 	type TargetChains = ZenlinkRegistedParaChains;
 	type NativeCurrency = NativeCurrencyAdaptor<Runtime, Balances>;
 	type OtherAssets = OtherAssetAdaptor<Runtime, Currencies>;
-=======
-	type ToRelayChainBalance = NativeToRelay;
-	// type ToRelayChainBalance = Identity;
-	type AccountId32Convert = AccountId32Convert;
-	//TODO: change network id if kusama
-	type RelayChainNetworkId = PolkadotNetworkId;
-	type ParaId = ParachainInfo;
-	type XcmHandler = HandleXcm;
->>>>>>> ab95e2c4
 }
 
 // culumus runtime end
@@ -959,34 +872,16 @@
 			let mut batches = Vec::<BenchmarkBatch>::new();
 			let params = (&config, &whitelist);
 
-<<<<<<< HEAD
 			add_benchmark!(params, batches, pallet_balances, Balances);
 			add_benchmark!(params, batches, pallet_bounties, Bounties);
 			add_benchmark!(params, batches, pallet_identity, Identity);
-=======
-			add_benchmark!(params, batches, pallet_assets, Assets);
-			add_benchmark!(params, batches, pallet_balances, Balances);
-			add_benchmark!(params, batches, pallet_bounties, Bounties);
-			add_benchmark!(params, batches, pallet_collective, Council);
-			add_benchmark!(params, batches, pallet_contracts, Contracts);
-			add_benchmark!(params, batches, pallet_democracy, Democracy);
-			add_benchmark!(params, batches, pallet_elections_phragmen, Elections);
-			add_benchmark!(params, batches, pallet_im_online, ImOnline);
->>>>>>> ab95e2c4
 			add_benchmark!(params, batches, pallet_indices, Indices);
 			add_benchmark!(params, batches, pallet_multisig, Multisig);
 			add_benchmark!(params, batches, pallet_offences, OffencesBench::<Runtime>);
 			add_benchmark!(params, batches, pallet_proxy, Proxy);
 			add_benchmark!(params, batches, pallet_scheduler, Scheduler);
-<<<<<<< HEAD
 			add_benchmark!(params, batches, frame_system, SystemBench::<Runtime>);
 			add_benchmark!(params, batches, pallet_timestamp, Timestamp);
-=======
-			add_benchmark!(params, batches, pallet_session, SessionBench::<Runtime>);
-			add_benchmark!(params, batches, frame_system, SystemBench::<Runtime>);
-			add_benchmark!(params, batches, pallet_timestamp, Timestamp);
-			add_benchmark!(params, batches, pallet_treasury, Treasury);
->>>>>>> ab95e2c4
 			add_benchmark!(params, batches, pallet_utility, Utility);
 			add_benchmark!(params, batches, pallet_vesting, Vesting);
 
@@ -1018,15 +913,11 @@
 			ZenlinkProtocol::multi_asset_balance_of(&asset_id, &owner)
 		}
 
-<<<<<<< HEAD
 		fn get_sovereigns_info(
 			asset_id: AssetId
 		) -> Vec<(u32, AccountId, TokenBalance)> {
 			ZenlinkProtocol::get_sovereigns_info(&asset_id)
 		}
-=======
-cumulus_pallet_parachain_system::register_validate_block!(Runtime, Executive);
->>>>>>> ab95e2c4
 
 		fn get_all_pairs() -> Vec<PairInfo<AccountId, TokenBalance>> {
 			ZenlinkProtocol::get_all_pairs()
