--- conflicted
+++ resolved
@@ -965,15 +965,14 @@
 	type MaximumPassedInPoolTokenShares = MaximumPassedInPoolTokenShares;
 }
 
-<<<<<<< HEAD
-impl brml_vtoken_mint::Trait for Runtime {
-	type Balance = Balance;
-=======
 impl brml_staking_reward::Config for Runtime {
 	type AssetTrait = Assets;
 	type Balance = Balance;
 	type AssetId = AssetId;
->>>>>>> 0e8139b8
+}
+
+impl brml_vtoken_mint::Config for Runtime {
+	type Balance = Balance;
 }
 
 // asgard runtime end
