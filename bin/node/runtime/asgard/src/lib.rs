--- conflicted
+++ resolved
@@ -25,13 +25,8 @@
 	construct_runtime, debug, parameter_types,
 	traits::{Get, Randomness},
 	weights::{
-<<<<<<< HEAD
 		constants::{BlockExecutionWeight, ExtrinsicBaseWeight, RocksDbWeight, WEIGHT_PER_SECOND},
 		DispatchClass, IdentityFee, Weight,
-=======
-		Weight, IdentityFee, DispatchClass,
-		constants::{BlockExecutionWeight, ExtrinsicBaseWeight, RocksDbWeight, WEIGHT_PER_SECOND},
->>>>>>> 06dc27dc
 	},
 };
 use frame_system::{
@@ -40,28 +35,14 @@
 };
 pub use node_primitives::{AccountId, Signature};
 use node_primitives::{
-<<<<<<< HEAD
 	AccountIndex, Amount, AssetId, Balance, BiddingOrderId, BlockNumber, CurrencyId, EraId, Hash,
 	Index, Moment, PoolId, PoolToken, PoolWeight, SwapFee, TokenSymbol,
-=======
-	AccountIndex, Balance, BlockNumber, Hash, Index, Moment,
-	AssetId, SwapFee, PoolId, PoolWeight, PoolToken,
-	BiddingOrderId, EraId, Amount, CurrencyId, TokenSymbol
->>>>>>> 06dc27dc
 };
 use pallet_transaction_payment::{FeeDetails, RuntimeDispatchInfo};
 pub use pallet_transaction_payment::{Multiplier, TargetedFeeAdjustment};
 use sp_api::impl_runtime_apis;
-<<<<<<< HEAD
 use sp_core::{crypto::KeyTypeId, OpaqueMetadata};
 use sp_inherents::{CheckInherentsResult, InherentData};
-=======
-use sp_runtime::{
-	Perbill, ApplyExtrinsicResult, Perquintill, FixedPointNumber,
-	impl_opaque_keys, generic, create_runtime_str, ModuleId
-};
-use sp_runtime::transaction_validity::{TransactionValidity, TransactionSource, TransactionPriority};
->>>>>>> 06dc27dc
 use sp_runtime::traits::{
 	self, BlakeTwo256, Block as BlockT, Convert, SaturatedConversion, StaticLookup, Zero,
 };
@@ -114,7 +95,7 @@
 
 // zenlink imports
 use zenlink_protocol::{
-	Origin as ZenlinkOrigin, ParaChainWhiteList, Transactor, PairInfo, AssetId as ZenlinkAssetId,
+	AssetId as ZenlinkAssetId, Origin as ZenlinkOrigin, PairInfo, ParaChainWhiteList, Transactor,
 };
 
 /// Weights for pallets used in the runtime.
@@ -632,11 +613,7 @@
 // >;
 
 pub type LocalAssetTransactor =
-<<<<<<< HEAD
 	Transactor<Balances, ZenlinkProtocol, LocationConverter, AccountId, ParachainInfo>;
-=======
-    Transactor<Balances, ZenlinkProtocol, LocationConverter, AccountId, ParachainInfo>;
->>>>>>> 06dc27dc
 
 pub type LocalOriginConverter = (
 	SovereignSignedViaLocation<LocationConverter, Origin>,
@@ -698,7 +675,6 @@
 
 pub struct AccountId32Converter;
 impl Convert<AccountId, [u8; 32]> for AccountId32Converter {
-<<<<<<< HEAD
 	fn convert(account_id: AccountId) -> [u8; 32] {
 		account_id.into()
 	}
@@ -719,24 +695,6 @@
 	type ParaId = ParachainInfo;
 	type ModuleId = DEXModuleId;
 	type TargetChains = SiblingParachains;
-=======
-    fn convert(account_id: AccountId) -> [u8; 32] {
-        account_id.into()
-    }
-}
-
-impl zenlink_protocol::Config for Runtime {
-    type Event = Event;
-    type XcmExecutor = XcmExecutor<XcmConfig>;
-    type UpwardMessageSender = ParachainSystem;
-    type HrmpMessageSender = ParachainSystem;
-    type NativeCurrency = Balances;
-    type AccountIdConverter = LocationConverter;
-    type AccountId32Converter = AccountId32Converter;
-    type ParaId = ParachainInfo;
-    type ModuleId = DEXModuleId;
-    type TargetChains = SiblingParachains;
->>>>>>> 06dc27dc
 }
 
 // culumus runtime end
@@ -979,7 +937,6 @@
 
 	// zenlink runtime outer apis
 	impl zenlink_protocol_runtime_api::ZenlinkProtocolApi<Block, AccountId> for Runtime {
-<<<<<<< HEAD
 		// fn get_assets() -> Vec<ZenlinkAssetId> {
 		//     ZenlinkProtocol::assets_list()
 		// }
@@ -1040,68 +997,6 @@
 				amount_1_min)
 		}
 	}
-=======
-        fn get_assets() -> Vec<ZenlinkAssetId> {
-            ZenlinkProtocol::assets_list()
-        }
-
-        fn get_balance(
-            asset_id: ZenlinkAssetId,
-            owner: AccountId
-        ) -> Balance {
-            ZenlinkProtocol::asset_balance_of(&asset_id, &owner)
-        }
-
-        fn get_sovereigns_info(
-            asset_id: ZenlinkAssetId
-        ) -> Vec<(u32, AccountId, Balance)> {
-            ZenlinkProtocol::get_sovereigns_info(&asset_id)
-        }
-
-        fn get_all_pairs() -> Vec<PairInfo<AccountId, Balance>> {
-            ZenlinkProtocol::get_all_pairs()
-        }
-
-        fn get_owner_pairs(
-            owner: AccountId
-        ) -> Vec<PairInfo<AccountId, Balance>> {
-            ZenlinkProtocol::get_owner_pairs(&owner)
-        }
-
-        //buy amount token price
-        fn get_amount_in_price(
-            supply: Balance,
-            path: Vec<ZenlinkAssetId>
-        ) -> Balance {
-            ZenlinkProtocol::get_in_price(supply, path)
-        }
-
-        //sell amount token price
-        fn get_amount_out_price(
-            supply: Balance,
-            path: Vec<ZenlinkAssetId>
-        ) -> Balance {
-            ZenlinkProtocol::get_out_price(supply, path)
-        }
-
-        fn get_estimate_lptoken(
-            token_0: ZenlinkAssetId,
-            token_1: ZenlinkAssetId,
-            amount_0_desired: Balance,
-            amount_1_desired: Balance,
-            amount_0_min: Balance,
-            amount_1_min: Balance,
-        ) -> Balance{
-            ZenlinkProtocol::get_estimate_lptoken(
-                token_0,
-                token_1,
-                amount_0_desired,
-                amount_1_desired,
-                amount_0_min,
-                amount_1_min)
-        }
-    }
->>>>>>> 06dc27dc
 
 	// impl asset rpc methods for runtime
 	// impl brml_assets_rpc_runtime_api::AssetsApi<node_primitives::Block, AssetId, AccountId, Balance> for Runtime {
