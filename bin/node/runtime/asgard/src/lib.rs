--- conflicted
+++ resolved
@@ -73,14 +73,8 @@
     SovereignSignedViaLocation, TakeWeightCredit, UsingComponents,
 };
 use xcm_executor::{Config, XcmExecutor};
-<<<<<<< HEAD
 use pallet_xcm::XcmPassthrough;
-use frame_system::EnsureRoot;
-=======
-use pallet_xcm::{XcmPassthrough, EnsureXcm, IsMajorityOfBody};
-use xcm::v0::Xcm;
 use frame_system::{EnsureRoot, EnsureOneOf};
->>>>>>> 632aea84
 
 // orml imports
 use orml_currencies::BasicCurrencyAdapter;
@@ -260,101 +254,101 @@
 	type MaxLocks = MaxLocks;
 }
 
-parameter_types! {
-	pub const CouncilMotionDuration: BlockNumber = 5 * DAYS;
-	pub const CouncilMaxProposals: u32 = 100;
-	pub const CouncilMaxMembers: u32 = 100;
-}
-
-type CouncilCollective = pallet_collective::Instance1;
-impl pallet_collective::Config<CouncilCollective> for Runtime {
-	type Origin = Origin;
-	type Proposal = Call;
-	type Event = Event;
-	type MotionDuration = CouncilMotionDuration;
-	type MaxProposals = CouncilMaxProposals;
-	type MaxMembers = CouncilMaxMembers;
-	type DefaultVote = pallet_collective::PrimeDefaultVote;
-	type WeightInfo = pallet_collective::weights::SubstrateWeight<Runtime>;
-}
-
-parameter_types! {
-	pub const TechnicalMotionDuration: BlockNumber = 5 * DAYS;
-	pub const TechnicalMaxProposals: u32 = 100;
-	pub const TechnicalMaxMembers: u32 = 100;
-}
-
-type TechnicalCollective = pallet_collective::Instance2;
-impl pallet_collective::Config<TechnicalCollective> for Runtime {
-	type Origin = Origin;
-	type Proposal = Call;
-	type Event = Event;
-	type MotionDuration = TechnicalMotionDuration;
-	type MaxProposals = TechnicalMaxProposals;
-	type MaxMembers = TechnicalMaxMembers;
-	type DefaultVote = pallet_collective::PrimeDefaultVote;
-	type WeightInfo = pallet_collective::weights::SubstrateWeight<Runtime>;
-}
-
-parameter_types! {
-	pub const LaunchPeriod: BlockNumber = 28 * 24 * 60 * MINUTES;
-	pub const VotingPeriod: BlockNumber = 28 * 24 * 60 * MINUTES;
-	pub const FastTrackVotingPeriod: BlockNumber = 3 * 24 * 60 * MINUTES;
-	pub const InstantAllowed: bool = true;
-	pub const MinimumDeposit: Balance = 100 * DOLLARS;
-	pub const EnactmentPeriod: BlockNumber = 30 * 24 * 60 * MINUTES;
-	pub const CooloffPeriod: BlockNumber = 28 * 24 * 60 * MINUTES;
-	// One cent: $10,000 / MB
-	pub const PreimageByteDeposit: Balance = 1 * CENTS;
-	pub const MaxVotes: u32 = 100;
-	pub const MaxProposals: u32 = 100;
-}
-
-impl pallet_democracy::Config for Runtime {
-	type Proposal = Call;
-	type Event = Event;
-	type Currency = Balances;
-	type EnactmentPeriod = EnactmentPeriod;
-	type LaunchPeriod = LaunchPeriod;
-	type VotingPeriod = VotingPeriod;
-	type MinimumDeposit = MinimumDeposit;
-	/// A straight majority of the council can decide what their next motion is.
-	type ExternalOrigin = pallet_collective::EnsureProportionAtLeast<_1, _2, AccountId, CouncilCollective>;
-	/// A super-majority can have the next scheduled referendum be a straight majority-carries vote.
-	type ExternalMajorityOrigin = pallet_collective::EnsureProportionAtLeast<_3, _4, AccountId, CouncilCollective>;
-	/// A unanimous council can have the next scheduled referendum be a straight default-carries
-	/// (NTB) vote.
-	type ExternalDefaultOrigin = pallet_collective::EnsureProportionAtLeast<_1, _1, AccountId, CouncilCollective>;
-	/// Two thirds of the technical committee can have an ExternalMajority/ExternalDefault vote
-	/// be tabled immediately and with a shorter voting/enactment period.
-	type FastTrackOrigin = pallet_collective::EnsureProportionAtLeast<_2, _3, AccountId, TechnicalCollective>;
-	type InstantOrigin = pallet_collective::EnsureProportionAtLeast<_1, _1, AccountId, TechnicalCollective>;
-	type InstantAllowed = InstantAllowed;
-	type FastTrackVotingPeriod = FastTrackVotingPeriod;
-	// To cancel a proposal which has been passed, 2/3 of the council must agree to it.
-	type CancellationOrigin = pallet_collective::EnsureProportionAtLeast<_2, _3, AccountId, CouncilCollective>;
-	// To cancel a proposal before it has been passed, the technical committee must be unanimous or
-	// Root must agree.
-	type CancelProposalOrigin = EnsureOneOf<
-		AccountId,
-		EnsureRoot<AccountId>,
-		pallet_collective::EnsureProportionAtLeast<_1, _1, AccountId, TechnicalCollective>,
-	>;
-	type BlacklistOrigin = EnsureRoot<AccountId>;
-	// Any single technical committee member may veto a coming council proposal, however they can
-	// only do it once and it lasts only for the cool-off period.
-	type VetoOrigin = pallet_collective::EnsureMember<AccountId, TechnicalCollective>;
-	type CooloffPeriod = CooloffPeriod;
-	type PreimageByteDeposit = PreimageByteDeposit;
-	type OperationalPreimageOrigin = pallet_collective::EnsureMember<AccountId, CouncilCollective>;
-	// NOTE: Treasury replaced by `()`.
-	type Slash = ();
-	type Scheduler = Scheduler;
-	type PalletsOrigin = OriginCaller;
-	type MaxVotes = MaxVotes;
-	type WeightInfo = pallet_democracy::weights::SubstrateWeight<Runtime>;
-	type MaxProposals = MaxProposals;
-}
+// parameter_types! {
+// 	pub const CouncilMotionDuration: BlockNumber = 5 * DAYS;
+// 	pub const CouncilMaxProposals: u32 = 100;
+// 	pub const CouncilMaxMembers: u32 = 100;
+// }
+
+// type CouncilCollective = pallet_collective::Instance1;
+// impl pallet_collective::Config<CouncilCollective> for Runtime {
+// 	type Origin = Origin;
+// 	type Proposal = Call;
+// 	type Event = Event;
+// 	type MotionDuration = CouncilMotionDuration;
+// 	type MaxProposals = CouncilMaxProposals;
+// 	type MaxMembers = CouncilMaxMembers;
+// 	type DefaultVote = pallet_collective::PrimeDefaultVote;
+// 	type WeightInfo = pallet_collective::weights::SubstrateWeight<Runtime>;
+// }
+
+// parameter_types! {
+// 	pub const TechnicalMotionDuration: BlockNumber = 5 * DAYS;
+// 	pub const TechnicalMaxProposals: u32 = 100;
+// 	pub const TechnicalMaxMembers: u32 = 100;
+// }
+
+// type TechnicalCollective = pallet_collective::Instance2;
+// impl pallet_collective::Config<TechnicalCollective> for Runtime {
+// 	type Origin = Origin;
+// 	type Proposal = Call;
+// 	type Event = Event;
+// 	type MotionDuration = TechnicalMotionDuration;
+// 	type MaxProposals = TechnicalMaxProposals;
+// 	type MaxMembers = TechnicalMaxMembers;
+// 	type DefaultVote = pallet_collective::PrimeDefaultVote;
+// 	type WeightInfo = pallet_collective::weights::SubstrateWeight<Runtime>;
+// }
+
+// parameter_types! {
+// 	pub const LaunchPeriod: BlockNumber = 28 * 24 * 60 * MINUTES;
+// 	pub const VotingPeriod: BlockNumber = 28 * 24 * 60 * MINUTES;
+// 	pub const FastTrackVotingPeriod: BlockNumber = 3 * 24 * 60 * MINUTES;
+// 	pub const InstantAllowed: bool = true;
+// 	pub const MinimumDeposit: Balance = 100 * DOLLARS;
+// 	pub const EnactmentPeriod: BlockNumber = 30 * 24 * 60 * MINUTES;
+// 	pub const CooloffPeriod: BlockNumber = 28 * 24 * 60 * MINUTES;
+// 	// One cent: $10,000 / MB
+// 	pub const PreimageByteDeposit: Balance = 1 * CENTS;
+// 	pub const MaxVotes: u32 = 100;
+// 	pub const MaxProposals: u32 = 100;
+// }
+
+// impl pallet_democracy::Config for Runtime {
+// 	type Proposal = Call;
+// 	type Event = Event;
+// 	type Currency = Balances;
+// 	type EnactmentPeriod = EnactmentPeriod;
+// 	type LaunchPeriod = LaunchPeriod;
+// 	type VotingPeriod = VotingPeriod;
+// 	type MinimumDeposit = MinimumDeposit;
+// 	/// A straight majority of the council can decide what their next motion is.
+// 	type ExternalOrigin = pallet_collective::EnsureProportionAtLeast<_1, _2, AccountId, CouncilCollective>;
+// 	/// A super-majority can have the next scheduled referendum be a straight majority-carries vote.
+// 	type ExternalMajorityOrigin = pallet_collective::EnsureProportionAtLeast<_3, _4, AccountId, CouncilCollective>;
+// 	/// A unanimous council can have the next scheduled referendum be a straight default-carries
+// 	/// (NTB) vote.
+// 	type ExternalDefaultOrigin = pallet_collective::EnsureProportionAtLeast<_1, _1, AccountId, CouncilCollective>;
+// 	/// Two thirds of the technical committee can have an ExternalMajority/ExternalDefault vote
+// 	/// be tabled immediately and with a shorter voting/enactment period.
+// 	type FastTrackOrigin = pallet_collective::EnsureProportionAtLeast<_2, _3, AccountId, TechnicalCollective>;
+// 	type InstantOrigin = pallet_collective::EnsureProportionAtLeast<_1, _1, AccountId, TechnicalCollective>;
+// 	type InstantAllowed = InstantAllowed;
+// 	type FastTrackVotingPeriod = FastTrackVotingPeriod;
+// 	// To cancel a proposal which has been passed, 2/3 of the council must agree to it.
+// 	type CancellationOrigin = pallet_collective::EnsureProportionAtLeast<_2, _3, AccountId, CouncilCollective>;
+// 	// To cancel a proposal before it has been passed, the technical committee must be unanimous or
+// 	// Root must agree.
+// 	type CancelProposalOrigin = EnsureOneOf<
+// 		AccountId,
+// 		EnsureRoot<AccountId>,
+// 		pallet_collective::EnsureProportionAtLeast<_1, _1, AccountId, TechnicalCollective>,
+// 	>;
+// 	type BlacklistOrigin = EnsureRoot<AccountId>;
+// 	// Any single technical committee member may veto a coming council proposal, however they can
+// 	// only do it once and it lasts only for the cool-off period.
+// 	type VetoOrigin = pallet_collective::EnsureMember<AccountId, TechnicalCollective>;
+// 	type CooloffPeriod = CooloffPeriod;
+// 	type PreimageByteDeposit = PreimageByteDeposit;
+// 	type OperationalPreimageOrigin = pallet_collective::EnsureMember<AccountId, CouncilCollective>;
+// 	// NOTE: Treasury replaced by `()`.
+// 	type Slash = ();
+// 	type Scheduler = Scheduler;
+// 	type PalletsOrigin = OriginCaller;
+// 	type MaxVotes = MaxVotes;
+// 	type WeightInfo = pallet_democracy::weights::SubstrateWeight<Runtime>;
+// 	type MaxProposals = MaxProposals;
+// }
 
 impl pallet_transaction_payment::Config for Runtime {
 	type OnChargeTransaction = pallet_transaction_payment::CurrencyAdapter<Balances, ()>;
@@ -556,7 +550,7 @@
 orml_traits::parameter_type_with_key! {
 	pub ExistentialDeposits: |currency_id: CurrencyId| -> Balance {
 		match currency_id {
-			&CurrencyId::Token(TokenSymbol::ASG) => 1 * CENTS,
+			&CurrencyId::Native(TokenSymbol::ASG) => 1 * CENTS,
 			_ => Zero::zero(),
 		}
 	};
@@ -580,7 +574,7 @@
 }
 
 parameter_types! {
-	pub const NativeCurrencyId: CurrencyId = CurrencyId::Token(TokenSymbol::ASG);
+	pub const NativeCurrencyId: CurrencyId = CurrencyId::Native(TokenSymbol::ASG);
 }
 
 impl brml_charge_transaction_fee::Config for Runtime {
@@ -724,7 +718,7 @@
 
 // orml runtime start
 parameter_types! {
-	pub const GetBifrostTokenId: CurrencyId = CurrencyId::Token(TokenSymbol::ASG);
+	pub const GetBifrostTokenId: CurrencyId = CurrencyId::Native(TokenSymbol::ASG);
 }
 
 pub type BifrostToken = BasicCurrencyAdapter<Runtime, Balances, Amount, BlockNumber>;
@@ -752,9 +746,9 @@
 		Sudo: pallet_sudo::{Pallet, Call, Config<T>, Storage, Event<T>} = 3,
 		RandomnessCollectiveFlip: pallet_randomness_collective_flip::{Pallet, Call, Storage} = 4,
 		TransactionPayment: pallet_transaction_payment::{Pallet, Storage} = 5,
-		Democracy: pallet_democracy::{Pallet, Call, Storage, Config, Event<T>} = 6,
-		Council: pallet_collective::<Instance1>::{Pallet, Call, Storage, Origin<T>, Event<T>, Config<T>} = 7,
-		TechnicalCommittee: pallet_collective::<Instance2>::{Pallet, Call, Storage, Origin<T>, Event<T>, Config<T>} = 8,
+		// Democracy: pallet_democracy::{Pallet, Call, Storage, Config, Event<T>} = 6,
+		// Council: pallet_collective::<Instance1>::{Pallet, Call, Storage, Origin<T>, Event<T>, Config<T>} = 7,
+		// TechnicalCommittee: pallet_collective::<Instance2>::{Pallet, Call, Storage, Origin<T>, Event<T>, Config<T>} = 8,
 
 		// Parachain modules
 		ParachainSystem: cumulus_pallet_parachain_system::{Pallet, Call, Storage, Inherent, Event<T>, ValidateUnsigned} = 6,
@@ -932,7 +926,7 @@
 		let rs = ChargeTransactionFee::cal_fee_token_and_amount(&who, fee);
 			match rs {
 				Ok(val) => val,
-				_ => (CurrencyId::Token(TokenSymbol::ASG), Zero::zero()),
+				_ => (CurrencyId::Native(TokenSymbol::ASG), Zero::zero()),
 			}
 		}
 	}
