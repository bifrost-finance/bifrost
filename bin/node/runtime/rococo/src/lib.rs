--- conflicted
+++ resolved
@@ -42,16 +42,8 @@
 use pallet_transaction_payment::{FeeDetails, RuntimeDispatchInfo};
 pub use pallet_transaction_payment::{Multiplier, TargetedFeeAdjustment};
 use sp_api::impl_runtime_apis;
-<<<<<<< HEAD
 use sp_core::OpaqueMetadata;
 use sp_inherents::{CheckInherentsResult, InherentData};
-=======
-use sp_runtime::{
-	Perbill, ApplyExtrinsicResult, Perquintill, FixedPointNumber,
-	impl_opaque_keys, generic, create_runtime_str, ModuleId
-};
-use sp_runtime::transaction_validity::{TransactionValidity, TransactionSource, TransactionPriority};
->>>>>>> 06dc27dc
 use sp_runtime::traits::{
 	self, BlakeTwo256, Block as BlockT, Convert, SaturatedConversion, StaticLookup, Zero,
 };
@@ -103,7 +95,7 @@
 
 // zenlink imports
 use zenlink_protocol::{
-	Origin as ZenlinkOrigin, ParaChainWhiteList, Transactor, PairInfo, AssetId as ZenlinkAssetId,
+	AssetId as ZenlinkAssetId, Origin as ZenlinkOrigin, PairInfo, ParaChainWhiteList, Transactor,
 };
 
 /// Weights for pallets used in the runtime.
@@ -598,7 +590,6 @@
 	}.into();
 
 	pub SiblingParachains: Vec<MultiLocation> = vec![
-<<<<<<< HEAD
 		// Sherpax live
 		MultiLocation::X2(Junction::Parent, Junction::Parachain { id: 59 }),
 		// Bifrost local and live
@@ -608,10 +599,6 @@
 		// Zenlink local
 		MultiLocation::X2(Junction::Parent, Junction::Parachain { id: 200 }),
 		// Sherpax local
-=======
-		MultiLocation::X2(Junction::Parent, Junction::Parachain { id: 107 }),
-		MultiLocation::X2(Junction::Parent, Junction::Parachain { id: 200 }),
->>>>>>> 06dc27dc
 		MultiLocation::X2(Junction::Parent, Junction::Parachain { id: 300 })
 	];
 }
@@ -633,11 +620,7 @@
 // >;
 
 pub type LocalAssetTransactor =
-<<<<<<< HEAD
 	Transactor<Balances, ZenlinkProtocol, LocationConverter, AccountId, ParachainInfo>;
-=======
-    Transactor<Balances, ZenlinkProtocol, LocationConverter, AccountId, ParachainInfo>;
->>>>>>> 06dc27dc
 
 pub type LocalOriginConverter = (
 	SovereignSignedViaLocation<LocationConverter, Origin>,
@@ -699,7 +682,6 @@
 
 pub struct AccountId32Converter;
 impl Convert<AccountId, [u8; 32]> for AccountId32Converter {
-<<<<<<< HEAD
 	fn convert(account_id: AccountId) -> [u8; 32] {
 		account_id.into()
 	}
@@ -735,24 +717,6 @@
 	// type OnUnbalanced = DealWithFees;
 	type OnUnbalanced = ();
 	type NativeCurrencyId = NativeCurrencyId;
-=======
-    fn convert(account_id: AccountId) -> [u8; 32] {
-        account_id.into()
-    }
-}
-
-impl zenlink_protocol::Config for Runtime {
-    type Event = Event;
-    type XcmExecutor = XcmExecutor<XcmConfig>;
-    type UpwardMessageSender = ParachainSystem;
-    type HrmpMessageSender = ParachainSystem;
-    type NativeCurrency = Balances;
-    type AccountIdConverter = LocationConverter;
-    type AccountId32Converter = AccountId32Converter;
-    type ParaId = ParachainInfo;
-    type ModuleId = DEXModuleId;
-    type TargetChains = SiblingParachains;
->>>>>>> 06dc27dc
 }
 
 // culumus runtime end
@@ -794,17 +758,12 @@
 		Assets: orml_tokens::{Module, Storage, Event<T>, Config<T>} = 17,
 		Currencies: orml_currencies::{Module, Call, Event<T>} = 18,
 
-<<<<<<< HEAD
 		// Zenlink module
 		ZenlinkProtocol: zenlink_protocol::{Module, Origin, Call, Storage, Event<T>} =19,
 
 		// Bifrost modules
 		ChargeTransactionFee: brml_charge_transaction_fee::{Module, Call, Storage} = 20,
 
-=======
-		// zenlink
-		ZenlinkProtocol: zenlink_protocol::{Module, Origin, Call, Storage, Event<T>} = 19,
->>>>>>> 06dc27dc
 	}
 );
 
@@ -1002,71 +961,6 @@
 		}
 	}
 
-<<<<<<< HEAD
-=======
-	// zenlink runtime outer apis
-	impl zenlink_protocol_runtime_api::ZenlinkProtocolApi<Block, AccountId> for Runtime {
-        fn get_assets() -> Vec<ZenlinkAssetId> {
-            ZenlinkProtocol::assets_list()
-        }
-
-        fn get_balance(
-            asset_id: ZenlinkAssetId,
-            owner: AccountId
-        ) -> Balance {
-            ZenlinkProtocol::asset_balance_of(&asset_id, &owner)
-        }
-
-        fn get_sovereigns_info(
-            asset_id: ZenlinkAssetId
-        ) -> Vec<(u32, AccountId, Balance)> {
-            ZenlinkProtocol::get_sovereigns_info(&asset_id)
-        }
-
-        fn get_all_pairs() -> Vec<PairInfo<AccountId, Balance>> {
-            ZenlinkProtocol::get_all_pairs()
-        }
-
-        fn get_owner_pairs(
-            owner: AccountId
-        ) -> Vec<PairInfo<AccountId, Balance>> {
-            ZenlinkProtocol::get_owner_pairs(&owner)
-        }
-
-        //buy amount token price
-        fn get_amount_in_price(
-            supply: Balance,
-            path: Vec<ZenlinkAssetId>
-        ) -> Balance {
-            ZenlinkProtocol::get_in_price(supply, path)
-        }
-
-        //sell amount token price
-        fn get_amount_out_price(
-            supply: Balance,
-            path: Vec<ZenlinkAssetId>
-        ) -> Balance {
-            ZenlinkProtocol::get_out_price(supply, path)
-        }
-
-        fn get_estimate_lptoken(
-            token_0: ZenlinkAssetId,
-            token_1: ZenlinkAssetId,
-            amount_0_desired: Balance,
-            amount_1_desired: Balance,
-            amount_0_min: Balance,
-            amount_1_min: Balance,
-        ) -> Balance{
-            ZenlinkProtocol::get_estimate_lptoken(
-                token_0,
-                token_1,
-                amount_0_desired,
-                amount_1_desired,
-                amount_0_min,
-                amount_1_min)
-        }
-    }
->>>>>>> 06dc27dc
 
 	// impl asset rpc methods for runtime
 	// impl brml_assets_rpc_runtime_api::AssetsApi<node_primitives::Block, AssetId, AccountId, Balance> for Runtime {
