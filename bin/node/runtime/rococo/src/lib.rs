--- conflicted
+++ resolved
@@ -20,25 +20,15 @@
 // `construct_runtime!` does a lot of recursion and requires us to increase the limit to 256.
 #![recursion_limit = "256"]
 
-<<<<<<< HEAD
 use codec::{Decode, Encode};
 use frame_support::{
 	construct_runtime, parameter_types,
 	traits::{Get, Randomness},
-=======
-use codec::Encode;
-use frame_support::{
-	construct_runtime, parameter_types,
-	traits::Randomness,
->>>>>>> b704b42d
 	weights::{
 		constants::{BlockExecutionWeight, ExtrinsicBaseWeight, RocksDbWeight, WEIGHT_PER_SECOND},
 		DispatchClass, IdentityFee, Weight,
 	},
-<<<<<<< HEAD
 	PalletId,
-=======
->>>>>>> b704b42d
 };
 use frame_system::{
 	limits::{BlockLength, BlockWeights},
@@ -46,21 +36,12 @@
 };
 pub use node_primitives::{AccountId, Signature};
 use node_primitives::{
-<<<<<<< HEAD
 	AccountIndex, Amount, Balance, BlockNumber, CurrencyId, Hash, Index, Moment, TokenSymbol,
-=======
-	AccountIndex, Amount, Balance, BlockNumber, CurrencyId, Hash, Index, Moment, TokenBalance,
-	TokenSymbol, ZenlinkAssetId,
->>>>>>> b704b42d
 };
 use pallet_transaction_payment::{FeeDetails, RuntimeDispatchInfo};
 pub use pallet_transaction_payment::{Multiplier, TargetedFeeAdjustment};
 use sp_api::impl_runtime_apis;
-<<<<<<< HEAD
 use sp_core::{crypto::KeyTypeId, OpaqueMetadata};
-=======
-use sp_core::OpaqueMetadata;
->>>>>>> b704b42d
 use sp_inherents::{CheckInherentsResult, InherentData};
 use sp_runtime::traits::{
 	self, BlakeTwo256, Block as BlockT, Convert, SaturatedConversion, StaticLookup, Zero,
@@ -69,16 +50,9 @@
 	TransactionPriority, TransactionSource, TransactionValidity,
 };
 use sp_runtime::{
-<<<<<<< HEAD
 	create_runtime_str, generic, impl_opaque_keys, ApplyExtrinsicResult, DispatchResult,
 	FixedPointNumber, Perbill, Perquintill,
 };
-=======
-	create_runtime_str, generic, impl_opaque_keys, ApplyExtrinsicResult, FixedPointNumber,
-	KeyTypeId, ModuleId, Perbill, Permill, Perquintill,
-};
-
->>>>>>> b704b42d
 use sp_std::{collections::btree_set::BTreeSet, prelude::*};
 #[cfg(any(feature = "std", test))]
 use sp_version::NativeVersion;
@@ -99,7 +73,6 @@
 
 // XCM imports
 use cumulus_primitives_core::{relay_chain::Balance as RelayChainBalance, ParaId};
-<<<<<<< HEAD
 use orml_currencies::BasicCurrencyAdapter;
 use orml_traits::parameter_type_with_key;
 use orml_xcm_support::XcmHandler as XcmHandlerT;
@@ -121,25 +94,6 @@
 	make_x2_location, AssetId, MultiAssetHandler, NativeCurrencyAdaptor, OtherAssetAdaptor,
 	PairInfo, ParaChainWhiteList, TokenBalance, TransactorAdaptor,
 };
-=======
-use polkadot_parachain::primitives::Sibling;
-use xcm::v0::{Junction, MultiLocation, NetworkId};
-use xcm_builder::{
-	AccountId32Aliases, ChildParachainConvertsVia, LocationInverter, ParentIsDefault,
-	RelayChainAsNative, SiblingParachainAsNative, SiblingParachainConvertsVia,
-	SignedAccountId32AsNative, SovereignSignedViaLocation,
-};
-use xcm_executor::{Config, XcmExecutor};
-
-use orml_currencies::BasicCurrencyAdapter;
-use orml_traits::parameter_type_with_key;
-use orml_xcm_support::{
-	CurrencyIdConverter, IsConcreteWithGeneralKey, MultiCurrencyAdapter, NativePalletAssetOr,
-};
-
-// zenlink imports
-use zenlink_protocol::{Origin as ZenlinkOrigin, PairInfo, Transactor};
->>>>>>> b704b42d
 
 /// Weights for pallets used in the runtime.
 mod weights;
@@ -425,10 +379,6 @@
 }
 
 // bifrost runtime start
-<<<<<<< HEAD
-
-=======
->>>>>>> b704b42d
 impl brml_voucher::Config for Runtime {
 	type Event = Event;
 	type Balance = Balance;
@@ -438,47 +388,18 @@
 parameter_types! {
 	// 3 hours(1800 blocks) as an era
 	pub const VtokenMintDuration: BlockNumber = 3 * 60 * MINUTES;
-<<<<<<< HEAD
 	pub const StakingPalletId: PalletId = PalletId(*b"staking ");
-=======
-	pub const StakingModuleId: ModuleId = ModuleId(*b"staking ");
->>>>>>> b704b42d
 }
 impl brml_vtoken_mint::Config for Runtime {
 	type Event = Event;
 	type MultiCurrency = Assets;
-<<<<<<< HEAD
 	type PalletId = StakingPalletId;
-=======
-	type ModuleId = StakingModuleId;
->>>>>>> b704b42d
 	type MinterReward = MinterReward;
 	type DEXOperations = ZenlinkProtocol;
 	type RandomnessSource = RandomnessCollectiveFlip;
 	type WeightInfo = weights::pallet_vtoken_mint::WeightInfo<Runtime>;
 }
 
-<<<<<<< HEAD
-=======
-parameter_types! {
-	pub const TwoYear: BlockNumber = DAYS * 365 * 2;
-	pub const RewardPeriod: BlockNumber = 50;
-	pub const MaximumExtendedPeriod: BlockNumber = 500;
-	pub const ShareWeightModuleId: ModuleId = ModuleId(*b"weight  ");
-}
-
-impl brml_minter_reward::Config for Runtime {
-	type Event = Event;
-	type MultiCurrency = Assets;
-	type TwoYear = TwoYear;
-	type ModuleId = ShareWeightModuleId;
-	type RewardPeriod = RewardPeriod;
-	type MaximumExtendedPeriod = MaximumExtendedPeriod;
-	type DEXOperations = ZenlinkProtocol;
-	type ShareWeight = Balance;
-}
-
->>>>>>> b704b42d
 parameter_type_with_key! {
 	pub ExistentialDeposits: |currency_id: CurrencyId| -> Balance {
 		match currency_id {
@@ -591,22 +512,6 @@
 	pub Ancestry: MultiLocation = Junction::Parachain {
 		id: ParachainInfo::parachain_id().into()
 	}.into();
-<<<<<<< HEAD
-=======
-
-	pub SiblingParachains: Vec<MultiLocation> = vec![
-		// Sherpax live
-		MultiLocation::X2(Junction::Parent, Junction::Parachain { id: 59 }),
-		// Bifrost local and live
-		MultiLocation::X2(Junction::Parent, Junction::Parachain { id: 107 }),
-		// Zenlink live
-		MultiLocation::X2(Junction::Parent, Junction::Parachain { id: 188 }),
-		// Zenlink local
-		MultiLocation::X2(Junction::Parent, Junction::Parachain { id: 200 }),
-		// Sherpax local
-		MultiLocation::X2(Junction::Parent, Junction::Parachain { id: 300 })
-	];
->>>>>>> b704b42d
 }
 
 type LocationConverter = (
@@ -615,17 +520,10 @@
 	AccountId32Aliases<RococoNetwork, AccountId>,
 );
 
-<<<<<<< HEAD
 pub type ZenlinkXcmTransactor =
 	TransactorAdaptor<ZenlinkProtocol, LocationConverter, AccountId, ParachainInfo>;
 
 type LocalOriginConverter = (
-=======
-pub type LocalAssetTransactor =
-	Transactor<Balances, ZenlinkProtocol, LocationConverter, AccountId, ParachainInfo>;
-
-pub type LocalOriginConverter = (
->>>>>>> b704b42d
 	SovereignSignedViaLocation<LocationConverter, Origin>,
 	RelayChainAsNative<RelayChainOrigin, Origin>,
 	SiblingParachainAsNative<cumulus_pallet_xcm_handler::Origin, Origin>,
@@ -765,7 +663,6 @@
 
 impl zenlink_protocol::Config for Runtime {
 	type Event = Event;
-<<<<<<< HEAD
 	type XcmExecutor = XcmExecutor<XcmConfig>;
 	type AccountIdConverter = LocationConverter;
 	type AccountId32Converter = AccountId32Converter;
@@ -774,33 +671,6 @@
 	type TargetChains = ZenlinkRegistedParaChains;
 	type NativeCurrency = NativeCurrencyAdaptor<Runtime, Balances>;
 	type OtherAssets = OtherAssetAdaptor<Runtime, Currencies>;
-=======
-	type MultiCurrency = Assets;
-	type NativeCurrency = AdaptedBasicCurrency;
-	type XcmExecutor = XcmExecutor<XcmConfig>;
-	type UpwardMessageSender = ParachainSystem;
-	type HrmpMessageSender = ParachainSystem;
-	type AccountIdConverter = LocationConverter;
-	type AccountId32Converter = AccountId32Converter;
-	type ParaId = ParachainInfo;
-	type ModuleId = DEXModuleId;
-	type TargetChains = SiblingParachains;
-}
-
-parameter_types! {
-	pub const NativeCurrencyId: CurrencyId = CurrencyId::Token(TokenSymbol::ASG);
-}
-
-impl brml_charge_transaction_fee::Config for Runtime {
-	type Event = Event;
-	type Balance = Balance;
-	type WeightInfo = ();
-	type CurrenciesHandler = Currencies;
-	type Currency = Balances;
-	type ZenlinkDEX = ZenlinkProtocol;
-	type OnUnbalanced = ();
-	type NativeCurrencyId = NativeCurrencyId;
->>>>>>> b704b42d
 }
 
 // culumus runtime end
@@ -817,18 +687,11 @@
 		Utility: pallet_utility::{Pallet, Call, Event} = 31,
 		Scheduler: pallet_scheduler::{Pallet, Call, Storage, Event<T>} = 32,
 
-<<<<<<< HEAD
 		Timestamp: pallet_timestamp::{Pallet, Call, Storage, Inherent} = 2,
 		Indices: pallet_indices::{Pallet, Call, Storage, Config<T>, Event<T>} = 3,
 		Balances: pallet_balances::{Pallet, Call, Storage, Config<T>, Event<T>} = 4,
 		Sudo: pallet_sudo::{Pallet, Call, Config<T>, Storage, Event<T>} = 5,
 		// Authorship: pallet_authorship::{Pallet, Call, Storage, Inherent} = 30,
-=======
-		Timestamp: pallet_timestamp::{Module, Call, Storage, Inherent} = 2,
-		Indices: pallet_indices::{Module, Call, Storage, Config<T>, Event<T>} = 3,
-		Balances: pallet_balances::{Module, Call, Storage, Config<T>, Event<T>} = 4,
-		Sudo: pallet_sudo::{Module, Call, Config<T>, Storage, Event<T>} = 5,
->>>>>>> b704b42d
 
 		// parachain modules
 		ParachainSystem: cumulus_pallet_parachain_system::{Pallet, Call, Storage, Inherent, Event} = 6,
@@ -837,32 +700,19 @@
 		XcmHandler: cumulus_pallet_xcm_handler::{Pallet, Call, Event<T>, Origin} = 9,
 
 		// bifrost modules
-<<<<<<< HEAD
 		BrmlAssets: brml_assets::{Pallet, Call, Event<T>} = 10,
 		VtokenMint: brml_vtoken_mint::{Pallet, Call, Storage, Event<T>, Config<T>} = 11,
 		MinterReward: brml_minter_reward::{Pallet, Storage, Event<T>, Config<T>} = 13,
 		Voucher: brml_voucher::{Pallet, Call, Storage, Event<T>, Config<T>} = 14,
 		ChargeTransactionFee: brml_charge_transaction_fee::{Pallet, Call, Storage, Event<T>} = 20,
-=======
-		BrmlAssets: brml_assets::{Module, Call, Event<T>} = 10,
-		VtokenMint: brml_vtoken_mint::{Module, Call, Storage, Event<T>, Config<T>} = 11,
-		MinterReward: brml_minter_reward::{Module, Storage, Event<T>} = 13,
-		Voucher: brml_voucher::{Module, Call, Storage, Event<T>, Config<T>} = 14,
-		ChargeTransactionFee: brml_charge_transaction_fee::{Module, Call, Storage, Event<T>} = 20,
->>>>>>> b704b42d
 
 		// ORML
 		XTokens: orml_xtokens::{Pallet, Storage, Call, Event<T>} = 16,
 		Assets: orml_tokens::{Pallet, Storage, Event<T>, Config<T>} = 17,
 		Currencies: orml_currencies::{Pallet, Call, Event<T>} = 18,
 
-<<<<<<< HEAD
 		// zenlink
 		ZenlinkProtocol: zenlink_protocol::{Pallet, Call, Storage, Event<T>} = 19,
-=======
-		// Zenlink module
-		ZenlinkProtocol: zenlink_protocol::{Module, Origin, Call, Storage, Event<T>} =19,
->>>>>>> b704b42d
 	}
 );
 
@@ -902,11 +752,7 @@
 	Block,
 	frame_system::ChainContext<Runtime>,
 	Runtime,
-<<<<<<< HEAD
 	AllPallets,
-=======
-	AllModules,
->>>>>>> b704b42d
 >;
 
 impl_runtime_apis! {
@@ -1063,7 +909,6 @@
 	}
 
 	impl zenlink_protocol_runtime_api::ZenlinkProtocolApi<Block, AccountId> for Runtime {
-<<<<<<< HEAD
 		fn get_assets() -> Vec<AssetId> {
 			ZenlinkProtocol::assets_list()
 		}
@@ -1077,10 +922,6 @@
 
 		fn get_sovereigns_info(
 			asset_id: AssetId
-=======
-		fn get_sovereigns_info(
-			asset_id: ZenlinkAssetId
->>>>>>> b704b42d
 		) -> Vec<(u32, AccountId, TokenBalance)> {
 			ZenlinkProtocol::get_sovereigns_info(&asset_id)
 		}
@@ -1095,7 +936,6 @@
 			ZenlinkProtocol::get_owner_pairs(&owner)
 		}
 
-<<<<<<< HEAD
 		fn get_amount_in_price(
 			supply: TokenBalance,
 			path: Vec<AssetId>
@@ -1113,27 +953,6 @@
 		fn get_estimate_lptoken(
 			token_0: AssetId,
 			token_1: AssetId,
-=======
-		//buy amount token price
-		fn get_amount_in_price(
-			supply: TokenBalance,
-			path: Vec<ZenlinkAssetId>
-		) -> TokenBalance {
-			ZenlinkProtocol::get_in_price(supply, path)
-		}
-
-		//sell amount token price
-		fn get_amount_out_price(
-			supply: TokenBalance,
-			path: Vec<ZenlinkAssetId>
-		) -> TokenBalance {
-			ZenlinkProtocol::get_out_price(supply, path)
-		}
-
-		fn get_estimate_lptoken(
-			token_0: ZenlinkAssetId,
-			token_1: ZenlinkAssetId,
->>>>>>> b704b42d
 			amount_0_desired: TokenBalance,
 			amount_1_desired: TokenBalance,
 			amount_0_min: TokenBalance,
@@ -1147,28 +966,6 @@
 				amount_0_min,
 				amount_1_min)
 		}
-<<<<<<< HEAD
-=======
-	}
-}
-
-cumulus_pallet_parachain_system::register_validate_block!(Runtime, Executive);
-
-#[cfg(test)]
-mod tests {
-	use super::*;
-	use frame_system::offchain::CreateSignedTransaction;
-
-	#[test]
-	fn validate_transaction_submitter_bounds() {
-		fn is_submit_signed_transaction<T>()
-		where
-			T: CreateSignedTransaction<Call>,
-		{
-		}
-
-		is_submit_signed_transaction::<Runtime>();
->>>>>>> b704b42d
 	}
 }
 
