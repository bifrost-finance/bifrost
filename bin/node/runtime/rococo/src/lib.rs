// Copyright 2019-2020 Liebi Technologies.
// This file is part of Bifrost.

// Bifrost is free software: you can redistribute it and/or modify
// it under the terms of the GNU General Public License as published by
// the Free Software Foundation, either version 3 of the License, or
// (at your option) any later version.

// Bifrost is distributed in the hope that it will be useful,
// but WITHOUT ANY WARRANTY; without even the implied warranty of
// MERCHANTABILITY or FITNESS FOR A PARTICULAR PURPOSE.  See the
// GNU General Public License for more details.

// You should have received a copy of the GNU General Public License
// along with Bifrost.  If not, see <http://www.gnu.org/licenses/>.

//! The Bifrost Node runtime. This can be compiled with `#[no_std]`, ready for Wasm.

#![cfg_attr(not(feature = "std"), no_std)]
// `construct_runtime!` does a lot of recursion and requires us to increase the limit to 256.
#![recursion_limit = "256"]


use sp_std::prelude::*;
use frame_support::{
	construct_runtime, parameter_types, debug, RuntimeDebug,
	weights::{
		Weight, IdentityFee,
		constants::{BlockExecutionWeight, ExtrinsicBaseWeight, RocksDbWeight, WEIGHT_PER_SECOND},
	},
	traits::{
		Currency, Imbalance, KeyOwnerProofSystem, OnUnbalanced, Randomness, LockIdentifier,
		U128CurrencyToVote,
	},
};
use frame_system::{EnsureRoot, EnsureOneOf};
use frame_support::traits::InstanceFilter;
use codec::{Encode, Decode};
use sp_core::{
	crypto::KeyTypeId,
	u32_trait::{_1, _2, _3, _4, _5},
	OpaqueMetadata,
};
pub use node_primitives::{AccountId, Signature};
use node_primitives::{
	AccountIndex, Balance, BlockNumber, Hash, Index, Moment, Price,
	AssetId, Precision, Fee, PoolId, PoolWeight, ConvertPrice, RatePerBlock
};
use sp_api::impl_runtime_apis;
use sp_runtime::{
	Permill, Perbill, Perquintill, Percent, ApplyExtrinsicResult,
	impl_opaque_keys, generic, create_runtime_str, ModuleId, FixedPointNumber,
};
use sp_runtime::curve::PiecewiseLinear;
use sp_runtime::transaction_validity::{TransactionValidity, TransactionSource, TransactionPriority};
use sp_runtime::traits::{
	self, BlakeTwo256, Block as BlockT, StaticLookup, SaturatedConversion,
	ConvertInto, OpaqueKeys, NumberFor, Saturating,
};
use sp_version::RuntimeVersion;
#[cfg(any(feature = "std", test))]
use sp_version::NativeVersion;
use pallet_grandpa::{AuthorityId as GrandpaId, AuthorityList as GrandpaAuthorityList};
use pallet_grandpa::fg_primitives;
use pallet_im_online::sr25519::AuthorityId as ImOnlineId;
use brml_bridge_eos::sr25519::{AuthorityId as BridgeEosId};
// use brml_bridge_iost::sr25519::{AuthorityId as BridgeIostId};
use sp_authority_discovery::AuthorityId as AuthorityDiscoveryId;
use pallet_transaction_payment_rpc_runtime_api::RuntimeDispatchInfo;
pub use pallet_transaction_payment::{Multiplier, TargetedFeeAdjustment, CurrencyAdapter};
use pallet_session::{historical as pallet_session_historical};
use sp_inherents::{InherentData, CheckInherentsResult};
use static_assertions::const_assert;

#[cfg(any(feature = "std", test))]
pub use sp_runtime::BuildStorage;
#[cfg(any(feature = "std", test))]
pub use pallet_balances::Call as BalancesCall;
#[cfg(any(feature = "std", test))]
pub use frame_system::Call as SystemCall;
#[cfg(any(feature = "std", test))]
pub use pallet_staking::StakerStatus;

/// Implementations of some helper traits passed into runtime modules as associated types.
pub mod impls;
use impls::Author;

/// Constant values used within the runtime.
pub mod constants;
use constants::{time::*, currency::*};
use sp_runtime::generic::Era;

/// Weights for pallets used in the runtime.
mod weights;

// Make the WASM binary available.
#[cfg(feature = "std")]
include!(concat!(env!("OUT_DIR"), "/wasm_binary.rs"));

/// Wasm binary unwrapped. If built with `SKIP_WASM_BUILD`, the function panics.
#[cfg(feature = "std")]
pub fn wasm_binary_unwrap() -> &'static [u8] {
	WASM_BINARY.expect("Development wasm binary is not available. This means the client is \
						built with `SKIP_WASM_BUILD` flag and it is only usable for \
						production chains. Please rebuild with the flag disabled.")
}

/// Runtime version.
pub const VERSION: RuntimeVersion = RuntimeVersion {
	spec_name: create_runtime_str!("rococo"),
	impl_name: create_runtime_str!("rococo-node"),
	authoring_version: 10,
	// Per convention: if the runtime behavior changes, increment spec_version
	// and set impl_version to 0. If only runtime
	// implementation changes and behavior does not, then leave spec_version as
	// is and increment impl_version.
	spec_version: 1,
	impl_version: 0,
	apis: RUNTIME_API_VERSIONS,
	transaction_version: 1,
};

#[derive(codec::Encode, codec::Decode)]
pub enum XCMPMessage<XAccountId, XBalance> {
	/// Transfer tokens to the given account from the Parachain account.
	TransferToken(XAccountId, XBalance),
}

/// Native version.
#[cfg(any(feature = "std", test))]
pub fn native_version() -> NativeVersion {
	NativeVersion {
		runtime_version: VERSION,
		can_author_with: Default::default(),
	}
}

type NegativeImbalance = <Balances as Currency<AccountId>>::NegativeImbalance;

pub struct DealWithFees;
impl OnUnbalanced<NegativeImbalance> for DealWithFees {
	fn on_unbalanceds<B>(mut fees_then_tips: impl Iterator<Item=NegativeImbalance>) {
		if let Some(fees) = fees_then_tips.next() {
			// for fees, 80% to treasury, 20% to author
			let mut split = fees.ration(80, 20);
			if let Some(tips) = fees_then_tips.next() {
				// for tips, if any, 80% to treasury, 20% to author (though this can be anything)
				tips.ration_merge_into(80, 20, &mut split);
			}
			Treasury::on_unbalanced(split.0);
			Author::on_unbalanced(split.1);
		}
	}
}

const AVERAGE_ON_INITIALIZE_WEIGHT: Perbill = Perbill::from_percent(10);
parameter_types! {
	pub const BlockHashCount: BlockNumber = 2400;
	/// We allow for 2 seconds of compute with a 6 second average block time.
	pub const MaximumBlockWeight: Weight = 2 * WEIGHT_PER_SECOND;
	pub const AvailableBlockRatio: Perbill = Perbill::from_percent(75);
	/// Assume 10% of weight for average on_initialize calls.
	pub MaximumExtrinsicWeight: Weight = AvailableBlockRatio::get().saturating_sub(AVERAGE_ON_INITIALIZE_WEIGHT)
			* MaximumBlockWeight::get();
	pub const MaximumBlockLength: u32 = 5 * 1024 * 1024;
	pub const Version: RuntimeVersion = VERSION;
}

const_assert!(AvailableBlockRatio::get().deconstruct() >= AVERAGE_ON_INITIALIZE_WEIGHT.deconstruct());

impl frame_system::Trait for Runtime {
	type BaseCallFilter = ();
	type Origin = Origin;
	type Call = Call;
	type Index = Index;
	type BlockNumber = BlockNumber;
	type Hash = Hash;
	type Hashing = BlakeTwo256;
	type AccountId = AccountId;
	type Lookup = Indices;
	type Header = generic::Header<BlockNumber, BlakeTwo256>;
	type Event = Event;
	type BlockHashCount = BlockHashCount;
	type MaximumBlockWeight = MaximumBlockWeight;
	type DbWeight = RocksDbWeight;
	type BlockExecutionWeight = BlockExecutionWeight;
	type ExtrinsicBaseWeight = ExtrinsicBaseWeight;
	type MaximumExtrinsicWeight = MaximumExtrinsicWeight;
	type MaximumBlockLength = MaximumBlockLength;
	type AvailableBlockRatio = AvailableBlockRatio;
	type Version = Version;
	type PalletInfo = PalletInfo;
	type AccountData = pallet_balances::AccountData<Balance>;
	type OnNewAccount = ();
	type OnKilledAccount = ();
	type SystemWeightInfo = frame_system::weights::SubstrateWeight<Runtime>;
}

impl pallet_utility::Trait for Runtime {
	type Event = Event;
	type Call = Call;
	type WeightInfo = pallet_utility::weights::SubstrateWeight<Runtime>;
}

parameter_types! {
	// One storage item; key size is 32; value is size 4+4+16+32 bytes = 56 bytes.
	pub const DepositBase: Balance = deposit(1, 88);
	// Additional storage item size of 32 bytes.
	pub const DepositFactor: Balance = deposit(0, 32);
	pub const MaxSignatories: u16 = 100;
}

impl pallet_multisig::Trait for Runtime {
	type Event = Event;
	type Call = Call;
	type Currency = Balances;
	type DepositBase = DepositBase;
	type DepositFactor = DepositFactor;
	type MaxSignatories = MaxSignatories;
	type WeightInfo = pallet_multisig::weights::SubstrateWeight<Runtime>;
}

parameter_types! {
	// One storage item; key size 32, value size 8; .
	pub const ProxyDepositBase: Balance = deposit(1, 8);
	// Additional storage item size of 33 bytes.
	pub const ProxyDepositFactor: Balance = deposit(0, 33);
	pub const MaxProxies: u16 = 32;
	pub const AnnouncementDepositBase: Balance = deposit(1, 8);
	pub const AnnouncementDepositFactor: Balance = deposit(0, 66);
	pub const MaxPending: u16 = 32;
}

/// The type used to represent the kinds of proxying allowed.
#[derive(Copy, Clone, Eq, PartialEq, Ord, PartialOrd, Encode, Decode, RuntimeDebug)]
pub enum ProxyType {
	Any,
	NonTransfer,
	Governance,
	Staking,
}
impl Default for ProxyType { fn default() -> Self { Self::Any } }
impl InstanceFilter<Call> for ProxyType {
	fn filter(&self, c: &Call) -> bool {
		match self {
			ProxyType::Any => true,
			ProxyType::NonTransfer => !matches!(
				c,
				Call::Balances(..) |
				Call::Vesting(pallet_vesting::Call::vested_transfer(..)) |
				Call::Indices(pallet_indices::Call::transfer(..))
			),
			ProxyType::Governance => matches!(
				c,
				Call::Democracy(..) |
				Call::Council(..) |
				Call::Society(..) |
				Call::TechnicalCommittee(..) |
				Call::Elections(..) |
				Call::Treasury(..)
			),
			ProxyType::Staking => matches!(c, Call::Staking(..)),
		}
	}
	fn is_superset(&self, o: &Self) -> bool {
		match (self, o) {
			(x, y) if x == y => true,
			(ProxyType::Any, _) => true,
			(_, ProxyType::Any) => false,
			(ProxyType::NonTransfer, _) => true,
			_ => false,
		}
	}
}

impl pallet_proxy::Trait for Runtime {
	type Event = Event;
	type Call = Call;
	type Currency = Balances;
	type ProxyType = ProxyType;
	type ProxyDepositBase = ProxyDepositBase;
	type ProxyDepositFactor = ProxyDepositFactor;
	type MaxProxies = MaxProxies;
	type WeightInfo = pallet_proxy::weights::SubstrateWeight<Runtime>;
	type MaxPending = MaxPending;
	type CallHasher = BlakeTwo256;
	type AnnouncementDepositBase = AnnouncementDepositBase;
	type AnnouncementDepositFactor = AnnouncementDepositFactor;
}

parameter_types! {
	pub MaximumSchedulerWeight: Weight = Perbill::from_percent(80) * MaximumBlockWeight::get();
	pub const MaxScheduledPerBlock: u32 = 50;
}

impl pallet_scheduler::Trait for Runtime {
	type Event = Event;
	type Origin = Origin;
	type PalletsOrigin = OriginCaller;
	type Call = Call;
	type MaximumWeight = MaximumSchedulerWeight;
	type ScheduleOrigin = EnsureRoot<AccountId>;
	type MaxScheduledPerBlock = MaxScheduledPerBlock;
	type WeightInfo = pallet_scheduler::weights::SubstrateWeight<Runtime>;
}

parameter_types! {
	pub const EpochDuration: u64 = EPOCH_DURATION_IN_SLOTS;
	pub const ExpectedBlockTime: Moment = MILLISECS_PER_BLOCK;
}

impl pallet_babe::Trait for Runtime {
	type EpochDuration = EpochDuration;
	type ExpectedBlockTime = ExpectedBlockTime;
	type EpochChangeTrigger = pallet_babe::ExternalTrigger;

	type KeyOwnerProofSystem = Historical;

	type KeyOwnerProof = <Self::KeyOwnerProofSystem as KeyOwnerProofSystem<(
		KeyTypeId,
		pallet_babe::AuthorityId,
	)>>::Proof;

	type KeyOwnerIdentification = <Self::KeyOwnerProofSystem as KeyOwnerProofSystem<(
		KeyTypeId,
		pallet_babe::AuthorityId,
	)>>::IdentificationTuple;

	type HandleEquivocation =
		pallet_babe::EquivocationHandler<Self::KeyOwnerIdentification, Offences>;

	type WeightInfo = ();
}

parameter_types! {
	pub const IndexDeposit: Balance = 1 * DOLLARS;
}

impl pallet_indices::Trait for Runtime {
	type AccountIndex = AccountIndex;
	type Currency = Balances;
	type Deposit = IndexDeposit;
	type Event = Event;
	type WeightInfo = pallet_indices::weights::SubstrateWeight<Runtime>;
}

parameter_types! {
	pub const ExistentialDeposit: Balance = 1 * CENTS;
	// For weight estimation, we assume that the most locks on an individual account will be 50.
	// This number may need to be adjusted in the future if this assumption no longer holds true.
	pub const MaxLocks: u32 = 50;
}

impl pallet_balances::Trait for Runtime {
	type MaxLocks = MaxLocks;
	type Balance = Balance;
	type DustRemoval = ();
	type Event = Event;
	type ExistentialDeposit = ExistentialDeposit;
	type AccountStore = frame_system::Module<Runtime>;
	type WeightInfo = pallet_balances::weights::SubstrateWeight<Runtime>;
}

parameter_types! {
	pub const TransactionByteFee: Balance = 10 * MILLICENTS;
	pub const TargetBlockFullness: Perquintill = Perquintill::from_percent(25);
	pub AdjustmentVariable: Multiplier = Multiplier::saturating_from_rational(1, 100_000);
	pub MinimumMultiplier: Multiplier = Multiplier::saturating_from_rational(1, 1_000_000_000u128);
}

impl pallet_transaction_payment::Trait for Runtime {
	type OnChargeTransaction = CurrencyAdapter<Balances, DealWithFees>;
	type TransactionByteFee = TransactionByteFee;
	type WeightToFee = IdentityFee<Balance>;
	type FeeMultiplierUpdate =
		TargetedFeeAdjustment<Self, TargetBlockFullness, AdjustmentVariable, MinimumMultiplier>;
}

parameter_types! {
	pub const MinimumPeriod: Moment = SLOT_DURATION / 2;
}

impl pallet_timestamp::Trait for Runtime {
	type Moment = Moment;
	type OnTimestampSet = Babe;
	type MinimumPeriod = MinimumPeriod;
	type WeightInfo = pallet_timestamp::weights::SubstrateWeight<Runtime>;
}

parameter_types! {
	pub const UncleGenerations: BlockNumber = 5;
}

impl pallet_authorship::Trait for Runtime {
	type FindAuthor = pallet_session::FindAccountFromAuthorIndex<Self, Babe>;
	type UncleGenerations = UncleGenerations;
	type FilterUncle = ();
	type EventHandler = (Staking, ImOnline);
}

impl_opaque_keys! {
	pub struct SessionKeys {
		pub grandpa: Grandpa,
		pub babe: Babe,
		pub im_online: ImOnline,
		pub authority_discovery: AuthorityDiscovery,
	}
}

parameter_types! {
	pub const DisabledValidatorsThreshold: Perbill = Perbill::from_percent(17);
}

impl pallet_session::Trait for Runtime {
	type Event = Event;
	type ValidatorId = <Self as frame_system::Trait>::AccountId;
	type ValidatorIdOf = pallet_staking::StashOf<Self>;
	type ShouldEndSession = Babe;
	type NextSessionRotation = Babe;
	type SessionManager = pallet_session::historical::NoteHistoricalRoot<Self, Staking>;
	type SessionHandler = <SessionKeys as OpaqueKeys>::KeyTypeIdProviders;
	type Keys = SessionKeys;
	type DisabledValidatorsThreshold = DisabledValidatorsThreshold;
	type WeightInfo = pallet_session::weights::SubstrateWeight<Runtime>;
}

impl pallet_session::historical::Trait for Runtime {
	type FullIdentification = pallet_staking::Exposure<AccountId, Balance>;
	type FullIdentificationOf = pallet_staking::ExposureOf<Runtime>;
}

pallet_staking_reward_curve::build! {
	const REWARD_CURVE: PiecewiseLinear<'static> = curve!(
		min_inflation: 0_025_000,
		max_inflation: 0_100_000,
		ideal_stake: 0_500_000,
		falloff: 0_050_000,
		max_piece_count: 40,
		test_precision: 0_005_000,
	);
}

parameter_types! {
	pub const SessionsPerEra: sp_staking::SessionIndex = 6;
	pub const BondingDuration: pallet_staking::EraIndex = 24 * 28;
	pub const SlashDeferDuration: pallet_staking::EraIndex = 24 * 7; // 1/4 the bonding duration.
	pub const RewardCurve: &'static PiecewiseLinear<'static> = &REWARD_CURVE;
	pub const MaxNominatorRewardedPerValidator: u32 = 256;
	pub const ElectionLookahead: BlockNumber = EPOCH_DURATION_IN_BLOCKS / 4;
	pub const MaxIterations: u32 = 10;
	// 0.05%. The higher the value, the more strict solution acceptance becomes.
	pub MinSolutionScoreBump: Perbill = Perbill::from_rational_approximation(5u32, 10_000);
	pub OffchainSolutionWeightLimit: Weight = MaximumExtrinsicWeight::get()
		.saturating_sub(BlockExecutionWeight::get())
		.saturating_sub(ExtrinsicBaseWeight::get());
}

impl pallet_staking::Trait for Runtime {
	type Currency = Balances;
	type UnixTime = Timestamp;
	type CurrencyToVote = U128CurrencyToVote;
	type RewardRemainder = Treasury;
	type Event = Event;
	type Slash = Treasury; // send the slashed funds to the treasury.
	type Reward = (); // rewards are minted from the void
	type SessionsPerEra = SessionsPerEra;
	type BondingDuration = BondingDuration;
	type SlashDeferDuration = SlashDeferDuration;
	/// A super-majority of the council can cancel the slash.
	type SlashCancelOrigin = EnsureOneOf<
		AccountId,
		EnsureRoot<AccountId>,
		pallet_collective::EnsureProportionAtLeast<_3, _4, AccountId, CouncilCollective>
	>;
	type SessionInterface = Self;
	type RewardCurve = RewardCurve;
	type NextNewSession = Session;
	type ElectionLookahead = ElectionLookahead;
	type Call = Call;
	type MaxIterations = MaxIterations;
	type MinSolutionScoreBump = MinSolutionScoreBump;
	type MaxNominatorRewardedPerValidator = MaxNominatorRewardedPerValidator;
	type UnsignedPriority = StakingUnsignedPriority;
	// The unsigned solution weight targeted by the OCW. We set it to the maximum possible value of
	// a single extrinsic.
	type OffchainSolutionWeightLimit = OffchainSolutionWeightLimit;
	type WeightInfo = pallet_staking::weights::SubstrateWeight<Runtime>;
}

parameter_types! {
	pub const LaunchPeriod: BlockNumber = 28 * 24 * 60 * MINUTES;
	pub const VotingPeriod: BlockNumber = 28 * 24 * 60 * MINUTES;
	pub const FastTrackVotingPeriod: BlockNumber = 3 * 24 * 60 * MINUTES;
	pub const InstantAllowed: bool = true;
	pub const MinimumDeposit: Balance = 100 * DOLLARS;
	pub const EnactmentPeriod: BlockNumber = 30 * 24 * 60 * MINUTES;
	pub const CooloffPeriod: BlockNumber = 28 * 24 * 60 * MINUTES;
	// One cent: $10,000 / MB
	pub const PreimageByteDeposit: Balance = 1 * CENTS;
	pub const MaxVotes: u32 = 100;
	pub const MaxProposals: u32 = 100;
}

impl pallet_democracy::Trait for Runtime {
	type Proposal = Call;
	type Event = Event;
	type Currency = Balances;
	type EnactmentPeriod = EnactmentPeriod;
	type LaunchPeriod = LaunchPeriod;
	type VotingPeriod = VotingPeriod;
	type MinimumDeposit = MinimumDeposit;
	/// A straight majority of the council can decide what their next motion is.
	type ExternalOrigin = pallet_collective::EnsureProportionAtLeast<_1, _2, AccountId, CouncilCollective>;
	/// A super-majority can have the next scheduled referendum be a straight majority-carries vote.
	type ExternalMajorityOrigin = pallet_collective::EnsureProportionAtLeast<_3, _4, AccountId, CouncilCollective>;
	/// A unanimous council can have the next scheduled referendum be a straight default-carries
	/// (NTB) vote.
	type ExternalDefaultOrigin = pallet_collective::EnsureProportionAtLeast<_1, _1, AccountId, CouncilCollective>;
	/// Two thirds of the technical committee can have an ExternalMajority/ExternalDefault vote
	/// be tabled immediately and with a shorter voting/enactment period.
	type FastTrackOrigin = pallet_collective::EnsureProportionAtLeast<_2, _3, AccountId, TechnicalCollective>;
	type InstantOrigin = pallet_collective::EnsureProportionAtLeast<_1, _1, AccountId, TechnicalCollective>;
	type InstantAllowed = InstantAllowed;
	type FastTrackVotingPeriod = FastTrackVotingPeriod;
	// To cancel a proposal which has been passed, 2/3 of the council must agree to it.
	type CancellationOrigin = pallet_collective::EnsureProportionAtLeast<_2, _3, AccountId, CouncilCollective>;
	// To cancel a proposal before it has been passed, the technical committee must be unanimous or
	// Root must agree.
	type CancelProposalOrigin = EnsureOneOf<
		AccountId,
		EnsureRoot<AccountId>,
		pallet_collective::EnsureProportionAtLeast<_1, _1, AccountId, TechnicalCollective>,
	>;
	type BlacklistOrigin = EnsureRoot<AccountId>;
	// Any single technical committee member may veto a coming council proposal, however they can
	// only do it once and it lasts only for the cooloff period.
	type VetoOrigin = pallet_collective::EnsureMember<AccountId, TechnicalCollective>;
	type CooloffPeriod = CooloffPeriod;
	type PreimageByteDeposit = PreimageByteDeposit;
	type OperationalPreimageOrigin = pallet_collective::EnsureMember<AccountId, CouncilCollective>;
	type Slash = Treasury;
	type Scheduler = Scheduler;
	type PalletsOrigin = OriginCaller;
	type MaxVotes = MaxVotes;
	type WeightInfo = pallet_democracy::weights::SubstrateWeight<Runtime>;
	type MaxProposals = MaxProposals;
}

parameter_types! {
	pub const CouncilMotionDuration: BlockNumber = 5 * DAYS;
	pub const CouncilMaxProposals: u32 = 100;
	pub const CouncilMaxMembers: u32 = 100;
}

type CouncilCollective = pallet_collective::Instance1;
impl pallet_collective::Trait<CouncilCollective> for Runtime {
	type Origin = Origin;
	type Proposal = Call;
	type Event = Event;
	type MotionDuration = CouncilMotionDuration;
	type MaxProposals = CouncilMaxProposals;
	type MaxMembers = CouncilMaxMembers;
	type DefaultVote = pallet_collective::PrimeDefaultVote;
	type WeightInfo = pallet_collective::weights::SubstrateWeight<Runtime>;
}

parameter_types! {
	pub const CandidacyBond: Balance = 10 * DOLLARS;
	pub const VotingBond: Balance = 1 * DOLLARS;
	pub const TermDuration: BlockNumber = 7 * DAYS;
	pub const DesiredMembers: u32 = 13;
	pub const DesiredRunnersUp: u32 = 7;
	pub const ElectionsPhragmenModuleId: LockIdentifier = *b"phrelect";
}

// Make sure that there are no more than `MaxMembers` members elected via elections-phragmen.
const_assert!(DesiredMembers::get() <= CouncilMaxMembers::get());

impl pallet_elections_phragmen::Trait for Runtime {
	type Event = Event;
	type ModuleId = ElectionsPhragmenModuleId;
	type Currency = Balances;
	type ChangeMembers = Council;
	// NOTE: this implies that council's genesis members cannot be set directly and must come from
	// this module.
	type InitializeMembers = Council;
	type CurrencyToVote = U128CurrencyToVote;
	type CandidacyBond = CandidacyBond;
	type VotingBond = VotingBond;
	type LoserCandidate = ();
	type BadReport = ();
	type KickedMember = ();
	type DesiredMembers = DesiredMembers;
	type DesiredRunnersUp = DesiredRunnersUp;
	type TermDuration = TermDuration;
	type WeightInfo = pallet_elections_phragmen::weights::SubstrateWeight<Runtime>;
}

parameter_types! {
	pub const TechnicalMotionDuration: BlockNumber = 5 * DAYS;
	pub const TechnicalMaxProposals: u32 = 100;
	pub const TechnicalMaxMembers: u32 = 100;
}

type TechnicalCollective = pallet_collective::Instance2;
impl pallet_collective::Trait<TechnicalCollective> for Runtime {
	type Origin = Origin;
	type Proposal = Call;
	type Event = Event;
	type MotionDuration = TechnicalMotionDuration;
	type MaxProposals = TechnicalMaxProposals;
	type MaxMembers = TechnicalMaxMembers;
	type DefaultVote = pallet_collective::PrimeDefaultVote;
	type WeightInfo = pallet_collective::weights::SubstrateWeight<Runtime>;
}

type EnsureRootOrHalfCouncil = EnsureOneOf<
	AccountId,
	EnsureRoot<AccountId>,
	pallet_collective::EnsureProportionMoreThan<_1, _2, AccountId, CouncilCollective>
>;
impl pallet_membership::Trait<pallet_membership::Instance1> for Runtime {
	type Event = Event;
	type AddOrigin = EnsureRootOrHalfCouncil;
	type RemoveOrigin = EnsureRootOrHalfCouncil;
	type SwapOrigin = EnsureRootOrHalfCouncil;
	type ResetOrigin = EnsureRootOrHalfCouncil;
	type PrimeOrigin = EnsureRootOrHalfCouncil;
	type MembershipInitialized = TechnicalCommittee;
	type MembershipChanged = TechnicalCommittee;
}

parameter_types! {
	pub const ProposalBond: Permill = Permill::from_percent(5);
	pub const ProposalBondMinimum: Balance = 1 * DOLLARS;
	pub const SpendPeriod: BlockNumber = 1 * DAYS;
	pub const Burn: Permill = Permill::from_percent(50);
	pub const TipCountdown: BlockNumber = 1 * DAYS;
	pub const TipFindersFee: Percent = Percent::from_percent(20);
	pub const TipReportDepositBase: Balance = 1 * DOLLARS;
	pub const DataDepositPerByte: Balance = 1 * CENTS;
	pub const BountyDepositBase: Balance = 1 * DOLLARS;
	pub const BountyDepositPayoutDelay: BlockNumber = 1 * DAYS;
	pub const TreasuryModuleId: ModuleId = ModuleId(*b"py/trsry");
	pub const BountyUpdatePeriod: BlockNumber = 14 * DAYS;
	pub const MaximumReasonLength: u32 = 16384;
	pub const BountyCuratorDeposit: Permill = Permill::from_percent(50);
	pub const BountyValueMinimum: Balance = 5 * DOLLARS;
}

impl pallet_treasury::Trait for Runtime {
	type ModuleId = TreasuryModuleId;
	type Currency = Balances;
	type ApproveOrigin = EnsureOneOf<
		AccountId,
		EnsureRoot<AccountId>,
		pallet_collective::EnsureProportionAtLeast<_3, _5, AccountId, CouncilCollective>
	>;
	type RejectOrigin = EnsureOneOf<
		AccountId,
		EnsureRoot<AccountId>,
		pallet_collective::EnsureProportionMoreThan<_1, _2, AccountId, CouncilCollective>
	>;
	type Tippers = Elections;
	type TipCountdown = TipCountdown;
	type TipFindersFee = TipFindersFee;
	type TipReportDepositBase = TipReportDepositBase;
	type DataDepositPerByte = DataDepositPerByte;
	type Event = Event;
	type OnSlash = ();
	type ProposalBond = ProposalBond;
	type ProposalBondMinimum = ProposalBondMinimum;
	type SpendPeriod = SpendPeriod;
	type Burn = Burn;
	type BountyDepositBase = BountyDepositBase;
	type BountyDepositPayoutDelay = BountyDepositPayoutDelay;
	type BountyUpdatePeriod = BountyUpdatePeriod;
	type BountyCuratorDeposit = BountyCuratorDeposit;
	type BountyValueMinimum = BountyValueMinimum;
	type MaximumReasonLength = MaximumReasonLength;
	type BurnDestination = ();
	type WeightInfo = pallet_treasury::weights::SubstrateWeight<Runtime>;
}

impl pallet_sudo::Trait for Runtime {
	type Event = Event;
	type Call = Call;
}

parameter_types! {
	pub const SessionDuration: BlockNumber = EPOCH_DURATION_IN_SLOTS as _;
	pub const ImOnlineUnsignedPriority: TransactionPriority = TransactionPriority::max_value();
	/// We prioritize im-online heartbeats over election solution submission.
	pub const StakingUnsignedPriority: TransactionPriority = TransactionPriority::max_value() / 2;
}

impl<LocalCall> frame_system::offchain::CreateSignedTransaction<LocalCall> for Runtime
	where
		Call: From<LocalCall>,
{
	fn create_transaction<C: frame_system::offchain::AppCrypto<Self::Public, Self::Signature>>(
		call: Call,
		public: <Signature as traits::Verify>::Signer,
		account: AccountId,
		nonce: Index,
	) -> Option<(Call, <UncheckedExtrinsic as traits::Extrinsic>::SignaturePayload)> {
		let tip = 0;
		// take the biggest period possible.
		let period = BlockHashCount::get()
			.checked_next_power_of_two()
			.map(|c| c / 2)
			.unwrap_or(2) as u64;
		let current_block = System::block_number()
			.saturated_into::<u64>()
			// The `System::block_number` is initialized with `n+1`,
			// so the actual block number is `n`.
			.saturating_sub(1);
		let era = Era::mortal(period, current_block);
		let extra = (
			frame_system::CheckSpecVersion::<Runtime>::new(),
			frame_system::CheckTxVersion::<Runtime>::new(),
			frame_system::CheckGenesis::<Runtime>::new(),
			frame_system::CheckEra::<Runtime>::from(era),
			frame_system::CheckNonce::<Runtime>::from(nonce),
			frame_system::CheckWeight::<Runtime>::new(),
			pallet_transaction_payment::ChargeTransactionPayment::<Runtime>::from(tip),
		);
		let raw_payload = SignedPayload::new(call, extra)
			.map_err(|e| {
				debug::warn!("Unable to create signed payload: {:?}", e);
			})
			.ok()?;
		let signature = raw_payload
			.using_encoded(|payload| {
				C::sign(payload, public)
			})?;
		let address = Indices::unlookup(account);
		let (call, extra, _) = raw_payload.deconstruct();
		Some((call, (address, signature.into(), extra)))
	}
}

impl frame_system::offchain::SigningTypes for Runtime {
	type Public = <Signature as traits::Verify>::Signer;
	type Signature = Signature;
}

impl<C> frame_system::offchain::SendTransactionTypes<C> for Runtime where
	Call: From<C>,
{
	type Extrinsic = UncheckedExtrinsic;
	type OverarchingCall = Call;
}

impl pallet_im_online::Trait for Runtime {
	type AuthorityId = ImOnlineId;
	type Event = Event;
	type SessionDuration = SessionDuration;
	type ReportUnresponsiveness = Offences;
	type UnsignedPriority = ImOnlineUnsignedPriority;
	type WeightInfo = pallet_im_online::weights::SubstrateWeight<Runtime>;
}

parameter_types! {
	pub OffencesWeightSoftLimit: Weight = Perbill::from_percent(60) * MaximumBlockWeight::get();
}

impl pallet_offences::Trait for Runtime {
	type Event = Event;
	type IdentificationTuple = pallet_session::historical::IdentificationTuple<Self>;
	type OnOffenceHandler = Staking;
	type WeightSoftLimit = OffencesWeightSoftLimit;
}

impl pallet_authority_discovery::Trait for Runtime {}

impl pallet_grandpa::Trait for Runtime {
	type Event = Event;
	type Call = Call;

	type KeyOwnerProofSystem = Historical;

	type KeyOwnerProof =
		<Self::KeyOwnerProofSystem as KeyOwnerProofSystem<(KeyTypeId, GrandpaId)>>::Proof;

	type KeyOwnerIdentification = <Self::KeyOwnerProofSystem as KeyOwnerProofSystem<(
		KeyTypeId,
		GrandpaId,
	)>>::IdentificationTuple;

	type HandleEquivocation =
		pallet_grandpa::EquivocationHandler<Self::KeyOwnerIdentification, Offences>;

	type WeightInfo = ();
}

parameter_types! {
	pub const BasicDeposit: Balance = 10 * DOLLARS;       // 258 bytes on-chain
	pub const FieldDeposit: Balance = 250 * CENTS;        // 66 bytes on-chain
	pub const SubAccountDeposit: Balance = 2 * DOLLARS;   // 53 bytes on-chain
	pub const MaxSubAccounts: u32 = 100;
	pub const MaxAdditionalFields: u32 = 100;
	pub const MaxRegistrars: u32 = 20;
}

impl pallet_identity::Trait for Runtime {
	type Event = Event;
	type Currency = Balances;
	type BasicDeposit = BasicDeposit;
	type FieldDeposit = FieldDeposit;
	type SubAccountDeposit = SubAccountDeposit;
	type MaxSubAccounts = MaxSubAccounts;
	type MaxAdditionalFields = MaxAdditionalFields;
	type MaxRegistrars = MaxRegistrars;
	type Slashed = Treasury;
	type ForceOrigin = EnsureRootOrHalfCouncil;
	type RegistrarOrigin = EnsureRootOrHalfCouncil;
	type WeightInfo = pallet_identity::weights::SubstrateWeight<Runtime>;
}

parameter_types! {
	pub const ConfigDepositBase: Balance = 5 * DOLLARS;
	pub const FriendDepositFactor: Balance = 50 * CENTS;
	pub const MaxFriends: u16 = 9;
	pub const RecoveryDeposit: Balance = 5 * DOLLARS;
}

impl pallet_recovery::Trait for Runtime {
	type Event = Event;
	type Call = Call;
	type Currency = Balances;
	type ConfigDepositBase = ConfigDepositBase;
	type FriendDepositFactor = FriendDepositFactor;
	type MaxFriends = MaxFriends;
	type RecoveryDeposit = RecoveryDeposit;
}

parameter_types! {
	pub const CandidateDeposit: Balance = 10 * DOLLARS;
	pub const WrongSideDeduction: Balance = 2 * DOLLARS;
	pub const MaxStrikes: u32 = 10;
	pub const RotationPeriod: BlockNumber = 80 * HOURS;
	pub const PeriodSpend: Balance = 500 * DOLLARS;
	pub const MaxLockDuration: BlockNumber = 36 * 30 * DAYS;
	pub const ChallengePeriod: BlockNumber = 7 * DAYS;
	pub const SocietyModuleId: ModuleId = ModuleId(*b"py/socie");
}

impl pallet_society::Trait for Runtime {
	type Event = Event;
	type ModuleId = SocietyModuleId;
	type Currency = Balances;
	type Randomness = RandomnessCollectiveFlip;
	type CandidateDeposit = CandidateDeposit;
	type WrongSideDeduction = WrongSideDeduction;
	type MaxStrikes = MaxStrikes;
	type PeriodSpend = PeriodSpend;
	type MembershipChanged = ();
	type RotationPeriod = RotationPeriod;
	type MaxLockDuration = MaxLockDuration;
	type FounderSetOrigin = pallet_collective::EnsureProportionMoreThan<_1, _2, AccountId, CouncilCollective>;
	type SuspensionJudgementOrigin = pallet_society::EnsureFounder<Runtime>;
	type ChallengePeriod = ChallengePeriod;
}

parameter_types! {
	pub const MinVestedTransfer: Balance = 100 * DOLLARS;
}

impl pallet_vesting::Trait for Runtime {
	type Event = Event;
	type Currency = Balances;
	type BlockNumberToBalance = ConvertInto;
	type MinVestedTransfer = MinVestedTransfer;
	type WeightInfo = pallet_vesting::weights::SubstrateWeight<Runtime>;
}

// bifrost runtime start
impl brml_assets::Trait for Runtime {
	type Event = Event;
	type Balance = Balance;
	type AssetId = AssetId;
	type Price = Price;
	type Convert = ConvertPrice;
	type AssetRedeem = ();
	type FetchConvertPrice = Convert;
	type WeightInfo = weights::pallet_assets::WeightInfo<Runtime>;
}

impl brml_voucher::Trait for Runtime {
	type Event = Event;
	type Balance = Balance;
	type WeightInfo = weights::pallet_voucher::WeightInfo<Runtime>;
}

parameter_types! {
	// 3 hours(1800 blocks) as an era
	pub const ConvertDuration: BlockNumber = 3 * 60 * MINUTES;
	pub const ConvertPricePrecision: Balance = 1 * DOLLARS;
}

impl brml_convert::Trait for Runtime {
	type Event = Event;
	type ConvertPrice = ConvertPrice;
	type RatePerBlock = RatePerBlock;
	type AssetTrait = Assets;
	type Balance = Balance;
	type AssetId = AssetId;
	type ConvertDuration = ConvertDuration;
	type WeightInfo = weights::pallet_convert::WeightInfo<Runtime>;
}

impl brml_bridge_eos::Trait for Runtime {
	type AuthorityId = BridgeEosId;
	type Event = Event;
	type Balance = Balance;
	type AssetId = AssetId;
	type Precision = Precision;
	type BridgeAssetFrom = ();
	type Call = Call;
	type AssetTrait = Assets;
	type FetchConvertPool = Convert;
	type WeightInfo = weights::pallet_bridge_eos::WeightInfo<Runtime>;
}

// impl brml_bridge_iost::Trait for Runtime {
// 	type AuthorityId = BridgeIostId;
// 	type Event = Event;
// 	type Balance = Balance;
// 	type AssetId = AssetId;
// 	type Precision = Precision;
// 	type BridgeAssetFrom = ();
// 	type Call = Call;
// 	type AssetTrait = Assets;
// 	type FetchConvertPool = Convert;
// 	type WeightInfo = weights::pallet_bridge_iost::WeightInfo<Runtime>;
// }

parameter_types! {
	pub const MaximumSwapInRatio: u64 = 2;
	pub const MinimumPassedInPoolTokenShares: u64 = 2;
	pub const MinimumSwapFee: u64 = 1; // 0.001%
	pub const MaximumSwapFee: u64 = 10_000; // 10%
	pub const FeePrecision: u64 = 10_000;
	pub const WeightPrecision: u64 = 100_000;
	pub const BNCAssetId: AssetId = 0;
	pub const InitialPoolSupply: u64 = 1_000;
	pub const NumberOfSupportedTokens: u8 = 8;
	pub const BonusClaimAgeDenominator: u32 = 14_400;
	pub const MaximumPassedInPoolTokenShares: u64 = 1_000_000;
}

impl brml_staking_reward::Trait for Runtime {
	type AssetTrait = Assets;
	type Balance = Balance;
	type AssetId = AssetId;
	type Cost = Cost;
	type Income = Income;
}

impl brml_swap::Trait for Runtime {
	type Event = Event;
	type Fee = Fee;
	type AssetId = AssetId;
	type PoolId = PoolId;
	type Balance = Balance;
	type AssetTrait = Assets;
	type PoolWeight = PoolWeight;
	type MaximumSwapInRatio = MaximumSwapInRatio;
	type MinimumPassedInPoolTokenShares = MinimumPassedInPoolTokenShares;
	type MinimumSwapFee = MinimumSwapFee;
	type MaximumSwapFee = MaximumSwapFee;
	type FeePrecision = FeePrecision;
	type WeightPrecision = WeightPrecision;
	type BNCAssetId = BNCAssetId;
	type InitialPoolSupply = InitialPoolSupply;
	type NumberOfSupportedTokens = NumberOfSupportedTokens;
	type BonusClaimAgeDenominator = BonusClaimAgeDenominator;
	type MaximumPassedInPoolTokenShares = MaximumPassedInPoolTokenShares;
}
// bifrost runtime end

// culumus runtime start
impl cumulus_parachain_upgrade::Trait for Runtime {
	type Event = Event;
	type OnValidationData = ();
}

impl parachain_info::Trait for Runtime {}
// culumus runtime end

construct_runtime!(
	pub enum Runtime where
		Block = Block,
		NodeBlock = node_primitives::Block,
		UncheckedExtrinsic = UncheckedExtrinsic
	{
		System: frame_system::{Module, Call, Config, Storage, Event<T>},
		Utility: pallet_utility::{Module, Call, Event},
		Babe: pallet_babe::{Module, Call, Storage, Config, Inherent, ValidateUnsigned},
		Timestamp: pallet_timestamp::{Module, Call, Storage, Inherent},
		Authorship: pallet_authorship::{Module, Call, Storage, Inherent},
		Indices: pallet_indices::{Module, Call, Storage, Config<T>, Event<T>},
		Balances: pallet_balances::{Module, Call, Storage, Config<T>, Event<T>},
		ParachainUpgrade: cumulus_parachain_upgrade::{Module, Call, Storage, Inherent, Event},
		TransactionPayment: pallet_transaction_payment::{Module, Storage},
		ParachainInfo: parachain_info::{Module, Storage, Config},
		Staking: pallet_staking::{Module, Call, Config<T>, Storage, Event<T>, ValidateUnsigned},
		Session: pallet_session::{Module, Call, Storage, Event, Config<T>},
		Democracy: pallet_democracy::{Module, Call, Storage, Config, Event<T>},
		Council: pallet_collective::<Instance1>::{Module, Call, Storage, Origin<T>, Event<T>, Config<T>},
		TechnicalCommittee: pallet_collective::<Instance2>::{Module, Call, Storage, Origin<T>, Event<T>, Config<T>},
		Elections: pallet_elections_phragmen::{Module, Call, Storage, Event<T>, Config<T>},
		TechnicalMembership: pallet_membership::<Instance1>::{Module, Call, Storage, Event<T>, Config<T>},
		Grandpa: pallet_grandpa::{Module, Call, Storage, Config, Event, ValidateUnsigned},
		Treasury: pallet_treasury::{Module, Call, Storage, Config, Event<T>},
		Sudo: pallet_sudo::{Module, Call, Config<T>, Storage, Event<T>},
		ImOnline: pallet_im_online::{Module, Call, Storage, Event<T>, ValidateUnsigned, Config<T>},
		AuthorityDiscovery: pallet_authority_discovery::{Module, Call, Config},
		Offences: pallet_offences::{Module, Call, Storage, Event},
		Historical: pallet_session_historical::{Module},
		RandomnessCollectiveFlip: pallet_randomness_collective_flip::{Module, Call, Storage},
		Identity: pallet_identity::{Module, Call, Storage, Event<T>},
		Society: pallet_society::{Module, Call, Storage, Event<T>, Config<T>},
		Recovery: pallet_recovery::{Module, Call, Storage, Event<T>},
		Vesting: pallet_vesting::{Module, Call, Storage, Event<T>, Config<T>},
		Scheduler: pallet_scheduler::{Module, Call, Storage, Event<T>},
		Proxy: pallet_proxy::{Module, Call, Storage, Event<T>},
		Multisig: pallet_multisig::{Module, Call, Storage, Event<T>},
		// Modules from brml
		Assets: brml_assets::{Module, Call, Storage, Event<T>, Config<T>},
		Convert: brml_convert::{Module, Call, Storage, Event, Config<T>},
		BridgeEos: brml_bridge_eos::{Module, Call, Storage, Event<T>, ValidateUnsigned, Config<T>},
<<<<<<< HEAD
		// BridgeIost: brml_bridge_iost::{Module, Call, Storage, Event<T>, Config<T>},
=======
		BridgeIost: brml_bridge_iost::{Module, Call, Storage, Event<T>, Config<T>},
		StakingReward: brml_staking_reward::{Module, Storage},
>>>>>>> 1877c828
		Swap: brml_swap::{Module, Call, Storage, Event<T>},
		Voucher: brml_voucher::{Module, Call, Storage, Event<T>, Config<T>},
	}
);

/// The address format for describing accounts.
pub type Address = sp_runtime::MultiAddress<AccountId, AccountIndex>;
/// Block header type as expected by this runtime.
pub type Header = generic::Header<BlockNumber, BlakeTwo256>;
/// Block type as expected by this runtime.
pub type Block = generic::Block<Header, UncheckedExtrinsic>;
/// A Block signed with a Justification
pub type SignedBlock = generic::SignedBlock<Block>;
/// BlockId type as expected by this runtime.
pub type BlockId = generic::BlockId<Block>;
/// The SignedExtension to the basic transaction logic.
///
/// When you change this, you **MUST** modify [`sign`] in `bin/node/testing/src/keyring.rs`!
///
/// [`sign`]: <../../testing/src/keyring.rs.html>
pub type SignedExtra = (
	frame_system::CheckSpecVersion<Runtime>,
	frame_system::CheckTxVersion<Runtime>,
	frame_system::CheckGenesis<Runtime>,
	frame_system::CheckEra<Runtime>,
	frame_system::CheckNonce<Runtime>,
	frame_system::CheckWeight<Runtime>,
	pallet_transaction_payment::ChargeTransactionPayment<Runtime>,
);
/// Unchecked extrinsic type as expected by this runtime.
pub type UncheckedExtrinsic = generic::UncheckedExtrinsic<Address, Call, Signature, SignedExtra>;
/// The payload being signed in transactions.
pub type SignedPayload = generic::SignedPayload<Call, SignedExtra>;
/// Extrinsic type that has already been checked.
pub type CheckedExtrinsic = generic::CheckedExtrinsic<AccountId, Call, SignedExtra>;
/// Executive: handles dispatch to the various modules.
pub type Executive = frame_executive::Executive<Runtime, Block, frame_system::ChainContext<Runtime>, Runtime, AllModules>;

impl_runtime_apis! {
	impl sp_api::Core<Block> for Runtime {
		fn version() -> RuntimeVersion {
			VERSION
		}

		fn execute_block(block: Block) {
			Executive::execute_block(block)
		}

		fn initialize_block(header: &<Block as BlockT>::Header) {
			Executive::initialize_block(header)
		}
	}

	impl sp_api::Metadata<Block> for Runtime {
		fn metadata() -> OpaqueMetadata {
			Runtime::metadata().into()
		}
	}

	impl sp_block_builder::BlockBuilder<Block> for Runtime {
		fn apply_extrinsic(extrinsic: <Block as BlockT>::Extrinsic) -> ApplyExtrinsicResult {
			Executive::apply_extrinsic(extrinsic)
		}

		fn finalize_block() -> <Block as BlockT>::Header {
			Executive::finalize_block()
		}

		fn inherent_extrinsics(data: InherentData) -> Vec<<Block as BlockT>::Extrinsic> {
			data.create_extrinsics()
		}

		fn check_inherents(block: Block, data: InherentData) -> CheckInherentsResult {
			data.check_extrinsics(&block)
		}

		fn random_seed() -> <Block as BlockT>::Hash {
			RandomnessCollectiveFlip::random_seed()
		}
	}

	impl sp_transaction_pool::runtime_api::TaggedTransactionQueue<Block> for Runtime {
		fn validate_transaction(
			source: TransactionSource,
			tx: <Block as BlockT>::Extrinsic,
		) -> TransactionValidity {
			Executive::validate_transaction(source, tx)
		}
	}

	impl sp_offchain::OffchainWorkerApi<Block> for Runtime {
		fn offchain_worker(header: &<Block as BlockT>::Header) {
			Executive::offchain_worker(header)
		}
	}

	impl fg_primitives::GrandpaApi<Block> for Runtime {
		fn grandpa_authorities() -> GrandpaAuthorityList {
			Grandpa::grandpa_authorities()
		}

		fn submit_report_equivocation_unsigned_extrinsic(
			equivocation_proof: fg_primitives::EquivocationProof<
				<Block as BlockT>::Hash,
				NumberFor<Block>,
			>,
			key_owner_proof: fg_primitives::OpaqueKeyOwnershipProof,
		) -> Option<()> {
			let key_owner_proof = key_owner_proof.decode()?;

			Grandpa::submit_unsigned_equivocation_report(
				equivocation_proof,
				key_owner_proof,
			)
		}

		fn generate_key_ownership_proof(
			_set_id: fg_primitives::SetId,
			authority_id: GrandpaId,
		) -> Option<fg_primitives::OpaqueKeyOwnershipProof> {
			use codec::Encode;

			Historical::prove((fg_primitives::KEY_TYPE, authority_id))
				.map(|p| p.encode())
				.map(fg_primitives::OpaqueKeyOwnershipProof::new)
		}
	}

	impl sp_consensus_babe::BabeApi<Block> for Runtime {
		fn configuration() -> sp_consensus_babe::BabeGenesisConfiguration {
			// The choice of `c` parameter (where `1 - c` represents the
			// probability of a slot being empty), is done in accordance to the
			// slot duration and expected target block time, for safely
			// resisting network delays of maximum two seconds.
			// <https://research.web3.foundation/en/latest/polkadot/BABE/Babe/#6-practical-results>
			sp_consensus_babe::BabeGenesisConfiguration {
				slot_duration: Babe::slot_duration(),
				epoch_length: EpochDuration::get(),
				c: PRIMARY_PROBABILITY,
				genesis_authorities: Babe::authorities(),
				randomness: Babe::randomness(),
				allowed_slots: sp_consensus_babe::AllowedSlots::PrimaryAndSecondaryPlainSlots,
			}
		}

		fn current_epoch_start() -> sp_consensus_babe::SlotNumber {
			Babe::current_epoch_start()
		}

		fn generate_key_ownership_proof(
			_slot_number: sp_consensus_babe::SlotNumber,
			authority_id: sp_consensus_babe::AuthorityId,
		) -> Option<sp_consensus_babe::OpaqueKeyOwnershipProof> {
			use codec::Encode;

			Historical::prove((sp_consensus_babe::KEY_TYPE, authority_id))
				.map(|p| p.encode())
				.map(sp_consensus_babe::OpaqueKeyOwnershipProof::new)
		}

		fn submit_report_equivocation_unsigned_extrinsic(
			equivocation_proof: sp_consensus_babe::EquivocationProof<<Block as BlockT>::Header>,
			key_owner_proof: sp_consensus_babe::OpaqueKeyOwnershipProof,
		) -> Option<()> {
			let key_owner_proof = key_owner_proof.decode()?;

			Babe::submit_unsigned_equivocation_report(
				equivocation_proof,
				key_owner_proof,
			)
		}
	}

	impl sp_authority_discovery::AuthorityDiscoveryApi<Block> for Runtime {
		fn authorities() -> Vec<AuthorityDiscoveryId> {
			AuthorityDiscovery::authorities()
		}
	}

	impl frame_system_rpc_runtime_api::AccountNonceApi<Block, AccountId, Index> for Runtime {
		fn account_nonce(account: AccountId) -> Index {
			System::account_nonce(account)
		}
	}

	impl pallet_transaction_payment_rpc_runtime_api::TransactionPaymentApi<
		Block,
		Balance,
	> for Runtime {
		fn query_info(uxt: <Block as BlockT>::Extrinsic, len: u32) -> RuntimeDispatchInfo<Balance> {
			TransactionPayment::query_info(uxt, len)
		}
	}

	impl sp_session::SessionKeys<Block> for Runtime {
		fn generate_session_keys(seed: Option<Vec<u8>>) -> Vec<u8> {
			SessionKeys::generate(seed)
		}

		fn decode_session_keys(
			encoded: Vec<u8>,
		) -> Option<Vec<(Vec<u8>, KeyTypeId)>> {
			SessionKeys::decode_into_raw_public_keys(&encoded)
		}
	}

	#[cfg(feature = "runtime-benchmarks")]
	impl frame_benchmarking::Benchmark<Block> for Runtime {
		fn dispatch_benchmark(
			config: frame_benchmarking::BenchmarkConfig
		) -> Result<Vec<frame_benchmarking::BenchmarkBatch>, sp_runtime::RuntimeString> {
			use frame_benchmarking::{Benchmarking, BenchmarkBatch, add_benchmark, TrackedStorageKey};
			// Trying to add benchmarks directly to the Session Pallet caused cyclic dependency issues.
			// To get around that, we separated the Session benchmarks into its own crate, which is why
			// we need these two lines below.
			use pallet_session_benchmarking::Module as SessionBench;
			use pallet_offences_benchmarking::Module as OffencesBench;
			use frame_system_benchmarking::Module as SystemBench;

			impl pallet_session_benchmarking::Trait for Runtime {}
			impl pallet_offences_benchmarking::Trait for Runtime {}
			impl frame_system_benchmarking::Trait for Runtime {}

			let whitelist: Vec<TrackedStorageKey> = vec![
				// Block Number
				hex_literal::hex!("26aa394eea5630e07c48ae0c9558cef702a5c1b19ab7a04f536c519aca4983ac").to_vec().into(),
				// Total Issuance
				hex_literal::hex!("c2261276cc9d1f8598ea4b6a74b15c2f57c875e4cff74148e4628f264b974c80").to_vec().into(),
				// Execution Phase
				hex_literal::hex!("26aa394eea5630e07c48ae0c9558cef7ff553b5a9862a516939d82b3d3d8661a").to_vec().into(),
				// Event Count
				hex_literal::hex!("26aa394eea5630e07c48ae0c9558cef70a98fdbe9ce6c55837576c60c7af3850").to_vec().into(),
				// System Events
				hex_literal::hex!("26aa394eea5630e07c48ae0c9558cef780d41e5e16056765bc8461851072c9d7").to_vec().into(),
				// Treasury Account
				hex_literal::hex!("26aa394eea5630e07c48ae0c9558cef7b99d880ec681799c0cf30e8886371da95ecffd7b6c0f78751baa9d281e0bfa3a6d6f646c70792f74727372790000000000000000000000000000000000000000").to_vec().into(),
			];

			let mut batches = Vec::<BenchmarkBatch>::new();
			let params = (&config, &whitelist);

			add_benchmark!(params, batches, pallet_babe, Babe);
			add_benchmark!(params, batches, pallet_balances, Balances);
			add_benchmark!(params, batches, pallet_collective, Council);
			add_benchmark!(params, batches, pallet_contracts, Contracts);
			add_benchmark!(params, batches, pallet_democracy, Democracy);
			add_benchmark!(params, batches, pallet_elections_phragmen, Elections);
			add_benchmark!(params, batches, pallet_grandpa, Grandpa);
			add_benchmark!(params, batches, pallet_identity, Identity);
			add_benchmark!(params, batches, pallet_im_online, ImOnline);
			add_benchmark!(params, batches, pallet_indices, Indices);
			add_benchmark!(params, batches, pallet_multisig, Multisig);
			add_benchmark!(params, batches, pallet_offences, OffencesBench::<Runtime>);
			add_benchmark!(params, batches, pallet_proxy, Proxy);
			add_benchmark!(params, batches, pallet_scheduler, Scheduler);
			add_benchmark!(params, batches, pallet_session, SessionBench::<Runtime>);
			add_benchmark!(params, batches, pallet_staking, Staking);
			add_benchmark!(params, batches, frame_system, SystemBench::<Runtime>);
			add_benchmark!(params, batches, pallet_timestamp, Timestamp);
			add_benchmark!(params, batches, pallet_treasury, Treasury);
			add_benchmark!(params, batches, pallet_utility, Utility);
			add_benchmark!(params, batches, pallet_vesting, Vesting);

			if batches.is_empty() { return Err("Benchmark not found for this pallet.".into()) }
			Ok(batches)
		}
	}

	// impl asset rpc methods for runtime
	impl brml_assets_rpc_runtime_api::AssetsApi<node_primitives::Block, AssetId, AccountId, Balance> for Runtime {
		fn asset_balances(asset_id: AssetId, who: AccountId) -> u64 {
			Assets::asset_balances(asset_id, who)
		}

		fn asset_tokens(who: AccountId) -> Vec<AssetId> {
			Assets::asset_tokens(who)
		}
	}

	impl brml_convert_rpc_runtime_api::ConvertPriceApi<node_primitives::Block, AssetId, node_primitives::ConvertPrice> for Runtime {
		fn get_convert_rate(asset_id: AssetId) -> node_primitives::ConvertPrice {
			Convert::get_convert(asset_id)
		}
	}
}

cumulus_runtime::register_validate_block!(Block, Executive);

#[cfg(test)]
mod tests {
	use super::*;
	use frame_system::offchain::CreateSignedTransaction;

	#[test]
	fn validate_transaction_submitter_bounds() {
		fn is_submit_signed_transaction<T>() where
			T: CreateSignedTransaction<Call>,
		{}

		is_submit_signed_transaction::<Runtime>();
	}
}<|MERGE_RESOLUTION|>--- conflicted
+++ resolved
@@ -950,14 +950,6 @@
 	pub const MaximumPassedInPoolTokenShares: u64 = 1_000_000;
 }
 
-impl brml_staking_reward::Trait for Runtime {
-	type AssetTrait = Assets;
-	type Balance = Balance;
-	type AssetId = AssetId;
-	type Cost = Cost;
-	type Income = Income;
-}
-
 impl brml_swap::Trait for Runtime {
 	type Event = Event;
 	type Fee = Fee;
@@ -977,6 +969,12 @@
 	type NumberOfSupportedTokens = NumberOfSupportedTokens;
 	type BonusClaimAgeDenominator = BonusClaimAgeDenominator;
 	type MaximumPassedInPoolTokenShares = MaximumPassedInPoolTokenShares;
+}
+
+impl brml_staking_reward::Trait for Runtime {
+	type AssetTrait = Assets;
+	type Balance = Balance;
+	type AssetId = AssetId;
 }
 // bifrost runtime end
 
@@ -1031,13 +1029,9 @@
 		Assets: brml_assets::{Module, Call, Storage, Event<T>, Config<T>},
 		Convert: brml_convert::{Module, Call, Storage, Event, Config<T>},
 		BridgeEos: brml_bridge_eos::{Module, Call, Storage, Event<T>, ValidateUnsigned, Config<T>},
-<<<<<<< HEAD
 		// BridgeIost: brml_bridge_iost::{Module, Call, Storage, Event<T>, Config<T>},
-=======
-		BridgeIost: brml_bridge_iost::{Module, Call, Storage, Event<T>, Config<T>},
+		Swap: brml_swap::{Module, Call, Storage, Event<T>},
 		StakingReward: brml_staking_reward::{Module, Storage},
->>>>>>> 1877c828
-		Swap: brml_swap::{Module, Call, Storage, Event<T>},
 		Voucher: brml_voucher::{Module, Call, Storage, Event<T>, Config<T>},
 	}
 );
