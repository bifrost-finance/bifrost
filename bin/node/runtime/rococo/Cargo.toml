[package]
name = "rococo-runtime"
version = "0.7.0"
authors = ["Edwin Wang <lark930@gmail.com>"]
edition = "2018"
build = "build.rs"

[dependencies]
# third-party dependencies
codec = { package = "parity-scale-codec", version = "2.0.0", default-features = false, features = ["derive"] }
log = { version = "0.4.14", default-features = false }
serde = { version = "1.0.124", optional = true }
static_assertions = "1.1.0"
hex-literal = { version = "0.3.1", optional = true }
log = { version = "0.4.14", default-features = false }

# primitives
node-primitives = { default-features = false, path = "../../primitives" }
sp-consensus-babe = { version = "0.9.0", default-features = false }
sp-block-builder = { default-features = false, version = "3.0.0"}
sp-inherents = { version = "3.0.0", default-features = false }
sp-offchain = { version = "3.0.0", default-features = false }
sp-core = { version = "3.0.0", default-features = false }
sp-std = { version = "3.0.0", default-features = false }
sp-api = { version = "3.0.0", default-features = false }
sp-runtime = { version = "3.0.0", default-features = false }
sp-keyring = { version = "3.0.0", optional = true }
sp-session = { version = "3.0.0", default-features = false }
sp-transaction-pool = { version = "3.0.0", default-features = false }
sp-version = { version = "3.0.0", default-features = false }

# frame dependencies
frame-executive = { version = "3.0.0", default-features = false }
frame-support = { version = "3.0.0", default-features = false }
frame-system = { version = "3.0.0", default-features = false }
frame-system-rpc-runtime-api = { version = "3.0.0", default-features = false }
pallet-authorship = { version = "3.0.0", default-features = false }
pallet-balances = { version = "3.0.0", default-features = false }
pallet-indices = { version = "3.0.0", default-features = false }
pallet-randomness-collective-flip = { version = "3.0.0", default-features = false }
pallet-sudo = { version = "3.0.0", default-features = false }
pallet-timestamp = { version = "3.0.0", default-features = false }
pallet-transaction-payment = { version = "3.0.0", default-features = false }
pallet-transaction-payment-rpc-runtime-api = { version = "3.0.0", default-features = false }
pallet-utility = { version = "3.0.0", default-features = false }
pallet-scheduler = { version = "3.0.0", default-features = false }

# bifrost pallets
brml-assets = { path = "../../../../brml/assets", default-features = false }
brml-vtoken-mint = { path = "../../../../brml/vtoken-mint", default-features = false }
brml-vtoken-mint-rpc-runtime-api = { path = "../../../../brml/vtoken-mint/rpc/runtime-api", default-features = false }
brml-minter-reward = { path = "../../../../brml/minter-reward", default-features = false }
brml-voucher = { path = "../../../../brml/voucher", default-features = false }
brml-charge-transaction-fee = { path = "../../../../brml/charge-transaction-fee", default-features = false }
brml-charge-transaction-fee-rpc-runtime-api = { path = "../../../../brml/charge-transaction-fee/rpc/runtime-api", default-features = false }

# Cumulus dependencies
cumulus-pallet-parachain-system = { git = "https://github.com/paritytech/cumulus", default-features = false, branch = "rococo-v1" }
cumulus-primitives-core = { git = "https://github.com/paritytech/cumulus", default-features = false, branch = "rococo-v1" }
parachain-info = { git = "https://github.com/paritytech/cumulus", default-features = false, branch = "rococo-v1" }
cumulus-pallet-xcm-handler = { git = "https://github.com/paritytech/cumulus", default-features = false, branch = "rococo-v1" }

# Polkadot dependencies
polkadot-parachain = { git = "https://github.com/paritytech/polkadot", default-features = false, branch = "rococo-v1" }
xcm = { git = "https://github.com/paritytech/polkadot", default-features = false, branch = "rococo-v1" }
xcm-builder = { git = "https://github.com/paritytech/polkadot", default-features = false, branch = "rococo-v1" }
xcm-executor = { git = "https://github.com/paritytech/polkadot", default-features = false, branch = "rococo-v1" }

# orml
orml-currencies = { git = "https://github.com/open-web3-stack/open-runtime-module-library", default-features = false, branch = "master" }
orml-tokens = { git = "https://github.com/open-web3-stack/open-runtime-module-library", default-features = false, branch = "master" }
orml-traits = { git = "https://github.com/open-web3-stack/open-runtime-module-library", default-features = false, branch = "master" }
orml-xtokens = { git = "https://github.com/open-web3-stack/open-runtime-module-library", default-features = false, branch = "master" }
orml-xcm-support = { git = "https://github.com/open-web3-stack/open-runtime-module-library", default-features = false, branch = "master" }
<<<<<<< HEAD

# zenlink
zenlink-protocol = { path = "../../../../../Zenlink-DEX-Module/zenlink-protocol", default-features = false }
zenlink-protocol-runtime-api = { path = "../../../../../Zenlink-DEX-Module/zenlink-protocol/rpc/runtime-api", default-features = false }
=======
>>>>>>> ab95e2c4

[build-dependencies]
substrate-wasm-builder = { version = "4.0.0" }

[dev-dependencies]
sp-io = { version = "3.0.0" }

[features]
default = ["std"]
with-tracing = [ "frame-executive/with-tracing" ]
std = [
	"codec/std",
	"log/std",
	"frame-executive/std",
	"frame-support/std",
	"frame-system-rpc-runtime-api/std",
	"frame-system/std",
	"node-primitives/std",
	"pallet-authorship/std",
	"pallet-balances/std",
	"pallet-indices/std",
	"pallet-randomness-collective-flip/std",
	"pallet-sudo/std",
	"pallet-timestamp/std",
	"pallet-transaction-payment-rpc-runtime-api/std",
	"pallet-transaction-payment/std",
	"serde",
	"sp-consensus-babe/std",
	"sp-block-builder/std",
	"sp-inherents/std",
	"sp-offchain/std",
	"sp-core/std",
	"sp-std/std",
	"sp-api/std",
	"sp-runtime/std",
	"sp-session/std",
	"sp-transaction-pool/std",
	"sp-version/std",
	"brml-assets/std",
	"brml-vtoken-mint/std",
	"brml-vtoken-mint-rpc-runtime-api/std",
	"brml-minter-reward/std",
	"brml-minter-reward/std",
	'brml-voucher/std',
	"brml-charge-transaction-fee/std",
    "brml-charge-transaction-fee-rpc-runtime-api/std",
	"parachain-info/std",
	"cumulus-pallet-parachain-system/std",
	"cumulus-primitives-core/std",
	"xcm/std",
	"xcm-builder/std",
	"xcm-executor/std",
	"orml-currencies/std",
	"orml-traits/std",
	"orml-tokens/std",
	"orml-xtokens/std",
	"orml-xcm-support/std",
	"cumulus-pallet-xcm-handler/std",
	"brml-charge-transaction-fee/std",
    "brml-charge-transaction-fee-rpc-runtime-api/std",
]<|MERGE_RESOLUTION|>--- conflicted
+++ resolved
@@ -12,7 +12,6 @@
 serde = { version = "1.0.124", optional = true }
 static_assertions = "1.1.0"
 hex-literal = { version = "0.3.1", optional = true }
-log = { version = "0.4.14", default-features = false }
 
 # primitives
 node-primitives = { default-features = false, path = "../../primitives" }
@@ -72,13 +71,10 @@
 orml-traits = { git = "https://github.com/open-web3-stack/open-runtime-module-library", default-features = false, branch = "master" }
 orml-xtokens = { git = "https://github.com/open-web3-stack/open-runtime-module-library", default-features = false, branch = "master" }
 orml-xcm-support = { git = "https://github.com/open-web3-stack/open-runtime-module-library", default-features = false, branch = "master" }
-<<<<<<< HEAD
 
 # zenlink
 zenlink-protocol = { path = "../../../../../Zenlink-DEX-Module/zenlink-protocol", default-features = false }
 zenlink-protocol-runtime-api = { path = "../../../../../Zenlink-DEX-Module/zenlink-protocol/rpc/runtime-api", default-features = false }
-=======
->>>>>>> ab95e2c4
 
 [build-dependencies]
 substrate-wasm-builder = { version = "4.0.0" }
