[package]
name = "node-runtime"
version = "0.3.2"
authors = ["Edwin Wang <lark930@gmail.com>"]
edition = "2018"
build = "build.rs"

[dependencies]
# third-party dependencies
codec = { package = "parity-scale-codec", version = "1.3.1", default-features = false, features = ["derive"] }
integer-sqrt = { version = "0.1.2" }
serde = { version = "1.0.106", optional = true }
static_assertions = "1.1.0"
hex-literal = { version = "0.2.1", optional = true }

# primitives
sp-authority-discovery = { version = "2.0.0-rc4", default-features = false }
sp-consensus-babe = { version = "0.8.0-rc4", default-features = false }
sp-block-builder = { default-features = false, version = "2.0.0-rc4"}
sp-inherents = { version = "2.0.0-rc4", default-features = false }
sp-offchain = { version = "2.0.0-rc4", default-features = false }
sp-core = { version = "2.0.0-rc4", default-features = false }
sp-std = { version = "2.0.0-rc4", default-features = false }
sp-api = { version = "2.0.0-rc4", default-features = false }
sp-runtime = { version = "2.0.0-rc4", default-features = false }
sp-staking = { version = "2.0.0-rc4", default-features = false }
sp-keyring = { version = "2.0.0-rc4", optional = true }
sp-session = { version = "2.0.0-rc4", default-features = false }
sp-transaction-pool = { version = "2.0.0-rc4", default-features = false }
sp-version = { version = "2.0.0-rc4", default-features = false }

# frame dependencies
frame-executive = { version = "2.0.0-rc4", default-features = false }
frame-benchmarking = { version = "2.0.0-rc4", default-features = false, optional = true }
frame-support = { version = "2.0.0-rc4", default-features = false }
frame-system = { version = "2.0.0-rc4", default-features = false }
frame-system-benchmarking = { version = "2.0.0-rc4", default-features = false, optional = true }
frame-system-rpc-runtime-api = { version = "2.0.0-rc4", default-features = false }
pallet-authority-discovery = { version = "2.0.0-rc4", default-features = false }
pallet-authorship = { version = "2.0.0-rc4", default-features = false }
pallet-babe = { version = "2.0.0-rc4", default-features = false }
pallet-balances = { version = "2.0.0-rc4", default-features = false }
pallet-collective = { version = "2.0.0-rc4", default-features = false }
pallet-democracy = { version = "2.0.0-rc4", default-features = false }
pallet-elections-phragmen = { version = "2.0.0-rc4", default-features = false }
pallet-finality-tracker = { version = "2.0.0-rc4", default-features = false }
pallet-grandpa = { version = "2.0.0-rc4", default-features = false }
pallet-im-online = { version = "2.0.0-rc4", default-features = false }
pallet-indices = { version = "2.0.0-rc4", default-features = false }
pallet-identity = { version = "2.0.0-rc4", default-features = false }
pallet-membership = { version = "2.0.0-rc4", default-features = false }
pallet-multisig = { version = "2.0.0-rc4", default-features = false }
pallet-offences = { version = "2.0.0-rc4", default-features = false }
pallet-offences-benchmarking = { version = "2.0.0-rc4", default-features = false, optional = true }
pallet-proxy = { version = "2.0.0-rc4", default-features = false }
pallet-randomness-collective-flip = { version = "2.0.0-rc4", default-features = false }
pallet-recovery = { version = "2.0.0-rc4", default-features = false }
pallet-session = { version = "2.0.0-rc4", features = ["historical"], default-features = false }
pallet-session-benchmarking = { version = "2.0.0-rc4", default-features = false, optional = true }
pallet-staking = { version = "2.0.0-rc4", default-features = false }
pallet-staking-reward-curve = { version = "2.0.0-rc4", default-features = false }
pallet-scheduler = { version = "2.0.0-rc4", default-features = false }
pallet-society = { version = "2.0.0-rc4", default-features = false }
pallet-sudo = { version = "2.0.0-rc4", default-features = false }
pallet-timestamp = { version = "2.0.0-rc4", default-features = false }
pallet-treasury = { version = "2.0.0-rc4", default-features = false }
pallet-utility = { version = "2.0.0-rc4", default-features = false }
pallet-transaction-payment = { version = "2.0.0-rc4", default-features = false }
pallet-transaction-payment-rpc-runtime-api = { version = "2.0.0-rc4", default-features = false }
pallet-vesting = { version = "2.0.0-rc4", default-features = false }

brml-assets = { path = "../../../brml/assets", default-features = false }
brml-assets-rpc-runtime-api = { path = "../../../brml/assets/rpc/runtime-api", default-features = false }
brml-bridge-eos = { path = "../../../brml/bridge-eos", default-features = false }
brml-convert = { path = "../../../brml/convert", default-features = false }
brml-convert-rpc-runtime-api = { path = "../../../brml/convert/rpc/runtime-api", default-features = false }
<<<<<<< HEAD
brml-bridge-eos = { path = "../../../brml/bridge-eos", default-features = false }
brml-bridge-iost = { path = "../../../brml/bridge-iost", default-features = false }
brml-voucher = { path = "../../../brml/voucher", default-features = false }
=======
brml-oracle = { path = "../../../brml/oracle", default-features = false }
brml-proxy-validator = { path = "../../../brml/proxy-validator", default-features = false }
>>>>>>> 057ea638
brml-swap = { path = "../../../brml/swap", default-features = false }
brml-voucher = { path = "../../../brml/voucher", default-features = false }
chainlink = { package = "pallet-chainlink", path = "../../../brml/chainlink", default-features = false }
node-primitives = { default-features = false, path = "../primitives" }

[build-dependencies]
wasm-builder-runner = { version = "1.0.5", package = "substrate-wasm-builder-runner" }

[dev-dependencies]
sp-io = { version = "2.0.0-rc4" }

[features]
default = ["std"]
std = [
	"sp-authority-discovery/std",
	"pallet-authority-discovery/std",
	"pallet-authorship/std",
	"sp-consensus-babe/std",
	"pallet-babe/std",
	"pallet-balances/std",
	"sp-block-builder/std",
	"codec/std",
	"pallet-collective/std",
	"pallet-democracy/std",
	"pallet-elections-phragmen/std",
	"frame-executive/std",
	"pallet-finality-tracker/std",
	"pallet-grandpa/std",
	"pallet-im-online/std",
	"pallet-indices/std",
	"sp-inherents/std",
	"pallet-membership/std",
	"pallet-multisig/std",
	"pallet-identity/std",
	"pallet-scheduler/std",
	"node-primitives/std",
	"sp-offchain/std",
	"pallet-offences/std",
	"pallet-proxy/std",
	"sp-core/std",
	"pallet-randomness-collective-flip/std",
	"sp-std/std",
	"serde",
	"pallet-session/std",
	"sp-api/std",
	"sp-runtime/std",
	"sp-staking/std",
	"pallet-staking/std",
	"sp-keyring",
	"sp-session/std",
	"pallet-sudo/std",
	"frame-support/std",
	"frame-system-rpc-runtime-api/std",
	"frame-system/std",
	"pallet-timestamp/std",
	"pallet-transaction-payment-rpc-runtime-api/std",
	"pallet-transaction-payment/std",
	"pallet-treasury/std",
	"sp-transaction-pool/std",
	"pallet-utility/std",
	"sp-version/std",
	"pallet-society/std",
	"pallet-recovery/std",
	"pallet-vesting/std",
	"brml-assets/std",
	"brml-assets-rpc-runtime-api/std",
	"brml-bridge-eos/std",
	"brml-convert/std",
	"brml-convert-rpc-runtime-api/std",
<<<<<<< HEAD
	"brml-bridge-eos/std",
	"brml-bridge-iost/std",
	"brml-swap/std",
	'chainlink/std',
=======
>>>>>>> 057ea638
	'brml-oracle/std',
	'brml-proxy-validator/std',
	"brml-swap/std",
	'brml-voucher/std',
	'chainlink/std',
]<|MERGE_RESOLUTION|>--- conflicted
+++ resolved
@@ -72,16 +72,11 @@
 brml-assets = { path = "../../../brml/assets", default-features = false }
 brml-assets-rpc-runtime-api = { path = "../../../brml/assets/rpc/runtime-api", default-features = false }
 brml-bridge-eos = { path = "../../../brml/bridge-eos", default-features = false }
+brml-bridge-iost = { path = "../../../brml/bridge-iost", default-features = false }
 brml-convert = { path = "../../../brml/convert", default-features = false }
 brml-convert-rpc-runtime-api = { path = "../../../brml/convert/rpc/runtime-api", default-features = false }
-<<<<<<< HEAD
-brml-bridge-eos = { path = "../../../brml/bridge-eos", default-features = false }
-brml-bridge-iost = { path = "../../../brml/bridge-iost", default-features = false }
-brml-voucher = { path = "../../../brml/voucher", default-features = false }
-=======
 brml-oracle = { path = "../../../brml/oracle", default-features = false }
 brml-proxy-validator = { path = "../../../brml/proxy-validator", default-features = false }
->>>>>>> 057ea638
 brml-swap = { path = "../../../brml/swap", default-features = false }
 brml-voucher = { path = "../../../brml/voucher", default-features = false }
 chainlink = { package = "pallet-chainlink", path = "../../../brml/chainlink", default-features = false }
@@ -149,15 +144,9 @@
 	"brml-assets/std",
 	"brml-assets-rpc-runtime-api/std",
 	"brml-bridge-eos/std",
-	"brml-convert/std",
+	"brml-bridge-iost/std",
+    "brml-convert/std",
 	"brml-convert-rpc-runtime-api/std",
-<<<<<<< HEAD
-	"brml-bridge-eos/std",
-	"brml-bridge-iost/std",
-	"brml-swap/std",
-	'chainlink/std',
-=======
->>>>>>> 057ea638
 	'brml-oracle/std',
 	'brml-proxy-validator/std',
 	"brml-swap/std",
