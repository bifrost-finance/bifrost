--- conflicted
+++ resolved
@@ -23,11 +23,7 @@
 
 use sp_std::prelude::*;
 use frame_support::{
-<<<<<<< HEAD
 	construct_runtime, parameter_types, RuntimeDebug, PalletId,
-=======
-	construct_runtime, parameter_types, RuntimeDebug,
->>>>>>> b704b42d
 	weights::{
 		Weight, IdentityFee,
 		constants::{BlockExecutionWeight, ExtrinsicBaseWeight, RocksDbWeight, WEIGHT_PER_SECOND}, DispatchClass,
@@ -1002,49 +998,18 @@
 parameter_types! {
 	// 3 hours(1800 blocks) as an era
 	pub const VtokenMintDuration: BlockNumber = 3 * 60 * MINUTES;
-<<<<<<< HEAD
 	pub const StakingPalletId: PalletId = PalletId(*b"staking ");
 }
 impl brml_vtoken_mint::Config for Runtime {
 	type Event = Event;
 	type MultiCurrency = Assets;
 	type PalletId = StakingPalletId;
-=======
-	pub const StakingModuleId: ModuleId = ModuleId(*b"staking ");
-}
-
-impl brml_vtoken_mint::Config for Runtime {
-	type Event = Event;
-	type MultiCurrency = Assets;
-	type ModuleId = StakingModuleId;
->>>>>>> b704b42d
 	type MinterReward = MinterReward;
 	type DEXOperations = ();
 	type RandomnessSource = RandomnessCollectiveFlip;
 	type WeightInfo = weights::pallet_vtoken_mint::WeightInfo<Runtime>;
 }
 
-<<<<<<< HEAD
-=======
-parameter_types! {
-	pub const TwoYear: BlockNumber = DAYS * 365 * 2;
-	pub const RewardPeriod: BlockNumber = 5;
-	pub const MaximumExtendedPeriod: BlockNumber = 10;
-	pub const ShareWeightModuleId: ModuleId = ModuleId(*b"weight  ");
-}
-
-impl brml_minter_reward::Config for Runtime {
-	type Event = Event;
-	type MultiCurrency = Assets;
-	type TwoYear = TwoYear;
-	type ModuleId = ShareWeightModuleId;
-	type RewardPeriod = RewardPeriod;
-	type MaximumExtendedPeriod = MaximumExtendedPeriod;
-	type DEXOperations = ();
-	type ShareWeight = Balance;
-}
-
->>>>>>> b704b42d
 orml_traits::parameter_type_with_key! {
 	pub ExistentialDeposits: |currency_id: CurrencyId| -> Balance {
 		match currency_id {
@@ -1128,7 +1093,6 @@
 		Bounties: pallet_bounties::{Pallet, Call, Storage, Event<T>},
 		Tips: pallet_tips::{Pallet, Call, Storage, Event<T>},
 		// Modules from brml
-<<<<<<< HEAD
 		BrmlAssets: brml_assets::{Pallet, Call, Storage, Event<T>},
 		VtokenMint: brml_vtoken_mint::{Pallet, Call, Storage, Event<T>, Config<T>},
 		MinterReward: brml_minter_reward::{Pallet, Storage, Event<T>, Config<T>},
@@ -1136,15 +1100,6 @@
 		// Bid: brml_bid::{Pallet, Call, Storage, Event<T>},
 		Assets: orml_tokens::{Pallet, Storage, Event<T>, Config<T>},
 		Currencies: orml_currencies::{Pallet, Call, Event<T>},
-=======
-		BrmlAssets: brml_assets::{Module, Call, Storage, Event<T>},
-		VtokenMint: brml_vtoken_mint::{Module, Call, Storage, Event<T>, Config<T>},
-		// Swap: brml_swap::{Module, Call, Storage, Event<T>},
-		MinterReward: brml_minter_reward::{Module, Storage, Event<T>, Config<T>},
-		Voucher: brml_voucher::{Module, Call, Storage, Event<T>, Config<T>},
-		// Bid: brml_bid::{Module, Call, Storage, Event<T>},
-		Assets: orml_tokens::{Module, Storage, Event<T>, Config<T>},
->>>>>>> b704b42d
 	}
 );
 
