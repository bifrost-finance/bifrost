// Copyright 2019-2020 Liebi Technologies.
// This file is part of Bifrost.

// Bifrost is free software: you can redistribute it and/or modify
// it under the terms of the GNU General Public License as published by
// the Free Software Foundation, either version 3 of the License, or
// (at your option) any later version.

// Bifrost is distributed in the hope that it will be useful,
// but WITHOUT ANY WARRANTY; without even the implied warranty of
// MERCHANTABILITY or FITNESS FOR A PARTICULAR PURPOSE.  See the
// GNU General Public License for more details.

// You should have received a copy of the GNU General Public License
// along with Bifrost.  If not, see <http://www.gnu.org/licenses/>.

//! The Bifrost Node runtime. This can be compiled with `#[no_std]`, ready for Wasm.

#![cfg_attr(not(feature = "std"), no_std)]
// `construct_runtime!` does a lot of recursion and requires us to increase the limit to 256.
#![recursion_limit = "256"]


use sp_std::prelude::*;
use frame_support::{
	construct_runtime, parameter_types, debug, RuntimeDebug,
	weights::{
		Weight, IdentityFee,
		constants::{BlockExecutionWeight, ExtrinsicBaseWeight, RocksDbWeight, WEIGHT_PER_SECOND},
	},
	traits::{
		Currency, Imbalance, KeyOwnerProofSystem, OnUnbalanced, Randomness, LockIdentifier,
		U128CurrencyToVote,
	},
};
use frame_system::{EnsureRoot, EnsureOneOf};
use frame_support::traits::InstanceFilter;
use codec::{Encode, Decode};
use sp_core::{
	crypto::KeyTypeId,
	u32_trait::{_1, _2, _3, _4, _5},
	OpaqueMetadata,
};
pub use node_primitives::{AccountId, Signature};
use node_primitives::{
	AccountIndex, Balance, BlockNumber, Cost, Hash, Income, Index, Moment, Price,
	 AssetId, Precision, Fee, PoolId, PoolWeight, TokenSymbol, ConvertPrice, RatePerBlock
};
use sp_api::impl_runtime_apis;
use sp_runtime::{
	Permill, Perbill, Perquintill, Percent, ApplyExtrinsicResult,
	impl_opaque_keys, generic, create_runtime_str, ModuleId, FixedPointNumber,
};
use sp_runtime::curve::PiecewiseLinear;
use sp_runtime::transaction_validity::{TransactionValidity, TransactionSource, TransactionPriority};
use sp_runtime::traits::{
	self, BlakeTwo256, Block as BlockT, StaticLookup, SaturatedConversion,
	ConvertInto, OpaqueKeys, NumberFor, Saturating,
};
use sp_version::RuntimeVersion;
#[cfg(any(feature = "std", test))]
use sp_version::NativeVersion;
use pallet_grandpa::{AuthorityId as GrandpaId, AuthorityList as GrandpaAuthorityList};
use pallet_grandpa::fg_primitives;
use pallet_im_online::sr25519::AuthorityId as ImOnlineId;
use brml_bridge_eos::sr25519::{AuthorityId as BridgeEosId};
use brml_bridge_iost::sr25519::{AuthorityId as BridgeIostId};
use sp_authority_discovery::AuthorityId as AuthorityDiscoveryId;
use pallet_transaction_payment_rpc_runtime_api::RuntimeDispatchInfo;
pub use pallet_transaction_payment::{Multiplier, TargetedFeeAdjustment, CurrencyAdapter};
use pallet_session::{historical as pallet_session_historical};
use sp_inherents::{InherentData, CheckInherentsResult};
use static_assertions::const_assert;

#[cfg(any(feature = "std", test))]
pub use sp_runtime::BuildStorage;
#[cfg(any(feature = "std", test))]
pub use pallet_balances::Call as BalancesCall;
#[cfg(any(feature = "std", test))]
pub use frame_system::Call as SystemCall;
#[cfg(any(feature = "std", test))]
pub use pallet_staking::StakerStatus;

/// Implementations of some helper traits passed into runtime modules as associated types.
pub mod impls;
use impls::Author;

/// Constant values used within the runtime.
pub mod constants;
use constants::{time::*, currency::*};
use sp_runtime::generic::Era;

/// Weights for pallets used in the runtime.
mod weights;

// Make the WASM binary available.
#[cfg(feature = "std")]
include!(concat!(env!("OUT_DIR"), "/wasm_binary.rs"));

/// Wasm binary unwrapped. If built with `SKIP_WASM_BUILD`, the function panics.
#[cfg(feature = "std")]
pub fn wasm_binary_unwrap() -> &'static [u8] {
	WASM_BINARY.expect("Development wasm binary is not available. This means the client is \
						built with `SKIP_WASM_BUILD` flag and it is only usable for \
						production chains. Please rebuild with the flag disabled.")
}

/// Runtime version.
pub const VERSION: RuntimeVersion = RuntimeVersion {
	spec_name: create_runtime_str!("bifrost"),
	impl_name: create_runtime_str!("bifrost-node"),
	authoring_version: 10,
	// Per convention: if the runtime behavior changes, increment spec_version
	// and set impl_version to 0. If only runtime
	// implementation changes and behavior does not, then leave spec_version as
	// is and increment impl_version.
	spec_version: 1,
	impl_version: 0,
	apis: RUNTIME_API_VERSIONS,
	transaction_version: 1,
};

/// Native version.
#[cfg(any(feature = "std", test))]
pub fn native_version() -> NativeVersion {
	NativeVersion {
		runtime_version: VERSION,
		can_author_with: Default::default(),
	}
}

type NegativeImbalance = <Balances as Currency<AccountId>>::NegativeImbalance;

pub struct DealWithFees;
impl OnUnbalanced<NegativeImbalance> for DealWithFees {
	fn on_unbalanceds<B>(mut fees_then_tips: impl Iterator<Item=NegativeImbalance>) {
		if let Some(fees) = fees_then_tips.next() {
			// for fees, 80% to treasury, 20% to author
			let mut split = fees.ration(80, 20);
			if let Some(tips) = fees_then_tips.next() {
				// for tips, if any, 80% to treasury, 20% to author (though this can be anything)
				tips.ration_merge_into(80, 20, &mut split);
			}
			Treasury::on_unbalanced(split.0);
			Author::on_unbalanced(split.1);
		}
	}
}

const AVERAGE_ON_INITIALIZE_WEIGHT: Perbill = Perbill::from_percent(10);
parameter_types! {
	pub const BlockHashCount: BlockNumber = 2400;
	/// We allow for 2 seconds of compute with a 6 second average block time.
	pub const MaximumBlockWeight: Weight = 2 * WEIGHT_PER_SECOND;
	pub const AvailableBlockRatio: Perbill = Perbill::from_percent(75);
	/// Assume 10% of weight for average on_initialize calls.
	pub MaximumExtrinsicWeight: Weight = AvailableBlockRatio::get().saturating_sub(AVERAGE_ON_INITIALIZE_WEIGHT)
			* MaximumBlockWeight::get();
	pub const MaximumBlockLength: u32 = 5 * 1024 * 1024;
	pub const Version: RuntimeVersion = VERSION;
}

const_assert!(AvailableBlockRatio::get().deconstruct() >= AVERAGE_ON_INITIALIZE_WEIGHT.deconstruct());

impl frame_system::Trait for Runtime {
	type BaseCallFilter = ();
	type Origin = Origin;
	type Call = Call;
	type Index = Index;
	type BlockNumber = BlockNumber;
	type Hash = Hash;
	type Hashing = BlakeTwo256;
	type AccountId = AccountId;
	type Lookup = Indices;
	type Header = generic::Header<BlockNumber, BlakeTwo256>;
	type Event = Event;
	type BlockHashCount = BlockHashCount;
	type MaximumBlockWeight = MaximumBlockWeight;
	type DbWeight = RocksDbWeight;
	type BlockExecutionWeight = BlockExecutionWeight;
	type ExtrinsicBaseWeight = ExtrinsicBaseWeight;
	type MaximumExtrinsicWeight = MaximumExtrinsicWeight;
	type MaximumBlockLength = MaximumBlockLength;
	type AvailableBlockRatio = AvailableBlockRatio;
	type Version = Version;
	type PalletInfo = PalletInfo;
	type AccountData = pallet_balances::AccountData<Balance>;
	type OnNewAccount = ();
	type OnKilledAccount = ();
	type SystemWeightInfo = frame_system::weights::SubstrateWeight<Runtime>;
}

impl pallet_utility::Trait for Runtime {
	type Event = Event;
	type Call = Call;
	type WeightInfo = pallet_utility::weights::SubstrateWeight<Runtime>;
}

parameter_types! {
	// One storage item; key size is 32; value is size 4+4+16+32 bytes = 56 bytes.
	pub const DepositBase: Balance = deposit(1, 88);
	// Additional storage item size of 32 bytes.
	pub const DepositFactor: Balance = deposit(0, 32);
	pub const MaxSignatories: u16 = 100;
}

impl pallet_multisig::Trait for Runtime {
	type Event = Event;
	type Call = Call;
	type Currency = Balances;
	type DepositBase = DepositBase;
	type DepositFactor = DepositFactor;
	type MaxSignatories = MaxSignatories;
	type WeightInfo = pallet_multisig::weights::SubstrateWeight<Runtime>;
}

parameter_types! {
	// One storage item; key size 32, value size 8; .
	pub const ProxyDepositBase: Balance = deposit(1, 8);
	// Additional storage item size of 33 bytes.
	pub const ProxyDepositFactor: Balance = deposit(0, 33);
	pub const MaxProxies: u16 = 32;
	pub const AnnouncementDepositBase: Balance = deposit(1, 8);
	pub const AnnouncementDepositFactor: Balance = deposit(0, 66);
	pub const MaxPending: u16 = 32;
}

/// The type used to represent the kinds of proxying allowed.
#[derive(Copy, Clone, Eq, PartialEq, Ord, PartialOrd, Encode, Decode, RuntimeDebug)]
pub enum ProxyType {
	Any,
	NonTransfer,
	Governance,
	Staking,
}
impl Default for ProxyType { fn default() -> Self { Self::Any } }
impl InstanceFilter<Call> for ProxyType {
	fn filter(&self, c: &Call) -> bool {
		match self {
			ProxyType::Any => true,
			ProxyType::NonTransfer => !matches!(
				c,
				Call::Balances(..) |
				Call::Vesting(pallet_vesting::Call::vested_transfer(..)) |
				Call::Indices(pallet_indices::Call::transfer(..))
			),
			ProxyType::Governance => matches!(
				c,
				Call::Democracy(..) |
				Call::Council(..) |
				Call::Society(..) |
				Call::TechnicalCommittee(..) |
				Call::Elections(..) |
				Call::Treasury(..)
			),
			ProxyType::Staking => matches!(c, Call::Staking(..)),
		}
	}
	fn is_superset(&self, o: &Self) -> bool {
		match (self, o) {
			(x, y) if x == y => true,
			(ProxyType::Any, _) => true,
			(_, ProxyType::Any) => false,
			(ProxyType::NonTransfer, _) => true,
			_ => false,
		}
	}
}

impl pallet_proxy::Trait for Runtime {
	type Event = Event;
	type Call = Call;
	type Currency = Balances;
	type ProxyType = ProxyType;
	type ProxyDepositBase = ProxyDepositBase;
	type ProxyDepositFactor = ProxyDepositFactor;
	type MaxProxies = MaxProxies;
	type WeightInfo = pallet_proxy::weights::SubstrateWeight<Runtime>;
	type MaxPending = MaxPending;
	type CallHasher = BlakeTwo256;
	type AnnouncementDepositBase = AnnouncementDepositBase;
	type AnnouncementDepositFactor = AnnouncementDepositFactor;
}

parameter_types! {
	pub MaximumSchedulerWeight: Weight = Perbill::from_percent(80) * MaximumBlockWeight::get();
	pub const MaxScheduledPerBlock: u32 = 50;
}

impl pallet_scheduler::Trait for Runtime {
	type Event = Event;
	type Origin = Origin;
	type PalletsOrigin = OriginCaller;
	type Call = Call;
	type MaximumWeight = MaximumSchedulerWeight;
	type ScheduleOrigin = EnsureRoot<AccountId>;
	type MaxScheduledPerBlock = MaxScheduledPerBlock;
	type WeightInfo = pallet_scheduler::weights::SubstrateWeight<Runtime>;
}

parameter_types! {
	pub const EpochDuration: u64 = EPOCH_DURATION_IN_SLOTS;
	pub const ExpectedBlockTime: Moment = MILLISECS_PER_BLOCK;
}

impl pallet_babe::Trait for Runtime {
	type EpochDuration = EpochDuration;
	type ExpectedBlockTime = ExpectedBlockTime;
	type EpochChangeTrigger = pallet_babe::ExternalTrigger;

	type KeyOwnerProofSystem = Historical;

	type KeyOwnerProof = <Self::KeyOwnerProofSystem as KeyOwnerProofSystem<(
		KeyTypeId,
		pallet_babe::AuthorityId,
	)>>::Proof;

	type KeyOwnerIdentification = <Self::KeyOwnerProofSystem as KeyOwnerProofSystem<(
		KeyTypeId,
		pallet_babe::AuthorityId,
	)>>::IdentificationTuple;

	type HandleEquivocation =
		pallet_babe::EquivocationHandler<Self::KeyOwnerIdentification, Offences>;

	type WeightInfo = ();
}

parameter_types! {
	pub const IndexDeposit: Balance = 1 * DOLLARS;
}

impl pallet_indices::Trait for Runtime {
	type AccountIndex = AccountIndex;
	type Currency = Balances;
	type Deposit = IndexDeposit;
	type Event = Event;
	type WeightInfo = pallet_indices::weights::SubstrateWeight<Runtime>;
}

parameter_types! {
	pub const ExistentialDeposit: Balance = 1 * CENTS;
	// For weight estimation, we assume that the most locks on an individual account will be 50.
	// This number may need to be adjusted in the future if this assumption no longer holds true.
	pub const MaxLocks: u32 = 50;
}

impl pallet_balances::Trait for Runtime {
	type MaxLocks = MaxLocks;
	type Balance = Balance;
	type DustRemoval = ();
	type Event = Event;
	type ExistentialDeposit = ExistentialDeposit;
	type AccountStore = frame_system::Module<Runtime>;
	type WeightInfo = pallet_balances::weights::SubstrateWeight<Runtime>;
}

parameter_types! {
	pub const TransactionByteFee: Balance = 10 * MILLICENTS;
	pub const TargetBlockFullness: Perquintill = Perquintill::from_percent(25);
	pub AdjustmentVariable: Multiplier = Multiplier::saturating_from_rational(1, 100_000);
	pub MinimumMultiplier: Multiplier = Multiplier::saturating_from_rational(1, 1_000_000_000u128);
}

impl pallet_transaction_payment::Trait for Runtime {
	type OnChargeTransaction = CurrencyAdapter<Balances, DealWithFees>;
	type TransactionByteFee = TransactionByteFee;
	type WeightToFee = IdentityFee<Balance>;
	type FeeMultiplierUpdate =
		TargetedFeeAdjustment<Self, TargetBlockFullness, AdjustmentVariable, MinimumMultiplier>;
}

parameter_types! {
	pub const MinimumPeriod: Moment = SLOT_DURATION / 2;
}

impl pallet_timestamp::Trait for Runtime {
	type Moment = Moment;
	type OnTimestampSet = Babe;
	type MinimumPeriod = MinimumPeriod;
	type WeightInfo = pallet_timestamp::weights::SubstrateWeight<Runtime>;
}

parameter_types! {
	pub const UncleGenerations: BlockNumber = 5;
}

impl pallet_authorship::Trait for Runtime {
	type FindAuthor = pallet_session::FindAccountFromAuthorIndex<Self, Babe>;
	type UncleGenerations = UncleGenerations;
	type FilterUncle = ();
	type EventHandler = (Staking, ImOnline);
}

impl_opaque_keys! {
	pub struct SessionKeys {
		pub grandpa: Grandpa,
		pub babe: Babe,
		pub im_online: ImOnline,
		pub authority_discovery: AuthorityDiscovery,
	}
}

parameter_types! {
	pub const DisabledValidatorsThreshold: Perbill = Perbill::from_percent(17);
}

impl pallet_session::Trait for Runtime {
	type Event = Event;
	type ValidatorId = <Self as frame_system::Trait>::AccountId;
	type ValidatorIdOf = pallet_staking::StashOf<Self>;
	type ShouldEndSession = Babe;
	type NextSessionRotation = Babe;
	type SessionManager = pallet_session::historical::NoteHistoricalRoot<Self, Staking>;
	type SessionHandler = <SessionKeys as OpaqueKeys>::KeyTypeIdProviders;
	type Keys = SessionKeys;
	type DisabledValidatorsThreshold = DisabledValidatorsThreshold;
	type WeightInfo = pallet_session::weights::SubstrateWeight<Runtime>;
}

impl pallet_session::historical::Trait for Runtime {
	type FullIdentification = pallet_staking::Exposure<AccountId, Balance>;
	type FullIdentificationOf = pallet_staking::ExposureOf<Runtime>;
}

pallet_staking_reward_curve::build! {
	const REWARD_CURVE: PiecewiseLinear<'static> = curve!(
		min_inflation: 0_025_000,
		max_inflation: 0_100_000,
		ideal_stake: 0_500_000,
		falloff: 0_050_000,
		max_piece_count: 40,
		test_precision: 0_005_000,
	);
}

parameter_types! {
	pub const SessionsPerEra: sp_staking::SessionIndex = 6;
	pub const BondingDuration: pallet_staking::EraIndex = 24 * 28;
	pub const SlashDeferDuration: pallet_staking::EraIndex = 24 * 7; // 1/4 the bonding duration.
	pub const RewardCurve: &'static PiecewiseLinear<'static> = &REWARD_CURVE;
	pub const MaxNominatorRewardedPerValidator: u32 = 256;
	pub const ElectionLookahead: BlockNumber = EPOCH_DURATION_IN_BLOCKS / 4;
	pub const MaxIterations: u32 = 10;
	// 0.05%. The higher the value, the more strict solution acceptance becomes.
	pub MinSolutionScoreBump: Perbill = Perbill::from_rational_approximation(5u32, 10_000);
	pub OffchainSolutionWeightLimit: Weight = MaximumExtrinsicWeight::get()
		.saturating_sub(BlockExecutionWeight::get())
		.saturating_sub(ExtrinsicBaseWeight::get());
}

impl pallet_staking::Trait for Runtime {
	type Currency = Balances;
	type UnixTime = Timestamp;
	type CurrencyToVote = U128CurrencyToVote;
	type RewardRemainder = Treasury;
	type Event = Event;
	type Slash = Treasury; // send the slashed funds to the treasury.
	type Reward = (); // rewards are minted from the void
	type SessionsPerEra = SessionsPerEra;
	type BondingDuration = BondingDuration;
	type SlashDeferDuration = SlashDeferDuration;
	/// A super-majority of the council can cancel the slash.
	type SlashCancelOrigin = EnsureOneOf<
		AccountId,
		EnsureRoot<AccountId>,
		pallet_collective::EnsureProportionAtLeast<_3, _4, AccountId, CouncilCollective>
	>;
	type SessionInterface = Self;
	type RewardCurve = RewardCurve;
	type NextNewSession = Session;
	type ElectionLookahead = ElectionLookahead;
	type Call = Call;
	type MaxIterations = MaxIterations;
	type MinSolutionScoreBump = MinSolutionScoreBump;
	type MaxNominatorRewardedPerValidator = MaxNominatorRewardedPerValidator;
	type UnsignedPriority = StakingUnsignedPriority;
	// The unsigned solution weight targeted by the OCW. We set it to the maximum possible value of
	// a single extrinsic.
	type OffchainSolutionWeightLimit = OffchainSolutionWeightLimit;
	type WeightInfo = pallet_staking::weights::SubstrateWeight<Runtime>;
}

parameter_types! {
	pub const LaunchPeriod: BlockNumber = 28 * 24 * 60 * MINUTES;
	pub const VotingPeriod: BlockNumber = 28 * 24 * 60 * MINUTES;
	pub const FastTrackVotingPeriod: BlockNumber = 3 * 24 * 60 * MINUTES;
	pub const InstantAllowed: bool = true;
	pub const MinimumDeposit: Balance = 100 * DOLLARS;
	pub const EnactmentPeriod: BlockNumber = 30 * 24 * 60 * MINUTES;
	pub const CooloffPeriod: BlockNumber = 28 * 24 * 60 * MINUTES;
	// One cent: $10,000 / MB
	pub const PreimageByteDeposit: Balance = 1 * CENTS;
	pub const MaxVotes: u32 = 100;
	pub const MaxProposals: u32 = 100;
}

impl pallet_democracy::Trait for Runtime {
	type Proposal = Call;
	type Event = Event;
	type Currency = Balances;
	type EnactmentPeriod = EnactmentPeriod;
	type LaunchPeriod = LaunchPeriod;
	type VotingPeriod = VotingPeriod;
	type MinimumDeposit = MinimumDeposit;
	/// A straight majority of the council can decide what their next motion is.
	type ExternalOrigin = pallet_collective::EnsureProportionAtLeast<_1, _2, AccountId, CouncilCollective>;
	/// A super-majority can have the next scheduled referendum be a straight majority-carries vote.
	type ExternalMajorityOrigin = pallet_collective::EnsureProportionAtLeast<_3, _4, AccountId, CouncilCollective>;
	/// A unanimous council can have the next scheduled referendum be a straight default-carries
	/// (NTB) vote.
	type ExternalDefaultOrigin = pallet_collective::EnsureProportionAtLeast<_1, _1, AccountId, CouncilCollective>;
	/// Two thirds of the technical committee can have an ExternalMajority/ExternalDefault vote
	/// be tabled immediately and with a shorter voting/enactment period.
	type FastTrackOrigin = pallet_collective::EnsureProportionAtLeast<_2, _3, AccountId, TechnicalCollective>;
	type InstantOrigin = pallet_collective::EnsureProportionAtLeast<_1, _1, AccountId, TechnicalCollective>;
	type InstantAllowed = InstantAllowed;
	type FastTrackVotingPeriod = FastTrackVotingPeriod;
	// To cancel a proposal which has been passed, 2/3 of the council must agree to it.
	type CancellationOrigin = pallet_collective::EnsureProportionAtLeast<_2, _3, AccountId, CouncilCollective>;
	// To cancel a proposal before it has been passed, the technical committee must be unanimous or
	// Root must agree.
	type CancelProposalOrigin = EnsureOneOf<
		AccountId,
		EnsureRoot<AccountId>,
		pallet_collective::EnsureProportionAtLeast<_1, _1, AccountId, TechnicalCollective>,
	>;
	type BlacklistOrigin = EnsureRoot<AccountId>;
	// Any single technical committee member may veto a coming council proposal, however they can
	// only do it once and it lasts only for the cooloff period.
	type VetoOrigin = pallet_collective::EnsureMember<AccountId, TechnicalCollective>;
	type CooloffPeriod = CooloffPeriod;
	type PreimageByteDeposit = PreimageByteDeposit;
	type OperationalPreimageOrigin = pallet_collective::EnsureMember<AccountId, CouncilCollective>;
	type Slash = Treasury;
	type Scheduler = Scheduler;
	type PalletsOrigin = OriginCaller;
	type MaxVotes = MaxVotes;
	type WeightInfo = pallet_democracy::weights::SubstrateWeight<Runtime>;
	type MaxProposals = MaxProposals;
}

parameter_types! {
	pub const CouncilMotionDuration: BlockNumber = 5 * DAYS;
	pub const CouncilMaxProposals: u32 = 100;
	pub const CouncilMaxMembers: u32 = 100;
}

type CouncilCollective = pallet_collective::Instance1;
impl pallet_collective::Trait<CouncilCollective> for Runtime {
	type Origin = Origin;
	type Proposal = Call;
	type Event = Event;
	type MotionDuration = CouncilMotionDuration;
	type MaxProposals = CouncilMaxProposals;
	type MaxMembers = CouncilMaxMembers;
	type DefaultVote = pallet_collective::PrimeDefaultVote;
	type WeightInfo = pallet_collective::weights::SubstrateWeight<Runtime>;
}

parameter_types! {
	pub const CandidacyBond: Balance = 10 * DOLLARS;
	pub const VotingBond: Balance = 1 * DOLLARS;
	pub const TermDuration: BlockNumber = 7 * DAYS;
	pub const DesiredMembers: u32 = 13;
	pub const DesiredRunnersUp: u32 = 7;
	pub const ElectionsPhragmenModuleId: LockIdentifier = *b"phrelect";
}

// Make sure that there are no more than `MaxMembers` members elected via elections-phragmen.
const_assert!(DesiredMembers::get() <= CouncilMaxMembers::get());

impl pallet_elections_phragmen::Trait for Runtime {
	type Event = Event;
	type ModuleId = ElectionsPhragmenModuleId;
	type Currency = Balances;
	type ChangeMembers = Council;
	// NOTE: this implies that council's genesis members cannot be set directly and must come from
	// this module.
	type InitializeMembers = Council;
	type CurrencyToVote = U128CurrencyToVote;
	type CandidacyBond = CandidacyBond;
	type VotingBond = VotingBond;
	type LoserCandidate = ();
	type BadReport = ();
	type KickedMember = ();
	type DesiredMembers = DesiredMembers;
	type DesiredRunnersUp = DesiredRunnersUp;
	type TermDuration = TermDuration;
	type WeightInfo = pallet_elections_phragmen::weights::SubstrateWeight<Runtime>;
}

parameter_types! {
	pub const TechnicalMotionDuration: BlockNumber = 5 * DAYS;
	pub const TechnicalMaxProposals: u32 = 100;
	pub const TechnicalMaxMembers: u32 = 100;
}

type TechnicalCollective = pallet_collective::Instance2;
impl pallet_collective::Trait<TechnicalCollective> for Runtime {
	type Origin = Origin;
	type Proposal = Call;
	type Event = Event;
	type MotionDuration = TechnicalMotionDuration;
	type MaxProposals = TechnicalMaxProposals;
	type MaxMembers = TechnicalMaxMembers;
	type DefaultVote = pallet_collective::PrimeDefaultVote;
	type WeightInfo = pallet_collective::weights::SubstrateWeight<Runtime>;
}

type EnsureRootOrHalfCouncil = EnsureOneOf<
	AccountId,
	EnsureRoot<AccountId>,
	pallet_collective::EnsureProportionMoreThan<_1, _2, AccountId, CouncilCollective>
>;
impl pallet_membership::Trait<pallet_membership::Instance1> for Runtime {
	type Event = Event;
	type AddOrigin = EnsureRootOrHalfCouncil;
	type RemoveOrigin = EnsureRootOrHalfCouncil;
	type SwapOrigin = EnsureRootOrHalfCouncil;
	type ResetOrigin = EnsureRootOrHalfCouncil;
	type PrimeOrigin = EnsureRootOrHalfCouncil;
	type MembershipInitialized = TechnicalCommittee;
	type MembershipChanged = TechnicalCommittee;
}

parameter_types! {
	pub const ProposalBond: Permill = Permill::from_percent(5);
	pub const ProposalBondMinimum: Balance = 1 * DOLLARS;
	pub const SpendPeriod: BlockNumber = 1 * DAYS;
	pub const Burn: Permill = Permill::from_percent(50);
	pub const TipCountdown: BlockNumber = 1 * DAYS;
	pub const TipFindersFee: Percent = Percent::from_percent(20);
	pub const TipReportDepositBase: Balance = 1 * DOLLARS;
	pub const DataDepositPerByte: Balance = 1 * CENTS;
	pub const BountyDepositBase: Balance = 1 * DOLLARS;
	pub const BountyDepositPayoutDelay: BlockNumber = 1 * DAYS;
	pub const TreasuryModuleId: ModuleId = ModuleId(*b"py/trsry");
	pub const BountyUpdatePeriod: BlockNumber = 14 * DAYS;
	pub const MaximumReasonLength: u32 = 16384;
	pub const BountyCuratorDeposit: Permill = Permill::from_percent(50);
	pub const BountyValueMinimum: Balance = 5 * DOLLARS;
}

impl pallet_treasury::Trait for Runtime {
	type ModuleId = TreasuryModuleId;
	type Currency = Balances;
	type ApproveOrigin = EnsureOneOf<
		AccountId,
		EnsureRoot<AccountId>,
		pallet_collective::EnsureProportionAtLeast<_3, _5, AccountId, CouncilCollective>
	>;
	type RejectOrigin = EnsureOneOf<
		AccountId,
		EnsureRoot<AccountId>,
		pallet_collective::EnsureProportionMoreThan<_1, _2, AccountId, CouncilCollective>
	>;
	type Tippers = Elections;
	type TipCountdown = TipCountdown;
	type TipFindersFee = TipFindersFee;
	type TipReportDepositBase = TipReportDepositBase;
	type DataDepositPerByte = DataDepositPerByte;
	type Event = Event;
	type OnSlash = ();
	type ProposalBond = ProposalBond;
	type ProposalBondMinimum = ProposalBondMinimum;
	type SpendPeriod = SpendPeriod;
	type Burn = Burn;
	type BountyDepositBase = BountyDepositBase;
	type BountyDepositPayoutDelay = BountyDepositPayoutDelay;
	type BountyUpdatePeriod = BountyUpdatePeriod;
	type BountyCuratorDeposit = BountyCuratorDeposit;
	type BountyValueMinimum = BountyValueMinimum;
	type MaximumReasonLength = MaximumReasonLength;
	type BurnDestination = ();
	type WeightInfo = pallet_treasury::weights::SubstrateWeight<Runtime>;
}

impl pallet_sudo::Trait for Runtime {
	type Event = Event;
	type Call = Call;
}

parameter_types! {
	pub const SessionDuration: BlockNumber = EPOCH_DURATION_IN_SLOTS as _;
	pub const ImOnlineUnsignedPriority: TransactionPriority = TransactionPriority::max_value();
	/// We prioritize im-online heartbeats over election solution submission.
	pub const StakingUnsignedPriority: TransactionPriority = TransactionPriority::max_value() / 2;
}

impl<LocalCall> frame_system::offchain::CreateSignedTransaction<LocalCall> for Runtime
	where
		Call: From<LocalCall>,
{
	fn create_transaction<C: frame_system::offchain::AppCrypto<Self::Public, Self::Signature>>(
		call: Call,
		public: <Signature as traits::Verify>::Signer,
		account: AccountId,
		nonce: Index,
	) -> Option<(Call, <UncheckedExtrinsic as traits::Extrinsic>::SignaturePayload)> {
		let tip = 0;
		// take the biggest period possible.
		let period = BlockHashCount::get()
			.checked_next_power_of_two()
			.map(|c| c / 2)
			.unwrap_or(2) as u64;
		let current_block = System::block_number()
			.saturated_into::<u64>()
			// The `System::block_number` is initialized with `n+1`,
			// so the actual block number is `n`.
			.saturating_sub(1);
		let era = Era::mortal(period, current_block);
		let extra = (
			frame_system::CheckSpecVersion::<Runtime>::new(),
			frame_system::CheckTxVersion::<Runtime>::new(),
			frame_system::CheckGenesis::<Runtime>::new(),
			frame_system::CheckEra::<Runtime>::from(era),
			frame_system::CheckNonce::<Runtime>::from(nonce),
			frame_system::CheckWeight::<Runtime>::new(),
			pallet_transaction_payment::ChargeTransactionPayment::<Runtime>::from(tip),
		);
		let raw_payload = SignedPayload::new(call, extra)
			.map_err(|e| {
				debug::warn!("Unable to create signed payload: {:?}", e);
			})
			.ok()?;
		let signature = raw_payload
			.using_encoded(|payload| {
				C::sign(payload, public)
			})?;
		let address = Indices::unlookup(account);
		let (call, extra, _) = raw_payload.deconstruct();
		Some((call, (address, signature.into(), extra)))
	}
}

impl frame_system::offchain::SigningTypes for Runtime {
	type Public = <Signature as traits::Verify>::Signer;
	type Signature = Signature;
}

impl<C> frame_system::offchain::SendTransactionTypes<C> for Runtime where
	Call: From<C>,
{
	type Extrinsic = UncheckedExtrinsic;
	type OverarchingCall = Call;
}

impl pallet_im_online::Trait for Runtime {
	type AuthorityId = ImOnlineId;
	type Event = Event;
	type SessionDuration = SessionDuration;
	type ReportUnresponsiveness = Offences;
	type UnsignedPriority = ImOnlineUnsignedPriority;
	type WeightInfo = pallet_im_online::weights::SubstrateWeight<Runtime>;
}

parameter_types! {
	pub OffencesWeightSoftLimit: Weight = Perbill::from_percent(60) * MaximumBlockWeight::get();
}

impl pallet_offences::Trait for Runtime {
	type Event = Event;
	type IdentificationTuple = pallet_session::historical::IdentificationTuple<Self>;
	type OnOffenceHandler = Staking;
	type WeightSoftLimit = OffencesWeightSoftLimit;
}

impl pallet_authority_discovery::Trait for Runtime {}

impl pallet_grandpa::Trait for Runtime {
	type Event = Event;
	type Call = Call;

	type KeyOwnerProofSystem = Historical;

	type KeyOwnerProof =
		<Self::KeyOwnerProofSystem as KeyOwnerProofSystem<(KeyTypeId, GrandpaId)>>::Proof;

	type KeyOwnerIdentification = <Self::KeyOwnerProofSystem as KeyOwnerProofSystem<(
		KeyTypeId,
		GrandpaId,
	)>>::IdentificationTuple;

	type HandleEquivocation =
		pallet_grandpa::EquivocationHandler<Self::KeyOwnerIdentification, Offences>;

	type WeightInfo = ();
}

parameter_types! {
	pub const BasicDeposit: Balance = 10 * DOLLARS;       // 258 bytes on-chain
	pub const FieldDeposit: Balance = 250 * CENTS;        // 66 bytes on-chain
	pub const SubAccountDeposit: Balance = 2 * DOLLARS;   // 53 bytes on-chain
	pub const MaxSubAccounts: u32 = 100;
	pub const MaxAdditionalFields: u32 = 100;
	pub const MaxRegistrars: u32 = 20;
}

impl pallet_identity::Trait for Runtime {
	type Event = Event;
	type Currency = Balances;
	type BasicDeposit = BasicDeposit;
	type FieldDeposit = FieldDeposit;
	type SubAccountDeposit = SubAccountDeposit;
	type MaxSubAccounts = MaxSubAccounts;
	type MaxAdditionalFields = MaxAdditionalFields;
	type MaxRegistrars = MaxRegistrars;
	type Slashed = Treasury;
	type ForceOrigin = EnsureRootOrHalfCouncil;
	type RegistrarOrigin = EnsureRootOrHalfCouncil;
	type WeightInfo = pallet_identity::weights::SubstrateWeight<Runtime>;
}

parameter_types! {
	pub const ConfigDepositBase: Balance = 5 * DOLLARS;
	pub const FriendDepositFactor: Balance = 50 * CENTS;
	pub const MaxFriends: u16 = 9;
	pub const RecoveryDeposit: Balance = 5 * DOLLARS;
}

impl pallet_recovery::Trait for Runtime {
	type Event = Event;
	type Call = Call;
	type Currency = Balances;
	type ConfigDepositBase = ConfigDepositBase;
	type FriendDepositFactor = FriendDepositFactor;
	type MaxFriends = MaxFriends;
	type RecoveryDeposit = RecoveryDeposit;
}

parameter_types! {
	pub const CandidateDeposit: Balance = 10 * DOLLARS;
	pub const WrongSideDeduction: Balance = 2 * DOLLARS;
	pub const MaxStrikes: u32 = 10;
	pub const RotationPeriod: BlockNumber = 80 * HOURS;
	pub const PeriodSpend: Balance = 500 * DOLLARS;
	pub const MaxLockDuration: BlockNumber = 36 * 30 * DAYS;
	pub const ChallengePeriod: BlockNumber = 7 * DAYS;
	pub const SocietyModuleId: ModuleId = ModuleId(*b"py/socie");
}

impl pallet_society::Trait for Runtime {
	type Event = Event;
	type ModuleId = SocietyModuleId;
	type Currency = Balances;
	type Randomness = RandomnessCollectiveFlip;
	type CandidateDeposit = CandidateDeposit;
	type WrongSideDeduction = WrongSideDeduction;
	type MaxStrikes = MaxStrikes;
	type PeriodSpend = PeriodSpend;
	type MembershipChanged = ();
	type RotationPeriod = RotationPeriod;
	type MaxLockDuration = MaxLockDuration;
	type FounderSetOrigin = pallet_collective::EnsureProportionMoreThan<_1, _2, AccountId, CouncilCollective>;
	type SuspensionJudgementOrigin = pallet_society::EnsureFounder<Runtime>;
	type ChallengePeriod = ChallengePeriod;
}

parameter_types! {
	pub const MinVestedTransfer: Balance = 100 * DOLLARS;
}

impl pallet_vesting::Trait for Runtime {
	type Event = Event;
	type Currency = Balances;
	type BlockNumberToBalance = ConvertInto;
	type MinVestedTransfer = MinVestedTransfer;
	type WeightInfo = pallet_vesting::weights::SubstrateWeight<Runtime>;
}

// bifrost runtime start
impl brml_assets::Trait for Runtime {
	type Event = Event;
	type Balance = Balance;
	type AssetId = AssetId;
	type Price = Price;
	type Cost = Cost;
	type Income = Income;
	type Convert = ConvertPrice;
	type AssetRedeem = ();
	type FetchConvertPrice = Convert;
	type WeightInfo = weights::pallet_assets::WeightInfo<Runtime>;
}

impl brml_voucher::Trait for Runtime {
	type Event = Event;
	type Balance = Balance;
	type WeightInfo = weights::pallet_voucher::WeightInfo<Runtime>;
}

parameter_types! {
	// 3 hours(1800 blocks) as an era
	pub const ConvertDuration: BlockNumber = 3 * 60 * MINUTES;
	pub const ConvertPricePrecision: Balance = 1 * DOLLARS;
}


impl brml_convert::Trait for Runtime {
	type Event = Event;
	type ConvertPrice = ConvertPrice;
	type RatePerBlock = RatePerBlock;
	type AssetTrait = Assets;
	type Balance = Balance;
	type AssetId = AssetId;
	type Cost = Cost;
	type Income = Income;
	type ConvertDuration = ConvertDuration;
	type WeightInfo = weights::pallet_convert::WeightInfo<Runtime>;
}

//type BridgeSubmitTransaction = TransactionSubmitter<BridgeEosId, Runtime, UncheckedExtrinsic>;

impl brml_bridge_eos::Trait for Runtime {
	type AuthorityId = BridgeEosId;
	type Event = Event;
	type Balance = Balance;
	type AssetId = AssetId;
	type Cost = Cost;
	type Income = Income;
	type Precision = Precision;
	type BridgeAssetFrom = ();
	type Call = Call;
	type AssetTrait = Assets;
	type FetchConvertPool = Convert;
	type WeightInfo = weights::pallet_bridge_eos::WeightInfo<Runtime>;
}

impl brml_bridge_iost::Trait for Runtime {
	type AuthorityId = BridgeIostId;
	type Event = Event;
	type Balance = Balance;
	type AssetId = AssetId;
	type Cost = Cost;
	type Income = Income;
	type Precision = Precision;
	type BridgeAssetFrom = ();
	type Call = Call;
	type AssetTrait = Assets;
	type FetchConvertPool = Convert;
	type WeightInfo = weights::pallet_bridge_iost::WeightInfo<Runtime>;
}

parameter_types! {
	pub const MaximumSwapInRatio: u64 = 2;
	pub const MinimumPassedInPoolTokenShares: u64 = 2;
	pub const MinimumSwapFee: u64 = 1; // 0.001%
	pub const MaximumSwapFee: u64 = 10_000; // 10%
	pub const FeePrecision: u64 = 10_000;
	pub const WeightPrecision: u64 = 100_000;
	pub const BNCAssetId: TokenSymbol = TokenSymbol::IOST;
	pub const InitialPoolSupply: u64 = 1_000;

	pub const NumberOfSupportedTokens: u8 = 8;
	pub const BonusClaimAgeDenominator: u32 = 14_400;
	pub const MaximumPassedInPoolTokenShares: u64 = 1_000_000;
}

impl brml_staking_reward::Trait for Runtime {
	type AssetTrait = Assets;
	type Balance = Balance;
	type AssetId = AssetId;
	type Cost = Cost;
	type Income = Income;
}

impl brml_swap::Trait for Runtime {
	type Event = Event;
	type Fee = Fee;
	type AssetId = AssetId;
	type PoolId = PoolId;
	type Balance = Balance;
	type Cost = Cost;
	type Income = Income;
	type AssetTrait = Assets;
	type PoolWeight = PoolWeight;
	type MaximumSwapInRatio = MaximumSwapInRatio;
	type MinimumPassedInPoolTokenShares = MinimumPassedInPoolTokenShares;
	type MinimumSwapFee = MinimumSwapFee;
	type MaximumSwapFee = MaximumSwapFee;
	type FeePrecision = FeePrecision;
	type WeightPrecision = WeightPrecision;
	type BNCAssetId = BNCAssetId;
	type InitialPoolSupply = InitialPoolSupply;
	type NumberOfSupportedTokens = NumberOfSupportedTokens;
	type BonusClaimAgeDenominator = BonusClaimAgeDenominator;
	type MaximumPassedInPoolTokenShares = MaximumPassedInPoolTokenShares;

}

<<<<<<< HEAD
impl brml_vtoken_mint::Trait for Runtime {
	type Balance = Balance;
}

=======
>>>>>>> 1877c828
// bifrost runtime end

construct_runtime!(
	pub enum Runtime where
		Block = Block,
		NodeBlock = node_primitives::Block,
		UncheckedExtrinsic = UncheckedExtrinsic
	{
		System: frame_system::{Module, Call, Config, Storage, Event<T>},
		Utility: pallet_utility::{Module, Call, Event},
		Babe: pallet_babe::{Module, Call, Storage, Config, Inherent, ValidateUnsigned},
		Timestamp: pallet_timestamp::{Module, Call, Storage, Inherent},
		Authorship: pallet_authorship::{Module, Call, Storage, Inherent},
		Indices: pallet_indices::{Module, Call, Storage, Config<T>, Event<T>},
		Balances: pallet_balances::{Module, Call, Storage, Config<T>, Event<T>},
		TransactionPayment: pallet_transaction_payment::{Module, Storage},
		Staking: pallet_staking::{Module, Call, Config<T>, Storage, Event<T>, ValidateUnsigned},
		Session: pallet_session::{Module, Call, Storage, Event, Config<T>},
		Democracy: pallet_democracy::{Module, Call, Storage, Config, Event<T>},
		Council: pallet_collective::<Instance1>::{Module, Call, Storage, Origin<T>, Event<T>, Config<T>},
		TechnicalCommittee: pallet_collective::<Instance2>::{Module, Call, Storage, Origin<T>, Event<T>, Config<T>},
		Elections: pallet_elections_phragmen::{Module, Call, Storage, Event<T>, Config<T>},
		TechnicalMembership: pallet_membership::<Instance1>::{Module, Call, Storage, Event<T>, Config<T>},
		Grandpa: pallet_grandpa::{Module, Call, Storage, Config, Event, ValidateUnsigned},
		Treasury: pallet_treasury::{Module, Call, Storage, Config, Event<T>},
		Sudo: pallet_sudo::{Module, Call, Config<T>, Storage, Event<T>},
		ImOnline: pallet_im_online::{Module, Call, Storage, Event<T>, ValidateUnsigned, Config<T>},
		AuthorityDiscovery: pallet_authority_discovery::{Module, Call, Config},
		Offences: pallet_offences::{Module, Call, Storage, Event},
		Historical: pallet_session_historical::{Module},
		RandomnessCollectiveFlip: pallet_randomness_collective_flip::{Module, Call, Storage},
		Identity: pallet_identity::{Module, Call, Storage, Event<T>},
		Society: pallet_society::{Module, Call, Storage, Event<T>, Config<T>},
		Recovery: pallet_recovery::{Module, Call, Storage, Event<T>},
		Vesting: pallet_vesting::{Module, Call, Storage, Event<T>, Config<T>},
		Scheduler: pallet_scheduler::{Module, Call, Storage, Event<T>},
		Proxy: pallet_proxy::{Module, Call, Storage, Event<T>},
		Multisig: pallet_multisig::{Module, Call, Storage, Event<T>},
		// Modules from brml
		Assets: brml_assets::{Module, Call, Storage, Event<T>, Config<T>},
		Convert: brml_convert::{Module, Call, Storage, Event, Config<T>},
		BridgeEos: brml_bridge_eos::{Module, Call, Storage, Event<T>, ValidateUnsigned, Config<T>},
		BridgeIost: brml_bridge_iost::{Module, Call, Storage, Event<T>, Config<T>},
		StakingReward: brml_staking_reward::{Module, Storage},
		Swap: brml_swap::{Module, Call, Storage, Event<T>},
		Voucher: brml_voucher::{Module, Call, Storage, Event<T>, Config<T>},
		VtokenMint: brml_vtoken_mint::{Module, Storage, Config<T>},
	}
);

/// The address format for describing accounts.
pub type Address = sp_runtime::MultiAddress<AccountId, AccountIndex>;
/// Block header type as expected by this runtime.
pub type Header = generic::Header<BlockNumber, BlakeTwo256>;
/// Block type as expected by this runtime.
pub type Block = generic::Block<Header, UncheckedExtrinsic>;
/// A Block signed with a Justification
pub type SignedBlock = generic::SignedBlock<Block>;
/// BlockId type as expected by this runtime.
pub type BlockId = generic::BlockId<Block>;
/// The SignedExtension to the basic transaction logic.
///
/// When you change this, you **MUST** modify [`sign`] in `bin/node/testing/src/keyring.rs`!
///
/// [`sign`]: <../../testing/src/keyring.rs.html>
pub type SignedExtra = (
	frame_system::CheckSpecVersion<Runtime>,
	frame_system::CheckTxVersion<Runtime>,
	frame_system::CheckGenesis<Runtime>,
	frame_system::CheckEra<Runtime>,
	frame_system::CheckNonce<Runtime>,
	frame_system::CheckWeight<Runtime>,
	pallet_transaction_payment::ChargeTransactionPayment<Runtime>,
);
/// Unchecked extrinsic type as expected by this runtime.
pub type UncheckedExtrinsic = generic::UncheckedExtrinsic<Address, Call, Signature, SignedExtra>;
/// The payload being signed in transactions.
pub type SignedPayload = generic::SignedPayload<Call, SignedExtra>;
/// Extrinsic type that has already been checked.
pub type CheckedExtrinsic = generic::CheckedExtrinsic<AccountId, Call, SignedExtra>;
/// Executive: handles dispatch to the various modules.
pub type Executive = frame_executive::Executive<Runtime, Block, frame_system::ChainContext<Runtime>, Runtime, AllModules>;

impl_runtime_apis! {
	impl sp_api::Core<Block> for Runtime {
		fn version() -> RuntimeVersion {
			VERSION
		}

		fn execute_block(block: Block) {
			Executive::execute_block(block)
		}

		fn initialize_block(header: &<Block as BlockT>::Header) {
			Executive::initialize_block(header)
		}
	}

	impl sp_api::Metadata<Block> for Runtime {
		fn metadata() -> OpaqueMetadata {
			Runtime::metadata().into()
		}
	}

	impl sp_block_builder::BlockBuilder<Block> for Runtime {
		fn apply_extrinsic(extrinsic: <Block as BlockT>::Extrinsic) -> ApplyExtrinsicResult {
			Executive::apply_extrinsic(extrinsic)
		}

		fn finalize_block() -> <Block as BlockT>::Header {
			Executive::finalize_block()
		}

		fn inherent_extrinsics(data: InherentData) -> Vec<<Block as BlockT>::Extrinsic> {
			data.create_extrinsics()
		}

		fn check_inherents(block: Block, data: InherentData) -> CheckInherentsResult {
			data.check_extrinsics(&block)
		}

		fn random_seed() -> <Block as BlockT>::Hash {
			RandomnessCollectiveFlip::random_seed()
		}
	}

	impl sp_transaction_pool::runtime_api::TaggedTransactionQueue<Block> for Runtime {
		fn validate_transaction(
			source: TransactionSource,
			tx: <Block as BlockT>::Extrinsic,
		) -> TransactionValidity {
			Executive::validate_transaction(source, tx)
		}
	}

	impl sp_offchain::OffchainWorkerApi<Block> for Runtime {
		fn offchain_worker(header: &<Block as BlockT>::Header) {
			Executive::offchain_worker(header)
		}
	}

	impl fg_primitives::GrandpaApi<Block> for Runtime {
		fn grandpa_authorities() -> GrandpaAuthorityList {
			Grandpa::grandpa_authorities()
		}

		fn submit_report_equivocation_unsigned_extrinsic(
			equivocation_proof: fg_primitives::EquivocationProof<
				<Block as BlockT>::Hash,
				NumberFor<Block>,
			>,
			key_owner_proof: fg_primitives::OpaqueKeyOwnershipProof,
		) -> Option<()> {
			let key_owner_proof = key_owner_proof.decode()?;

			Grandpa::submit_unsigned_equivocation_report(
				equivocation_proof,
				key_owner_proof,
			)
		}

		fn generate_key_ownership_proof(
			_set_id: fg_primitives::SetId,
			authority_id: GrandpaId,
		) -> Option<fg_primitives::OpaqueKeyOwnershipProof> {
			use codec::Encode;

			Historical::prove((fg_primitives::KEY_TYPE, authority_id))
				.map(|p| p.encode())
				.map(fg_primitives::OpaqueKeyOwnershipProof::new)
		}
	}

	impl sp_consensus_babe::BabeApi<Block> for Runtime {
		fn configuration() -> sp_consensus_babe::BabeGenesisConfiguration {
			// The choice of `c` parameter (where `1 - c` represents the
			// probability of a slot being empty), is done in accordance to the
			// slot duration and expected target block time, for safely
			// resisting network delays of maximum two seconds.
			// <https://research.web3.foundation/en/latest/polkadot/BABE/Babe/#6-practical-results>
			sp_consensus_babe::BabeGenesisConfiguration {
				slot_duration: Babe::slot_duration(),
				epoch_length: EpochDuration::get(),
				c: PRIMARY_PROBABILITY,
				genesis_authorities: Babe::authorities(),
				randomness: Babe::randomness(),
				allowed_slots: sp_consensus_babe::AllowedSlots::PrimaryAndSecondaryPlainSlots,
			}
		}

		fn current_epoch_start() -> sp_consensus_babe::SlotNumber {
			Babe::current_epoch_start()
		}

		fn generate_key_ownership_proof(
			_slot_number: sp_consensus_babe::SlotNumber,
			authority_id: sp_consensus_babe::AuthorityId,
		) -> Option<sp_consensus_babe::OpaqueKeyOwnershipProof> {
			use codec::Encode;

			Historical::prove((sp_consensus_babe::KEY_TYPE, authority_id))
				.map(|p| p.encode())
				.map(sp_consensus_babe::OpaqueKeyOwnershipProof::new)
		}

		fn submit_report_equivocation_unsigned_extrinsic(
			equivocation_proof: sp_consensus_babe::EquivocationProof<<Block as BlockT>::Header>,
			key_owner_proof: sp_consensus_babe::OpaqueKeyOwnershipProof,
		) -> Option<()> {
			let key_owner_proof = key_owner_proof.decode()?;

			Babe::submit_unsigned_equivocation_report(
				equivocation_proof,
				key_owner_proof,
			)
		}
	}

	impl sp_authority_discovery::AuthorityDiscoveryApi<Block> for Runtime {
		fn authorities() -> Vec<AuthorityDiscoveryId> {
			AuthorityDiscovery::authorities()
		}
	}

	impl frame_system_rpc_runtime_api::AccountNonceApi<Block, AccountId, Index> for Runtime {
		fn account_nonce(account: AccountId) -> Index {
			System::account_nonce(account)
		}
	}

	impl pallet_transaction_payment_rpc_runtime_api::TransactionPaymentApi<
		Block,
		Balance,
	> for Runtime {
		fn query_info(uxt: <Block as BlockT>::Extrinsic, len: u32) -> RuntimeDispatchInfo<Balance> {
			TransactionPayment::query_info(uxt, len)
		}
	}

	impl sp_session::SessionKeys<Block> for Runtime {
		fn generate_session_keys(seed: Option<Vec<u8>>) -> Vec<u8> {
			SessionKeys::generate(seed)
		}

		fn decode_session_keys(
			encoded: Vec<u8>,
		) -> Option<Vec<(Vec<u8>, KeyTypeId)>> {
			SessionKeys::decode_into_raw_public_keys(&encoded)
		}
	}

	#[cfg(feature = "runtime-benchmarks")]
	impl frame_benchmarking::Benchmark<Block> for Runtime {
		fn dispatch_benchmark(
			config: frame_benchmarking::BenchmarkConfig
		) -> Result<Vec<frame_benchmarking::BenchmarkBatch>, sp_runtime::RuntimeString> {
			use frame_benchmarking::{Benchmarking, BenchmarkBatch, add_benchmark, TrackedStorageKey};
			// Trying to add benchmarks directly to the Session Pallet caused cyclic dependency issues.
			// To get around that, we separated the Session benchmarks into its own crate, which is why
			// we need these two lines below.
			use pallet_session_benchmarking::Module as SessionBench;
			use pallet_offences_benchmarking::Module as OffencesBench;
			use frame_system_benchmarking::Module as SystemBench;

			impl pallet_session_benchmarking::Trait for Runtime {}
			impl pallet_offences_benchmarking::Trait for Runtime {}
			impl frame_system_benchmarking::Trait for Runtime {}

			let whitelist: Vec<TrackedStorageKey> = vec![
				// Block Number
				hex_literal::hex!("26aa394eea5630e07c48ae0c9558cef702a5c1b19ab7a04f536c519aca4983ac").to_vec().into(),
				// Total Issuance
				hex_literal::hex!("c2261276cc9d1f8598ea4b6a74b15c2f57c875e4cff74148e4628f264b974c80").to_vec().into(),
				// Execution Phase
				hex_literal::hex!("26aa394eea5630e07c48ae0c9558cef7ff553b5a9862a516939d82b3d3d8661a").to_vec().into(),
				// Event Count
				hex_literal::hex!("26aa394eea5630e07c48ae0c9558cef70a98fdbe9ce6c55837576c60c7af3850").to_vec().into(),
				// System Events
				hex_literal::hex!("26aa394eea5630e07c48ae0c9558cef780d41e5e16056765bc8461851072c9d7").to_vec().into(),
				// Treasury Account
				hex_literal::hex!("26aa394eea5630e07c48ae0c9558cef7b99d880ec681799c0cf30e8886371da95ecffd7b6c0f78751baa9d281e0bfa3a6d6f646c70792f74727372790000000000000000000000000000000000000000").to_vec().into(),
			];

			let mut batches = Vec::<BenchmarkBatch>::new();
			let params = (&config, &whitelist);

			add_benchmark!(params, batches, pallet_babe, Babe);
			add_benchmark!(params, batches, pallet_balances, Balances);
			add_benchmark!(params, batches, pallet_collective, Council);
			add_benchmark!(params, batches, pallet_contracts, Contracts);
			add_benchmark!(params, batches, pallet_democracy, Democracy);
			add_benchmark!(params, batches, pallet_elections_phragmen, Elections);
			add_benchmark!(params, batches, pallet_grandpa, Grandpa);
			add_benchmark!(params, batches, pallet_identity, Identity);
			add_benchmark!(params, batches, pallet_im_online, ImOnline);
			add_benchmark!(params, batches, pallet_indices, Indices);
			add_benchmark!(params, batches, pallet_multisig, Multisig);
			add_benchmark!(params, batches, pallet_offences, OffencesBench::<Runtime>);
			add_benchmark!(params, batches, pallet_proxy, Proxy);
			add_benchmark!(params, batches, pallet_scheduler, Scheduler);
			add_benchmark!(params, batches, pallet_session, SessionBench::<Runtime>);
			add_benchmark!(params, batches, pallet_staking, Staking);
			add_benchmark!(params, batches, frame_system, SystemBench::<Runtime>);
			add_benchmark!(params, batches, pallet_timestamp, Timestamp);
			add_benchmark!(params, batches, pallet_treasury, Treasury);
			add_benchmark!(params, batches, pallet_utility, Utility);
			add_benchmark!(params, batches, pallet_vesting, Vesting);

			if batches.is_empty() { return Err("Benchmark not found for this pallet.".into()) }
			Ok(batches)
		}
	}

	// impl asset rpc methods for runtime
	impl brml_assets_rpc_runtime_api::AssetsApi<node_primitives::Block, TokenSymbol, AccountId, Balance> for Runtime {
		fn asset_balances(token_symbol: TokenSymbol, who: AccountId) -> u64 {
			Assets::asset_balances(token_symbol, who)
		}

		fn asset_tokens(who: AccountId) -> Vec<TokenSymbol> {
			Assets::asset_tokens(who)
		}
	}

	impl brml_convert_rpc_runtime_api::ConvertPriceApi<node_primitives::Block, TokenSymbol, node_primitives::ConvertPrice> for Runtime {
		fn get_convert_rate(token_symbol: TokenSymbol) -> node_primitives::ConvertPrice {
			Convert::get_convert(token_symbol)
		}
	}
}

#[cfg(test)]
mod tests {
	use super::*;
	use frame_system::offchain::CreateSignedTransaction;

	#[test]
	fn validate_transaction_submitter_bounds() {
		fn is_submit_signed_transaction<T>() where
			T: CreateSignedTransaction<Call>,
		{}

		is_submit_signed_transaction::<Runtime>();
	}
}<|MERGE_RESOLUTION|>--- conflicted
+++ resolved
@@ -988,13 +988,10 @@
 
 }
 
-<<<<<<< HEAD
 impl brml_vtoken_mint::Trait for Runtime {
 	type Balance = Balance;
 }
 
-=======
->>>>>>> 1877c828
 // bifrost runtime end
 
 construct_runtime!(
