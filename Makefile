--- conflicted
+++ resolved
@@ -86,7 +86,6 @@
 run-benchmarking:
 	./scripts/run_all_benches.sh
 
-<<<<<<< HEAD
 # Deploy
 .PHONY: deploy-asgard-local
 deploy-asgard-local:
@@ -95,7 +94,8 @@
 .PHONY: deploy-bifrost-live
 deploy-bifrost-live:
 	pm2 deploy scripts/bifrost-ecosystem.config.js production
-=======
+
+# Run dev chain
 .PHONY: run-dev
 run-dev:
 	RUST_LOG=debug cargo run -p node-cli --locked --features "with-dev-runtime" -- --tmp --dev
@@ -104,15 +104,16 @@
 run-dev-manual-seal:
 	RUST_LOG=debug cargo run -p node-cli --locked --features "with-dev-runtime" -- --tmp --dev --sealing instant
 
+# Build docker image
 .PHONY: build-docker-image
 build-docker-image:
 	.maintain/build-image.sh
 
+# Build wasm
 .PHONY: build-bifrost-wasm
 build-bifrost-wasm:
 	.maintain/build-wasm.sh bifrost
 
 .PHONY: build-asgard-wasm
 build-asgard-wasm:
-	.maintain/build-wasm.sh asgard
->>>>>>> be79dcd6
+	.maintain/build-wasm.sh asgard