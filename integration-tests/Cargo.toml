[package]
name = "runtime-integration-tests"
version = "0.8.0"
authors = ["Ron Yang <yrong1997@gmail.com>"]
edition = "2021"

[dependencies]
# third-party dependencies
codec = { package = "parity-scale-codec", version = "2.3.0", default-features = false, features = ["derive", "max-encoded-len"] }
log = { version = "0.4.14", default-features = false }
serde = { version = "1.0.124", optional = true }
static_assertions = "1.1.0"
hex = { version = "0.4", default-features = false, optional = true }
hex-literal = { version = "0.3.4"}
smallvec = "1.7.0"

# primitives
node-primitives = { default-features = false, path = "../node/primitives" }
<<<<<<< HEAD
sp-block-builder = { git = "https://github.com/paritytech/substrate", branch = "polkadot-v0.9.15", default-features = false}
sp-inherents = { git = "https://github.com/paritytech/substrate", branch = "polkadot-v0.9.15", default-features = false }
sp-offchain = { git = "https://github.com/paritytech/substrate", branch = "polkadot-v0.9.15", default-features = false }
sp-core = { git = "https://github.com/paritytech/substrate", branch = "polkadot-v0.9.15", default-features = false }
sp-std = { git = "https://github.com/paritytech/substrate", branch = "polkadot-v0.9.15", default-features = false }
sp-io = { git = "https://github.com/paritytech/substrate", branch = "polkadot-v0.9.15", default-features = false }
sp-api = { git = "https://github.com/paritytech/substrate", branch = "polkadot-v0.9.15", default-features = false }
sp-runtime = { git = "https://github.com/paritytech/substrate", branch = "polkadot-v0.9.15", default-features = false }
sp-session = { git = "https://github.com/paritytech/substrate", branch = "polkadot-v0.9.15", default-features = false }
sp-transaction-pool = { git = "https://github.com/paritytech/substrate", branch = "polkadot-v0.9.15", default-features = false }
sp-version = { git = "https://github.com/paritytech/substrate", branch = "polkadot-v0.9.15", default-features = false }
sp-consensus-aura = { git = "https://github.com/paritytech/substrate", branch = "polkadot-v0.9.15",  default-features = false }
sp-arithmetic = { git = "https://github.com/paritytech/substrate", branch = "polkadot-v0.9.15", default-features = false }

# frame dependencies
frame-benchmarking = { git = "https://github.com/paritytech/substrate", branch = "polkadot-v0.9.15", default-features = false, optional = true }
frame-try-runtime = { git = "https://github.com/paritytech/substrate", branch = "polkadot-v0.9.15", default-features = false, optional = true  }
frame-executive = { git = "https://github.com/paritytech/substrate", branch = "polkadot-v0.9.15", default-features = false }
frame-support = { git = "https://github.com/paritytech/substrate", branch = "polkadot-v0.9.15", default-features = false }
frame-system = { git = "https://github.com/paritytech/substrate", branch = "polkadot-v0.9.15", default-features = false }
frame-system-rpc-runtime-api = { git = "https://github.com/paritytech/substrate", branch = "polkadot-v0.9.15", default-features = false }
pallet-authorship = { git = "https://github.com/paritytech/substrate", branch = "polkadot-v0.9.15", default-features = false }
pallet-aura = { git = "https://github.com/paritytech/substrate", branch = "polkadot-v0.9.15", default-features = false }
pallet-balances = { git = "https://github.com/paritytech/substrate", branch = "polkadot-v0.9.15", default-features = false }
pallet-bounties = { git = "https://github.com/paritytech/substrate", branch = "polkadot-v0.9.15", default-features = false }
pallet-collective = { git = "https://github.com/paritytech/substrate", branch = "polkadot-v0.9.15", default-features = false }
pallet-democracy = { git = "https://github.com/paritytech/substrate", branch = "polkadot-v0.9.15", default-features = false }
pallet-elections-phragmen = { git = "https://github.com/paritytech/substrate", branch = "polkadot-v0.9.15", default-features = false }
pallet-indices = { git = "https://github.com/paritytech/substrate", branch = "polkadot-v0.9.15", default-features = false }
pallet-membership = { git = "https://github.com/paritytech/substrate", branch = "polkadot-v0.9.15", default-features = false }
pallet-multisig = { git = "https://github.com/paritytech/substrate", branch = "polkadot-v0.9.15", default-features = false }
pallet-proxy = { git = "https://github.com/paritytech/substrate", branch = "polkadot-v0.9.15", default-features = false }
pallet-scheduler = { git = "https://github.com/paritytech/substrate", branch = "polkadot-v0.9.15", default-features = false }
pallet-session = { git = "https://github.com/paritytech/substrate", branch = "polkadot-v0.9.15", default-features = false }
pallet-sudo = { git = "https://github.com/paritytech/substrate", branch = "polkadot-v0.9.15", default-features = false }
pallet-timestamp = { git = "https://github.com/paritytech/substrate", branch = "polkadot-v0.9.15", default-features = false }
pallet-tips = { git = "https://github.com/paritytech/substrate", branch = "polkadot-v0.9.15", default-features = false }
pallet-transaction-payment = { git = "https://github.com/paritytech/substrate", branch = "polkadot-v0.9.15", default-features = false }
pallet-transaction-payment-rpc-runtime-api = { git = "https://github.com/paritytech/substrate", branch = "polkadot-v0.9.15", default-features = false }
pallet-treasury = { git = "https://github.com/paritytech/substrate", branch = "polkadot-v0.9.15", default-features = false }
pallet-utility = { git = "https://github.com/paritytech/substrate", branch = "polkadot-v0.9.15", default-features = false }

# Cumulus dependencies
cumulus-pallet-aura-ext = { git = "https://github.com/paritytech/cumulus", default-features = false, branch = "polkadot-v0.9.15" }
cumulus-pallet-parachain-system = { git = "https://github.com/paritytech/cumulus", default-features = false, branch = "polkadot-v0.9.15" }
cumulus-primitives-core = { git = "https://github.com/paritytech/cumulus", default-features = false, branch = "polkadot-v0.9.15" }
cumulus-primitives-timestamp = { git = "https://github.com/paritytech/cumulus", default-features = false, branch = "polkadot-v0.9.15" }
cumulus-primitives-utility = { git = "https://github.com/paritytech/cumulus", default-features = false, branch = "polkadot-v0.9.15" }
cumulus-pallet-dmp-queue = { git = "https://github.com/paritytech/cumulus", default-features = false, branch = "polkadot-v0.9.15" }
cumulus-pallet-xcmp-queue = { git = "https://github.com/paritytech/cumulus", default-features = false, branch = "polkadot-v0.9.15" }
cumulus-pallet-xcm = { git = "https://github.com/paritytech/cumulus", default-features = false, branch = "polkadot-v0.9.15" }
parachain-info = { git = "https://github.com/paritytech/cumulus", default-features = false, branch = "polkadot-v0.9.15" }
pallet-collator-selection = { git = "https://github.com/paritytech/cumulus", default-features = false, branch = "polkadot-v0.9.15" }

# Polkadot dependencies
polkadot-primitives = { git = "https://github.com/paritytech/polkadot", branch = "release-v0.9.15", default-features = false }
polkadot-parachain = { git = "https://github.com/paritytech/polkadot", branch = "release-v0.9.15", default-features = false }
xcm = { git = "https://github.com/paritytech/polkadot", branch = "release-v0.9.15", default-features = false }
xcm-builder = { git = "https://github.com/paritytech/polkadot", branch = "release-v0.9.15", default-features = false }
xcm-executor = { git = "https://github.com/paritytech/polkadot", branch = "release-v0.9.15", default-features = false }
pallet-xcm = { git = "https://github.com/paritytech/polkadot", branch = "release-v0.9.15", default-features = false }
polkadot-runtime-parachains = { git = "https://github.com/paritytech/polkadot", branch = "release-v0.9.15", default-features = false }
=======
sp-block-builder = { git = "https://github.com/paritytech/substrate", branch = "polkadot-v0.9.16", default-features = false}
sp-inherents = { git = "https://github.com/paritytech/substrate", branch = "polkadot-v0.9.16", default-features = false }
sp-offchain = { git = "https://github.com/paritytech/substrate", branch = "polkadot-v0.9.16", default-features = false }
sp-core = { git = "https://github.com/paritytech/substrate", branch = "polkadot-v0.9.16", default-features = false }
sp-std = { git = "https://github.com/paritytech/substrate", branch = "polkadot-v0.9.16", default-features = false }
sp-io = { git = "https://github.com/paritytech/substrate", branch = "polkadot-v0.9.16", default-features = false }
sp-api = { git = "https://github.com/paritytech/substrate", branch = "polkadot-v0.9.16", default-features = false }
sp-runtime = { git = "https://github.com/paritytech/substrate", branch = "polkadot-v0.9.16", default-features = false }
sp-session = { git = "https://github.com/paritytech/substrate", branch = "polkadot-v0.9.16", default-features = false }
sp-transaction-pool = { git = "https://github.com/paritytech/substrate", branch = "polkadot-v0.9.16", default-features = false }
sp-version = { git = "https://github.com/paritytech/substrate", branch = "polkadot-v0.9.16", default-features = false }
sp-consensus-aura = { git = "https://github.com/paritytech/substrate", branch = "polkadot-v0.9.16",  default-features = false }
sp-arithmetic = { git = "https://github.com/paritytech/substrate", branch = "polkadot-v0.9.16", default-features = false }

# frame dependencies
frame-benchmarking = { git = "https://github.com/paritytech/substrate", branch = "polkadot-v0.9.16", default-features = false, optional = true }
frame-try-runtime = { git = "https://github.com/paritytech/substrate", branch = "polkadot-v0.9.16", default-features = false, optional = true  }
frame-executive = { git = "https://github.com/paritytech/substrate", branch = "polkadot-v0.9.16", default-features = false }
frame-support = { git = "https://github.com/paritytech/substrate", branch = "polkadot-v0.9.16", default-features = false }
frame-system = { git = "https://github.com/paritytech/substrate", branch = "polkadot-v0.9.16", default-features = false }
frame-system-rpc-runtime-api = { git = "https://github.com/paritytech/substrate", branch = "polkadot-v0.9.16", default-features = false }
pallet-authorship = { git = "https://github.com/paritytech/substrate", branch = "polkadot-v0.9.16", default-features = false }
pallet-aura = { git = "https://github.com/paritytech/substrate", branch = "polkadot-v0.9.16", default-features = false }
pallet-balances = { git = "https://github.com/paritytech/substrate", branch = "polkadot-v0.9.16", default-features = false }
pallet-bounties = { git = "https://github.com/paritytech/substrate", branch = "polkadot-v0.9.16", default-features = false }
pallet-collective = { git = "https://github.com/paritytech/substrate", branch = "polkadot-v0.9.16", default-features = false }
pallet-democracy = { git = "https://github.com/paritytech/substrate", branch = "polkadot-v0.9.16", default-features = false }
pallet-elections-phragmen = { git = "https://github.com/paritytech/substrate", branch = "polkadot-v0.9.16", default-features = false }
pallet-indices = { git = "https://github.com/paritytech/substrate", branch = "polkadot-v0.9.16", default-features = false }
pallet-membership = { git = "https://github.com/paritytech/substrate", branch = "polkadot-v0.9.16", default-features = false }
pallet-multisig = { git = "https://github.com/paritytech/substrate", branch = "polkadot-v0.9.16", default-features = false }
pallet-proxy = { git = "https://github.com/paritytech/substrate", branch = "polkadot-v0.9.16", default-features = false }
pallet-scheduler = { git = "https://github.com/paritytech/substrate", branch = "polkadot-v0.9.16", default-features = false }
pallet-session = { git = "https://github.com/paritytech/substrate", branch = "polkadot-v0.9.16", default-features = false }
pallet-sudo = { git = "https://github.com/paritytech/substrate", branch = "polkadot-v0.9.16", default-features = false }
pallet-timestamp = { git = "https://github.com/paritytech/substrate", branch = "polkadot-v0.9.16", default-features = false }
pallet-tips = { git = "https://github.com/paritytech/substrate", branch = "polkadot-v0.9.16", default-features = false }
pallet-transaction-payment = { git = "https://github.com/paritytech/substrate", branch = "polkadot-v0.9.16", default-features = false }
pallet-transaction-payment-rpc-runtime-api = { git = "https://github.com/paritytech/substrate", branch = "polkadot-v0.9.16", default-features = false }
pallet-treasury = { git = "https://github.com/paritytech/substrate", branch = "polkadot-v0.9.16", default-features = false }
pallet-utility = { git = "https://github.com/paritytech/substrate", branch = "polkadot-v0.9.16", default-features = false }

# Cumulus dependencies
cumulus-pallet-aura-ext = { git = "https://github.com/paritytech/cumulus", default-features = false, branch = "polkadot-v0.9.16" }
cumulus-pallet-parachain-system = { git = "https://github.com/paritytech/cumulus", default-features = false, branch = "polkadot-v0.9.16" }
cumulus-primitives-core = { git = "https://github.com/paritytech/cumulus", default-features = false, branch = "polkadot-v0.9.16" }
cumulus-primitives-timestamp = { git = "https://github.com/paritytech/cumulus", default-features = false, branch = "polkadot-v0.9.16" }
cumulus-primitives-utility = { git = "https://github.com/paritytech/cumulus", default-features = false, branch = "polkadot-v0.9.16" }
cumulus-pallet-dmp-queue = { git = "https://github.com/paritytech/cumulus", default-features = false, branch = "polkadot-v0.9.16" }
cumulus-pallet-xcmp-queue = { git = "https://github.com/paritytech/cumulus", default-features = false, branch = "polkadot-v0.9.16" }
cumulus-pallet-xcm = { git = "https://github.com/paritytech/cumulus", default-features = false, branch = "polkadot-v0.9.16" }
parachain-info = { git = "https://github.com/paritytech/cumulus", default-features = false, branch = "polkadot-v0.9.16" }
pallet-collator-selection = { git = "https://github.com/paritytech/cumulus", default-features = false, branch = "polkadot-v0.9.16" }

# Polkadot dependencies
polkadot-primitives = { git = "https://github.com/paritytech/polkadot", branch = "release-v0.9.16", default-features = false }
polkadot-parachain = { git = "https://github.com/paritytech/polkadot", branch = "release-v0.9.16", default-features = false }
xcm = { git = "https://github.com/paritytech/polkadot", branch = "release-v0.9.16", default-features = false }
xcm-builder = { git = "https://github.com/paritytech/polkadot", branch = "release-v0.9.16", default-features = false }
xcm-executor = { git = "https://github.com/paritytech/polkadot", branch = "release-v0.9.16", default-features = false }
pallet-xcm = { git = "https://github.com/paritytech/polkadot", branch = "release-v0.9.16", default-features = false }
polkadot-runtime-parachains = { git = "https://github.com/paritytech/polkadot", branch = "release-v0.9.16", default-features = false }
>>>>>>> ddeca919

# bifrost pallets
bifrost-bancor= { path = "../pallets/bancor",default-features = false }
bifrost-bancor-runtime-api = { path = "../pallets/bancor/rpc/runtime-api", default-features = false }
bifrost-flexible-fee = { path = "../pallets/flexible-fee", default-features = false }
bifrost-flexible-fee-rpc-runtime-api = { path = "../pallets/flexible-fee/rpc/runtime-api", default-features = false }
bifrost-liquidity-mining = { path = "../pallets/liquidity-mining", default-features = false }
bifrost-minter-reward = { path = "../pallets/minter-reward", default-features = false }
bifrost-runtime-common = { path = "../runtime/common", default-features = false }
bifrost-salp = { path = "../pallets/salp", default-features = false }
bifrost-salp-rpc-runtime-api = { path = "../pallets/salp/rpc/runtime-api", default-features = false }
bifrost-vsbond-auction = { path = "../pallets/vsbond-auction", default-features = false }
bifrost-vtoken-mint = { path = "../pallets/vtoken-mint", default-features = false }
pallet-vesting = { package = "bifrost-vesting", path = "../pallets/vesting", default-features = false }
xcm-support = { path = "../xcm-support", default-features = false }
bifrost-kusama-runtime = { path = "../runtime/bifrost-kusama", default-features = false }
bifrost-polkadot-runtime = { path = "../runtime/bifrost-polkadot", default-features = false }

# orml
orml-currencies = { version = "0.4.1-dev", default-features = false }
orml-tokens = { version = "0.4.1-dev", default-features = false }
orml-traits = { version = "0.4.1-dev", default-features = false }
orml-xtokens = { version = "0.4.1-dev", default-features = false }
orml-unknown-tokens = { version = "0.4.1-dev", default-features = false }
orml-xcm-support = { version = "0.4.1-dev", default-features = false }

zenlink-protocol = { version = "*", default-features = false }
zenlink-protocol-runtime-api = { version = "*", default-features = false }

[dev-dependencies]
env_logger = "0.9.0"
libsecp256k1 = "0.3.4"
hex = "0.4.0"

<<<<<<< HEAD
sp-io = { git = "https://github.com/paritytech/substrate", branch = "polkadot-v0.9.15" }
sp-trie = { git = "https://github.com/paritytech/substrate", branch = "polkadot-v0.9.15" }

cumulus-primitives-parachain-inherent = { git = "https://github.com/paritytech/cumulus", branch = "polkadot-v0.9.15" }
cumulus-test-relay-sproof-builder = { git = "https://github.com/paritytech/cumulus", branch = "polkadot-v0.9.15" }

polkadot-primitives = { git = "https://github.com/paritytech/polkadot", branch = "release-v0.9.15" }
polkadot-runtime-parachains = { git = "https://github.com/paritytech/polkadot", branch = "release-v0.9.15" }
kusama-runtime = { git = "https://github.com/paritytech/polkadot", branch = "release-v0.9.15" }
xcm-emulator = { git = "https://github.com/bifrost-finance/xcm-simulator", rev = "9267cd8f59b95031e3c7a23cc4d43b2cb0688778" }

node-service = { path = "../node/service", features = ["with-all-runtime"] }
westmint-runtime = { git = "https://github.com/paritytech/cumulus", branch = "polkadot-v0.9.15" }
=======
sp-io = { git = "https://github.com/paritytech/substrate", branch = "polkadot-v0.9.16" }
sp-trie = { git = "https://github.com/paritytech/substrate", branch = "polkadot-v0.9.16" }

cumulus-primitives-parachain-inherent = { git = "https://github.com/paritytech/cumulus", branch = "polkadot-v0.9.16" }
cumulus-test-relay-sproof-builder = { git = "https://github.com/paritytech/cumulus", branch = "polkadot-v0.9.16" }

polkadot-primitives = { git = "https://github.com/paritytech/polkadot", branch = "release-v0.9.16" }
polkadot-runtime-parachains = { git = "https://github.com/paritytech/polkadot", branch = "release-v0.9.16" }
kusama-runtime = { git = "https://github.com/paritytech/polkadot", branch = "release-v0.9.16" }
xcm-emulator = { git = "https://github.com/shaunxw/xcm-simulator", rev = "a250ffc998bac4831c5692c591dee7bc13f3aead" }

node-service = { path = "../node/service", features = ["with-all-runtime"] }
westmint-runtime = { git = "https://github.com/paritytech/cumulus", branch = "polkadot-v0.9.16" }
>>>>>>> ddeca919

[features]
default = ["std"]
no_std = []
with-bifrost-runtime=[
	"node-service/with-bifrost-kusama-runtime",
	"node-service/with-bifrost-polkadot-runtime"
]
with-bifrost-kusama-runtime=[
	"node-service/with-bifrost-kusama-runtime"
]
with-bifrost-polkadot-runtime=[
	"node-service/with-bifrost-polkadot-runtime"
]
std = [
	"codec/std",
	"log/std",
	"frame-benchmarking/std",
	"frame-try-runtime/std",
	"frame-executive/std",
	"frame-support/std",
	"frame-system-rpc-runtime-api/std",
	"frame-system/std",
	"node-primitives/std",
	"pallet-aura/std",
	"pallet-balances/std",
	"pallet-bounties/std",
	"pallet-collator-selection/std",
	"pallet-collective/std",
	"pallet-democracy/std",
	"pallet-elections-phragmen/std",
	"pallet-indices/std",
	"pallet-membership/std",
	"pallet-multisig/std",
	"pallet-proxy/std",
	"pallet-sudo/std",
	"pallet-timestamp/std",
	"pallet-tips/std",
	"pallet-transaction-payment-rpc-runtime-api/std",
	"pallet-transaction-payment/std",
	"pallet-treasury/std",
	"pallet-session/std",
	"pallet-vesting/std",
	"pallet-utility/std",
	"sp-arithmetic/std",
	"sp-api/std",
	"sp-block-builder/std",
	"sp-consensus-aura/std",
	"sp-core/std",
	"sp-inherents/std",
	"sp-runtime/std",
	"sp-offchain/std",
	"sp-session/std",
	"sp-std/std",
	"sp-transaction-pool/std",
	"parachain-info/std",
	"cumulus-pallet-aura-ext/std",
	"cumulus-pallet-dmp-queue/std",
	"cumulus-pallet-parachain-system/std",
	"cumulus-pallet-xcmp-queue/std",
	"cumulus-pallet-xcm/std",
	"cumulus-primitives-core/std",
	"cumulus-primitives-timestamp/std",
	"cumulus-primitives-utility/std",
	"xcm/std",
	"xcm-builder/std",
	"xcm-executor/std",
	"polkadot-primitives/std",
	"polkadot-runtime-parachains/std",
	"bifrost-bancor/std",
	"bifrost-bancor-runtime-api/std",
	"bifrost-flexible-fee/std",
	"bifrost-flexible-fee-rpc-runtime-api/std",
	"bifrost-minter-reward/std",
	"bifrost-runtime-common/std",
	"bifrost-salp/std",
	"bifrost-salp-rpc-runtime-api/std",
	"bifrost-vsbond-auction/std",
	"bifrost-vtoken-mint/std",
	"xcm-support/std",
	"orml-currencies/std",
	"orml-traits/std",
	"orml-tokens/std",
	"orml-xtokens/std",
	"orml-unknown-tokens/std",
	"orml-xcm-support/std",
	"zenlink-protocol/std",
	"zenlink-protocol-runtime-api/std",
	"bifrost-kusama-runtime/std",
	"bifrost-polkadot-runtime/std"
]<|MERGE_RESOLUTION|>--- conflicted
+++ resolved
@@ -16,70 +16,7 @@
 
 # primitives
 node-primitives = { default-features = false, path = "../node/primitives" }
-<<<<<<< HEAD
-sp-block-builder = { git = "https://github.com/paritytech/substrate", branch = "polkadot-v0.9.15", default-features = false}
-sp-inherents = { git = "https://github.com/paritytech/substrate", branch = "polkadot-v0.9.15", default-features = false }
-sp-offchain = { git = "https://github.com/paritytech/substrate", branch = "polkadot-v0.9.15", default-features = false }
-sp-core = { git = "https://github.com/paritytech/substrate", branch = "polkadot-v0.9.15", default-features = false }
-sp-std = { git = "https://github.com/paritytech/substrate", branch = "polkadot-v0.9.15", default-features = false }
-sp-io = { git = "https://github.com/paritytech/substrate", branch = "polkadot-v0.9.15", default-features = false }
-sp-api = { git = "https://github.com/paritytech/substrate", branch = "polkadot-v0.9.15", default-features = false }
-sp-runtime = { git = "https://github.com/paritytech/substrate", branch = "polkadot-v0.9.15", default-features = false }
-sp-session = { git = "https://github.com/paritytech/substrate", branch = "polkadot-v0.9.15", default-features = false }
-sp-transaction-pool = { git = "https://github.com/paritytech/substrate", branch = "polkadot-v0.9.15", default-features = false }
-sp-version = { git = "https://github.com/paritytech/substrate", branch = "polkadot-v0.9.15", default-features = false }
-sp-consensus-aura = { git = "https://github.com/paritytech/substrate", branch = "polkadot-v0.9.15",  default-features = false }
-sp-arithmetic = { git = "https://github.com/paritytech/substrate", branch = "polkadot-v0.9.15", default-features = false }
-
-# frame dependencies
-frame-benchmarking = { git = "https://github.com/paritytech/substrate", branch = "polkadot-v0.9.15", default-features = false, optional = true }
-frame-try-runtime = { git = "https://github.com/paritytech/substrate", branch = "polkadot-v0.9.15", default-features = false, optional = true  }
-frame-executive = { git = "https://github.com/paritytech/substrate", branch = "polkadot-v0.9.15", default-features = false }
-frame-support = { git = "https://github.com/paritytech/substrate", branch = "polkadot-v0.9.15", default-features = false }
-frame-system = { git = "https://github.com/paritytech/substrate", branch = "polkadot-v0.9.15", default-features = false }
-frame-system-rpc-runtime-api = { git = "https://github.com/paritytech/substrate", branch = "polkadot-v0.9.15", default-features = false }
-pallet-authorship = { git = "https://github.com/paritytech/substrate", branch = "polkadot-v0.9.15", default-features = false }
-pallet-aura = { git = "https://github.com/paritytech/substrate", branch = "polkadot-v0.9.15", default-features = false }
-pallet-balances = { git = "https://github.com/paritytech/substrate", branch = "polkadot-v0.9.15", default-features = false }
-pallet-bounties = { git = "https://github.com/paritytech/substrate", branch = "polkadot-v0.9.15", default-features = false }
-pallet-collective = { git = "https://github.com/paritytech/substrate", branch = "polkadot-v0.9.15", default-features = false }
-pallet-democracy = { git = "https://github.com/paritytech/substrate", branch = "polkadot-v0.9.15", default-features = false }
-pallet-elections-phragmen = { git = "https://github.com/paritytech/substrate", branch = "polkadot-v0.9.15", default-features = false }
-pallet-indices = { git = "https://github.com/paritytech/substrate", branch = "polkadot-v0.9.15", default-features = false }
-pallet-membership = { git = "https://github.com/paritytech/substrate", branch = "polkadot-v0.9.15", default-features = false }
-pallet-multisig = { git = "https://github.com/paritytech/substrate", branch = "polkadot-v0.9.15", default-features = false }
-pallet-proxy = { git = "https://github.com/paritytech/substrate", branch = "polkadot-v0.9.15", default-features = false }
-pallet-scheduler = { git = "https://github.com/paritytech/substrate", branch = "polkadot-v0.9.15", default-features = false }
-pallet-session = { git = "https://github.com/paritytech/substrate", branch = "polkadot-v0.9.15", default-features = false }
-pallet-sudo = { git = "https://github.com/paritytech/substrate", branch = "polkadot-v0.9.15", default-features = false }
-pallet-timestamp = { git = "https://github.com/paritytech/substrate", branch = "polkadot-v0.9.15", default-features = false }
-pallet-tips = { git = "https://github.com/paritytech/substrate", branch = "polkadot-v0.9.15", default-features = false }
-pallet-transaction-payment = { git = "https://github.com/paritytech/substrate", branch = "polkadot-v0.9.15", default-features = false }
-pallet-transaction-payment-rpc-runtime-api = { git = "https://github.com/paritytech/substrate", branch = "polkadot-v0.9.15", default-features = false }
-pallet-treasury = { git = "https://github.com/paritytech/substrate", branch = "polkadot-v0.9.15", default-features = false }
-pallet-utility = { git = "https://github.com/paritytech/substrate", branch = "polkadot-v0.9.15", default-features = false }
-
-# Cumulus dependencies
-cumulus-pallet-aura-ext = { git = "https://github.com/paritytech/cumulus", default-features = false, branch = "polkadot-v0.9.15" }
-cumulus-pallet-parachain-system = { git = "https://github.com/paritytech/cumulus", default-features = false, branch = "polkadot-v0.9.15" }
-cumulus-primitives-core = { git = "https://github.com/paritytech/cumulus", default-features = false, branch = "polkadot-v0.9.15" }
-cumulus-primitives-timestamp = { git = "https://github.com/paritytech/cumulus", default-features = false, branch = "polkadot-v0.9.15" }
-cumulus-primitives-utility = { git = "https://github.com/paritytech/cumulus", default-features = false, branch = "polkadot-v0.9.15" }
-cumulus-pallet-dmp-queue = { git = "https://github.com/paritytech/cumulus", default-features = false, branch = "polkadot-v0.9.15" }
-cumulus-pallet-xcmp-queue = { git = "https://github.com/paritytech/cumulus", default-features = false, branch = "polkadot-v0.9.15" }
-cumulus-pallet-xcm = { git = "https://github.com/paritytech/cumulus", default-features = false, branch = "polkadot-v0.9.15" }
-parachain-info = { git = "https://github.com/paritytech/cumulus", default-features = false, branch = "polkadot-v0.9.15" }
-pallet-collator-selection = { git = "https://github.com/paritytech/cumulus", default-features = false, branch = "polkadot-v0.9.15" }
-
-# Polkadot dependencies
-polkadot-primitives = { git = "https://github.com/paritytech/polkadot", branch = "release-v0.9.15", default-features = false }
-polkadot-parachain = { git = "https://github.com/paritytech/polkadot", branch = "release-v0.9.15", default-features = false }
-xcm = { git = "https://github.com/paritytech/polkadot", branch = "release-v0.9.15", default-features = false }
-xcm-builder = { git = "https://github.com/paritytech/polkadot", branch = "release-v0.9.15", default-features = false }
-xcm-executor = { git = "https://github.com/paritytech/polkadot", branch = "release-v0.9.15", default-features = false }
-pallet-xcm = { git = "https://github.com/paritytech/polkadot", branch = "release-v0.9.15", default-features = false }
-polkadot-runtime-parachains = { git = "https://github.com/paritytech/polkadot", branch = "release-v0.9.15", default-features = false }
-=======
+
 sp-block-builder = { git = "https://github.com/paritytech/substrate", branch = "polkadot-v0.9.16", default-features = false}
 sp-inherents = { git = "https://github.com/paritytech/substrate", branch = "polkadot-v0.9.16", default-features = false }
 sp-offchain = { git = "https://github.com/paritytech/substrate", branch = "polkadot-v0.9.16", default-features = false }
@@ -142,7 +79,6 @@
 xcm-executor = { git = "https://github.com/paritytech/polkadot", branch = "release-v0.9.16", default-features = false }
 pallet-xcm = { git = "https://github.com/paritytech/polkadot", branch = "release-v0.9.16", default-features = false }
 polkadot-runtime-parachains = { git = "https://github.com/paritytech/polkadot", branch = "release-v0.9.16", default-features = false }
->>>>>>> ddeca919
 
 # bifrost pallets
 bifrost-bancor= { path = "../pallets/bancor",default-features = false }
@@ -177,21 +113,6 @@
 libsecp256k1 = "0.3.4"
 hex = "0.4.0"
 
-<<<<<<< HEAD
-sp-io = { git = "https://github.com/paritytech/substrate", branch = "polkadot-v0.9.15" }
-sp-trie = { git = "https://github.com/paritytech/substrate", branch = "polkadot-v0.9.15" }
-
-cumulus-primitives-parachain-inherent = { git = "https://github.com/paritytech/cumulus", branch = "polkadot-v0.9.15" }
-cumulus-test-relay-sproof-builder = { git = "https://github.com/paritytech/cumulus", branch = "polkadot-v0.9.15" }
-
-polkadot-primitives = { git = "https://github.com/paritytech/polkadot", branch = "release-v0.9.15" }
-polkadot-runtime-parachains = { git = "https://github.com/paritytech/polkadot", branch = "release-v0.9.15" }
-kusama-runtime = { git = "https://github.com/paritytech/polkadot", branch = "release-v0.9.15" }
-xcm-emulator = { git = "https://github.com/bifrost-finance/xcm-simulator", rev = "9267cd8f59b95031e3c7a23cc4d43b2cb0688778" }
-
-node-service = { path = "../node/service", features = ["with-all-runtime"] }
-westmint-runtime = { git = "https://github.com/paritytech/cumulus", branch = "polkadot-v0.9.15" }
-=======
 sp-io = { git = "https://github.com/paritytech/substrate", branch = "polkadot-v0.9.16" }
 sp-trie = { git = "https://github.com/paritytech/substrate", branch = "polkadot-v0.9.16" }
 
@@ -205,7 +126,6 @@
 
 node-service = { path = "../node/service", features = ["with-all-runtime"] }
 westmint-runtime = { git = "https://github.com/paritytech/cumulus", branch = "polkadot-v0.9.16" }
->>>>>>> ddeca919
 
 [features]
 default = ["std"]
