[package]
name = "runtime-integration-tests"
version = "0.8.0"
authors = ["Ron Yang <yrong1997@gmail.com>"]
edition = "2021"

[dependencies]
# third-party dependencies
codec = { package = "parity-scale-codec", version = "2.3.0", default-features = false, features = ["derive", "max-encoded-len"] }
log = { version = "0.4.14", default-features = false }
serde = { version = "1.0.124", optional = true }
static_assertions = "1.1.0"
hex = { version = "0.4", default-features = false, optional = true }
hex-literal = { version = "0.3.4"}
smallvec = "1.7.0"

# primitives
node-primitives = { default-features = false, path = "../node/primitives" }
<<<<<<< HEAD
sp-block-builder = { git = "https://github.com/paritytech/substrate", branch = "polkadot-v0.9.16", default-features = false}
sp-inherents = { git = "https://github.com/paritytech/substrate", branch = "polkadot-v0.9.16", default-features = false }
sp-offchain = { git = "https://github.com/paritytech/substrate", branch = "polkadot-v0.9.16", default-features = false }
sp-core = { git = "https://github.com/paritytech/substrate", branch = "polkadot-v0.9.16", default-features = false }
sp-std = { git = "https://github.com/paritytech/substrate", branch = "polkadot-v0.9.16", default-features = false }
sp-io = { git = "https://github.com/paritytech/substrate", branch = "polkadot-v0.9.16", default-features = false }
sp-api = { git = "https://github.com/paritytech/substrate", branch = "polkadot-v0.9.16", default-features = false }
sp-runtime = { git = "https://github.com/paritytech/substrate", branch = "polkadot-v0.9.16", default-features = false }
sp-session = { git = "https://github.com/paritytech/substrate", branch = "polkadot-v0.9.16", default-features = false }
sp-transaction-pool = { git = "https://github.com/paritytech/substrate", branch = "polkadot-v0.9.16", default-features = false }
sp-version = { git = "https://github.com/paritytech/substrate", branch = "polkadot-v0.9.16", default-features = false }
sp-consensus-aura = { git = "https://github.com/paritytech/substrate", branch = "polkadot-v0.9.16",  default-features = false }
sp-arithmetic = { git = "https://github.com/paritytech/substrate", branch = "polkadot-v0.9.16", default-features = false }
=======
sp-block-builder = { git = "https://github.com/paritytech/substrate", branch = "polkadot-v0.9.17", default-features = false}
sp-inherents = { git = "https://github.com/paritytech/substrate", branch = "polkadot-v0.9.17", default-features = false }
sp-offchain = { git = "https://github.com/paritytech/substrate", branch = "polkadot-v0.9.17", default-features = false }
sp-core = { git = "https://github.com/paritytech/substrate", branch = "polkadot-v0.9.17", default-features = false }
sp-std = { git = "https://github.com/paritytech/substrate", branch = "polkadot-v0.9.17", default-features = false }
sp-io = { git = "https://github.com/paritytech/substrate", branch = "polkadot-v0.9.17", default-features = false }
sp-api = { git = "https://github.com/paritytech/substrate", branch = "polkadot-v0.9.17", default-features = false }
sp-runtime = { git = "https://github.com/paritytech/substrate", branch = "polkadot-v0.9.17", default-features = false }
sp-session = { git = "https://github.com/paritytech/substrate", branch = "polkadot-v0.9.17", default-features = false }
sp-transaction-pool = { git = "https://github.com/paritytech/substrate", branch = "polkadot-v0.9.17", default-features = false }
sp-version = { git = "https://github.com/paritytech/substrate", branch = "polkadot-v0.9.17", default-features = false }
sp-consensus-aura = { git = "https://github.com/paritytech/substrate", branch = "polkadot-v0.9.17",  default-features = false }
sp-arithmetic = { git = "https://github.com/paritytech/substrate", branch = "polkadot-v0.9.17", default-features = false }
>>>>>>> d2326f24

# frame dependencies
frame-benchmarking = { git = "https://github.com/paritytech/substrate", branch = "polkadot-v0.9.17", default-features = false, optional = true }
frame-try-runtime = { git = "https://github.com/paritytech/substrate", branch = "polkadot-v0.9.17", default-features = false, optional = true  }
frame-executive = { git = "https://github.com/paritytech/substrate", branch = "polkadot-v0.9.17", default-features = false }
frame-support = { git = "https://github.com/paritytech/substrate", branch = "polkadot-v0.9.17", default-features = false }
frame-system = { git = "https://github.com/paritytech/substrate", branch = "polkadot-v0.9.17", default-features = false }
frame-system-rpc-runtime-api = { git = "https://github.com/paritytech/substrate", branch = "polkadot-v0.9.17", default-features = false }
pallet-authorship = { git = "https://github.com/paritytech/substrate", branch = "polkadot-v0.9.17", default-features = false }
pallet-aura = { git = "https://github.com/paritytech/substrate", branch = "polkadot-v0.9.17", default-features = false }
pallet-balances = { git = "https://github.com/paritytech/substrate", branch = "polkadot-v0.9.17", default-features = false }
pallet-bounties = { git = "https://github.com/paritytech/substrate", branch = "polkadot-v0.9.17", default-features = false }
pallet-collective = { git = "https://github.com/paritytech/substrate", branch = "polkadot-v0.9.17", default-features = false }
pallet-democracy = { git = "https://github.com/paritytech/substrate", branch = "polkadot-v0.9.17", default-features = false }
pallet-elections-phragmen = { git = "https://github.com/paritytech/substrate", branch = "polkadot-v0.9.17", default-features = false }
pallet-indices = { git = "https://github.com/paritytech/substrate", branch = "polkadot-v0.9.17", default-features = false }
pallet-membership = { git = "https://github.com/paritytech/substrate", branch = "polkadot-v0.9.17", default-features = false }
pallet-multisig = { git = "https://github.com/paritytech/substrate", branch = "polkadot-v0.9.17", default-features = false }
pallet-proxy = { git = "https://github.com/paritytech/substrate", branch = "polkadot-v0.9.17", default-features = false }
pallet-scheduler = { git = "https://github.com/paritytech/substrate", branch = "polkadot-v0.9.17", default-features = false }
pallet-session = { git = "https://github.com/paritytech/substrate", branch = "polkadot-v0.9.17", default-features = false }
pallet-sudo = { git = "https://github.com/paritytech/substrate", branch = "polkadot-v0.9.17", default-features = false }
pallet-timestamp = { git = "https://github.com/paritytech/substrate", branch = "polkadot-v0.9.17", default-features = false }
pallet-tips = { git = "https://github.com/paritytech/substrate", branch = "polkadot-v0.9.17", default-features = false }
pallet-transaction-payment = { git = "https://github.com/paritytech/substrate", branch = "polkadot-v0.9.17", default-features = false }
pallet-transaction-payment-rpc-runtime-api = { git = "https://github.com/paritytech/substrate", branch = "polkadot-v0.9.17", default-features = false }
pallet-treasury = { git = "https://github.com/paritytech/substrate", branch = "polkadot-v0.9.17", default-features = false }
pallet-utility = { git = "https://github.com/paritytech/substrate", branch = "polkadot-v0.9.17", default-features = false }

# Cumulus dependencies
cumulus-pallet-aura-ext = { git = "https://github.com/paritytech/cumulus", default-features = false, branch = "polkadot-v0.9.17" }
cumulus-pallet-parachain-system = { git = "https://github.com/paritytech/cumulus", default-features = false, branch = "polkadot-v0.9.17" }
cumulus-primitives-core = { git = "https://github.com/paritytech/cumulus", default-features = false, branch = "polkadot-v0.9.17" }
cumulus-primitives-timestamp = { git = "https://github.com/paritytech/cumulus", default-features = false, branch = "polkadot-v0.9.17" }
cumulus-primitives-utility = { git = "https://github.com/paritytech/cumulus", default-features = false, branch = "polkadot-v0.9.17" }
cumulus-pallet-dmp-queue = { git = "https://github.com/paritytech/cumulus", default-features = false, branch = "polkadot-v0.9.17" }
cumulus-pallet-xcmp-queue = { git = "https://github.com/paritytech/cumulus", default-features = false, branch = "polkadot-v0.9.17" }
cumulus-pallet-xcm = { git = "https://github.com/paritytech/cumulus", default-features = false, branch = "polkadot-v0.9.17" }
parachain-info = { git = "https://github.com/paritytech/cumulus", default-features = false, branch = "polkadot-v0.9.17" }
pallet-collator-selection = { git = "https://github.com/paritytech/cumulus", default-features = false, branch = "polkadot-v0.9.17" }

# Polkadot dependencies
polkadot-primitives = { git = "https://github.com/paritytech/polkadot", branch = "release-v0.9.17", default-features = false }
polkadot-parachain = { git = "https://github.com/paritytech/polkadot", branch = "release-v0.9.17", default-features = false }
xcm = { git = "https://github.com/paritytech/polkadot", branch = "release-v0.9.17", default-features = false }
xcm-builder = { git = "https://github.com/paritytech/polkadot", branch = "release-v0.9.17", default-features = false }
xcm-executor = { git = "https://github.com/paritytech/polkadot", branch = "release-v0.9.17", default-features = false }
pallet-xcm = { git = "https://github.com/paritytech/polkadot", branch = "release-v0.9.17", default-features = false }
polkadot-runtime-parachains = { git = "https://github.com/paritytech/polkadot", branch = "release-v0.9.17", default-features = false }

# bifrost pallets
bifrost-flexible-fee = { path = "../pallets/flexible-fee", default-features = false }
bifrost-flexible-fee-rpc-runtime-api = { path = "../pallets/flexible-fee/rpc/runtime-api", default-features = false }
bifrost-liquidity-mining = { path = "../pallets/liquidity-mining", default-features = false }
bifrost-runtime-common = { path = "../runtime/common", default-features = false }
bifrost-salp = { path = "../pallets/salp", default-features = false }
bifrost-salp-rpc-runtime-api = { path = "../pallets/salp/rpc/runtime-api", default-features = false }
bifrost-vsbond-auction = { path = "../pallets/vsbond-auction", default-features = false }
pallet-vesting = { package = "bifrost-vesting", path = "../pallets/vesting", default-features = false }
bifrost-kusama-runtime = { path = "../runtime/bifrost-kusama", default-features = false }
bifrost-polkadot-runtime = { path = "../runtime/bifrost-polkadot", default-features = false }

# orml
orml-currencies = { version = "0.4.1-dev", default-features = false }
orml-tokens = { version = "0.4.1-dev", default-features = false }
orml-traits = { version = "0.4.1-dev", default-features = false }
orml-xtokens = { version = "0.4.1-dev", default-features = false }
orml-unknown-tokens = { version = "0.4.1-dev", default-features = false }
orml-xcm-support = { version = "0.4.1-dev", default-features = false }

zenlink-protocol = { version = "*", default-features = false }
zenlink-protocol-runtime-api = { version = "*", default-features = false }

[dev-dependencies]
env_logger = "0.9.0"
hex = "0.4.0"

sp-io = { git = "https://github.com/paritytech/substrate", branch = "polkadot-v0.9.17" }
sp-trie = { git = "https://github.com/paritytech/substrate", branch = "polkadot-v0.9.17" }

cumulus-primitives-parachain-inherent = { git = "https://github.com/paritytech/cumulus", branch = "polkadot-v0.9.17" }
cumulus-test-relay-sproof-builder = { git = "https://github.com/paritytech/cumulus", branch = "polkadot-v0.9.17" }

polkadot-primitives = { git = "https://github.com/paritytech/polkadot", branch = "release-v0.9.17" }
polkadot-runtime-parachains = { git = "https://github.com/paritytech/polkadot", branch = "release-v0.9.17" }
kusama-runtime = { git = "https://github.com/paritytech/polkadot", branch = "release-v0.9.17" }
xcm-emulator = { git = "https://github.com/shaunxw/xcm-simulator", rev = "24ccbce563d1f99019b4cdfa2f3af4e99bac0dfc" }

node-service = { path = "../node/service", features = ["with-all-runtime"] }
westmint-runtime = { git = "https://github.com/paritytech/cumulus", branch = "polkadot-v0.9.17" }

[features]
default = ["std"]
no_std = []
with-bifrost-runtime=[
	"node-service/with-bifrost-kusama-runtime",
	"node-service/with-bifrost-polkadot-runtime"
]
with-bifrost-kusama-runtime=[
	"node-service/with-bifrost-kusama-runtime"
]
with-bifrost-polkadot-runtime=[
	"node-service/with-bifrost-polkadot-runtime"
]
std = [
	"codec/std",
	"log/std",
	"frame-benchmarking/std",
	"frame-try-runtime/std",
	"frame-executive/std",
	"frame-support/std",
	"frame-system-rpc-runtime-api/std",
	"frame-system/std",
	"node-primitives/std",
	"pallet-aura/std",
	"pallet-balances/std",
	"pallet-bounties/std",
	"pallet-collator-selection/std",
	"pallet-collective/std",
	"pallet-democracy/std",
	"pallet-elections-phragmen/std",
	"pallet-indices/std",
	"pallet-membership/std",
	"pallet-multisig/std",
	"pallet-proxy/std",
	"pallet-sudo/std",
	"pallet-timestamp/std",
	"pallet-tips/std",
	"pallet-transaction-payment-rpc-runtime-api/std",
	"pallet-transaction-payment/std",
	"pallet-treasury/std",
	"pallet-session/std",
	"pallet-vesting/std",
	"pallet-utility/std",
	"sp-arithmetic/std",
	"sp-api/std",
	"sp-block-builder/std",
	"sp-consensus-aura/std",
	"sp-core/std",
	"sp-inherents/std",
	"sp-runtime/std",
	"sp-offchain/std",
	"sp-session/std",
	"sp-std/std",
	"sp-transaction-pool/std",
	"parachain-info/std",
	"cumulus-pallet-aura-ext/std",
	"cumulus-pallet-dmp-queue/std",
	"cumulus-pallet-parachain-system/std",
	"cumulus-pallet-xcmp-queue/std",
	"cumulus-pallet-xcm/std",
	"cumulus-primitives-core/std",
	"cumulus-primitives-timestamp/std",
	"cumulus-primitives-utility/std",
	"xcm/std",
	"xcm-builder/std",
	"xcm-executor/std",
	"polkadot-primitives/std",
	"polkadot-runtime-parachains/std",
	"bifrost-flexible-fee/std",
	"bifrost-flexible-fee-rpc-runtime-api/std",
	"bifrost-runtime-common/std",
	"bifrost-salp/std",
	"bifrost-salp-rpc-runtime-api/std",
	"bifrost-vsbond-auction/std",
<<<<<<< HEAD
	"bifrost-vtoken-mint/std",
=======
>>>>>>> d2326f24
	"orml-currencies/std",
	"orml-traits/std",
	"orml-tokens/std",
	"orml-xtokens/std",
	"orml-unknown-tokens/std",
	"orml-xcm-support/std",
	"zenlink-protocol/std",
	"zenlink-protocol-runtime-api/std",
	"bifrost-kusama-runtime/std",
	"bifrost-polkadot-runtime/std"
]<|MERGE_RESOLUTION|>--- conflicted
+++ resolved
@@ -16,21 +16,6 @@
 
 # primitives
 node-primitives = { default-features = false, path = "../node/primitives" }
-<<<<<<< HEAD
-sp-block-builder = { git = "https://github.com/paritytech/substrate", branch = "polkadot-v0.9.16", default-features = false}
-sp-inherents = { git = "https://github.com/paritytech/substrate", branch = "polkadot-v0.9.16", default-features = false }
-sp-offchain = { git = "https://github.com/paritytech/substrate", branch = "polkadot-v0.9.16", default-features = false }
-sp-core = { git = "https://github.com/paritytech/substrate", branch = "polkadot-v0.9.16", default-features = false }
-sp-std = { git = "https://github.com/paritytech/substrate", branch = "polkadot-v0.9.16", default-features = false }
-sp-io = { git = "https://github.com/paritytech/substrate", branch = "polkadot-v0.9.16", default-features = false }
-sp-api = { git = "https://github.com/paritytech/substrate", branch = "polkadot-v0.9.16", default-features = false }
-sp-runtime = { git = "https://github.com/paritytech/substrate", branch = "polkadot-v0.9.16", default-features = false }
-sp-session = { git = "https://github.com/paritytech/substrate", branch = "polkadot-v0.9.16", default-features = false }
-sp-transaction-pool = { git = "https://github.com/paritytech/substrate", branch = "polkadot-v0.9.16", default-features = false }
-sp-version = { git = "https://github.com/paritytech/substrate", branch = "polkadot-v0.9.16", default-features = false }
-sp-consensus-aura = { git = "https://github.com/paritytech/substrate", branch = "polkadot-v0.9.16",  default-features = false }
-sp-arithmetic = { git = "https://github.com/paritytech/substrate", branch = "polkadot-v0.9.16", default-features = false }
-=======
 sp-block-builder = { git = "https://github.com/paritytech/substrate", branch = "polkadot-v0.9.17", default-features = false}
 sp-inherents = { git = "https://github.com/paritytech/substrate", branch = "polkadot-v0.9.17", default-features = false }
 sp-offchain = { git = "https://github.com/paritytech/substrate", branch = "polkadot-v0.9.17", default-features = false }
@@ -44,7 +29,6 @@
 sp-version = { git = "https://github.com/paritytech/substrate", branch = "polkadot-v0.9.17", default-features = false }
 sp-consensus-aura = { git = "https://github.com/paritytech/substrate", branch = "polkadot-v0.9.17",  default-features = false }
 sp-arithmetic = { git = "https://github.com/paritytech/substrate", branch = "polkadot-v0.9.17", default-features = false }
->>>>>>> d2326f24
 
 # frame dependencies
 frame-benchmarking = { git = "https://github.com/paritytech/substrate", branch = "polkadot-v0.9.17", default-features = false, optional = true }
@@ -210,10 +194,6 @@
 	"bifrost-salp/std",
 	"bifrost-salp-rpc-runtime-api/std",
 	"bifrost-vsbond-auction/std",
-<<<<<<< HEAD
-	"bifrost-vtoken-mint/std",
-=======
->>>>>>> d2326f24
 	"orml-currencies/std",
 	"orml-traits/std",
 	"orml-tokens/std",
