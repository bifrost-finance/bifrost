// This file is part of Bifrost.

// Copyright (C) 2019-2022 Liebi Technologies (UK) Ltd.
// SPDX-License-Identifier: GPL-3.0-or-later WITH Classpath-exception-2.0

// This program is free software: you can redistribute it and/or modify
// it under the terms of the GNU General Public License as published by
// the Free Software Foundation, either version 3 of the License, or
// (at your option) any later version.

// This program is distributed in the hope that it will be useful,
// but WITHOUT ANY WARRANTY; without even the implied warranty of
// MERCHANTABILITY or FITNESS FOR A PARTICULAR PURPOSE. See the
// GNU General Public License for more details.

// You should have received a copy of the GNU General Public License
// along with this program. If not, see <https://www.gnu.org/licenses/>.

pub use codec::Encode;
use cumulus_test_relay_sproof_builder::RelayStateSproofBuilder;
use frame_support::{
	assert_ok,
	traits::{GenesisBuild, OnFinalize, OnInitialize},
	weights::constants::*,
};
use frame_system::RawOrigin;
pub use node_primitives::*;
pub use orml_traits::{Change, GetByKey, MultiCurrency};
pub use sp_runtime::{
	traits::{AccountIdConversion, BadOrigin, Convert, Zero},
	DispatchError, DispatchResult, FixedPointNumber, MultiAddress,
};
pub const ALICE: [u8; 32] = [0u8; 32];
pub const BOB: [u8; 32] = [1u8; 32];

#[cfg(feature = "with-bifrost-kusama-runtime")]
pub use bifrost_imports::*;
use bifrost_kusama_runtime::{ExistentialDeposit, NativeCurrencyId};

#[cfg(feature = "with-bifrost-kusama-runtime")]
mod bifrost_imports {
	pub use bifrost_kusama_runtime::{
		create_x2_multilocation, AccountId, Balance, Balances, BifrostCrowdloanId, BlockNumber,
		Call, Currencies, CurrencyId, Event, ExistentialDeposit, ExistentialDeposits,
		NativeCurrencyId, Origin, OriginCaller, ParachainInfo, ParachainSystem, Proxy,
<<<<<<< HEAD
		RelayCurrencyId, Runtime, Salp, Scheduler, Session, SlotLength, System, Tokens,
		TreasuryPalletId, Utility, Vesting, XTokens, XcmConfig,
=======
		RelayCurrencyId, RelaychainSovereignSubAccount, Runtime, Salp, Scheduler, Session,
		SlotLength, Slp, System, Tokens, TreasuryPalletId, Utility, Vesting, XTokens, XcmConfig,
>>>>>>> 3760d285
	};
	pub use bifrost_runtime_common::dollar;
	pub use frame_support::parameter_types;
	pub use sp_runtime::traits::AccountIdConversion;
}

fn _run_to_block(n: u32) {
	while System::block_number() < n {
		Scheduler::on_finalize(System::block_number());
		System::set_block_number(System::block_number() + 1);
		Scheduler::on_initialize(System::block_number());
		Scheduler::on_initialize(System::block_number());
		Session::on_initialize(System::block_number());
	}
}

fn _set_relaychain_block_number(number: BlockNumber) {
	ParachainSystem::on_initialize(number);

	let (relay_storage_root, proof) =
		RelayStateSproofBuilder::default().into_state_root_and_proof();

	assert_ok!(ParachainSystem::set_validation_data(
		Origin::none(),
		cumulus_primitives_parachain_inherent::ParachainInherentData {
			validation_data: cumulus_primitives_core::PersistedValidationData {
				parent_head: Default::default(),
				relay_parent_number: number,
				relay_parent_storage_root: relay_storage_root,
				max_pov_size: Default::default(),
			},
			relay_chain_state: proof,
			downward_messages: Default::default(),
			horizontal_messages: Default::default(),
		}
	));
}

pub fn get_all_module_accounts() -> Vec<AccountId> {
	vec![BifrostCrowdloanId::get().into_account()]
}

pub struct ExtBuilder {
	balances: Vec<(AccountId, CurrencyId, Balance)>,
	parachain_id: u32,
}

impl Default for ExtBuilder {
	fn default() -> Self {
		Self { balances: vec![], parachain_id: 2001 }
	}
}

impl ExtBuilder {
	pub fn balances(mut self, balances: Vec<(AccountId, CurrencyId, Balance)>) -> Self {
		self.balances = balances;
		self
	}

	#[allow(dead_code)]
	pub fn parachain_id(mut self, parachain_id: u32) -> Self {
		self.parachain_id = parachain_id;
		self
	}

	pub fn build(self) -> sp_io::TestExternalities {
		let mut t = frame_system::GenesisConfig::default().build_storage::<Runtime>().unwrap();

		let native_currency_id = NativeCurrencyId::get();
		let existential_deposit = ExistentialDeposit::get();

		pallet_balances::GenesisConfig::<Runtime> {
			balances: self
				.balances
				.clone()
				.into_iter()
				.filter(|(_, currency_id, _)| *currency_id == native_currency_id)
				.map(|(account_id, _, initial_balance)| (account_id, initial_balance))
				.chain(get_all_module_accounts().iter().map(|x| (x.clone(), existential_deposit)))
				.collect::<Vec<_>>(),
		}
		.assimilate_storage(&mut t)
		.unwrap();

		orml_tokens::GenesisConfig::<Runtime> {
			balances: self
				.balances
				.into_iter()
				.filter(|(_, currency_id, _)| *currency_id != native_currency_id)
				.collect::<Vec<_>>(),
		}
		.assimilate_storage(&mut t)
		.unwrap();

		pallet_membership::GenesisConfig::<Runtime, pallet_membership::Instance1> {
			members: vec![],
			phantom: Default::default(),
		}
		.assimilate_storage(&mut t)
		.unwrap();

		<parachain_info::GenesisConfig as GenesisBuild<Runtime>>::assimilate_storage(
			&parachain_info::GenesisConfig { parachain_id: self.parachain_id.into() },
			&mut t,
		)
		.unwrap();

		<pallet_xcm::GenesisConfig as GenesisBuild<Runtime>>::assimilate_storage(
			&pallet_xcm::GenesisConfig { safe_xcm_version: Some(2) },
			&mut t,
		)
		.unwrap();

		let mut ext = sp_io::TestExternalities::new(t);
		ext.execute_with(|| System::set_block_number(1));
		ext
	}
}

#[test]
fn sanity_check_weight_per_time_constants_are_as_expected() {
	assert_eq!(WEIGHT_PER_SECOND, 1_000_000_000_000);
	assert_eq!(WEIGHT_PER_MILLIS, WEIGHT_PER_SECOND / 1000);
	assert_eq!(WEIGHT_PER_MICROS, WEIGHT_PER_MILLIS / 1000);
	assert_eq!(WEIGHT_PER_NANOS, WEIGHT_PER_MICROS / 1000);
}

#[test]
fn parachain_subaccounts_are_unique() {
	ExtBuilder::default().build().execute_with(|| {
		let parachain: AccountId = ParachainInfo::parachain_id().into_account();
		assert_eq!(
			parachain,
			hex_literal::hex!["70617261d1070000000000000000000000000000000000000000000000000000"]
				.into()
		);
	});
}

#[test]
fn salp() {
	ExtBuilder::default()
		.balances(vec![
			(AccountId::from(ALICE), RelayCurrencyId::get(), 100 * dollar(RelayCurrencyId::get())),
			(AccountId::from(BOB), RelayCurrencyId::get(), 100 * dollar(RelayCurrencyId::get())),
		])
		.build()
		.execute_with(|| {
			assert_ok!(Salp::create(RawOrigin::Root.into(), 3_000, 1_000, 1, SlotLength::get()));
			assert_ok!(Salp::funds(3_000).ok_or(()));
			assert_eq!(Salp::current_trie_index(), 1);
		});
}

#[test]
fn bancor() {}<|MERGE_RESOLUTION|>--- conflicted
+++ resolved
@@ -43,13 +43,8 @@
 		create_x2_multilocation, AccountId, Balance, Balances, BifrostCrowdloanId, BlockNumber,
 		Call, Currencies, CurrencyId, Event, ExistentialDeposit, ExistentialDeposits,
 		NativeCurrencyId, Origin, OriginCaller, ParachainInfo, ParachainSystem, Proxy,
-<<<<<<< HEAD
-		RelayCurrencyId, Runtime, Salp, Scheduler, Session, SlotLength, System, Tokens,
-		TreasuryPalletId, Utility, Vesting, XTokens, XcmConfig,
-=======
 		RelayCurrencyId, RelaychainSovereignSubAccount, Runtime, Salp, Scheduler, Session,
 		SlotLength, Slp, System, Tokens, TreasuryPalletId, Utility, Vesting, XTokens, XcmConfig,
->>>>>>> 3760d285
 	};
 	pub use bifrost_runtime_common::dollar;
 	pub use frame_support::parameter_types;
