--- conflicted
+++ resolved
@@ -158,7 +158,6 @@
 
 pub type TimeStampedPrice = orml_oracle::TimestampedValue<Price, Moment>;
 
-<<<<<<< HEAD
 // Pallet Id
 parameter_types! {
 	pub const BifrostCrowdloanId: PalletId = PalletId(*b"bf/salp#");
@@ -221,8 +220,6 @@
 	EthereumTransfer,
 }
 
-=======
->>>>>>> 587d1e53
 // For vtoken-minting
 #[derive(
 	PartialEq, Eq, Clone, Encode, Decode, MaxEncodedLen, RuntimeDebug, scale_info::TypeInfo,
