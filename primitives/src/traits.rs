--- conflicted
+++ resolved
@@ -168,19 +168,12 @@
 	fn get_asset_metadata(asset_ids: AssetIds) -> Option<AssetMetadata>;
 	/// Returns the AssetMetadata associated with a given `CurrencyId`.
 	fn get_currency_metadata(currency_id: CurrencyId) -> Option<AssetMetadata>;
-<<<<<<< HEAD
 	/// Returns the Location associated with a given CurrencyId.
 	fn get_location(currency_id: CurrencyId) -> Option<xcm::v4::Location>;
 	/// Returns the CurrencyId associated with a given Location.
 	fn get_currency_id(multi_location: xcm::v4::Location) -> Option<CurrencyId>;
-=======
 	/// Returns all currencies in currencyMetadata.
 	fn get_all_currency() -> Vec<CurrencyId>;
-	/// Returns the MultiLocation associated with a given CurrencyId.
-	fn get_multi_location(currency_id: CurrencyId) -> Option<MultiLocation>;
-	/// Returns the CurrencyId associated with a given MultiLocation.
-	fn get_currency_id(multi_location: MultiLocation) -> Option<CurrencyId>;
->>>>>>> fec4a126
 }
 
 pub trait CurrencyIdConversion<CurrencyId> {
