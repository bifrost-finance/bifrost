--- conflicted
+++ resolved
@@ -457,15 +457,7 @@
 	}
 }
 
-<<<<<<< HEAD
-pub trait FeeGetter<RuntimeCall> {
-	fn get_fee_info(call: &RuntimeCall) -> ExtraFeeInfo;
-}
-
-pub trait DerivativeAccountHandler<CurrencyId, Balance, AccountId> {
-=======
 pub trait DerivativeAccountHandler<CurrencyId, Balance> {
->>>>>>> 5a6927ae
 	fn check_derivative_index_exists(token: CurrencyId, derivative_index: DerivativeIndex) -> bool;
 
 	fn get_multilocation(
