--- conflicted
+++ resolved
@@ -40,35 +40,9 @@
 mod mock;
 mod tests;
 
-<<<<<<< HEAD
 type BalanceOf<T> = <<T as Config>::MultiCurrency as MultiCurrency<<T as frame_system::Config>::AccountId>>::Balance;
 type CurrencyIdOf<T> =
 	<<T as Config>::MultiCurrency as MultiCurrency<<T as frame_system::Config>::AccountId>>::CurrencyId;
-=======
-use frame_support::traits::Get;
-use frame_support::weights::DispatchClass;
-use frame_support::{weights::Weight,Parameter, decl_event, decl_error, decl_module, decl_storage, ensure, StorageValue, IterableStorageMap};
-use frame_system::{ensure_root, ensure_signed};
-use node_primitives::{AssetTrait, VtokenPool, FetchVtokenMintPrice, FetchVtokenMintPool, AssetReward, RewardHandler};
-use sp_runtime::traits::{AtLeast32Bit, Member, Saturating, Zero, MaybeSerializeDeserialize};
-
-pub trait WeightInfo {
-	fn to_vtoken<T: Config>(referer: Option<&T::AccountId>) -> Weight;
-	fn to_token() -> Weight;
-}
-
-impl WeightInfo for () {
-	fn to_vtoken<T: Config>(_: Option<&T::AccountId>) -> Weight { Default::default() }
-	fn to_token() -> Weight { Default::default() }
-}
-
-pub trait Config: frame_system::Config {
-	/// vtoken mint rate
-	type MintPrice: Member + Parameter + AtLeast32Bit + Default + Copy + Into<Self::Balance> + MaybeSerializeDeserialize;
-
-	/// The arithmetic type of asset identifier.
-	type AssetId: Member + Parameter + AtLeast32Bit + Default + Copy + MaybeSerializeDeserialize;
->>>>>>> ab95e2c4
 
 #[frame_support::pallet]
 pub mod pallet {
@@ -309,7 +283,7 @@
 			let current_block = <frame_system::Pallet<T>>::block_number();
 
 			// reward mint reward
-			let r = T::MinterReward::reward_minted_vtoken(&minter, _vtoken_id.into(), vtokens_buy, current_block);
+			let _r = T::MinterReward::reward_minted_vtoken(&minter, _vtoken_id.into(), vtokens_buy, current_block);
 
 			Self::deposit_event(Event::Minted(minter, currency_id, vtokens_buy));
 
@@ -363,7 +337,9 @@
 				Error::<T>::NotEnoughVtokenPool
 			);
 
+			// Alter redeemer's balance
 			T::MultiCurrency::withdraw(vtoken_id.into(), &redeemer, vtoken_amount)?;
+			T::MultiCurrency::deposit(currency_id.into(), &redeemer, tokens_redeem)?;
 
 			// Alter mint pool
 			Self::reduce_mint_pool(currency_id, tokens_redeem)?;
@@ -459,7 +435,7 @@
 			for (who, currency_id, records) in RedeemRecord::<T>::iter() {
 				let redeem_period = StakingLockPeriod::<T>::get(&currency_id);
 				let mut exist_redeem_record = Vec::new();
-				for (index, (when, amount)) in records.iter().cloned().enumerate() {
+				for (_index, (when, amount)) in records.iter().cloned().enumerate() {
 					if n - when >= redeem_period {
 						T::MultiCurrency::deposit(currency_id, &who, amount)?;
 					} else {
@@ -504,25 +480,12 @@
 		}
 	}
 
-<<<<<<< HEAD
 	#[pallet::genesis_build]
 	impl<T: Config> GenesisBuild<T> for GenesisConfig<T> {
 		fn build(&self) {
 			for (currency_id, token_pool) in self.pools.iter() {
 				MintPool::<T>::insert(currency_id, token_pool);
 			}
-=======
-	fn redeem_income(minter: T::AccountId, incomes_to_redeem: T::Balance) {
-		if <ReferrerChannels<T>>::contains_key(&minter) {
-			// redeem the points by order
-			// for instance: user C has two channels that like: (A, 1000), (B, 2000),
-			// if C want to redeem 1500 points, first redeem 1000 from A, then 500 from B
-			<ReferrerChannels<T>>::mutate(&minter, |incomes| {
-				if incomes.1 < incomes_to_redeem {
-					log::warn!("you're redeem the points that is bigger than all you have.");
-					return;
-				}
->>>>>>> ab95e2c4
 
 			for (currency_id, period) in self.staking_lock_period.iter() {
 				StakingLockPeriod::<T>::insert(currency_id, period);
