// Copyright 2019-2021 Liebi Technologies.
// This file is part of Bifrost.

// Bifrost is free software: you can redistribute it and/or modify
// it under the terms of the GNU General Public License as published by
// the Free Software Foundation, either version 3 of the License, or
// (at your option) any later version.

// Bifrost is distributed in the hope that it will be useful,
// but WITHOUT ANY WARRANTY; without even the implied warranty of
// MERCHANTABILITY or FITNESS FOR A PARTICULAR PURPOSE.  See the
// GNU General Public License for more details.

// You should have received a copy of the GNU General Public License
// along with Bifrost.  If not, see <http://www.gnu.org/licenses/>.

//! Test utilities

#![cfg(test)]
#![allow(non_upper_case_globals)]

<<<<<<< HEAD
use crate::{self as vtoken_mint};
use frame_support::{parameter_types, traits::GenesisBuild};
use node_primitives::{Balance, CurrencyId, TokenSymbol};
use sp_core::H256;
use sp_runtime::{
	testing::Header, AccountId32, ModuleId, Permill,
	traits::{BlakeTwo256, IdentityLookup, Zero},
};

pub type AccountId = AccountId32;
pub const BNC: CurrencyId = CurrencyId::Token(TokenSymbol::ASG);
pub const aUSD: CurrencyId = CurrencyId::Token(TokenSymbol::aUSD);
pub const DOT: CurrencyId = CurrencyId::Token(TokenSymbol::DOT);
pub const vDOT: CurrencyId = CurrencyId::Token(TokenSymbol::vDOT);
pub const KSM: CurrencyId = CurrencyId::Token(TokenSymbol::KSM);
pub const vKSM: CurrencyId = CurrencyId::Token(TokenSymbol::vKSM);
pub const ALICE: AccountId = AccountId32::new([0u8; 32]);
pub const BOB: AccountId = AccountId32::new([1u8; 32]);
pub const CENTS: Balance = 1_000_000_000_000 / 100;

frame_support::construct_runtime!(
	pub enum Runtime where
=======
use crate as pallet_vtoken_mint;
use frame_support::{construct_runtime, parameter_types, traits::{OnInitialize, OnFinalize}};
use sp_core::H256;
use sp_runtime::{traits::{BlakeTwo256, IdentityLookup}, testing::Header};

type UncheckedExtrinsic = frame_system::mocking::MockUncheckedExtrinsic<Test>;
type Block = frame_system::mocking::MockBlock<Test>;

construct_runtime!(
	pub enum Test where
>>>>>>> ab95e2c4
		Block = Block,
		NodeBlock = Block,
		UncheckedExtrinsic = UncheckedExtrinsic,
	{
		System: frame_system::{Module, Call, Config, Storage, Event<T>},
<<<<<<< HEAD
		Assets: orml_tokens::{Module, Call, Storage, Event<T>, Config<T>},
		PalletBalances: pallet_balances::{Module, Call, Storage, Config<T>, Event<T>},
		VtokenMint: vtoken_mint::{Module, Call, Storage, Event<T>},
		RandomnessCollectiveFlip: pallet_randomness_collective_flip::{Module, Call, Storage},
		MinterReward: brml_minter_reward::{Module, Storage, Event<T>},
	}
);

type UncheckedExtrinsic = frame_system::mocking::MockUncheckedExtrinsic<Runtime>;
type Block = frame_system::mocking::MockBlock<Runtime>;
=======
		Assets: assets::{Module, Call, Storage, Event<T>},
		VtokenMint: pallet_vtoken_mint::{Module, Call, Config<T>, Storage, Event},
	}
);
>>>>>>> ab95e2c4

parameter_types! {
	pub const BlockHashCount: u64 = 250;
	pub BlockWeights: frame_system::limits::BlockWeights =
		frame_system::limits::BlockWeights::simple_max(1024);
}
<<<<<<< HEAD
impl frame_system::Config for Runtime {
=======
impl frame_system::Config for Test {
>>>>>>> ab95e2c4
	type BaseCallFilter = ();
	type BlockWeights = ();
	type BlockLength = ();
	type DbWeight = ();
	type Origin = Origin;
	type Index = u64;
	type Call = Call;
	type BlockNumber = u64;
	type Hash = H256;
	type Call = Call;
	type Hashing = BlakeTwo256;
	type AccountId = AccountId;
	type Lookup = IdentityLookup<Self::AccountId>;
	type Header = Header;
	type Event = Event;
	type BlockHashCount = BlockHashCount;
	type Version = ();
	type PalletInfo = PalletInfo;
<<<<<<< HEAD
	type AccountData = pallet_balances::AccountData<Balance>;
=======
	type AccountData = ();
>>>>>>> ab95e2c4
	type OnNewAccount = ();
	type OnKilledAccount = ();
	type SystemWeightInfo = ();
	type SS58Prefix = ();
}

impl assets::Config for Test {
	type Event = Event;
	type Balance = u64;
	type AssetId = u32;
	type Price = u64;
	type VtokenMint = u64;
	type AssetRedeem = ();
	type FetchVtokenMintPrice = ();
	type WeightInfo = ();
}


parameter_types! {
	pub const ExistentialDeposit: Balance = 1;
}

<<<<<<< HEAD
impl pallet_balances::Config for Runtime {
	type Balance = Balance;
	type DustRemoval = ();
	type Event = Event;
	type ExistentialDeposit = ExistentialDeposit;
	type AccountStore = frame_system::Module<Runtime>;
	type MaxLocks = ();
	type WeightInfo = ();
}

orml_traits::parameter_type_with_key! {
	pub ExistentialDeposits: |currency_id: CurrencyId| -> Balance {
		0
	};
}
impl orml_tokens::Config for Runtime {
	type Event = Event;
	type Balance = Balance;
	type Amount = i128;
	type CurrencyId = CurrencyId;
	type WeightInfo = ();
	type ExistentialDeposits = ExistentialDeposits;
	type OnDust = orml_tokens::TransferDust<Runtime, ()>;
}

parameter_types! {
	pub const TwoYear: u32 = 1 * 365 * 2;
	pub const RewardPeriod: u32 = 50;
	pub const MaximumExtendedPeriod: u32 = 500;
	pub const ShareWeightModuleId: ModuleId = ModuleId(*b"weight  ");
}

impl brml_minter_reward::Config for Runtime {
	type Event = Event;
	type MultiCurrency = Assets;
	type TwoYear = TwoYear;
	type ModuleId = ShareWeightModuleId;
	type RewardPeriod = RewardPeriod;
	type MaximumExtendedPeriod = MaximumExtendedPeriod;
	// type DEXOperations = ZenlinkProtocol;
	type DEXOperations = ();
	type ShareWeight = Balance;
}

parameter_types! {
	// 3 hours(1800 blocks) as an era
	pub const VtokenMintDuration: u32 = 3 * 60 * 1;
	pub const StakingModuleId: ModuleId = ModuleId(*b"staking ");
}
orml_traits::parameter_type_with_key! {
	pub RateOfInterestEachBlock: |currency_id: CurrencyId| -> Balance {
		match currency_id {
			&CurrencyId::Token(TokenSymbol::DOT) => 1 * CENTS,
			&CurrencyId::Token(TokenSymbol::ETH) => 7 * CENTS,
			_ => Zero::zero(),
		}
	};
}
impl crate::Config for Runtime {
	type Event = Event;
	type MultiCurrency = Assets;
	type ModuleId = StakingModuleId;
	type MinterReward = MinterReward;
	type DEXOperations = ();
	type RandomnessSource = RandomnessCollectiveFlip;
	type WeightInfo = ();
}

pub struct ExtBuilder {
	endowed_accounts: Vec<(AccountId, CurrencyId, Balance)>,
}

impl Default for ExtBuilder {
	fn default() -> Self {
		Self {
			endowed_accounts: vec![],
=======
impl crate::Config for Test {
	type MintPrice = u64;
	type Event = Event;
	type AssetTrait = Assets;
	type Balance = u64;
	type AssetId = u32;
	type VtokenMintDuration = VtokenMintDuration;
	type WeightInfo = ();
}

pub(crate) fn run_to_block(n: u64) {
	while System::block_number() < n {
		if System::block_number() > 1 {
			System::on_finalize(System::block_number());
>>>>>>> ab95e2c4
		}
	}
}

<<<<<<< HEAD
impl ExtBuilder {
	pub fn balances(mut self, endowed_accounts: Vec<(AccountId, CurrencyId, Balance)>) -> Self {
		self.endowed_accounts = endowed_accounts;
		self
	}

	pub fn one_hundred_for_alice_n_bob(self) -> Self {
		self.balances(vec![
			(ALICE, BNC, 100),
			(BOB, BNC, 100),
			(ALICE, DOT, 100),
			(ALICE, vDOT, 400),
			(BOB, DOT, 100),
			(BOB, KSM, 100),
		])
	}

	pub fn zero_for_alice_n_bob(self) -> Self {
		self.balances(vec![
			(ALICE, BNC, 100),
			(BOB, BNC, 100),
			(ALICE, DOT, 0),
			(ALICE, vDOT, 100),
			(BOB, DOT, 0),
			(BOB, KSM, 100),
		])
	}

	pub fn build(self) -> sp_io::TestExternalities {
		let mut t = frame_system::GenesisConfig::default()
			.build_storage::<Runtime>()
			.unwrap();

		pallet_balances::GenesisConfig::<Runtime> {
			balances: self
				.endowed_accounts
				.clone()
				.into_iter()
				.filter(|(_, currency_id, _)| *currency_id == BNC)
				.map(|(account_id, _, initial_balance)| (account_id, initial_balance))
				.collect::<Vec<_>>(),
		}
		.assimilate_storage(&mut t)
		.unwrap();

		orml_tokens::GenesisConfig::<Runtime> {
			endowed_accounts: self.endowed_accounts
		}
		.assimilate_storage(&mut t)
		.unwrap();

		crate::GenesisConfig::<Runtime> {
			pools: vec![],
			staking_lock_period: vec![
				(CurrencyId::Token(TokenSymbol::DOT), 28 * 1),
				(CurrencyId::Token(TokenSymbol::ETH), 14 * 1)
			],
			rate_of_interest_each_block: vec![
				(CurrencyId::Token(TokenSymbol::DOT), 019_025_875_190), // 100000.0 * 0.148/(365*24*600)
				(CurrencyId::Token(TokenSymbol::ETH), 009_512_937_595) // 50000.0 * 0.082/(365*24*600)
			],
			yield_rate: vec![
				(CurrencyId::Token(TokenSymbol::DOT), Permill::from_perthousand(148)),// 14.8%
				(CurrencyId::Token(TokenSymbol::ETH), Permill::from_perthousand(82)) // 8.2%
			]
		}
		.assimilate_storage(&mut t)
		.unwrap();

		t.into()
	}
=======
pub(crate) fn new_test_ext() -> sp_io::TestExternalities {
	frame_system::GenesisConfig::default().build_storage::<Test>().unwrap().into()
>>>>>>> ab95e2c4
}<|MERGE_RESOLUTION|>--- conflicted
+++ resolved
@@ -19,13 +19,12 @@
 #![cfg(test)]
 #![allow(non_upper_case_globals)]
 
-<<<<<<< HEAD
 use crate::{self as vtoken_mint};
-use frame_support::{parameter_types, traits::GenesisBuild};
-use node_primitives::{Balance, CurrencyId, TokenSymbol};
+use frame_support::{parameter_types, traits::GenesisBuild, PalletId};
+use node_primitives::{CurrencyId, TokenSymbol};
 use sp_core::H256;
 use sp_runtime::{
-	testing::Header, AccountId32, ModuleId, Permill,
+	testing::Header, AccountId32, Permill,
 	traits::{BlakeTwo256, IdentityLookup, Zero},
 };
 
@@ -40,53 +39,35 @@
 pub const BOB: AccountId = AccountId32::new([1u8; 32]);
 pub const CENTS: Balance = 1_000_000_000_000 / 100;
 
+pub type BlockNumber = u64;
+pub type Amount = i128;
+pub type Balance = u128;
+
+type UncheckedExtrinsic = frame_system::mocking::MockUncheckedExtrinsic<Runtime>;
+type Block = frame_system::mocking::MockBlock<Runtime>;
+
 frame_support::construct_runtime!(
 	pub enum Runtime where
-=======
-use crate as pallet_vtoken_mint;
-use frame_support::{construct_runtime, parameter_types, traits::{OnInitialize, OnFinalize}};
-use sp_core::H256;
-use sp_runtime::{traits::{BlakeTwo256, IdentityLookup}, testing::Header};
-
-type UncheckedExtrinsic = frame_system::mocking::MockUncheckedExtrinsic<Test>;
-type Block = frame_system::mocking::MockBlock<Test>;
-
-construct_runtime!(
-	pub enum Test where
->>>>>>> ab95e2c4
 		Block = Block,
 		NodeBlock = Block,
 		UncheckedExtrinsic = UncheckedExtrinsic,
 	{
-		System: frame_system::{Module, Call, Config, Storage, Event<T>},
-<<<<<<< HEAD
-		Assets: orml_tokens::{Module, Call, Storage, Event<T>, Config<T>},
-		PalletBalances: pallet_balances::{Module, Call, Storage, Config<T>, Event<T>},
-		VtokenMint: vtoken_mint::{Module, Call, Storage, Event<T>},
-		RandomnessCollectiveFlip: pallet_randomness_collective_flip::{Module, Call, Storage},
-		MinterReward: brml_minter_reward::{Module, Storage, Event<T>},
+		System: frame_system::{Pallet, Call, Config, Storage, Event<T>},
+		Currencies: orml_currencies::{Pallet, Call, Storage, Event<T>},
+		Assets: orml_tokens::{Pallet, Call, Storage, Event<T>, Config<T>},
+		PalletBalances: pallet_balances::{Pallet, Call, Storage, Config<T>, Event<T>},
+		VtokenMint: vtoken_mint::{Pallet, Call, Storage, Event<T>},
+		RandomnessCollectiveFlip: pallet_randomness_collective_flip::{Pallet, Call, Storage},
+		MinterReward: brml_minter_reward::{Pallet, Storage, Event<T>},
 	}
 );
-
-type UncheckedExtrinsic = frame_system::mocking::MockUncheckedExtrinsic<Runtime>;
-type Block = frame_system::mocking::MockBlock<Runtime>;
-=======
-		Assets: assets::{Module, Call, Storage, Event<T>},
-		VtokenMint: pallet_vtoken_mint::{Module, Call, Config<T>, Storage, Event},
-	}
-);
->>>>>>> ab95e2c4
 
 parameter_types! {
 	pub const BlockHashCount: u64 = 250;
 	pub BlockWeights: frame_system::limits::BlockWeights =
 		frame_system::limits::BlockWeights::simple_max(1024);
 }
-<<<<<<< HEAD
 impl frame_system::Config for Runtime {
-=======
-impl frame_system::Config for Test {
->>>>>>> ab95e2c4
 	type BaseCallFilter = ();
 	type BlockWeights = ();
 	type BlockLength = ();
@@ -96,7 +77,6 @@
 	type Call = Call;
 	type BlockNumber = u64;
 	type Hash = H256;
-	type Call = Call;
 	type Hashing = BlakeTwo256;
 	type AccountId = AccountId;
 	type Lookup = IdentityLookup<Self::AccountId>;
@@ -105,34 +85,33 @@
 	type BlockHashCount = BlockHashCount;
 	type Version = ();
 	type PalletInfo = PalletInfo;
-<<<<<<< HEAD
 	type AccountData = pallet_balances::AccountData<Balance>;
-=======
-	type AccountData = ();
->>>>>>> ab95e2c4
 	type OnNewAccount = ();
 	type OnKilledAccount = ();
 	type SystemWeightInfo = ();
 	type SS58Prefix = ();
-}
-
-impl assets::Config for Test {
-	type Event = Event;
-	type Balance = u64;
-	type AssetId = u32;
-	type Price = u64;
-	type VtokenMint = u64;
-	type AssetRedeem = ();
-	type FetchVtokenMintPrice = ();
-	type WeightInfo = ();
-}
-
+	type OnSetCode = ();
+}
+
+parameter_types! {
+    pub const GetNativeCurrencyId: CurrencyId = CurrencyId::Token(TokenSymbol::ASG);
+}
+
+pub type AdaptedBasicCurrency =
+    orml_currencies::BasicCurrencyAdapter<Runtime, PalletBalances, Amount, BlockNumber>;
+
+impl orml_currencies::Config for Runtime {
+    type Event = Event;
+    type MultiCurrency = Assets;
+    type NativeCurrency = AdaptedBasicCurrency;
+    type GetNativeCurrencyId = GetNativeCurrencyId;
+    type WeightInfo = ();
+}
 
 parameter_types! {
 	pub const ExistentialDeposit: Balance = 1;
 }
 
-<<<<<<< HEAD
 impl pallet_balances::Config for Runtime {
 	type Balance = Balance;
 	type DustRemoval = ();
@@ -162,14 +141,14 @@
 	pub const TwoYear: u32 = 1 * 365 * 2;
 	pub const RewardPeriod: u32 = 50;
 	pub const MaximumExtendedPeriod: u32 = 500;
-	pub const ShareWeightModuleId: ModuleId = ModuleId(*b"weight  ");
+	pub const ShareWeightPalletId: PalletId = PalletId(*b"weight  ");
 }
 
 impl brml_minter_reward::Config for Runtime {
 	type Event = Event;
 	type MultiCurrency = Assets;
 	type TwoYear = TwoYear;
-	type ModuleId = ShareWeightModuleId;
+	type PalletId = ShareWeightPalletId;
 	type RewardPeriod = RewardPeriod;
 	type MaximumExtendedPeriod = MaximumExtendedPeriod;
 	// type DEXOperations = ZenlinkProtocol;
@@ -180,7 +159,7 @@
 parameter_types! {
 	// 3 hours(1800 blocks) as an era
 	pub const VtokenMintDuration: u32 = 3 * 60 * 1;
-	pub const StakingModuleId: ModuleId = ModuleId(*b"staking ");
+	pub const StakingPalletId: PalletId = PalletId(*b"staking ");
 }
 orml_traits::parameter_type_with_key! {
 	pub RateOfInterestEachBlock: |currency_id: CurrencyId| -> Balance {
@@ -194,7 +173,7 @@
 impl crate::Config for Runtime {
 	type Event = Event;
 	type MultiCurrency = Assets;
-	type ModuleId = StakingModuleId;
+	type PalletId = StakingPalletId;
 	type MinterReward = MinterReward;
 	type DEXOperations = ();
 	type RandomnessSource = RandomnessCollectiveFlip;
@@ -209,27 +188,10 @@
 	fn default() -> Self {
 		Self {
 			endowed_accounts: vec![],
-=======
-impl crate::Config for Test {
-	type MintPrice = u64;
-	type Event = Event;
-	type AssetTrait = Assets;
-	type Balance = u64;
-	type AssetId = u32;
-	type VtokenMintDuration = VtokenMintDuration;
-	type WeightInfo = ();
-}
-
-pub(crate) fn run_to_block(n: u64) {
-	while System::block_number() < n {
-		if System::block_number() > 1 {
-			System::on_finalize(System::block_number());
->>>>>>> ab95e2c4
-		}
-	}
-}
-
-<<<<<<< HEAD
+		}
+	}
+}
+
 impl ExtBuilder {
 	pub fn balances(mut self, endowed_accounts: Vec<(AccountId, CurrencyId, Balance)>) -> Self {
 		self.endowed_accounts = endowed_accounts;
@@ -301,8 +263,4 @@
 
 		t.into()
 	}
-=======
-pub(crate) fn new_test_ext() -> sp_io::TestExternalities {
-	frame_system::GenesisConfig::default().build_storage::<Test>().unwrap().into()
->>>>>>> ab95e2c4
 }