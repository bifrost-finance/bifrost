--- conflicted
+++ resolved
@@ -10,16 +10,15 @@
 frame-support = { version = "3.0.0", default-features = false }
 frame-system = { version = "3.0.0", default-features = false }
 log = { version = "0.4.14", default-features = false }
-<<<<<<< HEAD
-orml-traits = { git = "https://github.com/open-web3-stack/open-runtime-module-library.git", default-features = false, branch = "master" }
 serde = { version = "1.0.118", optional = true }
 sp-core = { version = "3.0.0", default-features = false }
-=======
-serde = { version = "1.0.124", optional = true }
->>>>>>> ab95e2c4
 sp-runtime = { version = "3.0.0", default-features = false }
 sp-std = { version = "3.0.0", default-features = false }
 zenlink-protocol = { path = "../../../Zenlink-DEX-Module/zenlink-protocol", default-features = false }
+orml-traits = { git = "https://github.com/open-web3-stack/open-runtime-module-library.git", default-features = false, branch = "master"}
+orml-currencies = {git = "https://github.com/open-web3-stack/open-runtime-module-library.git", default-features = false, branch = "master"}
+orml-tokens = { git = "https://github.com/open-web3-stack/open-runtime-module-library", branch = "master", default-features = false}
+
 
 [dev-dependencies]
 brml-minter-reward = { path = "../minter-reward" }
@@ -43,4 +42,7 @@
 	"sp-std/std",
 	"orml-traits/std",
 	"zenlink-protocol/std",
+	"orml-traits/std",
+	"orml-currencies/std",
+	"orml-tokens/std"
 ]