// Copyright 2019-2020 Liebi Technologies.
// This file is part of Bifrost.

// Bifrost is free software: you can redistribute it and/or modify
// it under the terms of the GNU General Public License as published by
// the Free Software Foundation, either version 3 of the License, or
// (at your option) any later version.

// Bifrost is distributed in the hope that it will be useful,
// but WITHOUT ANY WARRANTY; without even the implied warranty of
// MERCHANTABILITY or FITNESS FOR A PARTICULAR PURPOSE.  See the
// GNU General Public License for more details.

// You should have received a copy of the GNU General Public License
// along with Bifrost.  If not, see <http://www.gnu.org/licenses/>.

#![cfg_attr(not(feature = "std"), no_std)]
#[macro_use]
extern crate alloc;

use alloc::string::{String, ToString};
use core::{convert::TryFrom, ops::Div, str::FromStr, fmt::Debug};
use crate::transaction::{TxOut, TxOutV1};
use codec::{Decode, Encode};
use eos_chain::{
	Action, ActionTransfer, ActionReceipt, Asset, Checksum256, Digest, IncrementalMerkle,
	ProducerSchedule, SignedBlockHeader, Symbol, SymbolCode, Read, verify_proof, ActionName,
	ProducerAuthoritySchedule, ProducerAuthority,
};
use eos_keys::secret::SecretKey;
use sp_std::prelude::*;
use sp_core::offchain::StorageKind;
use sp_runtime::{
	traits::{Member, SaturatedConversion, Saturating, AtLeast32Bit, MaybeSerializeDeserialize, Zero},
	transaction_validity::{
		InvalidTransaction, TransactionLongevity, TransactionPriority,
		TransactionValidity, ValidTransaction, TransactionSource
	},
};
use frame_support::{
	decl_event, decl_module, decl_storage, decl_error, debug, ensure, Parameter,
	dispatch::DispatchResult, weights::{DispatchClass, Weight, Pays}, IterableStorageMap, StorageValue,
};
use frame_system::{
	self as system, ensure_root, ensure_none, ensure_signed, offchain::{SubmitTransaction, SendTransactionTypes}
};
use node_primitives::{
	AssetTrait, BridgeAssetBalance, BridgeAssetFrom, BridgeAssetTo, BridgeAssetSymbol, BlockchainType, TokenSymbol,
	FetchConvertPool,
};
use sp_application_crypto::RuntimeAppPublic;

mod transaction;
mod mock;
mod tests;

pub trait WeightInfo {
	fn clear_cross_trade_times() -> Weight;
	fn bridge_enable() -> Weight;
	fn save_producer_schedule() -> Weight;
	fn init_schedule() -> Weight;
	fn grant_crosschain_privilege() -> Weight;
	fn remove_crosschain_privilege() -> Weight;
	fn set_contract_accounts() -> Weight;
	fn change_schedule() -> Weight;
	fn prove_action() -> Weight;
	fn bridge_tx_report() -> Weight;
	fn update_bridge_trx_status() -> Weight;
	fn trial_on_trx_status() -> Weight;
	fn cross_to_eos(weight:Weight) -> Weight;
}

lazy_static::lazy_static! {
	pub static ref ACTION_NAMES: [ActionName; 1] = {
		let name = ActionName::from_str("transfer").unwrap();
		[name]
	};
}

#[derive(Encode, Decode, Clone, Copy, Eq, PartialEq, Debug)]
enum TransactionType {
	Deposit,
	Withdraw,
}

pub type VersionId = u32;
// use alias to avoid extra effort on parsing this type from front-end
pub type Checksum256Array = Vec<Checksum256>;

pub mod sr25519 {
	pub mod app_sr25519 {
		use sp_application_crypto::{app_crypto, key_types::ACCOUNT, sr25519};
		app_crypto!(sr25519, ACCOUNT);

		impl From<sp_runtime::AccountId32> for Public {
			fn from(acct: sp_runtime::AccountId32) -> Self {
				let mut data =  [0u8;32];
				let acct_data: &[u8;32] = acct.as_ref();
				for (index, val) in acct_data.iter().enumerate() {
					data[index] = *val;
				}
				Self(sp_core::sr25519::Public(data))
			}
		}
	}

	sp_application_crypto::with_pair! {
		/// An bridge-eos keypair using sr25519 as its crypto.
		pub type AuthorityPair = app_sr25519::Pair;
	}

	/// An bridge-eos signature using sr25519 as its crypto.
	pub type AuthoritySignature = app_sr25519::Signature;

	/// An bridge-eos identifier using sr25519 as its crypto.
	pub type AuthorityId = app_sr25519::Public;
}

pub mod ed25519 {
	mod app_ed25519 {
		use sp_application_crypto::{app_crypto, key_types::ACCOUNT, ed25519};
		app_crypto!(ed25519, ACCOUNT);
	}

	sp_application_crypto::with_pair! {
		/// An bridge-eos keypair using ed25519 as its crypto.
		pub type AuthorityPair = app_ed25519::Pair;
	}

	/// An bridge-eos signature using ed25519 as its crypto.
	pub type AuthoritySignature = app_ed25519::Signature;

	/// An bridge-eos identifier using ed25519 as its crypto.
	pub type AuthorityId = app_ed25519::Public;
}

const EOS_NODE_URL: &[u8] = b"EOS_NODE_URL";
const EOS_SECRET_KEY: &[u8] = b"EOS_SECRET_KEY";

#[derive(Encode, Decode, Clone, PartialEq, Debug, Copy)]
#[non_exhaustive]
pub enum TrxStatus {
	Initial,
	Generated,
	Signed,
	Processing,
	Success,
	Fail,
}

impl Default for TrxStatus {
	fn default() -> Self {
		Self::Initial
	}
}

decl_error! {
	pub enum Error for Module<T: Trait> {
		/// Use has no privilege to execute cross transaction
		NoCrossChainPrivilege,
		/// EOS node address or private key is not set
		NoLocalStorage,
		/// The format of memo doesn't match the requirement
		InvalidMemo,
		/// This is an invalid hash value while hashing schedule
		InvalidScheduleHash,
		/// Sign a transaction more than twice
		AlreadySignedByAuthor,
		/// Fail to calculate merkle root tree
		CalculateMerkleError,
		/// Fail to get EOS block id from block header
		FailureOnGetBlockId,
		/// Invalid substrate account id
		InvalidAccountId,
		/// Fail to cast balance type
		ConvertBalanceError,
		/// Fail to append block id to merkel tree
		AppendIncreMerkleError,
		/// Fail to verify signature
		SignatureVerificationFailure,
		/// Fail to verify merkle tree
		MerkleRootVerificationFailure,
		/// The length of block headers don't meet the size 15
		InvalidBlockHeadersLength,
		/// Invalid transaction
		InvalidGeneratedTxOutType,
		InvalidSignedTxOutType,
		InvalidSendTxOutType,
		/// Error from eos-chain crate
		EosChainError,
		/// Error from eos-key crate
		EosKeysError,
		/// User hasn't enough balance to trade
		InsufficientBalance,
		/// Fail to parse utf8 array
		ParseUtf8Error,
		/// Error while decode hex text
		DecodeHexError,
		/// Fail to parse secret key
		ParseSecretKeyError,
		/// Fail to calcualte action hash
		ErrorOnCalculationActionHash,
		/// Fail to calcualte action receipt hash
		ErrorOnCalculationActionReceiptHash,
		/// Offchain http error
		OffchainHttpError,
		/// EOS node response a error after send a request
		EOSRpcError,
		/// Error from lite-json while serializing or deserializing
		LiteJsonError,
		/// Invalid checksum
		InvalidChecksum256,
		/// Initialze producer schedule multiple times
		InitMultiTimeProducerSchedules,
		/// EOS or vEOS not existed
		TokenNotExist,
		/// Invalid token
		InvalidTokenForTrade,
		/// EOSSymbolMismatch,
		EOSSymbolMismatch,
		/// Bridge eos has been disabled
		CrossChainDisabled,
		/// Who hasn't the permission to sign a cross-chain trade
		NoPermissionSignCrossChainTrade,
		/// There's no any blockheaders for verifying
		InvalidDataForVerifyingBlockheaders,
		/// Blockheaders length are not equal to Id list
		/// These Id list are for verifying blockheaders
		BlockHeaderLengthMismatchWithIdList,
		/// Fail to verify blockheaders
		FailureOnVerifyingBlockheaders,
		/// Duplicated trade because this trade has been on bifrost
		DuplicatedCrossChainTransaction,
		/// This action is invalid
		InvalidAction,
		/// Fail to verify transaction action
		FailureOnVerifyingTransactionAction,
		/// Send duplicated transaction to EOS node
		SendingDuplicatedTransaction,
		/// Transaction expired
		TransactionExpired,
		/// Cross transaction back enable or not
		CrossChainBackDisabled,
	}
}

pub trait Trait: SendTransactionTypes<Call<Self>> + pallet_authorship::Trait {
	/// The identifier type for an authority.
	type AuthorityId: Member + Parameter + RuntimeAppPublic + Default + Ord
		+ From<<Self as frame_system::Trait>::AccountId>;

	type Event: From<Event<Self>> + Into<<Self as system::Trait>::Event>;

	/// The units in which we record balances.
	type Balance: Member + Parameter + AtLeast32Bit + Default + Copy + MaybeSerializeDeserialize;

	/// The arithmetic type of asset identifier.
	type AssetId: Member + Parameter + AtLeast32Bit + Default + Copy + From<TokenSymbol> + Into<TokenSymbol> + MaybeSerializeDeserialize;

	/// The units in which we record costs.
	type Cost: Member + Parameter + AtLeast32Bit + Default + Copy + MaybeSerializeDeserialize;

	/// The units in which we record incomes.
	type Income: Member + Parameter + AtLeast32Bit + Default + Copy + MaybeSerializeDeserialize;

	/// The units in which we record asset precision.
	type Precision: Member + Parameter + AtLeast32Bit + Default + Copy + MaybeSerializeDeserialize;

	/// Bridge asset from another blockchain.
	type BridgeAssetFrom: BridgeAssetFrom<Self::AccountId, Self::Precision, Self::Balance>;

	type AssetTrait: AssetTrait<Self::AssetId, Self::AccountId, Self::Balance, Self::Cost, Self::Income>;

	/// Fetch convert pool from convert module
	type FetchConvertPool: FetchConvertPool<TokenSymbol, Self::Balance>;

	/// A dispatchable call type.
	type Call: From<Call<Self>>;

	/// Set default weight
	type WeightInfo : WeightInfo;
}

decl_event! {
	pub enum Event<T>
		where <T as system::Trait>::AccountId,
	{
		InitSchedule(VersionId),
		ChangeSchedule(VersionId, VersionId), // ChangeSchedule(older, newer)
		ProveAction,
		RelayBlock,
		Deposit(Vec<u8>, AccountId), // EOS account => Bifrost AccountId
		DepositFail,
		Withdraw(AccountId, Vec<u8>), // Bifrost AccountId => EOS account
		WithdrawFail,
		SentCrossChainTransaction,
		FailToSendCrossChainTransaction,
		GrantedCrossChainPrivilege(AccountId),
		RemovedCrossChainPrivilege(AccountId),
		UnsignedTrx,
	}
}

decl_storage! {
	trait Store for Module<T: Trait> as BridgeEos {
		/// The current set of notary keys that may send bridge transactions to Eos chain.
		NotaryKeys get(fn notary_keys) config(): Vec<T::AccountId>;

		/// Config to enable/disable this runtime
		BridgeEnable get(fn is_bridge_enable): bool = true;

		/// Cross transaction back enable or not
		CrossChainBackEnable get(fn is_cross_back_enable): bool = true;

		/// Eos producer list and hash which in specific version id
		ProducerSchedules: map hasher(blake2_128_concat) VersionId => (Vec<ProducerAuthority>, Checksum256);

		/// Initialize a producer schedule while starting a node.
		InitializeSchedule get(fn producer_schedule): ProducerAuthoritySchedule;

		/// Save all unique transactions
		/// Every transaction has different action receipt, but can have the same action
		BridgeActionReceipt: map hasher(blake2_128_concat) ActionReceipt => Action;
		/// Transaction ID is unique on EOS
		BridgeTransactionID: map hasher(blake2_128_concat) Checksum256 => ActionReceipt;

		/// Current pending schedule version
		PendingScheduleVersion: VersionId;

		/// Transaction sent to Eos blockchain
		BridgeTrxStatus get(fn trx_status): map hasher(blake2_128_concat) TxOut<T::AccountId> => TrxStatus;
		BridgeTrxStatusV1 get(fn trx_status_v1): map hasher(blake2_128_concat) (TxOut<T::AccountId>, u64) => TrxStatus;
		CrossTradeIndex get(fn cross_trade_index): u64 = 0;
		CrossTradeStatus get(fn cross_status): map hasher(blake2_128_concat) u64 => bool;
		CrossIndexRelatedEOSBalance get(fn index_with_eos_balance): map hasher(blake2_128_concat) u64 => (T::Balance, T::AccountId, TokenSymbol);
		/// According trx id to find processing trx
		ProcessingBridgeTrx: map hasher(blake2_128_concat) Checksum256 => TxOut<T::AccountId>;

		/// V2 storage
		/// Transaction sent to Eos blockchain
		BridgeTrxStatusV2 get(fn trx_status_v2): map hasher(blake2_128_concat) (TxOutV1<T::AccountId>, u64) => TrxStatus;
		CrossTradeIndexV2 get(fn cross_trade_index_v2): map hasher(blake2_128_concat) T::AccountId => u64 = 0;
		CrossTradeStatusV2 get(fn cross_status_v2): map hasher(blake2_128_concat) u64 => bool;
		EOSNodeAddress get(fn eos_node): Vec<u8> = b"http://122.51.241.19:8080".to_vec();
		CrossIndexRelatedEOSBalanceV2 get(fn index_with_eos_balance_v2): map hasher(blake2_128_concat) u64 => (T::Balance, T::AccountId, TokenSymbol);
		/// According trx id to find processing trx
		ProcessingBridgeTrxV2: map hasher(blake2_128_concat) Checksum256 => (TxOutV1<T::AccountId>, u64);

		/// Account where Eos bridge contract deployed, (Account, Signature threshold)
		BridgeContractAccount get(fn bridge_contract_account) config(): (Vec<u8>, u8);

		/// Who has the privilege to call transaction between Bifrost and EOS
		CrossChainPrivilege get(fn cross_chain_privilege) config(): map hasher(blake2_128_concat) T::AccountId => bool;
		/// How many address has the privilege sign transaction between EOS and Bifrost
		AllAddressesHaveCrossChainPrivilege get(fn all_crosschain_privilege) config(): Vec<T::AccountId>;

		/// Record times of cross-chain trade, (EOS => Bifrost, Bifrost => EOS)
		TimesOfCrossChainTrade get(fn trade_times): map hasher(blake2_128_concat) T::AccountId => (u32, u32) = (0u32, 0u32);
		/// Set low limit amount of EOS for cross transaction, if it's bigger than this, count one.
		LowLimitOnCrossChain get(fn cross_trade_eos_limit) config(): T::Balance;
	}
	add_extra_genesis {
		build(|config: &GenesisConfig<T>| {
			BridgeContractAccount::put(config.bridge_contract_account.clone());

			NotaryKeys::<T>::put(config.notary_keys.clone());

			let schedule = ProducerAuthoritySchedule::default();
			let schedule_hash = schedule.schedule_hash();
			assert!(schedule_hash.is_ok());
			ProducerSchedules::insert(schedule.version, (schedule.producers, schedule_hash.unwrap()));
			PendingScheduleVersion::put(schedule.version);

			// grant privilege to sign transaction between EOS and Bifrost
			for (who, privilege) in config.cross_chain_privilege.iter() {
				<CrossChainPrivilege<T>>::insert(who, privilege);
			}
			// update to AllAddressesHaveCrossChainPrivilege
			let all_addresses: Vec<T::AccountId> = config.cross_chain_privilege.iter().map(|x| x.0.clone()).collect();
			<AllAddressesHaveCrossChainPrivilege<T>>::mutate(move |all| {
				all.extend(all_addresses.into_iter());
			});

			// setting limit on how many eos counts one
			LowLimitOnCrossChain::<T>::put(config.cross_trade_eos_limit);
		});
	}
}

decl_module! {
	pub struct Module<T: Trait> for enum Call where origin: T::Origin {
		type Error = Error<T>;

		fn deposit_event() = default;
		#[weight = T::WeightInfo::clear_cross_trade_times()]
		fn clear_cross_trade_times(origin) {
			ensure_root(origin)?;

			// clear cross trade times
			for (who, _) in TimesOfCrossChainTrade::<T>::iter() {
				TimesOfCrossChainTrade::<T>::mutate(&who, |pool| {
					pool.0 = Zero::zero();
					pool.1 = Zero::zero();
				});
			}
		}

<<<<<<< HEAD
		#[weight = T::DbWeight::get().writes(1)]
		fn clear_unused_cross_back_transaction_data(origin) {
			ensure_root(origin)?;

			// clear cross trade times
			for (key, val) in BridgeTrxStatusV2::<T>::iter() {
				BridgeTrxStatusV2::<T>::remove(key);
			}
		}

		#[weight = T::DbWeight::get().writes(1)]
=======
		#[weight = T::WeightInfo::bridge_enable()]
>>>>>>> 4597d25c
		fn bridge_enable(origin, enable: bool) {
			ensure_root(origin)?;

			BridgeEnable::put(enable);
		}

<<<<<<< HEAD
		#[weight = T::DbWeight::get().writes(1)]
		fn change_eos_node_address(origin, address: Vec<u8>) {
			ensure_root(origin)?;

			EOSNodeAddress::put(address);
		}

		#[weight = T::DbWeight::get().writes(1)]
		fn cross_chain_back_enable(origin, enable: bool) {
			ensure_root(origin)?;

			CrossChainBackEnable::put(enable);
		}

		#[weight = T::DbWeight::get().reads_writes(1, 2)]
=======
		#[weight = T::WeightInfo::save_producer_schedule()]
>>>>>>> 4597d25c
		fn save_producer_schedule(origin, ps: ProducerAuthoritySchedule) -> DispatchResult {
			ensure_root(origin)?;

			let schedule_hash = ps.schedule_hash().map_err(|_| Error::<T>::InvalidScheduleHash)?;

			// calculate schedule hash just one time, instead of calculating it multiple times.
			ProducerSchedules::insert(ps.version, (ps.producers, schedule_hash));
			PendingScheduleVersion::put(ps.version);

			Self::deposit_event(RawEvent::InitSchedule(ps.version));

			Ok(())
		}

		#[weight = T::WeightInfo::init_schedule()]
		fn init_schedule(origin, ps: ProducerAuthoritySchedule) {
			ensure_root(origin)?;

			ensure!(!ProducerSchedules::contains_key(ps.version), Error::<T>::InitMultiTimeProducerSchedules);
			ensure!(!PendingScheduleVersion::exists(), Error::<T>::InitMultiTimeProducerSchedules);

			let schedule_hash = ps.schedule_hash().map_err(|_| Error::<T>::InvalidScheduleHash)?;

			// calculate schedule hash just one time, instead of calculating it multiple times.
			ProducerSchedules::insert(ps.version, (ps.producers, schedule_hash));
			PendingScheduleVersion::put(ps.version);

			Self::deposit_event(RawEvent::InitSchedule(ps.version));
		}

		#[weight = T::WeightInfo::grant_crosschain_privilege()]
		fn grant_crosschain_privilege(origin, target: T::AccountId) {
			ensure_root(origin)?;

			// grant privilege
			<CrossChainPrivilege<T>>::insert(&target, true);

			// update all addresses
			<AllAddressesHaveCrossChainPrivilege<T>>::mutate(|all| {
				if !all.contains(&target) {
					all.push(target.clone());
				}
			});

			Self::deposit_event(RawEvent::GrantedCrossChainPrivilege(target));
		}

		#[weight = (T::WeightInfo::remove_crosschain_privilege(), DispatchClass::Normal, Pays::No)]
		fn remove_crosschain_privilege(origin, target: T::AccountId) {
			ensure_root(origin)?;

			// remove privilege
			<CrossChainPrivilege<T>>::insert(&target, false);

			// update all addresses
			<AllAddressesHaveCrossChainPrivilege<T>>::mutate(|all| {
				all.retain(|who| who.ne(&target));
			});

			Self::deposit_event(RawEvent::RemovedCrossChainPrivilege(target));
		}

		#[weight = (T::WeightInfo::set_contract_accounts(), DispatchClass::Normal, Pays::No)]
		fn set_contract_accounts(origin, account: Vec<u8>, threthold: u8) {
			ensure_root(origin)?;
			BridgeContractAccount::put((account, threthold));
		}

		// 1. block_headers length must be 15.
		// 2. the first block_header's new_producers cannot be none.
		// 3. compare current schedules version with pending_schedules'.
		// 4. verify incoming 180 block_headers to prove this new_producers list is valid.
		// 5. save the new_producers list.
<<<<<<< HEAD
		#[weight = (10000, DispatchClass::Normal, Pays::Yes)]
=======
		#[weight = (T::WeightInfo::change_schedule(), DispatchClass::Normal, Pays::No)]
>>>>>>> 4597d25c
		fn change_schedule(
			origin,
			legacy_schedule_hash: Checksum256,
			new_schedule: ProducerAuthoritySchedule,
			merkle: IncrementalMerkle,
			block_headers: Vec<SignedBlockHeader>,
			block_ids_list: Vec<Vec<Checksum256>>
		) -> DispatchResult {
			let origin = ensure_signed(origin)?;
			ensure!(CrossChainPrivilege::<T>::get(&origin), Error::<T>::NoPermissionSignCrossChainTrade);

			// check the data is valid for verifying these blockheaders
			ensure!(BridgeEnable::get(), Error::<T>::CrossChainDisabled);
			ensure!(!block_headers.is_empty(), Error::<T>::InvalidDataForVerifyingBlockheaders);
			ensure!(block_ids_list.len() == block_headers.len(), Error::<T>::InvalidDataForVerifyingBlockheaders);
			ensure!(block_ids_list.len() == 15, Error::<T>::InvalidDataForVerifyingBlockheaders);
			ensure!(block_ids_list[0].is_empty(), Error::<T>::InvalidDataForVerifyingBlockheaders);
			ensure!(block_ids_list[1].len() ==  10, Error::<T>::InvalidDataForVerifyingBlockheaders);

			let current_schedule_version = PendingScheduleVersion::get();

			let (schedule_hash, producer_schedule) = {
				let schedule_hash = new_schedule.schedule_hash().map_err(|_| Error::<T>::InvalidScheduleHash)?;
				(schedule_hash, new_schedule)
			};

			ensure!(
				Self::verify_block_headers(merkle, &schedule_hash, &producer_schedule, &block_headers, block_ids_list).is_ok(),
				Error::<T>::FailureOnVerifyingBlockheaders
			);

			// if verification is successful, save the new producers schedule.
			ProducerSchedules::insert(producer_schedule.version, (&producer_schedule.producers, schedule_hash));
			PendingScheduleVersion::put(producer_schedule.version);

			Self::deposit_event(RawEvent::ChangeSchedule(current_schedule_version, producer_schedule.version));

			Ok(())
		}

<<<<<<< HEAD
		#[weight = (10000, DispatchClass::Normal, Pays::Yes)]
=======
		#[weight = (T::WeightInfo::prove_action(), DispatchClass::Normal, Pays::No)]
>>>>>>> 4597d25c
		fn prove_action(
			origin,
			action: Action,
			action_receipt: ActionReceipt,
			action_merkle_paths: Checksum256Array,
			merkle: IncrementalMerkle,
			block_headers: Vec<SignedBlockHeader>,
			block_ids_list: Vec<Vec<Checksum256>>,
			trx_id: Checksum256
		) -> DispatchResult {
			let origin = ensure_signed(origin)?;
			ensure!(CrossChainPrivilege::<T>::get(&origin), Error::<T>::NoPermissionSignCrossChainTrade);

			// ensure this transaction is unique, and ensure no duplicated transaction
			ensure!(BridgeActionReceipt::get(&action_receipt).ne(&action), Error::<T>::DuplicatedCrossChainTransaction);

			// ensure action is what we want
			ensure!(action.name == ACTION_NAMES[0], Error::<T>::InvalidAction);
			let action_hash = action.digest().map_err(|_| Error::<T>::ErrorOnCalculationActionHash)?;
			ensure!(action_hash == action_receipt.act_digest, Error::<T>::InvalidAction);

			// check the data is valid for verifying these blockheaders
			ensure!(BridgeEnable::get(), Error::<T>::CrossChainDisabled);
			ensure!(block_ids_list.len() == block_headers.len(), Error::<T>::InvalidDataForVerifyingBlockheaders);
			ensure!(block_ids_list.len() == 15, Error::<T>::InvalidDataForVerifyingBlockheaders);
			ensure!(block_ids_list[0].is_empty(), Error::<T>::InvalidDataForVerifyingBlockheaders);
			ensure!(block_ids_list[1].len() ==  10, Error::<T>::InvalidDataForVerifyingBlockheaders);

			let leaf = action_receipt.digest().map_err(|_| Error::<T>::ErrorOnCalculationActionReceiptHash)?;

			let block_under_verification = &block_headers[0];
			// verify transaction and related action from this transaction
			ensure!(
				verify_proof(&action_merkle_paths, leaf, block_under_verification.block_header.action_mroot),
				Error::<T>::FailureOnVerifyingTransactionAction
			);

			let (schedule_hash, producer_schedule) = Self::get_schedule_hash_and_public_key(block_headers[0].block_header.new_producers.as_ref())?;
			// this is for testing due to there's a default producer schedule on standalone eos node.
			let schedule_hash = {
				if producer_schedule.version == 0 {
					ProducerSchedule::default().schedule_hash().map_err(|_| Error::<T>::InvalidScheduleHash)?
				} else {
					schedule_hash
				}
			};

			// verify EOS block headers
			ensure!(
				Self::verify_block_headers(merkle, &schedule_hash, &producer_schedule, &block_headers, block_ids_list).is_ok(),
				Error::<T>::FailureOnVerifyingBlockheaders
			);

			// save proves for this transaction
			BridgeActionReceipt::insert(&action_receipt, &action);

			Self::deposit_event(RawEvent::ProveAction);

			let action_transfer = Self::get_action_transfer_from_action(&action)?;

			let cross_account = BridgeContractAccount::get().0;
			// withdraw operation, Bifrost => EOS
			if cross_account == action_transfer.from.to_string().into_bytes() {
				match Self::transaction_from_bifrost_to_eos(trx_id, &action_transfer) {
					Ok(target) => {
						Self::deposit_event(RawEvent::Withdraw(target, action_transfer.to.to_string().into_bytes()));
					}
					Err(e) => {
						debug::warn!("Bifrost => EOS failed due to {:?}", e);
						Self::deposit_event(RawEvent::WithdrawFail);
					}
				}
			}

			// deposit operation, EOS => Bifrost
			if cross_account == action_transfer.to.to_string().into_bytes() {
				match Self::transaction_from_eos_to_bifrost(&action_transfer) {
					Ok((target, eos_amount)) => {
						// update times of trade from EOS => Bifrost
						if LowLimitOnCrossChain::<T>::get() <= eos_amount {
							TimesOfCrossChainTrade::<T>::mutate(&target, |times| {
								times.0 = times.0.saturating_add(1);
							});
						}
						Self::deposit_event(RawEvent::Deposit(action_transfer.from.to_string().into_bytes(), target));
					}
					Err(e) => {
						debug::info!("EOS => Bifrost failed due to {:?}", e);
						Self::deposit_event(RawEvent::DepositFail);
					}

				}
			}

			Ok(())
		}

<<<<<<< HEAD
		#[weight = (0, DispatchClass::Normal, Pays::No)]
=======
		#[weight = (T::WeightInfo::bridge_tx_report(), DispatchClass::Normal, Pays::No)]
		fn bridge_tx_report(origin, tx_list: Vec<TxOut<T::AccountId>>) -> DispatchResult {
			ensure_none(origin)?;

			BridgeTxOuts::<T>::put(tx_list);

			Ok(())
		}

		#[weight = (T::WeightInfo::update_bridge_trx_status(), DispatchClass::Normal, Pays::No)]
>>>>>>> 4597d25c
		fn update_bridge_trx_status(
			origin,
			changed_trxs: Vec::<((TxOutV1<T::AccountId>, u64), TrxStatus, (TxOutV1<T::AccountId>, u64), Option<Checksum256>)>
		) -> DispatchResult {
			ensure_none(origin)?;

			for changed_trx in changed_trxs.iter() {
				let trade_index = changed_trx.0.1;

				// delete last changed status of transaction
				BridgeTrxStatusV2::<T>::remove(&changed_trx.2);

<<<<<<< HEAD
				if let Some(id) = changed_trx.3 {
					// insert the processing transaction to processing storage
					ProcessingBridgeTrxV2::<T>::insert(id, (&changed_trx.0.0, trade_index));
					// means that this transaction has been sent to EOS node
					CrossTradeStatusV2::mutate(trade_index, |sent| {
						*sent = true;
					});
					// due to it becoming processing status, delete it from BridgeTrxStatusV1
					BridgeTrxStatusV2::<T>::remove(&changed_trx.0);
				}
=======
			Ok(())
		}

		#[weight = (T::WeightInfo::trial_on_trx_status(), DispatchClass::Normal, Pays::No)]
		fn trial_on_trx_status(origin) -> DispatchResult {
			let _ = ensure_signed(origin)?;
>>>>>>> 4597d25c

				// this transaction has been not in processing or signed status
				if !CrossTradeStatusV2::get(trade_index) {
					BridgeTrxStatusV2::<T>::insert(&changed_trx.0, changed_trx.1);
				} else {
					BridgeTrxStatusV2::<T>::remove(&changed_trx.0);
				}
			}

			Self::deposit_event(RawEvent::UnsignedTrx);
			Ok(())
		}

		#[weight = (T::WeightInfo::cross_to_eos(memo.len() as Weight), DispatchClass::Normal, Pays::No)]
		fn cross_to_eos(
			origin,
			to: Vec<u8>,
			token_symbol: TokenSymbol,
			#[compact] amount: T::Balance,
			memo: Vec<u8>
		) {
			let origin = system::ensure_signed(origin)?;
			let eos_amount = amount;

			ensure!(CrossChainBackEnable::get(), Error::<T>::CrossChainBackDisabled);

			// check vtoken id exist or not
			ensure!(T::AssetTrait::token_exists(token_symbol), Error::<T>::TokenNotExist);
			// ensure redeem EOS instead of any others tokens like vEOS, DOT, KSM etc
			ensure!(token_symbol == TokenSymbol::EOS, Error::<T>::InvalidTokenForTrade);

			let token = T::AssetTrait::get_token(token_symbol);
			let symbol_code = token.symbol;
			let symbol_precise = token.precision;

			let balance = T::AssetTrait::get_account_asset(token_symbol, &origin).balance;
			ensure!(symbol_precise <= 12, Error::<T>::EOSSymbolMismatch);
			let amount = amount.div(T::Balance::from(10u32.pow(12u32 - symbol_precise as u32)));
			ensure!(balance >= eos_amount, Error::<T>::InsufficientBalance);

			let asset_symbol = BridgeAssetSymbol::new(BlockchainType::EOS, symbol_code, T::Precision::from(symbol_precise.into()));
			let memo = CrossTradeIndexV2::<T>::get(&origin).to_string().into_bytes();
			let bridge_asset = BridgeAssetBalance {
				symbol: asset_symbol,
				amount: eos_amount,
				memo,
				from: origin.clone(),
				token_symbol
			};

			match Self::bridge_asset_to(to, bridge_asset) {
				Ok(_) => {
					debug::info!("sent transaction to EOS node.");
					// locked balance until trade is verified
					T::AssetTrait::lock_asset(&origin, token_symbol, eos_amount);

					Self::deposit_event(RawEvent::SentCrossChainTransaction);
				}
				Err(e) => {
					debug::warn!("failed to send transaction to EOS node, due to {:?}", e);
					Self::deposit_event(RawEvent::FailToSendCrossChainTransaction);
				}
			}
		}

		// Runs after every block.
		fn offchain_worker(now_block: T::BlockNumber) {
			debug::RuntimeLogger::init();

			// trigger offchain worker by each two block
			if now_block % T::BlockNumber::from(2u32) == T::BlockNumber::from(0u32) {
				if BridgeTrxStatusV2::<T>::iter()
					.any(|(_, status)|
						status == TrxStatus::Initial ||
						status == TrxStatus::Generated ||
						status == TrxStatus::Signed
					)
				{
					match Self::offchain(now_block) {
						Ok(_) => debug::info!("A offchain worker started."),
						Err(e) => (),
					}
				}
			}
			let author = <pallet_authorship::Module<T>>::author();
			debug::debug!(target: "bridge-eos", "current node is: {:?}", <pallet_authorship::Module<T>>::author());
		}
	}
}

impl<T: Trait> Module<T> {
	fn verify_block_headers(
		mut merkle: IncrementalMerkle,
		schedule_hash: &Checksum256,
		producer_schedule: &ProducerAuthoritySchedule,
		block_headers: &[SignedBlockHeader],
		block_ids_list: Vec<Vec<Checksum256>>,
	) -> Result<(), Error<T>> {
		ensure!(block_headers.len() == 15, Error::<T>::InvalidBlockHeadersLength);
		ensure!(block_ids_list.len() == 15, Error::<T>::InvalidBlockHeadersLength);

		for (block_header, block_ids) in block_headers.iter().zip(block_ids_list.iter()) {
			// calculate merkle root
			Self::calculate_block_header_merkle_root(&mut merkle, &block_header, &block_ids)?;

			// verify block header signature
			Self::verify_block_header_signature(schedule_hash, producer_schedule, block_header, &merkle.get_root()).map_err(|_| Error::<T>::SignatureVerificationFailure)?;

			// append current block id
			let block_id = block_header.id().map_err(|_| Error::<T>::FailureOnGetBlockId)?;
			merkle.append(block_id).map_err(|_| Error::<T>::AppendIncreMerkleError)?;
		}

		Ok(())
	}

	fn verify_block_header_signature(
		schedule_hash: &Checksum256,
		producer_schedule: &ProducerAuthoritySchedule,
		block_header: &SignedBlockHeader,
		expected_mroot: &Checksum256,
	) -> Result<(), Error<T>> {
		let pk = producer_schedule.get_producer_key(block_header.block_header.producer);
		block_header.verify(*expected_mroot, *schedule_hash, pk).map_err(|_| Error::<T>::SignatureVerificationFailure)?;

		Ok(())
	}

	fn calculate_block_header_merkle_root(
		merkle: &mut IncrementalMerkle,
		block_header: &SignedBlockHeader,
		block_ids: &[Checksum256],
	) -> Result<(), Error<T>> {
		for id in block_ids {
			merkle.append(*id).map_err(|_| Error::<T>::AppendIncreMerkleError)?;
		}

		// append previous block id
		merkle.append(block_header.block_header.previous).map_err(|_| Error::<T>::AppendIncreMerkleError)?;

		Ok(())
	}

	fn get_schedule_hash_and_public_key(
		new_producers: Option<&ProducerSchedule>
	) -> Result<(Checksum256, ProducerAuthoritySchedule), Error<T>> {
		let ps = match new_producers {
			Some(producers) => {
				let schedule_version = PendingScheduleVersion::get();
				if schedule_version != producers.version {
					return Err(Error::<T>::InvalidScheduleHash)
				}
				let producers = ProducerSchedules::get(schedule_version).0;
				let ps = ProducerAuthoritySchedule::new(schedule_version, producers);
				ps
			},
			None => {
				let schedule_version = PendingScheduleVersion::get();
				let producers = ProducerSchedules::get(schedule_version).0;
				let ps = ProducerAuthoritySchedule::new(schedule_version, producers);
				ps
			}
		};

		let schedule_hash: Checksum256 = ps.schedule_hash().map_err(|_| Error::<T>::InvalidScheduleHash)?;

		Ok((schedule_hash, ps))
	}

	fn get_action_transfer_from_action(act: &Action) -> Result<ActionTransfer, Error<T>> {
		let action_transfer = ActionTransfer::read(&act.data, &mut 0).map_err(|_| Error::<T>::EosChainError)?;

		Ok(action_transfer)
	}

	fn transaction_from_eos_to_bifrost(
		action_transfer: &ActionTransfer
	) -> Result<(T::AccountId, T::Balance), Error<T>> {
		// check memo, example like "alice@bifrost:EOS", the formatter: {receiver}@{chain}:{token_symbol}
		let split_memo = action_transfer.memo.as_str().split(|c| c == '@' || c == ':').collect::<Vec<_>>();

		// the length should be 2, either 3.
		if split_memo.len().gt(&3) || split_memo.len().lt(&2) {
			return Err(Error::<T>::InvalidMemo);
		}

		// get account
		let account_data = Self::get_account_data(split_memo[0])?;
		let target = Self::into_account(account_data)?;

		let token_symbol = {
			match split_memo.len() {
				2 => TokenSymbol::vEOS,
				3 => {
					match split_memo[2] {
						"" | "vEOS" => TokenSymbol::vEOS,
						"EOS" => TokenSymbol::EOS,
						_ => {
							debug::error!("A invalid token type, default token type will be vtoken");
							return Err(Error::<T>::InvalidMemo);
						}
					}
				}
				_ => unreachable!("previous step checked he length of split_memo.")
			}
		};
		// todo, vEOS or EOS, all asset will be added to EOS asset, instead of vEOS or EOS
		// but in the future, we will support both token, let user to which token he wants to get
		// according to the convert price
		let token_symbol_pair = token_symbol.paired_token(); // return (token_symbol, vtoken_symbol)
		let convert_pool = T::FetchConvertPool::fetch_convert_pool(token_symbol_pair.0);

		let symbol = action_transfer.quantity.symbol;
		let symbol_code = symbol.code().to_string().into_bytes();
		let symbol_precision = symbol.precision() as u16;
		// ensure symbol and precision matched
		let existed_token_symbol = T::AssetTrait::get_token(token_symbol_pair.0);
		ensure!(
			existed_token_symbol.symbol == symbol_code && existed_token_symbol.precision == symbol_precision,
			Error::<T>::EOSSymbolMismatch
		);

		let token_balances = (action_transfer.quantity.amount as u128) * 10u128.pow(12 - symbol_precision as u32);
		let new_balance: T::Balance = TryFrom::<u128>::try_from(token_balances).map_err(|_| Error::<T>::ConvertBalanceError)?;

		if token_symbol.is_vtoken() {
			// according convert pool to convert EOS to vEOS
			let vtoken_balances: T::Balance = {
				new_balance.saturating_mul(convert_pool.vtoken_pool) / convert_pool.token_pool
			};
			T::AssetTrait::asset_issue(token_symbol_pair.1, &target, vtoken_balances);
		} else {
			T::AssetTrait::asset_issue(token_symbol_pair.0, &target, new_balance);
		}

		Ok((target, new_balance))
	}

	fn transaction_from_bifrost_to_eos(
		pending_trx_id: Checksum256,
		action_transfer: &ActionTransfer
	) -> Result<T::AccountId, Error<T>> {
		let (processing_trx, trade_index) = ProcessingBridgeTrxV2::<T>::get(&pending_trx_id);
		debug::error!(target: "bridge-eos", "bifrost => eos {:?}", processing_trx);
		debug::error!(target: "bridge-eos", "bifrost => eos index {:?}", trade_index);
		match processing_trx {
			TxOutV1::Sent { tx_id, ref from, token_symbol } if pending_trx_id.eq(&tx_id) => {
				let target = from.clone();
				let token_symbol = token_symbol;

				let all_vtoken_balances = T::AssetTrait::get_account_asset(token_symbol, &target).balance;

				let symbol = action_transfer.quantity.symbol;
				let symbol_code = symbol.code().to_string().into_bytes();
				let symbol_precision = symbol.precision() as u16;
				// ensure symbol and precision matched
				let existed_token_symbol = T::AssetTrait::get_token(token_symbol);
				ensure!(
					existed_token_symbol.symbol == symbol_code && existed_token_symbol.precision == symbol_precision,
					Error::<T>::EOSSymbolMismatch
				);

				let token_balances = (action_transfer.quantity.amount as u128) * 10u128.pow(12 - symbol_precision as u32);
				let vtoken_balances = TryFrom::<u128>::try_from(token_balances).map_err(|_| Error::<T>::ConvertBalanceError)?;

				if all_vtoken_balances.lt(&vtoken_balances) {
					debug::warn!("origin account balance must be greater than or equal to the transfer amount.");
					return Err(Error::<T>::InsufficientBalance);
				}

				// the trade is verified, unlock asset
				T::AssetTrait::unlock_asset(&target, token_symbol, vtoken_balances);

				// update times of trade from Bifrost => EOS
				if LowLimitOnCrossChain::<T>::get() <= vtoken_balances {
					TimesOfCrossChainTrade::<T>::mutate(&target, |times| {
						times.1 = times.1.saturating_add(1);
					});
				}

				// change status of this transction, remove it from BridgeTrxStatus
				BridgeTrxStatusV2::<T>::remove(&(processing_trx, trade_index));

				// delete this handled transaction
				ProcessingBridgeTrxV2::<T>::remove(pending_trx_id);

				return Ok(target.clone());
			}
			_ => (),
		}

		Err(Error::<T>::InvalidAccountId)
	}

	/// check receiver account format
	/// https://github.com/paritytech/substrate/wiki/External-Address-Format-(SS58)
	fn get_account_data(receiver: &str) -> Result<[u8; 32], Error<T>> {
		let decoded_ss58 = bs58::decode(receiver).into_vec().map_err(|_| Error::<T>::InvalidAccountId)?;

		// todo, decoded_ss58.first() == Some(&42) || Some(&6) || ...
		if decoded_ss58.len() == 35 {
			let mut data = [0u8; 32];
			data.copy_from_slice(&decoded_ss58[1..33]);
			Ok(data)
		} else {
			Err(Error::<T>::InvalidAccountId)
		}
	}

	fn into_account(data: [u8; 32]) -> Result<T::AccountId, Error<T>> {
		T::AccountId::decode(&mut &data[..]).map_err(|_| Error::<T>::InvalidAccountId)
	}

	/// generate transaction for transfer amount to
	fn tx_transfer_to<P, B>(
		raw_to: Vec<u8>,
		bridge_asset: BridgeAssetBalance<T::AccountId, P, B>,
	) -> Result<TxOutV1<T::AccountId>, Error<T>>
		where
			P: AtLeast32Bit + Copy,
			B: AtLeast32Bit + Copy,
	{
		let (raw_from, threshold) = BridgeContractAccount::get();
		let memo = core::str::from_utf8(&bridge_asset.memo).map_err(|_| Error::<T>::ParseUtf8Error)?.to_string();
		let amount = Self::convert_to_eos_asset::<T::AccountId, P, B>(&bridge_asset)?;

		let tx_out = TxOutV1::<T::AccountId>::init(raw_from, raw_to, amount, threshold, &memo, bridge_asset.from.clone(), bridge_asset.token_symbol)?;

		CrossTradeIndexV2::<T>::mutate(&bridge_asset.from, |index| {
			*index += 1;
		});
		
		BridgeTrxStatusV2::<T>::insert((&tx_out, CrossTradeIndexV2::<T>::get(&bridge_asset.from)), TrxStatus::Initial);

		Ok(tx_out)
	}

	fn offchain(_now_block: T::BlockNumber) -> Result<(), Error<T>> {
<<<<<<< HEAD
		// let node_url = Self::get_offchain_storage(EOS_NODE_URL)?;

		// let sk_str = Self::get_offchain_storage(EOS_SECRET_KEY)?;
		// let sk = SecretKey::from_wif(&sk_str).map_err(|_| Error::<T>::ParseSecretKeyError)?;

		// let alice = (
		// 	"g2ZXjuTYMgCZdunkCLUnxHfGK7Dvus4rAzeJAcQ8ZDLq3bV",
		// 	"http://10.115.61.83:6123",
		// 	"5KDXMiphWpzETsNpp3eL3sjWAa4gMvMXCtMquT2PDpKtV1STbHp"
		// );
		// let bob = (
		// 	"hUWrDdiLs9uu6Hu1qA6Edt9GTW3mFWXR5uEAQZZT45KJszT",
		// 	"http://10.115.61.83:6123",
		// 	"5JNV39rZLZWr5p1hdLXVVNvJsXpgZnzvTrcZYJggTPuv1GzChB6"
		// );

		let alice = (
			"fw9DNydGr6yDbe4PF2yd9JX5HY7LZLFGAaRXXAJTuW3MdE7",
			"http://122.51.241.19:8080",
			"5KDXMiphWpzETsNpp3eL3sjWAa4gMvMXCtMquT2PDpKtV1STbHp"
		);
		let bob = (
			"cgUeaC4T7BCyx4CVX3HXvee2PUqqM5bE1VFVHNccovXeJEs",
			"http://122.51.241.19:8080",
			"5JNV39rZLZWr5p1hdLXVVNvJsXpgZnzvTrcZYJggTPuv1GzChB6"
		);
=======
		//  avoid borrow checker issue if use has_change: bool
		let _has_change = core::cell::Cell::new(false);

//		let bridge_tx_outs = BridgeTxOuts::<T>::get();

		let node_url = Self::get_offchain_storage(EOS_NODE_URL)?;
		let sk_str = Self::get_offchain_storage(EOS_SECRET_KEY)?;
>>>>>>> 4597d25c

		let node_url = String::from_utf8(EOSNodeAddress::get()).map_err(|_| Error::<T>::ParseUtf8Error)?;
		debug::error!(target: "bridge-eos", "_node_url {:?}", node_url);
		let mut sk_str = String::new();
		{
			let (alice_acc, bob_acc) = (Self::get_account_data(alice.0)?, Self::get_account_data(bob.0)?);
			let (alice_acc, bob_acc) = (Self::into_account(alice_acc)?, Self::into_account(bob_acc)?);
			if <pallet_authorship::Module<T>>::author() == alice_acc {
				sk_str = alice.2.to_string();
			}
			if <pallet_authorship::Module<T>>::author() == bob_acc {
				sk_str = bob.2.to_string();
			}
		};
		let sk = SecretKey::from_wif(&sk_str).map_err(|_| Error::<T>::ParseSecretKeyError)?;

	
		let mut changed_status_trxs = Vec::new();
		for ((trx, index), status) in BridgeTrxStatusV2::<T>::iter()
			.filter(|(_, status)|
				status == &TrxStatus::Initial ||
				status == &TrxStatus::Generated ||
				status == &TrxStatus::Signed
			)
		{
			match (trx.clone(), status) {
				(TxOutV1::<T::AccountId>::Initialized(_), TrxStatus::Initial) => {
					match trx.clone().generate::<T>(node_url.as_str()) {
						Ok(generated_trx) => {
							changed_status_trxs.push(((generated_trx, index), TrxStatus::Generated, (trx.clone(), index),  None));
						}
						Err(e) => {
							debug::error!("failed to get latest block due to: {:?}", e);
						}
					}
				}
				(TxOutV1::<T::AccountId>::Created(_), TrxStatus::Generated) => {
					let author = <pallet_authorship::Module<T>>::author();
					// ensure current node has the right to sign a cross trade
					if NotaryKeys::<T>::get().contains(&author) {
						match trx.clone().sign::<T>(sk.clone(), author.clone()) {
							Ok(signed_trx) => {
								// ensure this transaction collects enough signatures
								let status = {
									if let TxOutV1::<T::AccountId>::Created(_) = signed_trx {
										TrxStatus::Generated
									} else {
										TrxStatus::Signed
									}
								};
								changed_status_trxs.push(((signed_trx, index), status, (trx.clone(), index), None));
							}
							Err(e) => {
								debug::error!("failed to get latest block due to: {:?}", e);
							}
						}
					}
				}
				(TxOutV1::<T::AccountId>::CompleteSigned(_), TrxStatus::Signed) => {
					match trx.clone().send::<T>(node_url.as_str()) {
						Ok(processing_trx) => {
							debug::error!(target: "bridge-eos", "bto.send {:?}", processing_trx);
							let trx_id = match processing_trx {
								TxOutV1::Sent { tx_id, .. } => Some(tx_id.clone()),
								_ => None,
							};
							debug::error!(target: "bridge-eos", "bto.send trx id {:?}, index: {:?}", trx_id.as_ref().unwrap().to_string(), index);
							changed_status_trxs.push(((processing_trx, index), TrxStatus::Processing, (trx.clone(), index), trx_id));
						}
						Err(e) => {
							debug::error!(target: "bridge-eos", "error happened while pushing transaction: {:?}", e);
							debug::error!(target: "bridge-eos", "bto.send error {:?}, index: {:?}", trx, index);
							match e {
								Error::<T>::SendingDuplicatedTransaction => {
									changed_status_trxs.push(((trx.clone(), index), TrxStatus::Processing, (trx, index), None));
								}
								Error::<T>::TransactionExpired => {
									changed_status_trxs.push(((trx.clone(), index), TrxStatus::Processing, (trx, index), None));
								}
								_ => {}
							}
						}
					}
				}
				_ => continue,
			}
		}

		if !changed_status_trxs.is_empty() {
			let call = Call::update_bridge_trx_status(changed_status_trxs.clone());
			match SubmitTransaction::<T, Call<T>>::submit_unsigned_transaction(call.into()) {
				Ok(_) => debug::error!(target: "bridge-eos", "submit unsigned trxs {:?}", ()),
				Err(e) => debug::error!("Failed to sent transaction due to: {:?}", e),
			}
		}

		Ok(())
	}

	fn convert_to_eos_asset<A, P, B>(
		bridge_asset: &BridgeAssetBalance<A, P, B>
	) -> Result<Asset, Error<T>>
		where
			P: AtLeast32Bit + Copy,
			B: AtLeast32Bit + Copy
	{
		let precision = bridge_asset.symbol.precision.saturated_into::<u8>();
		let symbol_str = core::str::from_utf8(&bridge_asset.symbol.symbol).map_err(|_| Error::<T>::ParseUtf8Error)?;
		let symbol_code = SymbolCode::try_from(symbol_str).map_err(|_| Error::<T>::ParseUtf8Error)?;
		let symbol = Symbol::new_with_code(precision, symbol_code);

		let amount = (bridge_asset.amount.saturated_into::<u128>() / (10u128.pow(12 - precision as u32))) as i64;

		Ok(Asset::new(amount, symbol))
	}

	fn get_offchain_storage(key: &[u8]) -> Result<String, Error<T>> {
		let value = sp_io::offchain::local_storage_get(StorageKind::PERSISTENT, key, ).ok_or(Error::<T>::NoLocalStorage)?;

		Ok(String::from_utf8(value).map_err(|_| Error::<T>::ParseUtf8Error)?)
	}
<<<<<<< HEAD
=======

	// fn local_authority_keys() -> impl Iterator<Item=T::AuthorityId> {
	// 	let authorities = NotaryKeys::<T>::get();
	// 	let mut local_keys = T::AuthorityId::all();
	// 	local_keys.sort();
	//
	// 	authorities.into_iter()
	// 		.enumerate()
	// 		.filter_map(move |(_, authority)| {
	// 			local_keys.binary_search(&authority.into())
	// 				.ok()
	// 				.map(|location| local_keys[location].clone())
	// 		})
	// }
>>>>>>> 4597d25c
}

impl<T: Trait> BridgeAssetTo<T::AccountId, T::Precision, T::Balance> for Module<T> {
	type Error = crate::Error<T>;
	fn bridge_asset_to(target: Vec<u8>, bridge_asset: BridgeAssetBalance<T::AccountId, T::Precision, T::Balance>) -> Result<(), Self::Error> {
		let _ = Self::tx_transfer_to(target, bridge_asset)?;

		Ok(())
	}

	fn redeem(_: TokenSymbol, _: T::Balance, _: Vec<u8>) -> Result<(), Self::Error> { Ok(()) }
	fn stake(_: TokenSymbol, _: T::Balance, _: Vec<u8>) -> Result<(), Self::Error> { Ok(()) }
	fn unstake(_: TokenSymbol, _: T::Balance, _: Vec<u8>) -> Result<(), Self::Error> { Ok(()) }
}

#[allow(deprecated)]
impl<T: Trait> frame_support::unsigned::ValidateUnsigned for Module<T> {
	type Call = Call<T>;

	fn validate_unsigned(_source: TransactionSource, call: &Self::Call) -> TransactionValidity {
		if let Call::update_bridge_trx_status(_) = call {
			let now_block = <frame_system::Module<T>>::block_number().saturated_into::<u64>();
			ValidTransaction::with_tag_prefix("BridgeEos")
				.priority(TransactionPriority::max_value())
				.and_provides(vec![(now_block).encode()])
				.longevity(TransactionLongevity::max_value())
				.propagate(true)
				.build()
		} else {
			InvalidTransaction::Call.into()
		}
	}
}

// #[allow(dead_code)]
// mod weight_for {
// 	use frame_support::{traits::Get, weights::Weight};
// 	use super::Trait;
//
// 	/// cross_to_eos weight
// 	pub(crate) fn cross_to_eos<T: Trait>(memo_len: Weight) -> Weight {
// 		let db = T::DbWeight::get();
// 		db.writes(1) // put task to tx_out
// 			.saturating_add(db.reads(1)) // token exists or not
// 			.saturating_add(db.reads(1)) // get token
// 			.saturating_add(db.reads(1)) // get account asset
// 			.saturating_add(memo_len.saturating_add(10000)) // memo length
// 			.saturating_mul(1000)
// 	}
// }<|MERGE_RESOLUTION|>--- conflicted
+++ resolved
@@ -38,7 +38,7 @@
 	},
 };
 use frame_support::{
-	decl_event, decl_module, decl_storage, decl_error, debug, ensure, Parameter,
+	decl_event, decl_module, decl_storage, decl_error, debug, ensure, Parameter, traits::Get,
 	dispatch::DispatchResult, weights::{DispatchClass, Weight, Pays}, IterableStorageMap, StorageValue,
 };
 use frame_system::{
@@ -278,7 +278,7 @@
 	type Call: From<Call<Self>>;
 
 	/// Set default weight
-	type WeightInfo : WeightInfo;
+	type WeightInfo: WeightInfo;
 }
 
 decl_event! {
@@ -392,6 +392,7 @@
 		type Error = Error<T>;
 
 		fn deposit_event() = default;
+
 		#[weight = T::WeightInfo::clear_cross_trade_times()]
 		fn clear_cross_trade_times(origin) {
 			ensure_root(origin)?;
@@ -405,7 +406,6 @@
 			}
 		}
 
-<<<<<<< HEAD
 		#[weight = T::DbWeight::get().writes(1)]
 		fn clear_unused_cross_back_transaction_data(origin) {
 			ensure_root(origin)?;
@@ -416,17 +416,13 @@
 			}
 		}
 
-		#[weight = T::DbWeight::get().writes(1)]
-=======
 		#[weight = T::WeightInfo::bridge_enable()]
->>>>>>> 4597d25c
 		fn bridge_enable(origin, enable: bool) {
 			ensure_root(origin)?;
 
 			BridgeEnable::put(enable);
 		}
 
-<<<<<<< HEAD
 		#[weight = T::DbWeight::get().writes(1)]
 		fn change_eos_node_address(origin, address: Vec<u8>) {
 			ensure_root(origin)?;
@@ -441,10 +437,7 @@
 			CrossChainBackEnable::put(enable);
 		}
 
-		#[weight = T::DbWeight::get().reads_writes(1, 2)]
-=======
 		#[weight = T::WeightInfo::save_producer_schedule()]
->>>>>>> 4597d25c
 		fn save_producer_schedule(origin, ps: ProducerAuthoritySchedule) -> DispatchResult {
 			ensure_root(origin)?;
 
@@ -518,11 +511,7 @@
 		// 3. compare current schedules version with pending_schedules'.
 		// 4. verify incoming 180 block_headers to prove this new_producers list is valid.
 		// 5. save the new_producers list.
-<<<<<<< HEAD
-		#[weight = (10000, DispatchClass::Normal, Pays::Yes)]
-=======
 		#[weight = (T::WeightInfo::change_schedule(), DispatchClass::Normal, Pays::No)]
->>>>>>> 4597d25c
 		fn change_schedule(
 			origin,
 			legacy_schedule_hash: Checksum256,
@@ -563,11 +552,7 @@
 			Ok(())
 		}
 
-<<<<<<< HEAD
-		#[weight = (10000, DispatchClass::Normal, Pays::Yes)]
-=======
 		#[weight = (T::WeightInfo::prove_action(), DispatchClass::Normal, Pays::No)]
->>>>>>> 4597d25c
 		fn prove_action(
 			origin,
 			action: Action,
@@ -665,20 +650,7 @@
 			Ok(())
 		}
 
-<<<<<<< HEAD
 		#[weight = (0, DispatchClass::Normal, Pays::No)]
-=======
-		#[weight = (T::WeightInfo::bridge_tx_report(), DispatchClass::Normal, Pays::No)]
-		fn bridge_tx_report(origin, tx_list: Vec<TxOut<T::AccountId>>) -> DispatchResult {
-			ensure_none(origin)?;
-
-			BridgeTxOuts::<T>::put(tx_list);
-
-			Ok(())
-		}
-
-		#[weight = (T::WeightInfo::update_bridge_trx_status(), DispatchClass::Normal, Pays::No)]
->>>>>>> 4597d25c
 		fn update_bridge_trx_status(
 			origin,
 			changed_trxs: Vec::<((TxOutV1<T::AccountId>, u64), TrxStatus, (TxOutV1<T::AccountId>, u64), Option<Checksum256>)>
@@ -691,7 +663,6 @@
 				// delete last changed status of transaction
 				BridgeTrxStatusV2::<T>::remove(&changed_trx.2);
 
-<<<<<<< HEAD
 				if let Some(id) = changed_trx.3 {
 					// insert the processing transaction to processing storage
 					ProcessingBridgeTrxV2::<T>::insert(id, (&changed_trx.0.0, trade_index));
@@ -702,14 +673,6 @@
 					// due to it becoming processing status, delete it from BridgeTrxStatusV1
 					BridgeTrxStatusV2::<T>::remove(&changed_trx.0);
 				}
-=======
-			Ok(())
-		}
-
-		#[weight = (T::WeightInfo::trial_on_trx_status(), DispatchClass::Normal, Pays::No)]
-		fn trial_on_trx_status(origin) -> DispatchResult {
-			let _ = ensure_signed(origin)?;
->>>>>>> 4597d25c
 
 				// this transaction has been not in processing or signed status
 				if !CrossTradeStatusV2::get(trade_index) {
@@ -1041,14 +1004,13 @@
 		CrossTradeIndexV2::<T>::mutate(&bridge_asset.from, |index| {
 			*index += 1;
 		});
-		
+
 		BridgeTrxStatusV2::<T>::insert((&tx_out, CrossTradeIndexV2::<T>::get(&bridge_asset.from)), TrxStatus::Initial);
 
 		Ok(tx_out)
 	}
 
 	fn offchain(_now_block: T::BlockNumber) -> Result<(), Error<T>> {
-<<<<<<< HEAD
 		// let node_url = Self::get_offchain_storage(EOS_NODE_URL)?;
 
 		// let sk_str = Self::get_offchain_storage(EOS_SECRET_KEY)?;
@@ -1075,15 +1037,6 @@
 			"http://122.51.241.19:8080",
 			"5JNV39rZLZWr5p1hdLXVVNvJsXpgZnzvTrcZYJggTPuv1GzChB6"
 		);
-=======
-		//  avoid borrow checker issue if use has_change: bool
-		let _has_change = core::cell::Cell::new(false);
-
-//		let bridge_tx_outs = BridgeTxOuts::<T>::get();
-
-		let node_url = Self::get_offchain_storage(EOS_NODE_URL)?;
-		let sk_str = Self::get_offchain_storage(EOS_SECRET_KEY)?;
->>>>>>> 4597d25c
 
 		let node_url = String::from_utf8(EOSNodeAddress::get()).map_err(|_| Error::<T>::ParseUtf8Error)?;
 		debug::error!(target: "bridge-eos", "_node_url {:?}", node_url);
@@ -1100,7 +1053,6 @@
 		};
 		let sk = SecretKey::from_wif(&sk_str).map_err(|_| Error::<T>::ParseSecretKeyError)?;
 
-	
 		let mut changed_status_trxs = Vec::new();
 		for ((trx, index), status) in BridgeTrxStatusV2::<T>::iter()
 			.filter(|(_, status)|
@@ -1205,23 +1157,6 @@
 
 		Ok(String::from_utf8(value).map_err(|_| Error::<T>::ParseUtf8Error)?)
 	}
-<<<<<<< HEAD
-=======
-
-	// fn local_authority_keys() -> impl Iterator<Item=T::AuthorityId> {
-	// 	let authorities = NotaryKeys::<T>::get();
-	// 	let mut local_keys = T::AuthorityId::all();
-	// 	local_keys.sort();
-	//
-	// 	authorities.into_iter()
-	// 		.enumerate()
-	// 		.filter_map(move |(_, authority)| {
-	// 			local_keys.binary_search(&authority.into())
-	// 				.ok()
-	// 				.map(|location| local_keys[location].clone())
-	// 		})
-	// }
->>>>>>> 4597d25c
 }
 
 impl<T: Trait> BridgeAssetTo<T::AccountId, T::Precision, T::Balance> for Module<T> {
@@ -1254,21 +1189,4 @@
 			InvalidTransaction::Call.into()
 		}
 	}
-}
-
-// #[allow(dead_code)]
-// mod weight_for {
-// 	use frame_support::{traits::Get, weights::Weight};
-// 	use super::Trait;
-//
-// 	/// cross_to_eos weight
-// 	pub(crate) fn cross_to_eos<T: Trait>(memo_len: Weight) -> Weight {
-// 		let db = T::DbWeight::get();
-// 		db.writes(1) // put task to tx_out
-// 			.saturating_add(db.reads(1)) // token exists or not
-// 			.saturating_add(db.reads(1)) // get token
-// 			.saturating_add(db.reads(1)) // get account asset
-// 			.saturating_add(memo_len.saturating_add(10000)) // memo length
-// 			.saturating_mul(1000)
-// 	}
-// }+}