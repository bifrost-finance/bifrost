--- conflicted
+++ resolved
@@ -46,7 +46,6 @@
 };
 use node_primitives::{
 	AssetTrait, BridgeAssetBalance, BridgeAssetFrom, BridgeAssetTo, BridgeAssetSymbol, BlockchainType, TokenSymbol,
-//	FetchConvertPool,
 };
 use sp_application_crypto::RuntimeAppPublic;
 
@@ -117,43 +116,6 @@
 const EOS_NODE_URL: &[u8] = b"EOS_NODE_URL";
 const EOS_SECRET_KEY: &[u8] = b"EOS_SECRET_KEY";
 
-<<<<<<< HEAD
-#[derive(Debug)]
-pub enum Error {
-	LengthNotEqual(usize, usize), // (expected, actual)
-	SignatureVerificationFailure,
-	MerkleRootVerificationFailure,
-	IncreMerkleError,
-	ScheduleHashError,
-	GetBlockIdFailure,
-	CalculateMerkleError,
-	EmptyActionMerklePaths,
-	InvalidTxOutType,
-	AlreadySignedByAuthor,
-	ParseUtf8Error(core::str::Utf8Error),
-	HexError(hex::FromHexError),
-	EosChainError(eos_chain::Error),
-	EosReadError(eos_chain::ReadError),
-	#[cfg(feature = "std")]
-	EosRpcError(rpc::Error),
-	EosKeysError(eos_keys::error::Error),
-	NoLocalStorage,
-	InvalidAccountId,
-	ConvertBalanceError,
-	EOSRpcError(String),
-	OtherErrors(&'static str),
-}
-
-impl core::convert::From<eos_chain::symbol::ParseSymbolError> for Error {
-	fn from(err: eos_chain::symbol::ParseSymbolError) -> Self {
-		Self::EosChainError(eos_chain::Error::ParseSymbolError(err))
-	}
-}
-
-impl core::convert::From<&str> for Error {
-	fn from(s: &str) -> Self {
-		Self::EOSRpcError(s.into())
-=======
 decl_error! {
 	pub enum Error for Module<T: Trait> {
 		/// Use has no privilege to execute cross transaction
@@ -233,7 +195,6 @@
 		InvalidAction,
 		/// Fail to verify transaction action
 		FailureOnVerifyingTransactionAction,
->>>>>>> dff6603b
 	}
 }
 
@@ -265,8 +226,6 @@
 	type BridgeAssetFrom: BridgeAssetFrom<Self::AccountId, Self::Precision, Self::Balance>;
 
 	type AssetTrait: AssetTrait<Self::AssetId, Self::AccountId, Self::Balance, Self::Cost, Self::Income>;
-
-//	type FetchConvertPool: FetchConvertPool<TokenSymbol, Self::Balance>;
 
 	/// A dispatchable call type.
 	type Call: From<Call<Self>>;
@@ -603,7 +562,7 @@
 		}
 
 		#[weight = (weight_for::cross_to_eos::<T>(memo.len() as Weight), DispatchClass::Normal)]
-		fn cross_to_eos(
+		fn asset_redeem(
 			origin,
 			to: Vec<u8>,
 			token_symbol: TokenSymbol,
@@ -652,16 +611,10 @@
 		fn offchain_worker(now_block: T::BlockNumber) {
 			debug::RuntimeLogger::init();
 
-<<<<<<< HEAD
-			// Only send messages if we are a potential validator.
-			if sp_io::offchain::is_validator() {
-				debug::info!(target: "bridge-eos", "Is validator at {:?}.", now_block);
-				#[cfg(feature = "std")]
-				Self::offchain(now_block);
-=======
 			// It's no nessesary to start offchain worker if no any task in queue
 			if !BridgeTxOuts::<T>::get().is_empty() {
 				// Only send messages if we are a potential validator.
+				#[cfg(feature = "std")]
 				if sp_io::offchain::is_validator() {
 					debug::info!(target: "bridge-eos", "Is validator at {:?}.", now_block);
 					match Self::offchain(now_block) {
@@ -671,7 +624,6 @@
 				} else {
 					debug::info!(target: "bridge-eos", "Skipping send tx at {:?}. Not a validator.",now_block)
 				}
->>>>>>> dff6603b
 			} else {
 				debug::info!("There's no offchain worker started.");
 			}
@@ -909,12 +861,8 @@
 		Ok(tx_out)
 	}
 
-<<<<<<< HEAD
 	#[cfg(feature = "std")]
-	fn offchain(_now_block: T::BlockNumber) {
-=======
 	fn offchain(_now_block: T::BlockNumber) -> Result<(), Error<T>> {
->>>>>>> dff6603b
 		//  avoid borrow checker issue if use has_change: bool
 		let has_change = core::cell::Cell::new(false);
 
@@ -930,12 +878,8 @@
 				match bto {
 					// generate raw transactions
 					TxOut::<T::AccountId>::Initial(_) => {
-<<<<<<< HEAD
 						#[cfg(feature = "std")]
-						match bto.clone().generate(node_url.as_str()) {
-=======
 						match bto.clone().generate::<T>(node_url.as_str()) {
->>>>>>> dff6603b
 							Ok(generated_bto) => {
 								has_change.set(true);
 								debug::info!(target: "bridge-eos", "bto.generate {:?}",generated_bto);
