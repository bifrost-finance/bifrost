// Copyright 2019-2020 Liebi Technologies.
// This file is part of Bifrost.

// Bifrost is free software: you can redistribute it and/or modify
// it under the terms of the GNU General Public License as published by
// the Free Software Foundation, either version 3 of the License, or
// (at your option) any later version.

// Bifrost is distributed in the hope that it will be useful,
// but WITHOUT ANY WARRANTY; without even the implied warranty of
// MERCHANTABILITY or FITNESS FOR A PARTICULAR PURPOSE.  See the
// GNU General Public License for more details.

// You should have received a copy of the GNU General Public License
// along with Bifrost.  If not, see <http://www.gnu.org/licenses/>.

// Ensure we're `no_std` when compiling for Wasm.
#![cfg_attr(not(feature = "std"), no_std)]

use core::convert::TryInto;
use frame_support::traits::{Get};
use frame_support::{Parameter, decl_module, decl_event, decl_error, decl_storage, ensure, dispatch::DispatchResult, IterableStorageMap};
use sp_runtime::traits::{Member, AtLeast32Bit, Saturating, One, Zero, StaticLookup, MaybeSerializeDeserialize};
use sp_std::prelude::*;
use system::{ensure_signed, ensure_root};
use node_primitives::{
	AccountAsset, AssetRedeem, AssetTrait, FetchConvertPrice, Token, TokenPriceHandler, TokenSymbol,
};

mod mock;
mod tests;

lazy_static::lazy_static! {
<<<<<<< HEAD
	pub static ref TOKEN_LIST: [Vec<u8>; 4] = {
		let dot = b"DOT".to_vec();
		let ksm = b"KSM".to_vec();
		let eos = b"EOS".to_vec();
		let iost = b"IOST".to_vec();
		[dot, ksm, eos, iost]
	};
	pub static ref VTOKEN_LIST: [Vec<u8>; 4] = {
		let vdot = b"vDOT".to_vec();
		let vksm = b"vKSM".to_vec();
		let veos = b"vEOS".to_vec();
		let viost = b"vIOST".to_vec();
		[vdot, vksm, veos, viost]
=======
	/// (token, precision)
	pub static ref TOKEN_LIST: [(Vec<u8>, u16); 9] = {
		let ausd = (b"aUSD".to_vec(), 18);
		let dot = (b"DOT".to_vec(), 12);
		let vdot = (b"vDOT".to_vec(), 12);
		let ksm = (b"KSM".to_vec(), 12);
		let vksm = (b"vKSM".to_vec(), 12);
		let eos = (b"EOS".to_vec(), 4);
		let veos = (b"vEOS".to_vec(), 4);
		let iost = (b"IOST".to_vec(), 12);
		let viost = (b"vIOST".to_vec(), 12);
		[ausd, dot, vdot, ksm, vksm, eos, veos, iost, viost]
>>>>>>> 057ea638
	};
}

/// The module configuration trait.
pub trait Trait: system::Trait {
	/// The overarching event type.
	type Event: From<Event<Self>> + Into<<Self as system::Trait>::Event>;

	/// The units in which we record balances.
	type Balance: Member + Parameter + Default + AtLeast32Bit + Copy + Zero + From<Self::Convert> + MaybeSerializeDeserialize;

	/// The units in which we record prices.
	type Price: Member + Parameter + Default + AtLeast32Bit + Copy + Zero + MaybeSerializeDeserialize;

	/// The units in which we record convert rate.
	type Convert: Member + Parameter + Default + AtLeast32Bit + Copy + Zero + MaybeSerializeDeserialize;

	/// The units in which we record costs.
	type Cost: Member + Parameter + Default + AtLeast32Bit + Copy + Zero + From<Self::Balance> + MaybeSerializeDeserialize;

	/// The units in which we record incomes.
	type Income: Member + Parameter + Default + AtLeast32Bit + Copy + Zero + From<Self::Balance> + MaybeSerializeDeserialize;

	/// The arithmetic type of asset identifier.
	type AssetId: Member + Parameter + Default + AtLeast32Bit + Copy + From<TokenSymbol> + Into<TokenSymbol> + MaybeSerializeDeserialize;

	/// Handler for asset redeem
	type AssetRedeem: AssetRedeem<Self::AssetId, Self::AccountId, Self::Balance>;

	/// Handler for fetch convert rate from convert runtime
	type FetchConvertPrice: FetchConvertPrice<TokenSymbol, Self::Convert>;
}

decl_event! {
	pub enum Event<T>
		where <T as system::Trait>::AccountId,
			<T as Trait>::Balance,
			<T as Trait>::AssetId,
	{
		/// Some assets were created.
		Created(AssetId, Token<Balance>),
		/// Some assets were issued.
		Issued(TokenSymbol, AccountId, Balance),
		/// Some assets were transferred.
		Transferred(TokenSymbol, AccountId, AccountId, Balance),
		/// Some assets were destroyed.
		Destroyed(TokenSymbol, AccountId, Balance),
		/// Bind Asset with AccountId
		AccountAssetCreated(AccountId, AssetId),
		/// Bind Asset with AccountId
		AccountAssetDestroy(AccountId, AssetId),
	}
}

decl_error! {
	pub enum Error for Module<T: Trait> {
		/// Cannot create a token existed
		TokenExisted,
		/// Token symbol is too long
		TokenSymbolTooLong,
		/// if Vec<u8> is empty, meaning this symbol is empty string
		EmptyTokenSymbol,
		/// Precision too big or too small
		InvalidPrecision,
		/// Asset id doesn't exist
		TokenNotExist,
		/// Transaction cannot be made if he amount of balances are 0
		ZeroAmountOfBalance,
		/// Amount of input should be less than or equal to origin balance
		InvalidBalanceForTransaction,
		/// Convert rate doesn't be set
		ConvertRateDoesNotSet,
		/// This is an invalid convert rate
		InvalidConvertRate,
		/// Vtoken id is not equal to token id
		InvalidTokenPair,
	}
}

decl_storage! {
	trait Store for Module<T: Trait> as Assets {
		/// The number of units of assets held by any given asset ans given account.
		pub AccountAssets get(fn account_assets): map hasher(blake2_128_concat) (TokenSymbol, T::AccountId)
			=> AccountAsset<T::Balance, T::Cost, T::Income>;
		/// The number of units of prices held by any given asset.
		pub Prices get(fn prices) config(): map hasher(blake2_128_concat) TokenSymbol => T::Price;
		/// The next asset identifier up for grabs.
		pub NextAssetId get(fn next_asset_id) config(): T::AssetId;
		/// Details of the token corresponding to an asset id.
		pub Tokens get(fn token_details) config(): map hasher(blake2_128_concat) TokenSymbol => Token<T::Balance>;
		/// A collection of asset which an account owned
		pub AccountAssetIds get(fn account_asset_ids): map hasher(blake2_128_concat) T::AccountId => Vec<TokenSymbol>;
	}
	add_extra_genesis {
		build(|config: &GenesisConfig<T>| {
			// initialze three assets id for these tokens
			<NextAssetId<T>>::put(config.next_asset_id);

			// now, not support iost, so leave 6 here.
			for i in 0..=6 {
				// initialize token
				let current_token = &TOKEN_LIST[i as usize];
				let token = Token::new(current_token.0.clone(), current_token.1, 0.into());

				let token_symbol = TokenSymbol::from(i as u32);
				<Tokens<T>>::insert(token_symbol, token);

				// initialize price
				<Prices<T>>::insert(token_symbol, T::Price::from(0u32));
			}
		});
	}
}

decl_module! {
	pub struct Module<T: Trait> for enum Call where origin: T::Origin {
		type Error = Error<T>;

		fn deposit_event() = default;

		/// Create a new class of fungible assets. It will have an
		/// identifier `AssetId` instance: this will be specified in the `Created` event.
		#[weight = T::DbWeight::get().writes(1)]
		pub fn create(origin, symbol: Vec<u8>, precision: u16) -> DispatchResult {
			ensure_root(origin)?;

			ensure!(!symbol.is_empty(), Error::<T>::EmptyTokenSymbol);
			ensure!(symbol.len() <= 32, Error::<T>::TokenSymbolTooLong);
			ensure!(precision <= 18, Error::<T>::InvalidPrecision); // increase to precision 18

			let (id, token) = Self::asset_create(symbol, precision)?;

			Self::deposit_event(RawEvent::Created(id, token));

			Ok(())
		}

		/// Issue any amount of fungible assets.
		#[weight = T::DbWeight::get().reads_writes(1, 1)]
		pub fn issue(
			origin,
			token_symbol: TokenSymbol,
			target: <T::Lookup as StaticLookup>::Source,
			#[compact] amount: T::Balance,
		) {
			ensure_root(origin)?;

			ensure!(<Tokens<T>>::contains_key(token_symbol), Error::<T>::TokenNotExist);

			let target = T::Lookup::lookup(target)?;
			ensure!(!amount.is_zero(), Error::<T>::ZeroAmountOfBalance);

			Self::asset_issue(token_symbol, target.clone(), amount);

			Self::deposit_event(RawEvent::Issued(token_symbol, target, amount));
		}

		/// Move some assets from one holder to another.
		#[weight = T::DbWeight::get().reads_writes(1, 1)]
		pub fn transfer(
			origin,
			token_symbol: TokenSymbol,
			target: <T::Lookup as StaticLookup>::Source,
			#[compact] amount: T::Balance,
		) {
			let origin = ensure_signed(origin)?;

			let origin_account = (token_symbol, origin.clone());
			let origin_balance = <AccountAssets<T>>::get(&origin_account).balance;
			let target = T::Lookup::lookup(target)?;

			ensure!(!amount.is_zero(), Error::<T>::ZeroAmountOfBalance);
			ensure!(origin_balance >= amount, Error::<T>::InvalidBalanceForTransaction);

			Self::asset_transfer(token_symbol, origin.clone(), target.clone(), amount);

			Self::deposit_event(RawEvent::Transferred(token_symbol, origin, target, amount));
		}

		/// Destroy any amount of assets of `id` owned by `origin`.
		#[weight = T::DbWeight::get().reads_writes(1, 1)]
		pub fn destroy(
			origin,
			token_symbol: TokenSymbol,
			#[compact] amount: T::Balance,
		) {
			let origin = ensure_signed(origin)?;

			let origin_account = (token_symbol, origin.clone());

			let balance = <AccountAssets<T>>::get(&origin_account).balance;
			ensure!(amount <= balance , Error::<T>::InvalidBalanceForTransaction);

			Self::asset_destroy(token_symbol, origin.clone(), amount);

			Self::deposit_event(RawEvent::Destroyed(token_symbol, origin, amount));
		}

		#[weight = T::DbWeight::get().reads_writes(1, 1)]
		pub fn redeem(
			origin,
			token_symbol: TokenSymbol,
			#[compact] amount: T::Balance,
			to_name: Option<Vec<u8>>,
		) {
			let origin = ensure_signed(origin)?;

			let origin_account = (token_symbol, origin.clone());

			let balance = <AccountAssets<T>>::get(&origin_account).balance;
			ensure!(amount <= balance , Error::<T>::InvalidBalanceForTransaction);

			T::AssetRedeem::asset_redeem(token_symbol, origin.clone(), amount, to_name);

			Self::asset_destroy(token_symbol, origin, amount);
		}
	}
}

impl<T: Trait> AssetTrait<T::AssetId, T::AccountId, T::Balance, T::Cost, T::Income> for Module<T> {
<<<<<<< HEAD
	fn asset_create(symbol: Vec<u8>, precision: u16) -> (T::AssetId, TokenPair<T::Balance>) {
		let id = match symbol.as_slice() {
			b"DOT" => 0.into(),
			b"KSM" => 1.into(),
			b"EOS" => 2.into(),
			b"IOST" => 3.into(),
			_ => {
				let id = Self::next_asset_id();
				<NextAssetId<T>>::mutate(|id| *id += One::one());
				id
=======
	type Error = Error<T>;
	fn asset_create(symbol: Vec<u8>, precision: u16) -> Result<(T::AssetId, Token<T::Balance>), Self::Error> {
		for (_, token) in <Tokens<T>>::iter() {
			if token.symbol.eq(&symbol) {
				return Err(Error::<T>::TokenExisted);
>>>>>>> 057ea638
			}
		}

		let id = Self::next_asset_id();
		<NextAssetId<T>>::mutate(|id| *id += One::one());

		// Initial total supply is zero.
		let total_supply: T::Balance = 0.into();

		// Create token
		let token = Token::new(symbol.clone(), precision, total_supply);
		let token_symbol: TokenSymbol = id.into();

		// Insert to storage
		<Tokens<T>>::insert(token_symbol, token.clone());

		Ok((id, token))
	}

	fn asset_issue(
		token_symbol: TokenSymbol,
		target: T::AccountId,
		amount: T::Balance,
	) {
		let convert_rate = T::FetchConvertPrice::fetch_convert_price(token_symbol);
		let target_asset = (token_symbol, target.clone());
		<AccountAssets<T>>::mutate(&target_asset, |asset| {
			asset.balance = asset.balance.saturating_add(amount);
			asset.cost = asset.cost.saturating_add(amount.saturating_mul(convert_rate.into()).into());
		});

		// save asset id for this account
		if <AccountAssetIds<T>>::contains_key(&target) {
			<AccountAssetIds<T>>::mutate(&target, |ids| {
				if !ids.contains(&token_symbol) { // do not push a duplicated asset id to list
					ids.push(token_symbol);
				}
			});
		} else {
			<AccountAssetIds<T>>::insert(&target, vec![token_symbol]);
		}

		<Tokens<T>>::mutate(token_symbol, |token| {
			token.total_supply = token.total_supply.saturating_add(amount);
		});
	}

	fn asset_redeem(
		token_symbol: TokenSymbol,
		target: T::AccountId,
		amount: T::Balance,
	) {
		Self::asset_destroy(token_symbol, target, amount);
	}

	fn asset_destroy(
		token_symbol: TokenSymbol,
		target: T::AccountId,
		amount: T::Balance,
	) {
		let convert_rate = T::FetchConvertPrice::fetch_convert_price(token_symbol);
		let target_asset = (token_symbol, target);
		<AccountAssets<T>>::mutate(&target_asset, |asset| {
			asset.balance = asset.balance.saturating_sub(amount);
			asset.income = asset.income.saturating_add(amount.saturating_mul(convert_rate.into()).into());
		});

		<Tokens<T>>::mutate(token_symbol, |token| {
			token.total_supply = token.total_supply.saturating_sub(amount);
		});
	}

	fn asset_id_exists(who: &T::AccountId, symbol: &[u8], precision: u16) -> Option<TokenSymbol> {
		let all_ids = <AccountAssetIds<T>>::get(who);
		for id in all_ids {
			let token = <Tokens<T>>::get(id);
			if token.symbol.as_slice().eq(symbol) && token.precision.eq(&precision) {
				return Some(id);
			}
		}
		None
	}

	fn token_exists(token_symbol: TokenSymbol) -> bool {
		<Tokens<T>>::contains_key(&token_symbol)
	}

	fn get_account_asset(
		token_symbol: TokenSymbol,
		target: &T::AccountId,
	) -> AccountAsset<T::Balance, T::Cost, T::Income> {
		<AccountAssets<T>>::get((token_symbol, &target))
	}

	fn get_token(token_symbol: TokenSymbol) -> Token<T::Balance> {
		<Tokens<T>>::get(&token_symbol)
	}
}

impl<T: Trait> TokenPriceHandler<T::Price> for Module<T> {
	fn set_token_price(symbol: Vec<u8>, price: T::Price) {
		match TOKEN_LIST.iter().position(|s| s.0 == symbol) {
			Some(id) => {
				let token_symbol = TokenSymbol::from(id as u32 + 1); // skip aUSD
				<Prices<T>>::mutate(token_symbol, |p| *p = price);
			},
			_ => {},
		}
	}
}

// The main implementation block for the module.
impl<T: Trait> Module<T> {
	fn asset_transfer(
		token_symbol: TokenSymbol,
		from: T::AccountId,
		to: T::AccountId,
		amount: T::Balance,
	) {
		let from_asset = (token_symbol, from);
		<AccountAssets<T>>::mutate(&from_asset, |asset| {
			asset.balance = asset.balance.saturating_sub(amount);
		});

		let to_asset = (token_symbol, &to);
		<AccountAssets<T>>::mutate(to_asset, |asset| {
			asset.balance = asset.balance.saturating_add(amount);
		});

		// save asset id for this account
		if <AccountAssetIds<T>>::contains_key(&to) {
			<AccountAssetIds<T>>::mutate(&to, |ids| {
				// do not push a duplicated asset id to list
				if !ids.contains(&token_symbol) { ids.push(token_symbol); }
			});
		} else {
			<AccountAssetIds<T>>::insert(&to, vec![token_symbol]);
		}
	}

	pub fn asset_balances(token_symbol: TokenSymbol, target: T::AccountId) -> u64 {
		let origin_account = (token_symbol, target);
		let balance_u128 = <AccountAssets<T>>::get(origin_account).balance;

		// balance type is u128, but serde cannot serialize u128.
		// So I have to convert to u64, see this link
		// https://github.com/paritytech/substrate/issues/4641
		let balance_u64: u64 = balance_u128.try_into().unwrap_or(usize::max_value()) as u64;

		balance_u64
	}

	pub fn asset_tokens(target: T::AccountId) -> Vec<TokenSymbol> {
		<AccountAssetIds<T>>::get(target)
	}
}<|MERGE_RESOLUTION|>--- conflicted
+++ resolved
@@ -31,21 +31,6 @@
 mod tests;
 
 lazy_static::lazy_static! {
-<<<<<<< HEAD
-	pub static ref TOKEN_LIST: [Vec<u8>; 4] = {
-		let dot = b"DOT".to_vec();
-		let ksm = b"KSM".to_vec();
-		let eos = b"EOS".to_vec();
-		let iost = b"IOST".to_vec();
-		[dot, ksm, eos, iost]
-	};
-	pub static ref VTOKEN_LIST: [Vec<u8>; 4] = {
-		let vdot = b"vDOT".to_vec();
-		let vksm = b"vKSM".to_vec();
-		let veos = b"vEOS".to_vec();
-		let viost = b"vIOST".to_vec();
-		[vdot, vksm, veos, viost]
-=======
 	/// (token, precision)
 	pub static ref TOKEN_LIST: [(Vec<u8>, u16); 9] = {
 		let ausd = (b"aUSD".to_vec(), 18);
@@ -58,7 +43,6 @@
 		let iost = (b"IOST".to_vec(), 12);
 		let viost = (b"vIOST".to_vec(), 12);
 		[ausd, dot, vdot, ksm, vksm, eos, veos, iost, viost]
->>>>>>> 057ea638
 	};
 }
 
@@ -279,24 +263,11 @@
 }
 
 impl<T: Trait> AssetTrait<T::AssetId, T::AccountId, T::Balance, T::Cost, T::Income> for Module<T> {
-<<<<<<< HEAD
-	fn asset_create(symbol: Vec<u8>, precision: u16) -> (T::AssetId, TokenPair<T::Balance>) {
-		let id = match symbol.as_slice() {
-			b"DOT" => 0.into(),
-			b"KSM" => 1.into(),
-			b"EOS" => 2.into(),
-			b"IOST" => 3.into(),
-			_ => {
-				let id = Self::next_asset_id();
-				<NextAssetId<T>>::mutate(|id| *id += One::one());
-				id
-=======
 	type Error = Error<T>;
 	fn asset_create(symbol: Vec<u8>, precision: u16) -> Result<(T::AssetId, Token<T::Balance>), Self::Error> {
 		for (_, token) in <Tokens<T>>::iter() {
 			if token.symbol.eq(&symbol) {
 				return Err(Error::<T>::TokenExisted);
->>>>>>> 057ea638
 			}
 		}
 
