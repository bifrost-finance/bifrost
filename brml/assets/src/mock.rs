--- conflicted
+++ resolved
@@ -18,7 +18,6 @@
 #![cfg(test)]
 #![allow(non_upper_case_globals)]
 
-<<<<<<< HEAD
 use crate::{self as brml_assets};
 use frame_support::{parameter_types};
 use node_primitives::{CurrencyId, TokenSymbol, Balance};
@@ -29,7 +28,7 @@
 };
 
 pub type AccountId = AccountId32;
-pub const BNC: CurrencyId = CurrencyId::Token(TokenSymbol::BNC);
+pub const BNC: CurrencyId = CurrencyId::Token(TokenSymbol::ASG);
 pub const DOT: CurrencyId = CurrencyId::Token(TokenSymbol::DOT);
 pub const vDOT: CurrencyId = CurrencyId::Token(TokenSymbol::vDOT);
 pub const KSM: CurrencyId = CurrencyId::Token(TokenSymbol::KSM);
@@ -43,48 +42,22 @@
 		NodeBlock = Block,
 		UncheckedExtrinsic = UncheckedExtrinsic,
 	{
-		System: frame_system::{Module, Call, Config, Storage, Event<T>},
-		Assets: orml_tokens::{Module, Storage, Event<T>},
-		PalletBalances: pallet_balances::{Module, Call, Storage, Config<T>, Event<T>},
-		BrmlAssets: brml_assets::{Module, Call, Event<T>},
+		System: frame_system::{Pallet, Call, Config, Storage, Event<T>},
+		Assets: orml_tokens::{Pallet, Storage, Event<T>},
+		PalletBalances: pallet_balances::{Pallet, Call, Storage, Config<T>, Event<T>},
+		BrmlAssets: brml_assets::{Pallet, Call, Event<T>},
 	}
 );
 
 type UncheckedExtrinsic = frame_system::mocking::MockUncheckedExtrinsic<Runtime>;
 type Block = frame_system::mocking::MockBlock<Runtime>;
-=======
-use crate as assets;
-use super::*;
-
-use frame_support::{parameter_types, traits::{OnInitialize, OnFinalize}};
-use sp_core::H256;
-use sp_runtime::{traits::{BlakeTwo256, IdentityLookup}, testing::Header};
-
-type UncheckedExtrinsic = frame_system::mocking::MockUncheckedExtrinsic<Test>;
-type Block = frame_system::mocking::MockBlock<Test>;
-
-frame_support::construct_runtime!(
-	pub enum Test where
-		Block = Block,
-		NodeBlock = Block,
-		UncheckedExtrinsic = UncheckedExtrinsic,
-	{
-		System: frame_system::{Module, Call, Config, Storage, Event<T>},
-		Assets: assets::{Module, Call, Storage, Event<T>, Config<T>},
-	}
-);
->>>>>>> ab95e2c4
 
 parameter_types! {
 	pub const BlockHashCount: u64 = 250;
 	pub BlockWeights: frame_system::limits::BlockWeights =
 		frame_system::limits::BlockWeights::simple_max(1024);
 }
-<<<<<<< HEAD
 impl frame_system::Config for Runtime {
-=======
-impl frame_system::Config for Test {
->>>>>>> ab95e2c4
 	type BaseCallFilter = ();
 	type BlockWeights = ();
 	type BlockLength = ();
@@ -94,7 +67,6 @@
 	type Call = Call;
 	type BlockNumber = u64;
 	type Hash = H256;
-	type Call = Call;
 	type Hashing = BlakeTwo256;
 	type AccountId = AccountId;
 	type Lookup = IdentityLookup<Self::AccountId>;
@@ -103,18 +75,14 @@
 	type BlockHashCount = BlockHashCount;
 	type Version = ();
 	type PalletInfo = PalletInfo;
-<<<<<<< HEAD
 	type AccountData = pallet_balances::AccountData<Balance>;
-=======
-	type AccountData = ();
->>>>>>> ab95e2c4
 	type OnNewAccount = ();
 	type OnKilledAccount = ();
 	type SystemWeightInfo = ();
 	type SS58Prefix = ();
+	type OnSetCode = ();
 }
 
-<<<<<<< HEAD
 parameter_types! {
 	pub const ExistentialDeposit: Balance = 1;
 }
@@ -159,28 +127,6 @@
 		Self {
 			endowed_accounts: vec![],
 		}
-=======
-impl Config for Test {
-	type Event = Event;
-	type Balance = u128;
-	type AssetId = u32;
-	type Price = u64;
-	type VtokenMint = u128;
-	type AssetRedeem = ();
-	type FetchVtokenMintPrice = ();
-	type WeightInfo = ();
-}
-
-// simulate block production
-#[allow(dead_code)]
-pub(crate) fn run_to_block(n: u64) {
-	while System::block_number() < n {
-		Assets::on_finalize(System::block_number());
-		System::on_finalize(System::block_number());
-		System::set_block_number(System::block_number() + 1);
-		System::on_initialize(System::block_number());
-		Assets::on_initialize(System::block_number());
->>>>>>> ab95e2c4
 	}
 }
 
