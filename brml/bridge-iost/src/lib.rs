--- conflicted
+++ resolved
@@ -1,4 +1,4 @@
-// Copyright 2019-2021 Liebi Technologies.
+// Copyright 2020 Liebi Technologies.
 // This file is part of Bifrost.
 
 // Bifrost is free software: you can redistribute it and/or modify
@@ -32,18 +32,9 @@
     self as system, ensure_none, ensure_root, ensure_signed,
     offchain::{SendTransactionTypes, SubmitTransaction},
 };
-<<<<<<< HEAD
 use iost_chain::spv::{Head, VERIFIER_NUM, VOTE_INTERVAL};
 use iost_chain::{verify::BlockHead, ActionTransfer, IostAction};
 use lite_json::{parse_json, JsonValue};
-=======
-use iost_chain::{ActionTransfer, IostAction, Read};
-use lite_json::{parse_json, JsonValue, Serialize};
-use node_primitives::{
-    AssetTrait, BlockchainType, BridgeAssetBalance, BridgeAssetFrom, BridgeAssetSymbol,
-    BridgeAssetTo, FetchVtokenMintPool,
-};
->>>>>>> 1d3aa966
 use sp_application_crypto::RuntimeAppPublic;
 use sp_core::offchain::StorageKind;
 use sp_runtime::{
@@ -266,7 +257,7 @@
     type AssetTrait: AssetTrait<Self::AssetId, Self::AccountId, Self::Balance>;
 
     /// Fetch convert pool from convert module
-    type FetchVtokenMintPool: FetchVtokenMintPool<Self::AssetId, Self::Balance>;
+    type FetchConvertPool: FetchConvertPool<Self::AssetId, Self::Balance>;
 
     /// A dispatchable call type.
     type Call: From<Call<Self>>;
@@ -477,7 +468,7 @@
                         Self::deposit_event(RawEvent::Withdraw(target, action_transfer.to.to_string().into_bytes()));
                     }
                     Err(e) => {
-                        log::info!("Bifrost => IOST failed due to {:?}", e);
+                        debug::info!("Bifrost => IOST failed due to {:?}", e);
                         Self::deposit_event(RawEvent::WithdrawFail);
                     }
                 }
@@ -490,7 +481,7 @@
                         Self::deposit_event(RawEvent::Deposit(action_transfer.from.to_string().into_bytes(), target));
                     }
                     Err(e) => {
-                        log::info!("IOST => Bifrost failed due to {:?}", e);
+                        debug::info!("IOST => Bifrost failed due to {:?}", e);
                         Self::deposit_event(RawEvent::DepositFail);
                     }
                 }
@@ -541,18 +532,13 @@
 
             match Self::bridge_asset_to(to, bridge_asset) {
                 Ok(_) => {
-                   log::info!(target: "bridge-iost", "sent transaction to IOST node.");
+                   debug::info!(target: "bridge-iost", "sent transaction to IOST node.");
                     // locked balance until trade is verified
                     T::AssetTrait::lock_asset(&origin, asset_id, amount);
                    Self::deposit_event(RawEvent::SendTransactionSuccess);
                 }
-<<<<<<< HEAD
                 Err(_) => {
                     debug::warn!(target: "bridge-iost", "failed to send transaction to IOST node.");
-=======
-                Err(e) => {
-                    log::warn!(target: "bridge-iost", "failed to send transaction to IOST node.");
->>>>>>> 1d3aa966
                     Self::deposit_event(RawEvent::SendTransactionFailure);
                 }
             }
@@ -560,30 +546,30 @@
 
         // Runs after every block.
         fn offchain_worker(now_block: T::BlockNumber) {
-            log::RuntimeLogger::init();
-            log::info!(target: "bridge-iost", "A offchain worker processing.");
+            debug::RuntimeLogger::init();
+            debug::info!(target: "bridge-iost", "A offchain worker processing.");
 
 
             if now_block % T::BlockNumber::from(10u32) == T::BlockNumber::from(2u32) {
                 match Self::offchain(now_block) {
-                    Ok(_) => log::info!(target: "bridge-iost", "A offchain worker started."),
-                    Err(e) => log::error!(target: "bridge-iost", "A offchain worker got error: {:?}", e),
+                    Ok(_) => debug::info!(target: "bridge-iost", "A offchain worker started."),
+                    Err(e) => debug::error!(target: "bridge-iost", "A offchain worker got error: {:?}", e),
                 }
             }
             // It's no nessesary to start offchain worker if no any task in queue
             // if !BridgeTxOuts::<T>::get().is_empty() {
             //     // Only send messages if we are a potential validator.
             //     if sp_io::offchain::is_validator() {
-            //         log::info!(target: "bridge-iost", "Is validator at {:?}.", now_block);
+            //         debug::info!(target: "bridge-iost", "Is validator at {:?}.", now_block);
             //         match Self::offchain(now_block) {
-            //             Ok(_) => log::info!("A offchain worker started."),
-            //             Err(e) => log::error!("A offchain worker got error: {:?}", e),
+            //             Ok(_) => debug::info!("A offchain worker started."),
+            //             Err(e) => debug::error!("A offchain worker got error: {:?}", e),
             //         }
             //     } else {
-            //         log::info!(target: "bridge-iost", "Skipping send tx at {:?}. Not a validator.",now_block)
+            //         debug::info!(target: "bridge-iost", "Skipping send tx at {:?}. Not a validator.",now_block)
             //     }
             // } else {
-            //     log::info!(target: "bridge-iost", "There's no offchain worker started.");
+            //     debug::info!(target: "bridge-iost", "There's no offchain worker started.");
             // }
         }
     }
@@ -649,7 +635,7 @@
                     "" | "vIOST" => v_iost_id,
                     "IOST" => iost_id,
                     _ => {
-                        log::error!("A invalid token type, default token type will be vtoken");
+                        debug::error!("A invalid token type, default token type will be vtoken");
                         return Err(Error::<T>::InvalidMemo);
                     }
                 },
@@ -724,7 +710,7 @@
                         .map_err(|_| Error::<T>::ConvertBalanceError)?;
 
                     if all_vtoken_balances.lt(&vtoken_balances) {
-                        log::warn!("origin account balance must be greater than or equal to the transfer amount.");
+                        debug::warn!("origin account balance must be greater than or equal to the transfer amount.");
                         return Err(Error::<T>::InsufficientBalance);
                     }
 
@@ -804,14 +790,11 @@
             }
         }
 
-        let block_number = bh.number;
-        let mut current_epoch_start_block: i64 = 0;
-
-        if block_number % VOTE_INTERVAL == 0 {
-            current_epoch_start_block = block_number - VOTE_INTERVAL
+        let current_epoch_start_block = if bh.number % VOTE_INTERVAL == 0 {
+            block_number - VOTE_INTERVAL
         } else {
-            current_epoch_start_block = block_number / VOTE_INTERVAL * VOTE_INTERVAL
-        }
+            block_number / VOTE_INTERVAL * VOTE_INTERVAL
+        };
 
         let producers = ProducerSchedules::get(current_epoch_start_block as IostBlockNumber);
 
@@ -899,17 +882,12 @@
         let node_url = Self::get_offchain_storage(IOST_NODE_URL)?;
         let account_name = Self::get_offchain_storage(IOST_ACCOUNT_NAME)?;
         let sk_str = Self::get_offchain_storage(IOST_SECRET_KEY)?;
-<<<<<<< HEAD
         let sig_algorithm = Self::get_offchain_storage(IOST_ACCOUNT_SIG_ALOG)?;
 
         debug::info!(target: "bridge-iost", "IOST_NODE_URL ------------- {:?}.", node_url.as_str());
         debug::info!(target: "bridge-iost", "IOST_SECRET_KEY ------------- {:?}.", sk_str.as_str());
         debug::info!(target: "bridge-iost", "IOST_ACCOUNT_SIG_ALOG ------------- {:?}.", sig_algorithm.as_str());
 
-=======
-        log::info!(target: "bridge-iost", "IOST_NODE_URL ------------- {:?}.", node_url.as_str());
-        log::info!(target: "bridge-iost", "IOST_SECRET_KEY ------------- {:?}.", sk_str.as_str());
->>>>>>> 1d3aa966
         let bridge_tx_outs = bridge_tx_outs.into_iter()
             .map(|bto| {
                 match bto {
@@ -918,12 +896,12 @@
                         match bto.clone().generate::<T>(node_url.as_str()) {
                             Ok(generated_bto) => {
                                 has_change.set(true);
-                                log::info!(target: "bridge-iost", "bto.generate {:?}",generated_bto);
-                                log::info!("bto.generate");
+                                debug::info!(target: "bridge-iost", "bto.generate {:?}",generated_bto);
+                                debug::info!("bto.generate");
                                 generated_bto
                             }
                             Err(e) => {
-                                log::info!("failed to get latest block due to: {:?}", e);
+                                debug::info!("failed to get latest block due to: {:?}", e);
                                 bto
                             }
                         }
@@ -941,10 +919,10 @@
                         match bto.sign::<T>(decoded_sk, account_name.as_str(), sig_algorithm.as_str()) {
                             Ok(signed_bto) => {
                                 has_change.set(true);
-                                log::info!(target: "bridge-iost", "bto.sign {:?}", signed_bto);
+                                debug::info!(target: "bridge-iost", "bto.sign {:?}", signed_bto);
                                 ret = signed_bto;
                             }
-                            Err(e) => log::warn!("bto.sign with failure: {:?}", e),
+                            Err(e) => debug::warn!("bto.sign with failure: {:?}", e),
                         }
                         ret
                     }
@@ -957,12 +935,12 @@
                         match bto.clone().send::<T>(node_url.as_str()) {
                             Ok(sent_bto) => {
                                 has_change.set(true);
-                                log::info!(target: "bridge-iost", "bto.send {:?}", sent_bto,);
-                                log::info!("bto.send");
+                                debug::info!(target: "bridge-iost", "bto.send {:?}", sent_bto,);
+                                debug::info!("bto.send");
                                 sent_bto
                             }
                             Err(e) => {
-                                log::warn!("error happened while pushing transaction: {:?}", e);
+                                debug::warn!("error happened while pushing transaction: {:?}", e);
                                 bto
                             }
                         }
@@ -977,9 +955,9 @@
             let call = Call::bridge_tx_report(bridge_tx_outs.clone());
             match SubmitTransaction::<T, Call<T>>::submit_unsigned_transaction(call.into()) {
                 Ok(_) => {
-                    log::info!(target: "bridge-iost", "Call::bridge_tx_report {:?}", bridge_tx_outs)
-                }
-                Err(e) => log::warn!("submit transaction with failure: {:?}", e),
+                    debug::info!(target: "bridge-iost", "Call::bridge_tx_report {:?}", bridge_tx_outs)
+                }
+                Err(e) => debug::warn!("submit transaction with failure: {:?}", e),
             }
         }
         Ok(())
