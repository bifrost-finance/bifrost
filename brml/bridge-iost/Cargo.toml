[package]
name = "brml-bridge-iost"
version = "0.7.0"
authors = ["Qiannan Lyu <lvqiannan@gmail.com>"]
edition = "2018"

[dependencies]
<<<<<<< HEAD
bs58 = { version = "0.3.0", default-features = false, features = ["alloc"] }
base64 = { version = "0.12.3", default-features = false, features= ["alloc"] }
codec = { package = "parity-scale-codec", version = "1.3.4", default-features = false, features = ["derive"] }
#iost-chain = { path = "/Users/qiannan/workspace/blockchain/rs-iost/chain", default-features = false }
#iost-keys = { path = "/Users/qiannan/workspace/blockchain/rs-iost/keys", default-features = false }
iost-chain = { git = "https://github.com/hsqlu/rs-iost", branch = "master", default-features = false }
iost-keys = { git = "https://github.com/hsqlu/rs-iost", branch = "master", default-features = false }
frame-support = { version = "2.0.0", default-features = false }
frame-system = { version = "2.0.0", default-features = false }
=======
bs58 = { version = "0.4.0", default-features = false, features = ["alloc"] }
codec = { package = "parity-scale-codec", version = "2.0.0", default-features = false, features = ["derive"] }
iost-chain = { git = "https://github.com/hsqlu/rs-iost", branch = "rococo-v1", default-features = false }
iost-keys = { git = "https://github.com/hsqlu/rs-iost", branch = "rococo-v1", default-features = false }
frame-support = { version = "3.0.0", default-features = false }
frame-system = { version = "3.0.0", default-features = false }
>>>>>>> 1d3aa966
hex = { version = "0.4.2", default-features = false }
lazy_static = { version = "1.4", features = ["spin_no_std"] }
node-primitives = { path = "../../bin/node/primitives", default-features = false }
pallet-authorship = { version = "3.0.0", default-features = false }
sp-application-crypto = { version = "3.0.0", default-features = false }
sp-core = { version = "3.0.0", default-features = false }
sp-io = { version = "3.0.0", default-features = false }
sp-runtime = { version = "3.0.0", default-features = false }
sp-std = { version = "3.0.0", default-features = false }
serde = { version = "1.0.124", optional = true }
serde_json = { version = "1.0.60", default-features = false, features = ["alloc"] }
lite-json = { version = "0.1.0", git = "https://github.com/xlc/lite-json", default-features = false, features = ["float"]}

[dev-dependencies]
assets = { package = "brml-assets", path = "../assets" }
substrate-offchain = { version = "3.0.0", package = "sp-offchain" }

[features]
default = ["std"]
std = [
	"base64/std",
	"codec/std",
    "iost-chain/std",
    "iost-keys/std",
	"frame-support/std",
	"frame-system/std",
	"hex/std",
	"node-primitives/std",
	"pallet-authorship/std",
	"sp-application-crypto/std",
	"sp-core/std",
	"sp-io/std",
	"sp-runtime/std",
	"sp-std/std",
	"serde",
	"serde_json/std",
]<|MERGE_RESOLUTION|>--- conflicted
+++ resolved
@@ -5,24 +5,15 @@
 edition = "2018"
 
 [dependencies]
-<<<<<<< HEAD
-bs58 = { version = "0.3.0", default-features = false, features = ["alloc"] }
+bs58 = { version = "0.4.0", default-features = false, features = ["alloc"] }
 base64 = { version = "0.12.3", default-features = false, features= ["alloc"] }
-codec = { package = "parity-scale-codec", version = "1.3.4", default-features = false, features = ["derive"] }
+codec = { package = "parity-scale-codec", version = "2.0.0", default-features = false, features = ["derive"] }
 #iost-chain = { path = "/Users/qiannan/workspace/blockchain/rs-iost/chain", default-features = false }
 #iost-keys = { path = "/Users/qiannan/workspace/blockchain/rs-iost/keys", default-features = false }
 iost-chain = { git = "https://github.com/hsqlu/rs-iost", branch = "master", default-features = false }
 iost-keys = { git = "https://github.com/hsqlu/rs-iost", branch = "master", default-features = false }
-frame-support = { version = "2.0.0", default-features = false }
-frame-system = { version = "2.0.0", default-features = false }
-=======
-bs58 = { version = "0.4.0", default-features = false, features = ["alloc"] }
-codec = { package = "parity-scale-codec", version = "2.0.0", default-features = false, features = ["derive"] }
-iost-chain = { git = "https://github.com/hsqlu/rs-iost", branch = "rococo-v1", default-features = false }
-iost-keys = { git = "https://github.com/hsqlu/rs-iost", branch = "rococo-v1", default-features = false }
 frame-support = { version = "3.0.0", default-features = false }
 frame-system = { version = "3.0.0", default-features = false }
->>>>>>> 1d3aa966
 hex = { version = "0.4.2", default-features = false }
 lazy_static = { version = "1.4", features = ["spin_no_std"] }
 node-primitives = { path = "../../bin/node/primitives", default-features = false }
